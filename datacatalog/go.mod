module github.com/flyteorg/flyte/datacatalog

go 1.19

require (
	github.com/Selvatico/go-mocket v1.0.7
	github.com/flyteorg/flyte/flyteidl v0.0.0-00010101000000-000000000000
	github.com/flyteorg/flyte/flytestdlib v0.0.0-00010101000000-000000000000
	github.com/gofrs/uuid v4.2.0+incompatible
	github.com/golang/glog v1.1.0
	github.com/golang/protobuf v1.5.3
	github.com/jackc/pgconn v1.14.1
	github.com/mitchellh/mapstructure v1.5.0
	github.com/spf13/cobra v1.4.0
	github.com/spf13/pflag v1.0.5
	github.com/stretchr/testify v1.8.4
	google.golang.org/grpc v1.56.1
	gorm.io/driver/postgres v1.5.3
	gorm.io/driver/sqlite v1.5.4
	gorm.io/gorm v1.25.4
)

require (
	cloud.google.com/go v0.110.0 // indirect
	cloud.google.com/go/compute v1.19.1 // indirect
	cloud.google.com/go/compute/metadata v0.2.3 // indirect
	cloud.google.com/go/iam v0.13.0 // indirect
	cloud.google.com/go/storage v1.28.1 // indirect
	github.com/Azure/azure-sdk-for-go v63.4.0+incompatible // indirect
	github.com/Azure/azure-sdk-for-go/sdk/azcore v0.23.1 // indirect
	github.com/Azure/azure-sdk-for-go/sdk/internal v0.9.2 // indirect
	github.com/Azure/azure-sdk-for-go/sdk/storage/azblob v0.4.0 // indirect
	github.com/Azure/go-autorest v14.2.0+incompatible // indirect
	github.com/Azure/go-autorest/autorest v0.11.27 // indirect
	github.com/Azure/go-autorest/autorest/adal v0.9.18 // indirect
	github.com/Azure/go-autorest/autorest/date v0.3.0 // indirect
	github.com/Azure/go-autorest/logger v0.2.1 // indirect
	github.com/Azure/go-autorest/tracing v0.6.0 // indirect
	github.com/aws/aws-sdk-go v1.44.2 // indirect
	github.com/beorn7/perks v1.0.1 // indirect
	github.com/cespare/xxhash v1.1.0 // indirect
	github.com/cespare/xxhash/v2 v2.2.0 // indirect
	github.com/coocood/freecache v1.1.1 // indirect
	github.com/davecgh/go-spew v1.1.1 // indirect
	github.com/fatih/color v1.13.0 // indirect
	github.com/flyteorg/stow v0.3.7 // indirect
	github.com/fsnotify/fsnotify v1.5.1 // indirect
	github.com/ghodss/yaml v1.0.0 // indirect
<<<<<<< HEAD
	github.com/go-gormigrate/gormigrate/v2 v2.1.1 // indirect
	github.com/go-logr/logr v0.4.0 // indirect
=======
	github.com/go-logr/logr v1.2.4 // indirect
>>>>>>> 033276d4
	github.com/golang-jwt/jwt/v4 v4.4.1 // indirect
	github.com/golang/groupcache v0.0.0-20210331224755-41bb18bfe9da // indirect
	github.com/google/go-cmp v0.5.9 // indirect
	github.com/google/uuid v1.3.0 // indirect
	github.com/googleapis/enterprise-certificate-proxy v0.2.3 // indirect
	github.com/googleapis/gax-go/v2 v2.7.1 // indirect
	github.com/hashicorp/hcl v1.0.0 // indirect
	github.com/inconshreveable/mousetrap v1.0.0 // indirect
	github.com/jackc/chunkreader/v2 v2.0.1 // indirect
	github.com/jackc/pgio v1.0.0 // indirect
	github.com/jackc/pgpassfile v1.0.0 // indirect
	github.com/jackc/pgproto3/v2 v2.3.2 // indirect
	github.com/jackc/pgservicefile v0.0.0-20221227161230-091c0ba34f0a // indirect
	github.com/jackc/pgx/v5 v5.4.3 // indirect
	github.com/jinzhu/inflection v1.0.0 // indirect
	github.com/jinzhu/now v1.1.5 // indirect
	github.com/jmespath/go-jmespath v0.4.0 // indirect
	github.com/magiconair/properties v1.8.6 // indirect
	github.com/mattn/go-colorable v0.1.12 // indirect
	github.com/mattn/go-isatty v0.0.14 // indirect
	github.com/mattn/go-sqlite3 v1.14.17 // indirect
	github.com/matttproud/golang_protobuf_extensions v1.0.1 // indirect
	github.com/ncw/swift v1.0.53 // indirect
	github.com/pelletier/go-toml v1.9.4 // indirect
	github.com/pelletier/go-toml/v2 v2.0.0-beta.8 // indirect
	github.com/pkg/errors v0.9.1 // indirect
	github.com/pmezard/go-difflib v1.0.0 // indirect
	github.com/prometheus/client_golang v1.12.1 // indirect
	github.com/prometheus/client_model v0.2.0 // indirect
	github.com/prometheus/common v0.32.1 // indirect
	github.com/prometheus/procfs v0.7.3 // indirect
	github.com/sirupsen/logrus v1.7.0 // indirect
	github.com/spf13/afero v1.9.2 // indirect
	github.com/spf13/cast v1.4.1 // indirect
	github.com/spf13/jwalterweatherman v1.1.0 // indirect
	github.com/spf13/viper v1.11.0 // indirect
	github.com/stretchr/objx v0.5.0 // indirect
	github.com/subosito/gotenv v1.2.0 // indirect
	go.opencensus.io v0.24.0 // indirect
<<<<<<< HEAD
	golang.org/x/crypto v0.9.0 // indirect
	golang.org/x/net v0.10.0 // indirect
	golang.org/x/oauth2 v0.7.0 // indirect
	golang.org/x/sys v0.8.0 // indirect
	golang.org/x/text v0.9.0 // indirect
	golang.org/x/time v0.1.0 // indirect
=======
	golang.org/x/crypto v0.11.0 // indirect
	golang.org/x/net v0.13.0 // indirect
	golang.org/x/oauth2 v0.8.0 // indirect
	golang.org/x/sys v0.10.0 // indirect
	golang.org/x/text v0.11.0 // indirect
	golang.org/x/time v0.3.0 // indirect
>>>>>>> 033276d4
	golang.org/x/xerrors v0.0.0-20220907171357-04be3eba64a2 // indirect
	google.golang.org/api v0.114.0 // indirect
	google.golang.org/appengine v1.6.7 // indirect
	google.golang.org/genproto v0.0.0-20230410155749-daa745c078e1 // indirect
	google.golang.org/protobuf v1.30.0 // indirect
	gopkg.in/ini.v1 v1.66.4 // indirect
	gopkg.in/yaml.v2 v2.4.0 // indirect
	gopkg.in/yaml.v3 v3.0.1 // indirect
	k8s.io/apimachinery v0.28.2 // indirect
	k8s.io/client-go v0.0.0-20210217172142-7279fc64d847 // indirect
	k8s.io/klog/v2 v2.100.1 // indirect
	k8s.io/utils v0.0.0-20230406110748-d93618cff8a2 // indirect
)

replace (
	github.com/flyteorg/flyte/datacatalog => ../datacatalog
	github.com/flyteorg/flyte/flyteadmin => ../flyteadmin
	github.com/flyteorg/flyte/flyteidl => ../flyteidl
	github.com/flyteorg/flyte/flyteplugins => ../flyteplugins
	github.com/flyteorg/flyte/flytepropeller => ../flytepropeller
	github.com/flyteorg/flyte/flytestdlib => ../flytestdlib

	k8s.io/api => k8s.io/api v0.28.2
	k8s.io/apimachinery => k8s.io/apimachinery v0.28.2
	k8s.io/client-go => k8s.io/client-go v0.28.2
	k8s.io/kube-openapi => k8s.io/kube-openapi v0.0.0-20230905202853-d090da108d2f
	sigs.k8s.io/controller-runtime => sigs.k8s.io/controller-runtime v0.16.2

)<|MERGE_RESOLUTION|>--- conflicted
+++ resolved
@@ -46,12 +46,8 @@
 	github.com/flyteorg/stow v0.3.7 // indirect
 	github.com/fsnotify/fsnotify v1.5.1 // indirect
 	github.com/ghodss/yaml v1.0.0 // indirect
-<<<<<<< HEAD
 	github.com/go-gormigrate/gormigrate/v2 v2.1.1 // indirect
-	github.com/go-logr/logr v0.4.0 // indirect
-=======
 	github.com/go-logr/logr v1.2.4 // indirect
->>>>>>> 033276d4
 	github.com/golang-jwt/jwt/v4 v4.4.1 // indirect
 	github.com/golang/groupcache v0.0.0-20210331224755-41bb18bfe9da // indirect
 	github.com/google/go-cmp v0.5.9 // indirect
@@ -91,21 +87,12 @@
 	github.com/stretchr/objx v0.5.0 // indirect
 	github.com/subosito/gotenv v1.2.0 // indirect
 	go.opencensus.io v0.24.0 // indirect
-<<<<<<< HEAD
-	golang.org/x/crypto v0.9.0 // indirect
-	golang.org/x/net v0.10.0 // indirect
-	golang.org/x/oauth2 v0.7.0 // indirect
-	golang.org/x/sys v0.8.0 // indirect
-	golang.org/x/text v0.9.0 // indirect
-	golang.org/x/time v0.1.0 // indirect
-=======
 	golang.org/x/crypto v0.11.0 // indirect
 	golang.org/x/net v0.13.0 // indirect
 	golang.org/x/oauth2 v0.8.0 // indirect
 	golang.org/x/sys v0.10.0 // indirect
 	golang.org/x/text v0.11.0 // indirect
 	golang.org/x/time v0.3.0 // indirect
->>>>>>> 033276d4
 	golang.org/x/xerrors v0.0.0-20220907171357-04be3eba64a2 // indirect
 	google.golang.org/api v0.114.0 // indirect
 	google.golang.org/appengine v1.6.7 // indirect
