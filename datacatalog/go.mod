module github.com/flyteorg/flyte/datacatalog

go 1.19

require (
	github.com/Selvatico/go-mocket v1.0.7
	github.com/flyteorg/flyte/flyteidl v0.0.0-00010101000000-000000000000
	github.com/flyteorg/flyte/flytestdlib v0.0.0-00010101000000-000000000000
	github.com/gofrs/uuid v4.2.0+incompatible
	github.com/golang/glog v1.1.0
	github.com/golang/protobuf v1.5.3
	github.com/jackc/pgconn v1.10.1
	github.com/mitchellh/mapstructure v1.5.0
	github.com/spf13/cobra v1.7.0
	github.com/spf13/pflag v1.0.5
	github.com/stretchr/testify v1.8.4
	go.opentelemetry.io/contrib/instrumentation/google.golang.org/grpc/otelgrpc v0.35.0
	go.opentelemetry.io/otel v1.19.0
	google.golang.org/grpc v1.56.1
	gorm.io/driver/postgres v1.2.3
	gorm.io/driver/sqlite v1.5.0
	gorm.io/gorm v1.25.1
	gorm.io/plugin/opentelemetry v0.1.4
)

require (
	cloud.google.com/go v0.110.0 // indirect
	cloud.google.com/go/compute v1.19.1 // indirect
	cloud.google.com/go/compute/metadata v0.2.3 // indirect
	cloud.google.com/go/iam v0.13.0 // indirect
	cloud.google.com/go/storage v1.28.1 // indirect
	github.com/Azure/azure-sdk-for-go/sdk/azcore v1.7.2 // indirect
	github.com/Azure/azure-sdk-for-go/sdk/azidentity v1.3.1 // indirect
	github.com/Azure/azure-sdk-for-go/sdk/internal v1.3.0 // indirect
	github.com/Azure/azure-sdk-for-go/sdk/storage/azblob v1.1.0 // indirect
	github.com/AzureAD/microsoft-authentication-library-for-go v1.2.0 // indirect
	github.com/aws/aws-sdk-go v1.44.2 // indirect
	github.com/beorn7/perks v1.0.1 // indirect
	github.com/cespare/xxhash v1.1.0 // indirect
	github.com/cespare/xxhash/v2 v2.2.0 // indirect
	github.com/coocood/freecache v1.1.1 // indirect
	github.com/davecgh/go-spew v1.1.1 // indirect
	github.com/emicklei/go-restful/v3 v3.9.0 // indirect
	github.com/evanphx/json-patch/v5 v5.6.0 // indirect
	github.com/fatih/color v1.13.0 // indirect
<<<<<<< HEAD
	github.com/flyteorg/stow v0.3.8 // indirect
	github.com/fsnotify/fsnotify v1.5.1 // indirect
	github.com/ghodss/yaml v1.0.0 // indirect
	github.com/go-logr/logr v1.2.4 // indirect
	github.com/golang-jwt/jwt/v5 v5.0.0 // indirect
=======
	github.com/flyteorg/stow v0.3.7 // indirect
	github.com/fsnotify/fsnotify v1.6.0 // indirect
	github.com/ghodss/yaml v1.0.0 // indirect
	github.com/go-logr/logr v1.2.4 // indirect
	github.com/go-logr/stdr v1.2.2 // indirect
	github.com/go-openapi/jsonpointer v0.19.6 // indirect
	github.com/go-openapi/jsonreference v0.20.2 // indirect
	github.com/go-openapi/swag v0.22.3 // indirect
	github.com/gogo/protobuf v1.3.2 // indirect
	github.com/golang-jwt/jwt/v4 v4.4.1 // indirect
>>>>>>> 4c1d9938
	github.com/golang/groupcache v0.0.0-20210331224755-41bb18bfe9da // indirect
	github.com/google/gnostic-models v0.6.8 // indirect
	github.com/google/go-cmp v0.5.9 // indirect
<<<<<<< HEAD
	github.com/google/uuid v1.3.1 // indirect
=======
	github.com/google/gofuzz v1.2.0 // indirect
	github.com/google/uuid v1.3.0 // indirect
>>>>>>> 4c1d9938
	github.com/googleapis/enterprise-certificate-proxy v0.2.3 // indirect
	github.com/googleapis/gax-go/v2 v2.7.1 // indirect
	github.com/hashicorp/hcl v1.0.0 // indirect
	github.com/inconshreveable/mousetrap v1.1.0 // indirect
	github.com/jackc/chunkreader/v2 v2.0.1 // indirect
	github.com/jackc/pgio v1.0.0 // indirect
	github.com/jackc/pgpassfile v1.0.0 // indirect
	github.com/jackc/pgproto3/v2 v2.2.0 // indirect
	github.com/jackc/pgservicefile v0.0.0-20200714003250-2b9c44734f2b // indirect
	github.com/jackc/pgtype v1.9.0 // indirect
	github.com/jackc/pgx/v4 v4.14.0 // indirect
	github.com/jinzhu/inflection v1.0.0 // indirect
	github.com/jinzhu/now v1.1.5 // indirect
	github.com/jmespath/go-jmespath v0.4.0 // indirect
<<<<<<< HEAD
	github.com/kylelemons/godebug v1.1.0 // indirect
=======
	github.com/josharian/intern v1.0.0 // indirect
	github.com/json-iterator/go v1.1.12 // indirect
>>>>>>> 4c1d9938
	github.com/magiconair/properties v1.8.6 // indirect
	github.com/mailru/easyjson v0.7.7 // indirect
	github.com/mattn/go-colorable v0.1.12 // indirect
	github.com/mattn/go-isatty v0.0.14 // indirect
	github.com/mattn/go-sqlite3 v1.14.15 // indirect
	github.com/matttproud/golang_protobuf_extensions v1.0.4 // indirect
	github.com/modern-go/concurrent v0.0.0-20180306012644-bacd9c7ef1dd // indirect
	github.com/modern-go/reflect2 v1.0.2 // indirect
	github.com/munnerz/goautoneg v0.0.0-20191010083416-a7dc8b61c822 // indirect
	github.com/ncw/swift v1.0.53 // indirect
	github.com/pelletier/go-toml v1.9.4 // indirect
	github.com/pelletier/go-toml/v2 v2.0.0-beta.8 // indirect
	github.com/pkg/browser v0.0.0-20210911075715-681adbf594b8 // indirect
	github.com/pkg/errors v0.9.1 // indirect
	github.com/pmezard/go-difflib v1.0.0 // indirect
	github.com/prometheus/client_golang v1.16.0 // indirect
	github.com/prometheus/client_model v0.4.0 // indirect
	github.com/prometheus/common v0.44.0 // indirect
	github.com/prometheus/procfs v0.10.1 // indirect
	github.com/sirupsen/logrus v1.9.2 // indirect
	github.com/spf13/afero v1.9.2 // indirect
	github.com/spf13/cast v1.4.1 // indirect
	github.com/spf13/jwalterweatherman v1.1.0 // indirect
	github.com/spf13/viper v1.11.0 // indirect
	github.com/stretchr/objx v0.5.0 // indirect
	github.com/subosito/gotenv v1.2.0 // indirect
	go.opencensus.io v0.24.0 // indirect
<<<<<<< HEAD
	golang.org/x/crypto v0.13.0 // indirect
	golang.org/x/net v0.15.0 // indirect
	golang.org/x/oauth2 v0.8.0 // indirect
	golang.org/x/sys v0.12.0 // indirect
	golang.org/x/text v0.13.0 // indirect
=======
	go.opentelemetry.io/otel/exporters/jaeger v1.17.0 // indirect
	go.opentelemetry.io/otel/exporters/stdout/stdouttrace v1.19.0 // indirect
	go.opentelemetry.io/otel/metric v1.19.0 // indirect
	go.opentelemetry.io/otel/sdk v1.19.0 // indirect
	go.opentelemetry.io/otel/trace v1.19.0 // indirect
	golang.org/x/crypto v0.11.0 // indirect
	golang.org/x/exp v0.0.0-20220722155223-a9213eeb770e // indirect
	golang.org/x/net v0.13.0 // indirect
	golang.org/x/oauth2 v0.8.0 // indirect
	golang.org/x/sys v0.12.0 // indirect
	golang.org/x/term v0.10.0 // indirect
	golang.org/x/text v0.11.0 // indirect
>>>>>>> 4c1d9938
	golang.org/x/time v0.3.0 // indirect
	golang.org/x/xerrors v0.0.0-20220907171357-04be3eba64a2 // indirect
	google.golang.org/api v0.114.0 // indirect
	google.golang.org/appengine v1.6.7 // indirect
	google.golang.org/genproto v0.0.0-20230526161137-0005af68ea54 // indirect
	google.golang.org/genproto/googleapis/api v0.0.0-20230526161137-0005af68ea54 // indirect
	google.golang.org/genproto/googleapis/rpc v0.0.0-20230526161137-0005af68ea54 // indirect
	google.golang.org/protobuf v1.30.0 // indirect
	gopkg.in/inf.v0 v0.9.1 // indirect
	gopkg.in/ini.v1 v1.66.4 // indirect
	gopkg.in/yaml.v2 v2.4.0 // indirect
	gopkg.in/yaml.v3 v3.0.1 // indirect
	k8s.io/api v0.28.2 // indirect
	k8s.io/apimachinery v0.28.2 // indirect
	k8s.io/client-go v0.28.1 // indirect
	k8s.io/klog/v2 v2.100.1 // indirect
	k8s.io/kube-openapi v0.0.0-20230717233707-2695361300d9 // indirect
	k8s.io/utils v0.0.0-20230406110748-d93618cff8a2 // indirect
	sigs.k8s.io/controller-runtime v0.0.0-00010101000000-000000000000 // indirect
	sigs.k8s.io/json v0.0.0-20221116044647-bc3834ca7abd // indirect
	sigs.k8s.io/structured-merge-diff/v4 v4.2.3 // indirect
	sigs.k8s.io/yaml v1.3.0 // indirect
)

replace (
	github.com/flyteorg/flyte/datacatalog => ../datacatalog
	github.com/flyteorg/flyte/flyteadmin => ../flyteadmin
	github.com/flyteorg/flyte/flyteidl => ../flyteidl
	github.com/flyteorg/flyte/flyteplugins => ../flyteplugins
	github.com/flyteorg/flyte/flytepropeller => ../flytepropeller
	github.com/flyteorg/flyte/flytestdlib => ../flytestdlib
	gorm.io/driver/sqlite => gorm.io/driver/sqlite v1.1.1
	gorm.io/gorm => gorm.io/gorm v1.22.4
	k8s.io/api => k8s.io/api v0.28.2
	k8s.io/apimachinery => k8s.io/apimachinery v0.28.2
	k8s.io/client-go => k8s.io/client-go v0.28.2
	k8s.io/kube-openapi => k8s.io/kube-openapi v0.0.0-20230905202853-d090da108d2f
	sigs.k8s.io/controller-runtime => sigs.k8s.io/controller-runtime v0.16.2
)<|MERGE_RESOLUTION|>--- conflicted
+++ resolved
@@ -43,14 +43,7 @@
 	github.com/emicklei/go-restful/v3 v3.9.0 // indirect
 	github.com/evanphx/json-patch/v5 v5.6.0 // indirect
 	github.com/fatih/color v1.13.0 // indirect
-<<<<<<< HEAD
 	github.com/flyteorg/stow v0.3.8 // indirect
-	github.com/fsnotify/fsnotify v1.5.1 // indirect
-	github.com/ghodss/yaml v1.0.0 // indirect
-	github.com/go-logr/logr v1.2.4 // indirect
-	github.com/golang-jwt/jwt/v5 v5.0.0 // indirect
-=======
-	github.com/flyteorg/stow v0.3.7 // indirect
 	github.com/fsnotify/fsnotify v1.6.0 // indirect
 	github.com/ghodss/yaml v1.0.0 // indirect
 	github.com/go-logr/logr v1.2.4 // indirect
@@ -59,17 +52,12 @@
 	github.com/go-openapi/jsonreference v0.20.2 // indirect
 	github.com/go-openapi/swag v0.22.3 // indirect
 	github.com/gogo/protobuf v1.3.2 // indirect
-	github.com/golang-jwt/jwt/v4 v4.4.1 // indirect
->>>>>>> 4c1d9938
+	github.com/golang-jwt/jwt/v5 v5.0.0 // indirect
 	github.com/golang/groupcache v0.0.0-20210331224755-41bb18bfe9da // indirect
 	github.com/google/gnostic-models v0.6.8 // indirect
 	github.com/google/go-cmp v0.5.9 // indirect
-<<<<<<< HEAD
+	github.com/google/gofuzz v1.2.0 // indirect
 	github.com/google/uuid v1.3.1 // indirect
-=======
-	github.com/google/gofuzz v1.2.0 // indirect
-	github.com/google/uuid v1.3.0 // indirect
->>>>>>> 4c1d9938
 	github.com/googleapis/enterprise-certificate-proxy v0.2.3 // indirect
 	github.com/googleapis/gax-go/v2 v2.7.1 // indirect
 	github.com/hashicorp/hcl v1.0.0 // indirect
@@ -84,12 +72,9 @@
 	github.com/jinzhu/inflection v1.0.0 // indirect
 	github.com/jinzhu/now v1.1.5 // indirect
 	github.com/jmespath/go-jmespath v0.4.0 // indirect
-<<<<<<< HEAD
-	github.com/kylelemons/godebug v1.1.0 // indirect
-=======
 	github.com/josharian/intern v1.0.0 // indirect
 	github.com/json-iterator/go v1.1.12 // indirect
->>>>>>> 4c1d9938
+	github.com/kylelemons/godebug v1.1.0 // indirect
 	github.com/magiconair/properties v1.8.6 // indirect
 	github.com/mailru/easyjson v0.7.7 // indirect
 	github.com/mattn/go-colorable v0.1.12 // indirect
@@ -117,26 +102,18 @@
 	github.com/stretchr/objx v0.5.0 // indirect
 	github.com/subosito/gotenv v1.2.0 // indirect
 	go.opencensus.io v0.24.0 // indirect
-<<<<<<< HEAD
-	golang.org/x/crypto v0.13.0 // indirect
-	golang.org/x/net v0.15.0 // indirect
-	golang.org/x/oauth2 v0.8.0 // indirect
-	golang.org/x/sys v0.12.0 // indirect
-	golang.org/x/text v0.13.0 // indirect
-=======
 	go.opentelemetry.io/otel/exporters/jaeger v1.17.0 // indirect
 	go.opentelemetry.io/otel/exporters/stdout/stdouttrace v1.19.0 // indirect
 	go.opentelemetry.io/otel/metric v1.19.0 // indirect
 	go.opentelemetry.io/otel/sdk v1.19.0 // indirect
 	go.opentelemetry.io/otel/trace v1.19.0 // indirect
-	golang.org/x/crypto v0.11.0 // indirect
+	golang.org/x/crypto v0.13.0 // indirect
 	golang.org/x/exp v0.0.0-20220722155223-a9213eeb770e // indirect
-	golang.org/x/net v0.13.0 // indirect
+	golang.org/x/net v0.15.0 // indirect
 	golang.org/x/oauth2 v0.8.0 // indirect
 	golang.org/x/sys v0.12.0 // indirect
-	golang.org/x/term v0.10.0 // indirect
-	golang.org/x/text v0.11.0 // indirect
->>>>>>> 4c1d9938
+	golang.org/x/term v0.12.0 // indirect
+	golang.org/x/text v0.13.0 // indirect
 	golang.org/x/time v0.3.0 // indirect
 	golang.org/x/xerrors v0.0.0-20220907171357-04be3eba64a2 // indirect
 	google.golang.org/api v0.114.0 // indirect
