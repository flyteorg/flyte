--- conflicted
+++ resolved
@@ -231,29 +231,6 @@
 
     * If you want to build an image with your Flyte project's code built-in, refer to the :doc:`Deploying Workflows Guide <cookbook:auto/deployment/deploying_workflows>`.
 
-<<<<<<< HEAD
-       * Consistent dependency management is a challenge with python projects, so Flyte uses `docker containers <https://www.docker.com/resources/what-container/>`__ to manage dependencies for your project.
-       * ``pyflyte run --remote`` uses a default image bundled with flytekit, which contains numpy, pandas, and flytekit and matches your current python (major, minor) version.
-       * If you want to build an image with your Flyte project's code built-in, refer to the :doc:`Deploying Workflows Guide <cookbook:auto/deployment/deploying_workflows>`.
-=======
->>>>>>> 25faa757
-
-.. dropdown:: :fa:`info-circle` What does the ``--image`` flag do?
-    :title: text-muted
-    :animate: fade-in-slide-down
-
-    If you want to use a custom image, create a dockerfile, build it and push the docker image to registry:
-
-    .. prompt :: bash $
-      
-      docker build . --tag <registry/repo:version>
-      docker push <registry/repo:version>
-
-    Once the docker image is pushed to registry, use the ``--image`` flag and provide the fully qualified image name of your image:
-
-    .. prompt :: bash $
-
-       pyflyte run --remote example.py wf --n 500 --mean 42 --sigma 2 --image <registry/repo:version>
 
 Inspect the Results
 ^^^^^^^^^^^^^^^^^^^
