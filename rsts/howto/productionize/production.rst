--- conflicted
+++ resolved
@@ -43,11 +43,7 @@
 
 **Flyte Overlay**
   The ``flyte`` overlay is meant to aggregate the components into a single deployment file.
-<<<<<<< HEAD
-  The `kustomization.yaml overlay <https://github.com/lyft/flyte/blob/master/kustomize/overlays/sandbox/flyte/kustomization.yaml>`_ in that directory lists the components to be included in the deploy.
-=======
-  The `kustomization.yaml <https://github.com/lyft/flyte/blob/master/kustomize/overlays/sandbox/flyte/kustomization.yaml>`__ in that directory lists the components to be included in the deploy.
->>>>>>> 205326fa
+  The `kustomization.yaml overlay <https://github.com/lyft/flyte/blob/master/kustomize/overlays/sandbox/flyte/kustomization.yaml>`__ in that directory lists the components to be included in the deploy.
 
   We run ``kustomize build`` against the ``flyte`` directory to generate the complete `sandbox deployment yaml <https://github.com/lyft/flyte/blob/master/deployment/sandbox/flyte_generated.yaml>`__ we used earlier to deploy Flyte sandbox.
 
