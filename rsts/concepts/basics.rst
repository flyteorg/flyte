--- conflicted
+++ resolved
@@ -122,19 +122,12 @@
     ---
 
     .. link-button:: divedeep-versioning
-<<<<<<< HEAD
          :type: ref
          :text: Workflow & Task Versioning
          :classes: btn-block stretched-link
     ^^^^^^^^^^^^
     A deeper dive into one of Flyte's most important features: versioning of workflows and tasks.
-=======
-        :type: ref
-        :text: Workflow & Task Versioning
-        :classes: btn-block stretched-link
-    ^^^^^^^^^^^^
-    A deeper dive into one of the Flyte's most important features: versioning of workflows and tasks.
->>>>>>> 98ba59d6
+
 
 The diagram below shows how inputs flow through tasks and workflows to produce outputs.
 
