--- conflicted
+++ resolved
@@ -13,12 +13,8 @@
 
  * A user defines tasks using the :py:mod:`Flytekit <flytekit:flytekit>` Task Definition language
  * A user defines a workflow using the :py:mod:`Flytekit <flytekit:flytekit>` Workflow definition lanugage.
- * The user then uses flytekit's register cli to compile the tasks into their serialized representation as described in :std:ref:`Flyte Specification language <flyteidl:flyteidltoc>`. During this time the task representation is also bound to a container that contains the code for the task. This associated entity is registered with FlyteAdmin using the registerTask api.
-<<<<<<< HEAD
- * The user then uses Flytekit's register CLI to compile the workflow into their serialized representation as described in :std:ref:`Flyte Specification language <flyteidl:flyteidltoc>`. The referenced tasks are replaced by their FlyteAdmin registered Identifier, obtained in the previous step. This associated entity is registered with FlyteAdmin using the registerWorkflow api.
-=======
- * The user then uses flytekit's register cli to compile the workflow into their serialized representation as described in :std:ref:`Flyte Specification language <flyteidl:flyteidltoc>`. The referenced tasks are replaced by their FlyteAdmin registered Identifier, obtained in the previous step. This associated entity is registered with FlyteAdmin using the registerWorkflow api.
->>>>>>> b1b47ed3
+ * The user then uses flytekit's register cli to compile the tasks into their serialized representation as described in :std:ref:`Flyte Specification language <flyteidl:flyteidltoc>`. During this time the task representation is also bound to a container that contains the code for the task. This associated entity is registered with FlyteAdmin using the registerTask API.
+ * The user then uses Flytekit's register CLI to compile the workflow into their serialized representation as described in :std:ref:`Flyte Specification language <flyteidl:flyteidltoc>`. The referenced tasks are replaced by their FlyteAdmin registered Identifier, obtained in the previous step. This associated entity is registered with FlyteAdmin using the registerWorkflow API.
  * The user can then launch an execution using the FlyteAdmin launch execution API, which requires the necessary inputs provided. This is automatically done if the user uses the Flytectl to launch the execution.
  * The user can later use the FlyteAdmin read API's to get details of the execution,
    monitor it to completion or retrieve a historical execution
