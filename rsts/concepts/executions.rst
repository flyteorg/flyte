--- conflicted
+++ resolved
@@ -4,8 +4,8 @@
 Executions
 ##########
 
-<<<<<<< HEAD
 During registration, Flyte validates the workflow structure and saves the workflow. The registration process updates the workflow graph. 
+
 
 Typical Flow Using FlyteCTL
 ---------------------------
@@ -18,17 +18,4 @@
 * FlyteAdmin then fetches the previously validated and compiled workflow closure and translates it to an executable format with all the inputs.
 * This executable workflow is launched on Kubernetes with an execution record in the database.
 
-=======
-Typical Flow Using FlyteCTL
----------------------------
-
-* When an execution of a workflow is triggered using UI/FlyteCTL/other stateless systems, the system first calls the
-  ``getLaunchPlan`` endpoint and retrieves a launch plan matching the given version.
-  The launch plan definition includes definitions of all input variables declared for the workflow.
-* The user-side component then ensures that all required inputs are supplied and requests the FlyteAdmin service for an execution.
-* The FlyteAdmin service validates the inputs, making sure that they are all specified and, if required, within the declared bounds.
-* FlyteAdmin then fetches the previously validated and compiled workflow closure and translates it to an executable format with all the inputs.
-* This executable workflow is launched on Kubernetes with an execution record in the database.
-
->>>>>>> cabdf60b
 .. image:: https://raw.githubusercontent.com/lyft/flyte/assets/img/flyte_wf_execution_overview.svg?sanitize=true