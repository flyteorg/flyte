--- conflicted
+++ resolved
@@ -22,7 +22,7 @@
        :text: Auth Migration Guide
        :classes: btn-block stretched-link
     ^^^^^^^^^^^^
-    Migration guide to move to Admin's own authorization server.
+    Migration guide to help you move to Admin's own authorization server.
 
     ---
 
@@ -110,10 +110,5 @@
     flytepropeller_config
     monitoring
     notifications
-<<<<<<< HEAD
     performance
-=======
-    performance
-    swagger
-    eventing
->>>>>>> 1f6eae3c
+    eventing