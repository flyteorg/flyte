module github.com/flyteorg/flyte/flytepropeller

go 1.22

require (
	github.com/DiSiqueira/GoTree v1.0.1-0.20180907134536-53a8e837f295
	github.com/benlaurie/objecthash v0.0.0-20180202135721-d1e3d6079fc1
	github.com/fatih/color v1.13.0
	github.com/flyteorg/flyte/flyteidl v0.0.0-00010101000000-000000000000
	github.com/flyteorg/flyte/flyteplugins v0.0.0-00010101000000-000000000000
	github.com/flyteorg/flyte/flytestdlib v0.0.0-00010101000000-000000000000
	github.com/ghodss/yaml v1.0.0
	github.com/go-redis/redis v6.15.7+incompatible
	github.com/go-test/deep v1.0.7
	github.com/golang/protobuf v1.5.3
	github.com/google/uuid v1.6.0
	github.com/grpc-ecosystem/go-grpc-middleware v1.3.0
	github.com/grpc-ecosystem/go-grpc-prometheus v1.2.0
	github.com/imdario/mergo v0.3.13
	github.com/magiconair/properties v1.8.6
	github.com/mitchellh/mapstructure v1.5.0
	github.com/pkg/errors v0.9.1
	github.com/prometheus/client_golang v1.16.0
	github.com/sirupsen/logrus v1.9.3
	github.com/spf13/cobra v1.7.0
	github.com/spf13/pflag v1.0.5
	github.com/stretchr/testify v1.9.0
	go.opentelemetry.io/contrib/instrumentation/google.golang.org/grpc/otelgrpc v0.46.1
	go.opentelemetry.io/otel v1.21.0
	go.opentelemetry.io/otel/trace v1.21.0
	golang.org/x/exp v0.0.0-20240325151524-a685a6edb6d8
	golang.org/x/sync v0.6.0
	golang.org/x/time v0.5.0
	google.golang.org/grpc v1.62.1
	google.golang.org/protobuf v1.33.0
	k8s.io/api v0.28.4
	k8s.io/apiextensions-apiserver v0.28.4
	k8s.io/apimachinery v0.28.4
	k8s.io/client-go v0.28.4
	k8s.io/klog v1.0.0
	k8s.io/utils v0.0.0-20230406110748-d93618cff8a2
	sigs.k8s.io/controller-runtime v0.16.3
)

require (
	cloud.google.com/go v0.112.0 // indirect
	cloud.google.com/go/compute v1.23.3 // indirect
	cloud.google.com/go/compute/metadata v0.2.3 // indirect
	cloud.google.com/go/iam v1.1.5 // indirect
	cloud.google.com/go/storage v1.36.0 // indirect
	github.com/Azure/azure-sdk-for-go/sdk/azcore v1.7.2 // indirect
	github.com/Azure/azure-sdk-for-go/sdk/azidentity v1.3.1 // indirect
	github.com/Azure/azure-sdk-for-go/sdk/internal v1.3.0 // indirect
	github.com/Azure/azure-sdk-for-go/sdk/storage/azblob v1.1.0 // indirect
	github.com/AzureAD/microsoft-authentication-library-for-go v1.2.0 // indirect
	github.com/GoogleCloudPlatform/spark-on-k8s-operator v0.0.0-20200723154620-6f35a1152625 // indirect
	github.com/aws/aws-sdk-go v1.44.2 // indirect
	github.com/aws/aws-sdk-go-v2 v1.2.0 // indirect
	github.com/aws/aws-sdk-go-v2/config v1.0.0 // indirect
	github.com/aws/aws-sdk-go-v2/credentials v1.0.0 // indirect
	github.com/aws/aws-sdk-go-v2/feature/ec2/imds v1.0.0 // indirect
	github.com/aws/aws-sdk-go-v2/service/athena v1.0.0 // indirect
	github.com/aws/aws-sdk-go-v2/service/internal/presigned-url v1.0.0 // indirect
	github.com/aws/aws-sdk-go-v2/service/sts v1.0.0 // indirect
	github.com/aws/smithy-go v1.1.0 // indirect
	github.com/beorn7/perks v1.0.1 // indirect
	github.com/cespare/xxhash v1.1.0 // indirect
	github.com/cespare/xxhash/v2 v2.2.0 // indirect
	github.com/coocood/freecache v1.1.1 // indirect
	github.com/dask/dask-kubernetes/v2023 v2023.0.0-20230626103304-abd02cd17b26 // indirect
	github.com/davecgh/go-spew v1.1.1 // indirect
	github.com/emicklei/go-restful/v3 v3.12.0 // indirect
	github.com/evanphx/json-patch v5.6.0+incompatible // indirect
	github.com/evanphx/json-patch/v5 v5.6.0 // indirect
	github.com/felixge/httpsnoop v1.0.4 // indirect
	github.com/flyteorg/stow v0.3.10 // indirect
	github.com/fsnotify/fsnotify v1.6.0 // indirect
	github.com/go-logr/logr v1.3.0 // indirect
	github.com/go-logr/stdr v1.2.2 // indirect
	github.com/go-openapi/jsonpointer v0.19.6 // indirect
	github.com/go-openapi/jsonreference v0.20.2 // indirect
	github.com/go-openapi/swag v0.22.3 // indirect
	github.com/gogo/protobuf v1.3.2 // indirect
	github.com/golang-jwt/jwt/v5 v5.0.0 // indirect
	github.com/golang/groupcache v0.0.0-20210331224755-41bb18bfe9da // indirect
	github.com/google/gnostic-models v0.6.8 // indirect
	github.com/google/go-cmp v0.6.0 // indirect
	github.com/google/gofuzz v1.2.0 // indirect
	github.com/google/s2a-go v0.1.7 // indirect
	github.com/googleapis/enterprise-certificate-proxy v0.3.2 // indirect
	github.com/googleapis/gax-go/v2 v2.12.0 // indirect
	github.com/grpc-ecosystem/grpc-gateway/v2 v2.7.0 // indirect
	github.com/hashicorp/golang-lru v0.5.4 // indirect
	github.com/hashicorp/hcl v1.0.0 // indirect
	github.com/inconshreveable/mousetrap v1.1.0 // indirect
	github.com/jmespath/go-jmespath v0.4.0 // indirect
	github.com/josharian/intern v1.0.0 // indirect
	github.com/json-iterator/go v1.1.12 // indirect
	github.com/kubeflow/common v0.4.3 // indirect
	github.com/kubeflow/training-operator v1.5.0-rc.0 // indirect
	github.com/kylelemons/godebug v1.1.0 // indirect
	github.com/mailru/easyjson v0.7.7 // indirect
	github.com/mattn/go-colorable v0.1.12 // indirect
	github.com/mattn/go-isatty v0.0.16 // indirect
	github.com/matttproud/golang_protobuf_extensions v1.0.4 // indirect
	github.com/modern-go/concurrent v0.0.0-20180306012644-bacd9c7ef1dd // indirect
	github.com/modern-go/reflect2 v1.0.2 // indirect
	github.com/munnerz/goautoneg v0.0.0-20191010083416-a7dc8b61c822 // indirect
	github.com/ncw/swift v1.0.53 // indirect
	github.com/onsi/ginkgo v1.16.5 // indirect
	github.com/pelletier/go-toml v1.9.4 // indirect
	github.com/pelletier/go-toml/v2 v2.0.0-beta.8 // indirect
	github.com/pkg/browser v0.0.0-20210911075715-681adbf594b8 // indirect
	github.com/pmezard/go-difflib v1.0.0 // indirect
	github.com/prometheus/client_model v0.4.0 // indirect
	github.com/prometheus/common v0.44.0 // indirect
	github.com/prometheus/procfs v0.10.1 // indirect
	github.com/ray-project/kuberay/ray-operator v1.1.0-rc.1 // indirect
	github.com/spf13/afero v1.9.2 // indirect
	github.com/spf13/cast v1.4.1 // indirect
	github.com/spf13/jwalterweatherman v1.1.0 // indirect
	github.com/spf13/viper v1.11.0 // indirect
	github.com/stretchr/objx v0.5.2 // indirect
	github.com/subosito/gotenv v1.2.0 // indirect
	go.opencensus.io v0.24.0 // indirect
	go.opentelemetry.io/contrib/instrumentation/net/http/otelhttp v0.46.1 // indirect
	go.opentelemetry.io/otel/exporters/jaeger v1.17.0 // indirect
	go.opentelemetry.io/otel/exporters/stdout/stdouttrace v1.19.0 // indirect
<<<<<<< HEAD
	go.opentelemetry.io/otel/metric v1.19.0 // indirect
	go.opentelemetry.io/otel/sdk v1.19.0 // indirect
	golang.org/x/crypto v0.18.0 // indirect
	golang.org/x/net v0.20.0 // indirect
	golang.org/x/oauth2 v0.8.0 // indirect
	golang.org/x/sys v0.16.0 // indirect
	golang.org/x/term v0.16.0 // indirect
	golang.org/x/text v0.14.0 // indirect
	golang.org/x/xerrors v0.0.0-20220907171357-04be3eba64a2 // indirect
=======
	go.opentelemetry.io/otel/metric v1.21.0 // indirect
	go.opentelemetry.io/otel/sdk v1.21.0 // indirect
	golang.org/x/crypto v0.21.0 // indirect
	golang.org/x/net v0.23.0 // indirect
	golang.org/x/oauth2 v0.16.0 // indirect
	golang.org/x/sys v0.18.0 // indirect
	golang.org/x/term v0.18.0 // indirect
	golang.org/x/text v0.14.0 // indirect
>>>>>>> 715496a0
	gomodules.xyz/jsonpatch/v2 v2.4.0 // indirect
	google.golang.org/api v0.155.0 // indirect
	google.golang.org/appengine v1.6.8 // indirect
	google.golang.org/genproto v0.0.0-20240123012728-ef4313101c80 // indirect
	google.golang.org/genproto/googleapis/api v0.0.0-20240123012728-ef4313101c80 // indirect
	google.golang.org/genproto/googleapis/rpc v0.0.0-20240123012728-ef4313101c80 // indirect
	gopkg.in/inf.v0 v0.9.1 // indirect
	gopkg.in/ini.v1 v1.66.4 // indirect
	gopkg.in/yaml.v2 v2.4.0 // indirect
	gopkg.in/yaml.v3 v3.0.1 // indirect
	k8s.io/component-base v0.28.4 // indirect
	k8s.io/klog/v2 v2.100.1 // indirect
	k8s.io/kube-openapi v0.0.0-20230717233707-2695361300d9 // indirect
	sigs.k8s.io/json v0.0.0-20221116044647-bc3834ca7abd // indirect
	sigs.k8s.io/structured-merge-diff/v4 v4.2.3 // indirect
	sigs.k8s.io/yaml v1.3.0 // indirect
)

replace (
	github.com/aws/amazon-sagemaker-operator-for-k8s => github.com/aws/amazon-sagemaker-operator-for-k8s v1.0.1-0.20210303003444-0fb33b1fd49d
	github.com/flyteorg/flyte/flyteidl => ../flyteidl
	github.com/flyteorg/flyte/flyteplugins => ../flyteplugins
	github.com/flyteorg/flyte/flytestdlib => ../flytestdlib
	k8s.io/api => k8s.io/api v0.28.2
	k8s.io/apimachinery => k8s.io/apimachinery v0.28.2
	k8s.io/client-go => k8s.io/client-go v0.28.2
	k8s.io/kube-openapi => k8s.io/kube-openapi v0.0.0-20230905202853-d090da108d2f
	sigs.k8s.io/controller-runtime => sigs.k8s.io/controller-runtime v0.16.2
)<|MERGE_RESOLUTION|>--- conflicted
+++ resolved
@@ -126,17 +126,6 @@
 	go.opentelemetry.io/contrib/instrumentation/net/http/otelhttp v0.46.1 // indirect
 	go.opentelemetry.io/otel/exporters/jaeger v1.17.0 // indirect
 	go.opentelemetry.io/otel/exporters/stdout/stdouttrace v1.19.0 // indirect
-<<<<<<< HEAD
-	go.opentelemetry.io/otel/metric v1.19.0 // indirect
-	go.opentelemetry.io/otel/sdk v1.19.0 // indirect
-	golang.org/x/crypto v0.18.0 // indirect
-	golang.org/x/net v0.20.0 // indirect
-	golang.org/x/oauth2 v0.8.0 // indirect
-	golang.org/x/sys v0.16.0 // indirect
-	golang.org/x/term v0.16.0 // indirect
-	golang.org/x/text v0.14.0 // indirect
-	golang.org/x/xerrors v0.0.0-20220907171357-04be3eba64a2 // indirect
-=======
 	go.opentelemetry.io/otel/metric v1.21.0 // indirect
 	go.opentelemetry.io/otel/sdk v1.21.0 // indirect
 	golang.org/x/crypto v0.21.0 // indirect
@@ -145,7 +134,6 @@
 	golang.org/x/sys v0.18.0 // indirect
 	golang.org/x/term v0.18.0 // indirect
 	golang.org/x/text v0.14.0 // indirect
->>>>>>> 715496a0
 	gomodules.xyz/jsonpatch/v2 v2.4.0 // indirect
 	google.golang.org/api v0.155.0 // indirect
 	google.golang.org/appengine v1.6.8 // indirect
