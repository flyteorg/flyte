module github.com/flyteorg/flyte/flytepropeller

go 1.19

require (
	github.com/DiSiqueira/GoTree v1.0.1-0.20180907134536-53a8e837f295
	github.com/benlaurie/objecthash v0.0.0-20180202135721-d1e3d6079fc1
	github.com/fatih/color v1.13.0
	github.com/flyteorg/flyte/flyteidl v0.0.0-00010101000000-000000000000
	github.com/flyteorg/flyte/flyteplugins v0.0.0-00010101000000-000000000000
	github.com/flyteorg/flyte/flytestdlib v0.0.0-00010101000000-000000000000
	github.com/ghodss/yaml v1.0.0
	github.com/go-redis/redis v6.15.7+incompatible
	github.com/go-test/deep v1.0.7
	github.com/golang/protobuf v1.5.3
	github.com/google/uuid v1.3.1
	github.com/grpc-ecosystem/go-grpc-middleware v1.3.0
	github.com/grpc-ecosystem/go-grpc-prometheus v1.2.0
	github.com/imdario/mergo v0.3.13
	github.com/magiconair/properties v1.8.6
	github.com/mitchellh/mapstructure v1.5.0
	github.com/pkg/errors v0.9.1
	github.com/prometheus/client_golang v1.16.0
	github.com/sirupsen/logrus v1.9.0
	github.com/spf13/cobra v1.7.0
	github.com/spf13/pflag v1.0.5
	github.com/stretchr/testify v1.8.4
	go.opentelemetry.io/contrib/instrumentation/google.golang.org/grpc/otelgrpc v0.35.0
	go.opentelemetry.io/otel v1.19.0
	go.opentelemetry.io/otel/trace v1.19.0
	golang.org/x/exp v0.0.0-20231005195138-3e424a577f31
	golang.org/x/sync v0.2.0
	golang.org/x/time v0.3.0
	google.golang.org/grpc v1.56.1
	google.golang.org/protobuf v1.30.0
	k8s.io/api v0.28.3
	k8s.io/apiextensions-apiserver v0.28.0
	k8s.io/apimachinery v0.28.3
	k8s.io/client-go v0.28.3
	k8s.io/klog v1.0.0
	k8s.io/utils v0.0.0-20230406110748-d93618cff8a2
	sigs.k8s.io/controller-runtime v0.16.3
)

require (
	cloud.google.com/go v0.110.0 // indirect
	cloud.google.com/go/compute v1.19.1 // indirect
	cloud.google.com/go/compute/metadata v0.2.3 // indirect
	cloud.google.com/go/iam v0.13.0 // indirect
	cloud.google.com/go/storage v1.29.0 // indirect
	github.com/Azure/azure-sdk-for-go/sdk/azcore v1.7.2 // indirect
	github.com/Azure/azure-sdk-for-go/sdk/azidentity v1.3.1 // indirect
	github.com/Azure/azure-sdk-for-go/sdk/internal v1.3.0 // indirect
	github.com/Azure/azure-sdk-for-go/sdk/storage/azblob v1.1.0 // indirect
	github.com/AzureAD/microsoft-authentication-library-for-go v1.2.0 // indirect
	github.com/GoogleCloudPlatform/spark-on-k8s-operator v0.0.0-20200723154620-6f35a1152625 // indirect
	github.com/aws/aws-sdk-go v1.44.2 // indirect
	github.com/aws/aws-sdk-go-v2 v1.2.0 // indirect
	github.com/aws/aws-sdk-go-v2/config v1.0.0 // indirect
	github.com/aws/aws-sdk-go-v2/credentials v1.0.0 // indirect
	github.com/aws/aws-sdk-go-v2/feature/ec2/imds v1.0.0 // indirect
	github.com/aws/aws-sdk-go-v2/service/athena v1.0.0 // indirect
	github.com/aws/aws-sdk-go-v2/service/internal/presigned-url v1.0.0 // indirect
	github.com/aws/aws-sdk-go-v2/service/sts v1.0.0 // indirect
	github.com/aws/smithy-go v1.1.0 // indirect
	github.com/beorn7/perks v1.0.1 // indirect
	github.com/cespare/xxhash v1.1.0 // indirect
	github.com/cespare/xxhash/v2 v2.2.0 // indirect
	github.com/coocood/freecache v1.1.1 // indirect
	github.com/dask/dask-kubernetes/v2023 v2023.0.0-20230626103304-abd02cd17b26 // indirect
	github.com/davecgh/go-spew v1.1.1 // indirect
	github.com/emicklei/go-restful/v3 v3.11.0 // indirect
	github.com/evanphx/json-patch v5.6.0+incompatible // indirect
	github.com/evanphx/json-patch/v5 v5.6.0 // indirect
	github.com/flyteorg/stow v0.3.8 // indirect
	github.com/fsnotify/fsnotify v1.6.0 // indirect
	github.com/go-logr/logr v1.2.4 // indirect
	github.com/go-logr/stdr v1.2.2 // indirect
	github.com/go-openapi/jsonpointer v0.19.6 // indirect
	github.com/go-openapi/jsonreference v0.20.2 // indirect
	github.com/go-openapi/swag v0.22.3 // indirect
	github.com/gogo/protobuf v1.3.2 // indirect
	github.com/golang-jwt/jwt/v5 v5.0.0 // indirect
	github.com/golang/groupcache v0.0.0-20210331224755-41bb18bfe9da // indirect
	github.com/google/gnostic-models v0.6.8 // indirect
	github.com/google/go-cmp v0.5.9 // indirect
	github.com/google/gofuzz v1.2.0 // indirect
	github.com/googleapis/enterprise-certificate-proxy v0.2.3 // indirect
	github.com/googleapis/gax-go/v2 v2.7.1 // indirect
	github.com/grpc-ecosystem/grpc-gateway v1.16.0 // indirect
	github.com/hashicorp/golang-lru v0.5.4 // indirect
	github.com/hashicorp/hcl v1.0.0 // indirect
	github.com/inconshreveable/mousetrap v1.1.0 // indirect
	github.com/jmespath/go-jmespath v0.4.0 // indirect
	github.com/josharian/intern v1.0.0 // indirect
	github.com/json-iterator/go v1.1.12 // indirect
	github.com/kubeflow/common v0.4.3 // indirect
	github.com/kubeflow/training-operator v1.5.0-rc.0 // indirect
	github.com/kylelemons/godebug v1.1.0 // indirect
	github.com/mailru/easyjson v0.7.7 // indirect
	github.com/mattn/go-colorable v0.1.12 // indirect
	github.com/mattn/go-isatty v0.0.16 // indirect
	github.com/matttproud/golang_protobuf_extensions v1.0.4 // indirect
	github.com/modern-go/concurrent v0.0.0-20180306012644-bacd9c7ef1dd // indirect
	github.com/modern-go/reflect2 v1.0.2 // indirect
	github.com/munnerz/goautoneg v0.0.0-20191010083416-a7dc8b61c822 // indirect
	github.com/ncw/swift v1.0.53 // indirect
	github.com/pelletier/go-toml v1.9.4 // indirect
	github.com/pelletier/go-toml/v2 v2.0.0-beta.8 // indirect
	github.com/pkg/browser v0.0.0-20210911075715-681adbf594b8 // indirect
	github.com/pmezard/go-difflib v1.0.0 // indirect
	github.com/prometheus/client_model v0.4.0 // indirect
	github.com/prometheus/common v0.44.0 // indirect
	github.com/prometheus/procfs v0.10.1 // indirect
	github.com/ray-project/kuberay/ray-operator v0.0.0-20220728052838-eaa75fa6707c // indirect
	github.com/spf13/afero v1.9.2 // indirect
	github.com/spf13/cast v1.4.1 // indirect
	github.com/spf13/jwalterweatherman v1.1.0 // indirect
	github.com/spf13/viper v1.11.0 // indirect
	github.com/stretchr/objx v0.5.0 // indirect
	github.com/subosito/gotenv v1.2.0 // indirect
	go.opencensus.io v0.24.0 // indirect
<<<<<<< HEAD
	golang.org/x/crypto v0.13.0 // indirect
	golang.org/x/net v0.15.0 // indirect
	golang.org/x/oauth2 v0.8.0 // indirect
	golang.org/x/sys v0.12.0 // indirect
	golang.org/x/term v0.12.0 // indirect
=======
	go.opentelemetry.io/otel/exporters/jaeger v1.17.0 // indirect
	go.opentelemetry.io/otel/exporters/stdout/stdouttrace v1.19.0 // indirect
	go.opentelemetry.io/otel/metric v1.19.0 // indirect
	go.opentelemetry.io/otel/sdk v1.19.0 // indirect
	golang.org/x/crypto v0.14.0 // indirect
	golang.org/x/net v0.17.0 // indirect
	golang.org/x/oauth2 v0.8.0 // indirect
	golang.org/x/sys v0.13.0 // indirect
	golang.org/x/term v0.13.0 // indirect
>>>>>>> 4c1d9938
	golang.org/x/text v0.13.0 // indirect
	golang.org/x/xerrors v0.0.0-20220907171357-04be3eba64a2 // indirect
	gomodules.xyz/jsonpatch/v2 v2.4.0 // indirect
	google.golang.org/api v0.114.0 // indirect
	google.golang.org/appengine v1.6.7 // indirect
	google.golang.org/genproto v0.0.0-20230526161137-0005af68ea54 // indirect
	google.golang.org/genproto/googleapis/api v0.0.0-20230525234035-dd9d682886f9 // indirect
	google.golang.org/genproto/googleapis/rpc v0.0.0-20230525234030-28d5490b6b19 // indirect
	gopkg.in/inf.v0 v0.9.1 // indirect
	gopkg.in/ini.v1 v1.66.4 // indirect
	gopkg.in/yaml.v2 v2.4.0 // indirect
	gopkg.in/yaml.v3 v3.0.1 // indirect
	k8s.io/component-base v0.28.1 // indirect
	k8s.io/klog/v2 v2.100.1 // indirect
	k8s.io/kube-openapi v0.0.0-20230717233707-2695361300d9 // indirect
	sigs.k8s.io/json v0.0.0-20221116044647-bc3834ca7abd // indirect
	sigs.k8s.io/structured-merge-diff/v4 v4.2.3 // indirect
	sigs.k8s.io/yaml v1.3.0 // indirect
)

replace (
	github.com/aws/amazon-sagemaker-operator-for-k8s => github.com/aws/amazon-sagemaker-operator-for-k8s v1.0.1-0.20210303003444-0fb33b1fd49d
	github.com/flyteorg/flyte/flyteidl => ../flyteidl
	github.com/flyteorg/flyte/flyteplugins => ../flyteplugins
	github.com/flyteorg/flyte/flytestdlib => ../flytestdlib
	k8s.io/api => k8s.io/api v0.28.2
	k8s.io/apimachinery => k8s.io/apimachinery v0.28.2
	k8s.io/client-go => k8s.io/client-go v0.28.2
	k8s.io/kube-openapi => k8s.io/kube-openapi v0.0.0-20230905202853-d090da108d2f
	sigs.k8s.io/controller-runtime => sigs.k8s.io/controller-runtime v0.16.2
)<|MERGE_RESOLUTION|>--- conflicted
+++ resolved
@@ -120,23 +120,15 @@
 	github.com/stretchr/objx v0.5.0 // indirect
 	github.com/subosito/gotenv v1.2.0 // indirect
 	go.opencensus.io v0.24.0 // indirect
-<<<<<<< HEAD
+	go.opentelemetry.io/otel/exporters/jaeger v1.17.0 // indirect
+	go.opentelemetry.io/otel/exporters/stdout/stdouttrace v1.19.0 // indirect
+	go.opentelemetry.io/otel/metric v1.19.0 // indirect
+	go.opentelemetry.io/otel/sdk v1.19.0 // indirect
 	golang.org/x/crypto v0.13.0 // indirect
 	golang.org/x/net v0.15.0 // indirect
 	golang.org/x/oauth2 v0.8.0 // indirect
 	golang.org/x/sys v0.12.0 // indirect
 	golang.org/x/term v0.12.0 // indirect
-=======
-	go.opentelemetry.io/otel/exporters/jaeger v1.17.0 // indirect
-	go.opentelemetry.io/otel/exporters/stdout/stdouttrace v1.19.0 // indirect
-	go.opentelemetry.io/otel/metric v1.19.0 // indirect
-	go.opentelemetry.io/otel/sdk v1.19.0 // indirect
-	golang.org/x/crypto v0.14.0 // indirect
-	golang.org/x/net v0.17.0 // indirect
-	golang.org/x/oauth2 v0.8.0 // indirect
-	golang.org/x/sys v0.13.0 // indirect
-	golang.org/x/term v0.13.0 // indirect
->>>>>>> 4c1d9938
 	golang.org/x/text v0.13.0 // indirect
 	golang.org/x/xerrors v0.0.0-20220907171357-04be3eba64a2 // indirect
 	gomodules.xyz/jsonpatch/v2 v2.4.0 // indirect
