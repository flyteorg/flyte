--- conflicted
+++ resolved
@@ -30,11 +30,7 @@
 	"context"
 	"encoding/json"
 	"fmt"
-<<<<<<< HEAD
-=======
-	"io/ioutil"
 	"k8s.io/apimachinery/pkg/runtime"
->>>>>>> 05418513
 	"net/http"
 	"os"
 	"path/filepath"
