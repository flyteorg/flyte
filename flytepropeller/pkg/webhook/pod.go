// The PodMutator is a controller-runtime webhook that intercepts Pod Creation events and mutates them. Currently, there
// is only one registered Mutator, that's the SecretsMutator. It works as follows:
//
//   - The Webhook only works on Pods. If propeller/plugins launch a resource outside of K8s (or in a separate k8s
//     cluster), it's the responsibility of the plugin to correctly pass secret injection information.
//   - When a k8s-plugin builds a resource, propeller's PluginManager will automatically inject a label `inject-flyte
//     -secrets: true` and serialize the secret injection information into the annotations.
//   - If a plugin does not use the K8sPlugin interface, it's its responsibility to pass secret injection information.
//   - If a k8s plugin creates a CRD that launches other Pods (e.g. Spark/PyTorch... etc.), it's its responsibility to
//     make sure the labels/annotations set on the CRD by PluginManager are propagated to those launched Pods. This
//     ensures secret injection happens no matter how many levels of indirections there are.
//   - The Webhook expects 'inject-flyte-secrets: true' as a label on the Pod. Otherwise it won't listen/observe that pod.
//   - Once it intercepts the admission request, it goes over all registered Mutators and invoke them in the order they
//     are registered as. If a Mutator fails and it's marked as `required`, the operation will fail and the admission
//     will be rejected.
//   - The SecretsMutator will attempt to lookup the requested secret from the process environment. If the secret is
//     already mounted, it'll inject it as plain-text into the Pod Spec (Less secure).
//   - If it's not found in the environment it'll, instead, fallback to the enabled Secrets Injector (K8s, Confidant,
//     Vault... etc.).
//   - Each SecretsInjector will mutate the Pod differently depending on how its backend secrets system injects the secrets
//     for example:
//   - For K8s secrets, it'll either add EnvFromSecret or VolumeMountSource (depending on the MountRequirement
//     stated in the flyteIdl.Secret object) into the Pod. There is no validation that the secret exist and is available
//     to the Pod at this point. If the secret is not accessible, the Pod will fail with ContainerCreationConfigError and
//     will be retried.
//   - For Vault secrets, it'll inject the right annotations to trigger Vault's own sidecar/webhook to mount the secret.
package webhook

import (
	"context"
	"encoding/json"
	"fmt"
<<<<<<< HEAD
=======
	"io/ioutil"
	"k8s.io/apimachinery/pkg/runtime"
>>>>>>> 05418513
	"net/http"
	"os"
	"path/filepath"
	"strings"

	admissionregistrationv1 "k8s.io/api/admissionregistration/v1"
	corev1 "k8s.io/api/core/v1"
	metav1 "k8s.io/apimachinery/pkg/apis/meta/v1"
	"k8s.io/apimachinery/pkg/runtime/schema"
	"sigs.k8s.io/controller-runtime/pkg/manager"
	"sigs.k8s.io/controller-runtime/pkg/webhook/admission"

	"github.com/flyteorg/flyte/flyteplugins/go/tasks/pluginmachinery/flytek8s"
	"github.com/flyteorg/flyte/flyteplugins/go/tasks/pluginmachinery/utils/secrets"
	"github.com/flyteorg/flyte/flytepropeller/pkg/webhook/config"
	"github.com/flyteorg/flyte/flytestdlib/logger"
	"github.com/flyteorg/flyte/flytestdlib/promutils"
)

const webhookName = "flyte-pod-webhook.flyte.org"

// PodMutator implements controller-runtime WebHook interface.
type PodMutator struct {
	decoder  *admission.Decoder
	cfg      *config.Config
	Mutators []MutatorConfig
}

type MutatorConfig struct {
	Mutator  Mutator
	Required bool
}

type Mutator interface {
	ID() string
	Mutate(ctx context.Context, p *corev1.Pod) (newP *corev1.Pod, changed bool, err error)
}

func (pm PodMutator) Handle(ctx context.Context, request admission.Request) admission.Response {
	// Get the object in the request
	obj := &corev1.Pod{}
	err := pm.decoder.Decode(request, obj)
	if err != nil {
		return admission.Errored(http.StatusBadRequest, err)
	}

	newObj, changed, err := pm.Mutate(ctx, obj)
	if err != nil {
		return admission.Errored(http.StatusBadRequest, err)
	}

	if changed {
		marshalled, err := json.Marshal(newObj)
		if err != nil {
			return admission.Errored(http.StatusInternalServerError, err)
		}

		// Create the patch
		return admission.PatchResponseFromRaw(request.Object.Raw, marshalled)
	}

	return admission.Allowed("No changes")
}

func (pm PodMutator) Mutate(ctx context.Context, p *corev1.Pod) (newP *corev1.Pod, changed bool, err error) {
	newP = p
	for _, m := range pm.Mutators {
		tempP := newP
		tempChanged := false
		tempP, tempChanged, err = m.Mutator.Mutate(ctx, tempP)
		if err != nil {
			if m.Required {
				err = fmt.Errorf("failed to mutate using [%v]. Since it's a required mutator, failing early. Error: %v", m.Mutator.ID(), err)
				logger.Info(ctx, err)
				return p, false, err
			}

			logger.Infof(ctx, "Failed to mutate using [%v]. Since it's not a required mutator, skipping. Error: %v", m.Mutator.ID(), err)
			continue
		}

		newP = tempP
		if tempChanged {
			changed = true
		}
	}

	return newP, changed, nil
}

func (pm PodMutator) Register(ctx context.Context, mgr manager.Manager) error {
	wh := &admission.Webhook{
		Handler: pm,
	}

	mutatePath := getPodMutatePath()
	logger.Infof(ctx, "Registering path [%v]", mutatePath)
	mgr.GetWebhookServer().Register(mutatePath, wh)
	return nil
}

func (pm PodMutator) GetMutatePath() string {
	return getPodMutatePath()
}

func getPodMutatePath() string {
	pod := flytek8s.BuildIdentityPod()
	return generateMutatePath(pod.GroupVersionKind())
}

func generateMutatePath(gvk schema.GroupVersionKind) string {
	return "/mutate-" + strings.Replace(gvk.Group, ".", "-", -1) + "-" +
		gvk.Version + "-" + strings.ToLower(gvk.Kind)
}

func (pm PodMutator) CreateMutationWebhookConfiguration(namespace string) (*admissionregistrationv1.MutatingWebhookConfiguration, error) {
	caBytes, err := os.ReadFile(filepath.Join(pm.cfg.ExpandCertDir(), "ca.crt"))
	if err != nil {
		// ca.crt is optional. If not provided, API Server will assume the webhook is serving SSL using a certificate
		// issued by a known Cert Authority.
		if os.IsNotExist(err) {
			caBytes = make([]byte, 0)
		} else {
			return nil, err
		}
	}

	path := pm.GetMutatePath()
	fail := admissionregistrationv1.Fail
	sideEffects := admissionregistrationv1.SideEffectClassNoneOnDryRun

	mutateConfig := &admissionregistrationv1.MutatingWebhookConfiguration{
		ObjectMeta: metav1.ObjectMeta{
			Name:      pm.cfg.ServiceName,
			Namespace: namespace,
		},

		Webhooks: []admissionregistrationv1.MutatingWebhook{
			{
				Name: webhookName,
				ClientConfig: admissionregistrationv1.WebhookClientConfig{
					CABundle: caBytes, // CA bundle created earlier
					Service: &admissionregistrationv1.ServiceReference{
						Name:      pm.cfg.ServiceName,
						Namespace: namespace,
						Path:      &path,
						Port:      &pm.cfg.ServicePort,
					},
				},
				Rules: []admissionregistrationv1.RuleWithOperations{
					{
						Operations: []admissionregistrationv1.OperationType{
							admissionregistrationv1.Create,
						},
						Rule: admissionregistrationv1.Rule{
							APIGroups:   []string{"*"},
							APIVersions: []string{"v1"},
							Resources:   []string{"pods"},
						},
					},
				},
				FailurePolicy: &fail,
				SideEffects:   &sideEffects,
				AdmissionReviewVersions: []string{
					"v1",
					"v1beta1",
				},
				ObjectSelector: &metav1.LabelSelector{
					MatchLabels: map[string]string{
						secrets.PodLabel: secrets.PodLabelValue,
					},
				},
			}},
	}

	return mutateConfig, nil
}

func NewPodMutator(cfg *config.Config, scheme *runtime.Scheme, scope promutils.Scope) *PodMutator {
	return &PodMutator{
		decoder: admission.NewDecoder(scheme),
		cfg:     cfg,
		Mutators: []MutatorConfig{
			{
				Mutator: NewSecretsMutator(cfg, scope.NewSubScope("secrets")),
			},
		},
	}
}<|MERGE_RESOLUTION|>--- conflicted
+++ resolved
@@ -1,7 +1,7 @@
-// The PodMutator is a controller-runtime webhook that intercepts Pod Creation events and mutates them. Currently, there
-// is only one registered Mutator, that's the SecretsMutator. It works as follows:
+// Package webhook container PodMutator. It's a controller-runtime webhook that intercepts Pod Creation events and
+// mutates them. Currently, there is only one registered Mutator, that's the SecretsMutator. It works as follows:
 //
-//   - The Webhook only works on Pods. If propeller/plugins launch a resource outside of K8s (or in a separate k8s
+//   - The Webhook only works on Pods. If propeller/plugins launch a resource outside K8s (or in a separate k8s
 //     cluster), it's the responsibility of the plugin to correctly pass secret injection information.
 //   - When a k8s-plugin builds a resource, propeller's PluginManager will automatically inject a label `inject-flyte
 //     -secrets: true` and serialize the secret injection information into the annotations.
@@ -9,11 +9,12 @@
 //   - If a k8s plugin creates a CRD that launches other Pods (e.g. Spark/PyTorch... etc.), it's its responsibility to
 //     make sure the labels/annotations set on the CRD by PluginManager are propagated to those launched Pods. This
 //     ensures secret injection happens no matter how many levels of indirections there are.
-//   - The Webhook expects 'inject-flyte-secrets: true' as a label on the Pod. Otherwise it won't listen/observe that pod.
+//   - The Webhook expects 'inject-flyte-secrets: true' as a label on the Pod. Otherwise, it won't listen/observe that
+//     pod.
 //   - Once it intercepts the admission request, it goes over all registered Mutators and invoke them in the order they
-//     are registered as. If a Mutator fails and it's marked as `required`, the operation will fail and the admission
+//     are registered as. If a Mutator fails, and it's marked as `required`, the operation will fail and the admission
 //     will be rejected.
-//   - The SecretsMutator will attempt to lookup the requested secret from the process environment. If the secret is
+//   - The SecretsMutator will attempt to look up the requested secret from the process environment. If the secret is
 //     already mounted, it'll inject it as plain-text into the Pod Spec (Less secure).
 //   - If it's not found in the environment it'll, instead, fallback to the enabled Secrets Injector (K8s, Confidant,
 //     Vault... etc.).
@@ -30,11 +31,7 @@
 	"context"
 	"encoding/json"
 	"fmt"
-<<<<<<< HEAD
-=======
-	"io/ioutil"
 	"k8s.io/apimachinery/pkg/runtime"
->>>>>>> 05418513
 	"net/http"
 	"os"
 	"path/filepath"
