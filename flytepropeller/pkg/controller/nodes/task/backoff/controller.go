package backoff

import (
	"context"
	"fmt"
	"time"

	"k8s.io/utils/clock"
	"sigs.k8s.io/controller-runtime/pkg/client"

	stdAtomic "github.com/flyteorg/flyte/flytestdlib/atomic"
	"github.com/flyteorg/flyte/flytestdlib/logger"
<<<<<<< HEAD

	"k8s.io/utils/clock"
=======
>>>>>>> a5ea1c87
)

// Controller is a name-spaced collection of back-off handlers
type Controller struct {
	// Controller.Clock allows the use of fake clock when testing
	Clock             clock.Clock
	backOffHandlerMap HandlerMap
}

func (m *Controller) GetOrCreateHandler(ctx context.Context, key string, backOffBaseSecond int, maxBackOffDuration time.Duration) *ComputeResourceAwareBackOffHandler {
	h, loaded := m.backOffHandlerMap.LoadOrStore(key, &ComputeResourceAwareBackOffHandler{
		SimpleBackOffBlocker: &SimpleBackOffBlocker{
			Clock:              m.Clock,
			BackOffBaseSecond:  backOffBaseSecond,
			BackOffExponent:    stdAtomic.NewUint32(0),
			NextEligibleTime:   NewAtomicTime(m.Clock.Now()),
			MaxBackOffDuration: maxBackOffDuration,
		}, ComputeResourceCeilings: &ComputeResourceCeilings{
			computeResourceCeilings: NewSyncResourceList(),
		},
	})

	if loaded {
		logger.Infof(ctx, "The back-off handler for [%v] has been loaded.\n", key)
	} else {
		logger.Infof(ctx, "The back-off handler for [%v] has been created.\n", key)
	}

	if ret, casted := h.(*ComputeResourceAwareBackOffHandler); casted {
		return ret
	}

	return nil
}

func (m *Controller) GetBackOffHandler(key string) (*ComputeResourceAwareBackOffHandler, bool) {
	return m.backOffHandlerMap.Get(key)
}

func ComposeResourceKey(o client.Object) string {
	return fmt.Sprintf("%v,%v", o.GetObjectKind().GroupVersionKind().String(), o.GetNamespace())
}

func NewController(ctx context.Context) *Controller {
	logger.Infof(ctx, "Initializing the back-off controller.\n")
	return &Controller{
		Clock:             clock.RealClock{},
		backOffHandlerMap: HandlerMap{},
	}
}<|MERGE_RESOLUTION|>--- conflicted
+++ resolved
@@ -10,11 +10,6 @@
 
 	stdAtomic "github.com/flyteorg/flyte/flytestdlib/atomic"
 	"github.com/flyteorg/flyte/flytestdlib/logger"
-<<<<<<< HEAD
-
-	"k8s.io/utils/clock"
-=======
->>>>>>> a5ea1c87
 )
 
 // Controller is a name-spaced collection of back-off handlers
