--- conflicted
+++ resolved
@@ -1,12 +1,9 @@
 package nodes
 
 import (
-<<<<<<< HEAD
+	"context"
 	"fmt"
 	"reflect"
-=======
-	"context"
->>>>>>> 881d7a23
 	"testing"
 
 	"github.com/shamaton/msgpack/v2"
