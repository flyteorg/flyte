--- conflicted
+++ resolved
@@ -123,37 +123,20 @@
 }
 
 type nodeExecContext struct {
-<<<<<<< HEAD
-	store               *storage.DataStore
-	tr                  interfaces.TaskReader
-	md                  interfaces.NodeExecutionMetadata
-	eventRecorder       interfaces.EventRecorder
-	inputs              io.InputReader
-	node                v1alpha1.ExecutableNode
-	nodeStatus          v1alpha1.ExecutableNodeStatus
-	maxDatasetSizeBytes int64
-	nsm                 *nodeStateManager
-	enqueueOwner        func() error
-	rawOutputPrefix     storage.DataReference
-	shardSelector       ioutils.ShardSelector
-	nl                  executors.NodeLookup
-	ic                  executors.ExecutionContext
-	executionEnvClient  pluginscore.ExecutionEnvClient
-=======
-	store           *storage.DataStore
-	tr              interfaces.TaskReader
-	md              interfaces.NodeExecutionMetadata
-	eventRecorder   interfaces.EventRecorder
-	inputs          io.InputReader
-	node            v1alpha1.ExecutableNode
-	nodeStatus      v1alpha1.ExecutableNodeStatus
-	nsm             *nodeStateManager
-	enqueueOwner    func() error
-	rawOutputPrefix storage.DataReference
-	shardSelector   ioutils.ShardSelector
-	nl              executors.NodeLookup
-	ic              executors.ExecutionContext
->>>>>>> bd3ed0d2
+	store              *storage.DataStore
+	tr                 interfaces.TaskReader
+	md                 interfaces.NodeExecutionMetadata
+	eventRecorder      interfaces.EventRecorder
+	inputs             io.InputReader
+	node               v1alpha1.ExecutableNode
+	nodeStatus         v1alpha1.ExecutableNodeStatus
+	nsm                *nodeStateManager
+	enqueueOwner       func() error
+	rawOutputPrefix    storage.DataReference
+	shardSelector      ioutils.ShardSelector
+	nl                 executors.NodeLookup
+	ic                 executors.ExecutionContext
+	executionEnvClient pluginscore.ExecutionEnvClient
 }
 
 func (e nodeExecContext) ExecutionContext() executors.ExecutionContext {
@@ -218,11 +201,6 @@
 
 func (e nodeExecContext) NodeExecutionMetadata() interfaces.NodeExecutionMetadata {
 	return e.md
-}
-
-<<<<<<< HEAD
-func (e nodeExecContext) MaxDatasetSizeBytes() int64 {
-	return e.maxDatasetSizeBytes
 }
 
 // GetExecutionEnvClient returns the execution environment client.
@@ -232,15 +210,9 @@
 
 func newNodeExecContext(_ context.Context, store *storage.DataStore, execContext executors.ExecutionContext, nl executors.NodeLookup,
 	node v1alpha1.ExecutableNode, nodeStatus v1alpha1.ExecutableNodeStatus, inputs io.InputReader, interruptible bool, interruptibleFailureThreshold int32,
-	maxDatasetSize int64, taskEventRecorder events.TaskEventRecorder, nodeEventRecorder events.NodeEventRecorder, tr interfaces.TaskReader, nsm *nodeStateManager,
+	taskEventRecorder events.TaskEventRecorder, nodeEventRecorder events.NodeEventRecorder, tr interfaces.TaskReader, nsm *nodeStateManager,
 	enqueueOwner func() error, rawOutputPrefix storage.DataReference, outputShardSelector ioutils.ShardSelector,
 	executionEnvClient pluginscore.ExecutionEnvClient) *nodeExecContext {
-=======
-func newNodeExecContext(_ context.Context, store *storage.DataStore, execContext executors.ExecutionContext, nl executors.NodeLookup,
-	node v1alpha1.ExecutableNode, nodeStatus v1alpha1.ExecutableNodeStatus, inputs io.InputReader, interruptible bool, interruptibleFailureThreshold int32,
-	taskEventRecorder events.TaskEventRecorder, nodeEventRecorder events.NodeEventRecorder, tr interfaces.TaskReader, nsm *nodeStateManager,
-	enqueueOwner func() error, rawOutputPrefix storage.DataReference, outputShardSelector ioutils.ShardSelector) *nodeExecContext {
->>>>>>> bd3ed0d2
 
 	md := nodeExecMetadata{
 		Meta: execContext,
@@ -274,25 +246,14 @@
 			taskEventRecorder: taskEventRecorder,
 			nodeEventRecorder: nodeEventRecorder,
 		},
-<<<<<<< HEAD
-		maxDatasetSizeBytes: maxDatasetSize,
-		tr:                  tr,
-		nsm:                 nsm,
-		enqueueOwner:        enqueueOwner,
-		rawOutputPrefix:     rawOutputPrefix,
-		shardSelector:       outputShardSelector,
-		nl:                  nl,
-		ic:                  execContext,
-		executionEnvClient:  executionEnvClient,
-=======
-		tr:              tr,
-		nsm:             nsm,
-		enqueueOwner:    enqueueOwner,
-		rawOutputPrefix: rawOutputPrefix,
-		shardSelector:   outputShardSelector,
-		nl:              nl,
-		ic:              execContext,
->>>>>>> bd3ed0d2
+		tr:                 tr,
+		nsm:                nsm,
+		enqueueOwner:       enqueueOwner,
+		rawOutputPrefix:    rawOutputPrefix,
+		shardSelector:      outputShardSelector,
+		nl:                 nl,
+		ic:                 execContext,
+		executionEnvClient: executionEnvClient,
 	}
 }
 
