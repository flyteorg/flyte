--- conflicted
+++ resolved
@@ -596,13 +596,8 @@
 		n := &nodeMocks.Node{}
 		assert.NoError(t, nCtx.DataStore().WriteProtobuf(context.TODO(), f, storage.Options{}, dj))
 		h := &mocks.TaskNodeHandler{}
-<<<<<<< HEAD
-		h.OnFinalizeMatch(mock.Anything, mock.Anything).Return(nil)
-		d := New(h, n, mockLPLauncher, eventConfig, promutils.NewTestScope(), nil)
-=======
 		h.EXPECT().Finalize(mock.Anything, mock.Anything).Return(nil)
 		d := New(h, n, mockLPLauncher, eventConfig, promutils.NewTestScope())
->>>>>>> ceb9a044
 		got, err := d.Handle(context.TODO(), nCtx)
 		assert.NoError(t, err)
 		assert.Equal(t, handler.EPhaseRunning.String(), got.Info().GetPhase().String())
@@ -621,13 +616,8 @@
 		n := &nodeMocks.Node{}
 		assert.NoError(t, nCtx.DataStore().WriteProtobuf(context.TODO(), f, storage.Options{}, dj))
 		h := &mocks.TaskNodeHandler{}
-<<<<<<< HEAD
-		h.OnFinalizeMatch(mock.Anything, mock.Anything).Return(fmt.Errorf("err"))
-		d := New(h, n, mockLPLauncher, eventConfig, promutils.NewTestScope(), nil)
-=======
 		h.EXPECT().Finalize(mock.Anything, mock.Anything).Return(fmt.Errorf("err"))
 		d := New(h, n, mockLPLauncher, eventConfig, promutils.NewTestScope())
->>>>>>> ceb9a044
 		_, err = d.Handle(context.TODO(), nCtx)
 		assert.Error(t, err)
 	})
@@ -881,21 +871,12 @@
 			execContext := executorMocks.ExecutionContext{}
 			execContext.EXPECT().GetEventVersion().Return(v1alpha1.EventVersion1)
 			immutableParentInfo := executorMocks.ImmutableParentInfo{}
-<<<<<<< HEAD
-			immutableParentInfo.OnGetUniqueID().Return("c1")
-			immutableParentInfo.OnCurrentAttempt().Return(uint32(2))
-			execContext.OnGetParentInfo().Return(&immutableParentInfo)
-			execContext.OnGetExecutionConfig().Return(v1alpha1.ExecutionConfig{})
-			nCtx.OnExecutionContext().Return(&execContext)
-			d := New(h, n, mockLPLauncher, eventConfig, promutils.NewTestScope(), nil)
-=======
 			immutableParentInfo.EXPECT().GetUniqueID().Return("c1")
 			immutableParentInfo.EXPECT().CurrentAttempt().Return(uint32(2))
 			execContext.EXPECT().GetParentInfo().Return(&immutableParentInfo)
 			execContext.EXPECT().GetExecutionConfig().Return(v1alpha1.ExecutionConfig{})
 			nCtx.EXPECT().ExecutionContext().Return(&execContext)
 			d := New(h, n, mockLPLauncher, eventConfig, promutils.NewTestScope())
->>>>>>> ceb9a044
 			got, err := d.Handle(context.TODO(), nCtx)
 			if tt.want.isErr {
 				assert.Error(t, err)
@@ -1078,19 +1059,11 @@
 				assert.NoError(t, nCtx.DataStore().WriteProtobuf(context.TODO(), endF, storage.Options{}, &core.LiteralMap{}))
 			}
 			execContext := executorMocks.ExecutionContext{}
-<<<<<<< HEAD
-			execContext.OnGetEventVersion().Return(v1alpha1.EventVersion0)
-			execContext.OnGetParentInfo().Return(nil)
-			execContext.OnGetExecutionConfig().Return(v1alpha1.ExecutionConfig{})
-			nCtx.OnExecutionContext().Return(&execContext)
-			d := New(h, n, mockLPLauncher, eventConfig, promutils.NewTestScope(), nil)
-=======
 			execContext.EXPECT().GetEventVersion().Return(v1alpha1.EventVersion0)
 			execContext.EXPECT().GetParentInfo().Return(nil)
 			execContext.EXPECT().GetExecutionConfig().Return(v1alpha1.ExecutionConfig{})
 			nCtx.EXPECT().ExecutionContext().Return(&execContext)
 			d := New(h, n, mockLPLauncher, eventConfig, promutils.NewTestScope())
->>>>>>> ceb9a044
 			got, err := d.Handle(context.TODO(), nCtx)
 			if tt.want.isErr {
 				assert.Error(t, err)
@@ -1290,13 +1263,8 @@
 		h := &mocks.TaskNodeHandler{}
 		h.EXPECT().Finalize(ctx, nCtx).Return(nil)
 		n := &nodeMocks.Node{}
-<<<<<<< HEAD
-		n.OnFinalizeHandlerMatch(ctx, mock.Anything, mock.Anything, mock.Anything, mock.Anything).Return(nil)
-		d := New(h, n, mockLPLauncher, eventConfig, promutils.NewTestScope(), nil)
-=======
 		n.EXPECT().FinalizeHandler(ctx, mock.Anything, mock.Anything, mock.Anything, mock.Anything).Return(nil)
 		d := New(h, n, mockLPLauncher, eventConfig, promutils.NewTestScope())
->>>>>>> ceb9a044
 		assert.NoError(t, d.Finalize(ctx, nCtx))
 		assert.NotZero(t, len(h.ExpectedCalls))
 		assert.Equal(t, "Finalize", h.ExpectedCalls[0].Method)
@@ -1316,13 +1284,8 @@
 		h := &mocks.TaskNodeHandler{}
 		h.EXPECT().Finalize(ctx, nCtx).Return(fmt.Errorf("err"))
 		n := &nodeMocks.Node{}
-<<<<<<< HEAD
-		n.OnFinalizeHandlerMatch(ctx, mock.Anything, mock.Anything, mock.Anything, mock.Anything).Return(nil)
-		d := New(h, n, mockLPLauncher, eventConfig, promutils.NewTestScope(), nil)
-=======
 		n.EXPECT().FinalizeHandler(ctx, mock.Anything, mock.Anything, mock.Anything, mock.Anything).Return(nil)
 		d := New(h, n, mockLPLauncher, eventConfig, promutils.NewTestScope())
->>>>>>> ceb9a044
 		assert.Error(t, d.Finalize(ctx, nCtx))
 		assert.NotZero(t, len(h.ExpectedCalls))
 		assert.Equal(t, "Finalize", h.ExpectedCalls[0].Method)
@@ -1342,13 +1305,8 @@
 		h := &mocks.TaskNodeHandler{}
 		h.EXPECT().Finalize(ctx, nCtx).Return(nil)
 		n := &nodeMocks.Node{}
-<<<<<<< HEAD
-		n.OnFinalizeHandlerMatch(ctx, mock.Anything, mock.Anything, mock.Anything, mock.Anything).Return(fmt.Errorf("err"))
-		d := New(h, n, mockLPLauncher, eventConfig, promutils.NewTestScope(), nil)
-=======
 		n.EXPECT().FinalizeHandler(ctx, mock.Anything, mock.Anything, mock.Anything, mock.Anything).Return(fmt.Errorf("err"))
 		d := New(h, n, mockLPLauncher, eventConfig, promutils.NewTestScope())
->>>>>>> ceb9a044
 		assert.Error(t, d.Finalize(ctx, nCtx))
 		assert.NotZero(t, len(h.ExpectedCalls))
 		assert.Equal(t, "Finalize", h.ExpectedCalls[0].Method)
