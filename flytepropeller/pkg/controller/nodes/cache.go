package nodes

import (
	"context"
	"strconv"
	"time"

	"github.com/pkg/errors"
	"google.golang.org/grpc/codes"
	"google.golang.org/grpc/status"

	"github.com/flyteorg/flyte/flyteidl/gen/pb-go/flyteidl/core"
	"github.com/flyteorg/flyte/flyteidl/gen/pb-go/flyteidl/event"
	"github.com/flyteorg/flyte/flyteplugins/go/tasks/pluginmachinery/catalog"
	"github.com/flyteorg/flyte/flyteplugins/go/tasks/pluginmachinery/encoding"
	"github.com/flyteorg/flyte/flyteplugins/go/tasks/pluginmachinery/ioutils"
	"github.com/flyteorg/flyte/flytepropeller/pkg/apis/flyteworkflow/v1alpha1"
	"github.com/flyteorg/flyte/flytepropeller/pkg/controller/nodes/common"
	nodeserrors "github.com/flyteorg/flyte/flytepropeller/pkg/controller/nodes/errors"
	"github.com/flyteorg/flyte/flytepropeller/pkg/controller/nodes/handler"
	"github.com/flyteorg/flyte/flytepropeller/pkg/controller/nodes/interfaces"
	"github.com/flyteorg/flyte/flytepropeller/pkg/controller/nodes/task"
	"github.com/flyteorg/flyte/flytestdlib/logger"
	"github.com/flyteorg/flyte/flytestdlib/otelutils"
	"github.com/flyteorg/flyte/flytestdlib/storage"
)

// computeCatalogReservationOwnerID constructs a unique identifier which includes the nodes
// parent information, node ID, and retry attempt number. This is used to uniquely identify a task
// when the cache reservation API to serialize cached executions.
func computeCatalogReservationOwnerID(nCtx interfaces.NodeExecutionContext) (string, error) {
	currentNodeUniqueID, err := common.GenerateUniqueID(nCtx.ExecutionContext().GetParentInfo(), nCtx.NodeID())
	if err != nil {
		return "", err
	}

	ownerID, err := encoding.FixedLengthUniqueIDForParts(task.IDMaxLength,
		[]string{nCtx.NodeExecutionMetadata().GetOwnerID().Name, currentNodeUniqueID, strconv.Itoa(int(nCtx.CurrentAttempt()))})
	if err != nil {
		return "", err
	}

	return ownerID, nil
}

// isCacheableWithOverrides returns two booleans indicating if the node is cacheable and cache
// serializable respectively. This function first checks this information from the handler and then
// applies any overrides from the NodeMetadata.
func isCacheableWithOverrides(ctx context.Context, nCtx interfaces.NodeExecutionContext, cacheHandler interfaces.CacheableNodeHandler) (bool, bool, error) {
	cacheable, cacheSerializable, err := cacheHandler.IsCacheable(ctx, nCtx)
	if err != nil {
		return false, false, errors.Wrapf(err, "failed to initialize the cacheable")
	}

	// apply overrides from NodeMetadata
	node := nCtx.Node()
	if node.IsCacheable() != nil {
		cacheable = *node.IsCacheable()
	}

	if node.IsCacheSerializable() != nil {
		cacheSerializable = *node.IsCacheSerializable()
	}

	return cacheable, cacheSerializable, nil
}

// getCatalogKeyWithOverride returns a unique key to identify this node in the cache. It first
// constructs the key using the handler and then applies any overrides from the NodeMetadata.
func getCatalogKeyWithOverrides(ctx context.Context, nCtx interfaces.NodeExecutionContext, cacheHandler interfaces.CacheableNodeHandler) (catalog.Key, error) {
	catalogKey, err := cacheHandler.GetCatalogKey(ctx, nCtx)
	if err != nil {
		return catalog.Key{}, errors.Wrapf(err, "failed to initialize the catalogKey")
	}

	// apply overrides from NodeMetadata
	node := nCtx.Node()
	if node.GetCacheVersion() != nil {
		catalogKey.CacheVersion = *node.GetCacheVersion()
	}

	return catalogKey, nil
}

// updatePhaseCacheInfo adds the cache and catalog reservation metadata to the PhaseInfo. This
// ensures this information is reported in events and available within FlyteAdmin.
func updatePhaseCacheInfo(phaseInfo handler.PhaseInfo, cacheStatus *catalog.Status, reservationStatus *core.CatalogReservation_Status) handler.PhaseInfo {
	if cacheStatus == nil && reservationStatus == nil {
		return phaseInfo
	}

	info := phaseInfo.GetInfo()
	if info == nil {
		info = &handler.ExecutionInfo{}
	}

	if info.TaskNodeInfo == nil {
		info.TaskNodeInfo = &handler.TaskNodeInfo{}
	}

	if info.TaskNodeInfo.TaskNodeMetadata == nil {
		info.TaskNodeInfo.TaskNodeMetadata = &event.TaskNodeMetadata{}
	}

	if cacheStatus != nil {
		info.TaskNodeInfo.TaskNodeMetadata.CacheStatus = cacheStatus.GetCacheStatus()
		info.TaskNodeInfo.TaskNodeMetadata.CatalogKey = cacheStatus.GetMetadata()
	}

	if reservationStatus != nil {
		info.TaskNodeInfo.TaskNodeMetadata.ReservationStatus = *reservationStatus
	}

	return phaseInfo.WithInfo(info)
}

// CheckCatalogCache uses the handler and contexts to check if cached outputs for the current node
// exist. If the exist, this function also copies the outputs to this node.
func (n *nodeExecutor) CheckCatalogCache(ctx context.Context, nCtx interfaces.NodeExecutionContext, cacheHandler interfaces.CacheableNodeHandler) (catalog.Entry, error) {
<<<<<<< HEAD
	catalogKey, err := getCatalogKeyWithOverrides(ctx, nCtx, cacheHandler)
=======
	ctx, span := otelutils.NewSpan(ctx, otelutils.FlytePropellerTracer, "pkg.controller.nodes.NodeExecutor/CheckCatalogCache")
	defer span.End()
	catalogKey, err := cacheHandler.GetCatalogKey(ctx, nCtx)
>>>>>>> bd3ed0d2
	if err != nil {
		return catalog.Entry{}, errors.Wrapf(err, "failed to initialize the cacheKey")
	}

	entry, err := n.cache.Get(ctx, catalogKey)
	if err != nil {
		causeErr := errors.Cause(err)
		if taskStatus, ok := status.FromError(causeErr); ok && taskStatus.Code() == codes.NotFound {
			n.metrics.catalogMissCount.Inc(ctx)
			logger.Infof(ctx, "Catalog CacheMiss: Artifact not found in Catalog. Executing Task.")
			return catalog.NewCatalogEntry(nil, catalog.NewStatus(core.CatalogCacheStatus_CACHE_MISS, nil)), nil
		}

		n.metrics.catalogGetFailureCount.Inc(ctx)
		logger.Errorf(ctx, "Catalog Failure: memoization check failed. err: %v", err.Error())
		return catalog.Entry{}, errors.Wrapf(err, "Failed to check Catalog for previous results")
	}

	if entry.GetStatus().GetCacheStatus() != core.CatalogCacheStatus_CACHE_HIT {
		logger.Errorf(ctx, "No CacheHIT and no Error received. Illegal state, Cache State: %s", entry.GetStatus().GetCacheStatus().String())
		// TODO should this be an error?
		return entry, nil
	}

	logger.Infof(ctx, "Catalog CacheHit: for task [%s/%s/%s/%s]", catalogKey.Identifier.Project,
		catalogKey.Identifier.Domain, catalogKey.Identifier.Name, catalogKey.Identifier.Version)
	n.metrics.catalogHitCount.Inc(ctx)

	iface := catalogKey.TypedInterface
	if iface.Outputs != nil && len(iface.Outputs.Variables) > 0 {
		// copy cached outputs to node outputs
		o, ee, err := entry.GetOutputs().Read(ctx)
		if err != nil {
			logger.Errorf(ctx, "failed to read from catalog, err: %s", err.Error())
			return catalog.Entry{}, err
		} else if ee != nil {
			logger.Errorf(ctx, "got execution error from catalog output reader? This should not happen, err: %s", ee.String())
			return catalog.Entry{}, nodeserrors.Errorf(nodeserrors.IllegalStateError, nCtx.NodeID(), "execution error from a cache output, bad state: %s", ee.String())
		}

		outputFile := v1alpha1.GetOutputsFile(nCtx.NodeStatus().GetOutputDir())
		if err := nCtx.DataStore().WriteProtobuf(ctx, outputFile, storage.Options{}, o); err != nil {
			logger.Errorf(ctx, "failed to write cached value to datastore, err: %s", err.Error())
			return catalog.Entry{}, err
		}
	}

	return entry, nil
}

// GetOrExtendCatalogReservation attempts to acquire an artifact reservation if the task is
// cacheable and cache serializable. If the reservation already exists for this owner, the
// reservation is extended.
func (n *nodeExecutor) GetOrExtendCatalogReservation(ctx context.Context, nCtx interfaces.NodeExecutionContext,
	cacheHandler interfaces.CacheableNodeHandler, heartbeatInterval time.Duration) (core.CatalogReservation_Status, error) {

	catalogKey, err := getCatalogKeyWithOverrides(ctx, nCtx, cacheHandler)
	if err != nil {
		return core.CatalogReservation_RESERVATION_DISABLED, errors.Wrapf(err, "failed to initialize the catalogKey")
	}

	ownerID, err := computeCatalogReservationOwnerID(nCtx)
	if err != nil {
		return core.CatalogReservation_RESERVATION_DISABLED, errors.Wrapf(err, "failed to initialize the cache reservation ownerID")
	}

	// TODO - pvditt - set multiplier via config ie (cfg.Multiplier - 1) * heartbeatInterval
	evalInterval := heartbeatInterval
	// Optimization to avoid checking the reservation status every loop
	entry := n.cache.GetReservationCache(ownerID)
	if !entry.Timestamp.IsZero() {
		if time.Since(entry.Timestamp) < evalInterval {
			return entry.ReservationStatus, nil
		}
	}

	reservation, err := n.cache.GetOrExtendReservation(ctx, catalogKey, ownerID, heartbeatInterval)
	if err != nil {
		n.metrics.reservationGetFailureCount.Inc(ctx)
		logger.Errorf(ctx, "Catalog Failure: reservation get or extend failed. err: %v", err.Error())
		return core.CatalogReservation_RESERVATION_FAILURE, err
	}

	var reservationStatus core.CatalogReservation_Status
	if reservation.OwnerId == ownerID {
		reservationStatus = core.CatalogReservation_RESERVATION_ACQUIRED
	} else {
		reservationStatus = core.CatalogReservation_RESERVATION_EXISTS
	}

	n.cache.UpdateReservationCache(ownerID, catalog.ReservationCache{Timestamp: time.Now(), ReservationStatus: reservationStatus})

	n.metrics.reservationGetSuccessCount.Inc(ctx)
	return reservationStatus, nil
}

// ReleaseCatalogReservation attempts to release an artifact reservation if the task is cacheable
// and cache serializable. If the reservation does not exist for this owner (e.x. it never existed
// or has been acquired by another owner) this call is still successful.
func (n *nodeExecutor) ReleaseCatalogReservation(ctx context.Context, nCtx interfaces.NodeExecutionContext,
	cacheHandler interfaces.CacheableNodeHandler) (catalog.ReservationEntry, error) {

	catalogKey, err := getCatalogKeyWithOverrides(ctx, nCtx, cacheHandler)
	if err != nil {
		return catalog.NewReservationEntryStatus(core.CatalogReservation_RESERVATION_DISABLED),
			errors.Wrapf(err, "failed to initialize the catalogKey")
	}

	ownerID, err := computeCatalogReservationOwnerID(nCtx)
	if err != nil {
		return catalog.NewReservationEntryStatus(core.CatalogReservation_RESERVATION_DISABLED),
			errors.Wrapf(err, "failed to initialize the cache reservation ownerID")
	}

	err = n.cache.ReleaseReservation(ctx, catalogKey, ownerID)
	if err != nil {
		n.metrics.reservationReleaseFailureCount.Inc(ctx)
		logger.Errorf(ctx, "Catalog Failure: release reservation failed. err: %v", err.Error())
		return catalog.NewReservationEntryStatus(core.CatalogReservation_RESERVATION_FAILURE), err
	}

	n.metrics.reservationReleaseSuccessCount.Inc(ctx)
	return catalog.NewReservationEntryStatus(core.CatalogReservation_RESERVATION_RELEASED), nil
}

// WriteCatalogCache relays the outputs of this node to the cache. This allows future executions
// to reuse these data to avoid recomputation.
func (n *nodeExecutor) WriteCatalogCache(ctx context.Context, nCtx interfaces.NodeExecutionContext, cacheHandler interfaces.CacheableNodeHandler) (catalog.Status, error) {
<<<<<<< HEAD
	catalogKey, err := getCatalogKeyWithOverrides(ctx, nCtx, cacheHandler)
=======
	ctx, span := otelutils.NewSpan(ctx, otelutils.FlytePropellerTracer, "pkg.controller.nodes.NodeExecutor/WriteCatalogCache")
	defer span.End()
	catalogKey, err := cacheHandler.GetCatalogKey(ctx, nCtx)
>>>>>>> bd3ed0d2
	if err != nil {
		return catalog.NewStatus(core.CatalogCacheStatus_CACHE_DISABLED, nil), errors.Wrapf(err, "failed to initialize the cacheKey")
	}
	iface := catalogKey.TypedInterface
	if iface.Outputs != nil && len(iface.Outputs.Variables) == 0 {
		return catalog.NewStatus(core.CatalogCacheStatus_CACHE_DISABLED, nil), nil
	}

	logger.Infof(ctx, "Catalog CacheEnabled. recording execution [%s/%s/%s/%s]", catalogKey.Identifier.Project,
		catalogKey.Identifier.Domain, catalogKey.Identifier.Name, catalogKey.Identifier.Version)

	outputPaths := ioutils.NewReadOnlyOutputFilePaths(ctx, nCtx.DataStore(), nCtx.NodeStatus().GetOutputDir())
<<<<<<< HEAD
	outputReader := ioutils.NewRemoteFileOutputReader(ctx, nCtx.DataStore(), outputPaths, nCtx.MaxDatasetSizeBytes())

	metadata := catalog.Metadata{}
	if node, exists := nCtx.ContextualNodeLookup().GetNode(nCtx.NodeID()); exists {
		switch node.GetKind() {
		case v1alpha1.NodeKindTask:
			metadata.TaskExecutionIdentifier = task.GetTaskExecutionIdentifier(nCtx)
		default:
			metadata.NodeExecutionIdentifier = nCtx.NodeExecutionMetadata().GetNodeExecutionID()
		}
=======
	outputReader := ioutils.NewRemoteFileOutputReader(ctx, nCtx.DataStore(), outputPaths, 0)
	metadata := catalog.Metadata{
		TaskExecutionIdentifier: task.GetTaskExecutionIdentifier(nCtx),
>>>>>>> bd3ed0d2
	}

	// ignores discovery write failures
	var status catalog.Status
	if nCtx.ExecutionContext().GetExecutionConfig().OverwriteCache {
		status, err = n.cache.Update(ctx, catalogKey, outputReader, metadata)
	} else {
		status, err = n.cache.Put(ctx, catalogKey, outputReader, metadata)
	}
	if err != nil {
		n.metrics.catalogPutFailureCount.Inc(ctx)
		logger.Errorf(ctx, "Failed to write results to catalog for Task [%v]. Error: %v", catalogKey.Identifier, err)
		return catalog.NewStatus(core.CatalogCacheStatus_CACHE_PUT_FAILURE, status.GetMetadata()), nil
	}

	n.metrics.catalogPutSuccessCount.Inc(ctx)
	logger.Infof(ctx, "Successfully cached results to catalog - Task [%v]", catalogKey.Identifier)
	return status, nil
}<|MERGE_RESOLUTION|>--- conflicted
+++ resolved
@@ -117,13 +117,9 @@
 // CheckCatalogCache uses the handler and contexts to check if cached outputs for the current node
 // exist. If the exist, this function also copies the outputs to this node.
 func (n *nodeExecutor) CheckCatalogCache(ctx context.Context, nCtx interfaces.NodeExecutionContext, cacheHandler interfaces.CacheableNodeHandler) (catalog.Entry, error) {
-<<<<<<< HEAD
-	catalogKey, err := getCatalogKeyWithOverrides(ctx, nCtx, cacheHandler)
-=======
 	ctx, span := otelutils.NewSpan(ctx, otelutils.FlytePropellerTracer, "pkg.controller.nodes.NodeExecutor/CheckCatalogCache")
 	defer span.End()
-	catalogKey, err := cacheHandler.GetCatalogKey(ctx, nCtx)
->>>>>>> bd3ed0d2
+	catalogKey, err := getCatalogKeyWithOverrides(ctx, nCtx, cacheHandler)
 	if err != nil {
 		return catalog.Entry{}, errors.Wrapf(err, "failed to initialize the cacheKey")
 	}
@@ -252,13 +248,9 @@
 // WriteCatalogCache relays the outputs of this node to the cache. This allows future executions
 // to reuse these data to avoid recomputation.
 func (n *nodeExecutor) WriteCatalogCache(ctx context.Context, nCtx interfaces.NodeExecutionContext, cacheHandler interfaces.CacheableNodeHandler) (catalog.Status, error) {
-<<<<<<< HEAD
-	catalogKey, err := getCatalogKeyWithOverrides(ctx, nCtx, cacheHandler)
-=======
 	ctx, span := otelutils.NewSpan(ctx, otelutils.FlytePropellerTracer, "pkg.controller.nodes.NodeExecutor/WriteCatalogCache")
 	defer span.End()
-	catalogKey, err := cacheHandler.GetCatalogKey(ctx, nCtx)
->>>>>>> bd3ed0d2
+	catalogKey, err := getCatalogKeyWithOverrides(ctx, nCtx, cacheHandler)
 	if err != nil {
 		return catalog.NewStatus(core.CatalogCacheStatus_CACHE_DISABLED, nil), errors.Wrapf(err, "failed to initialize the cacheKey")
 	}
@@ -271,8 +263,7 @@
 		catalogKey.Identifier.Domain, catalogKey.Identifier.Name, catalogKey.Identifier.Version)
 
 	outputPaths := ioutils.NewReadOnlyOutputFilePaths(ctx, nCtx.DataStore(), nCtx.NodeStatus().GetOutputDir())
-<<<<<<< HEAD
-	outputReader := ioutils.NewRemoteFileOutputReader(ctx, nCtx.DataStore(), outputPaths, nCtx.MaxDatasetSizeBytes())
+	outputReader := ioutils.NewRemoteFileOutputReader(ctx, nCtx.DataStore(), outputPaths, 0)
 
 	metadata := catalog.Metadata{}
 	if node, exists := nCtx.ContextualNodeLookup().GetNode(nCtx.NodeID()); exists {
@@ -282,11 +273,6 @@
 		default:
 			metadata.NodeExecutionIdentifier = nCtx.NodeExecutionMetadata().GetNodeExecutionID()
 		}
-=======
-	outputReader := ioutils.NewRemoteFileOutputReader(ctx, nCtx.DataStore(), outputPaths, 0)
-	metadata := catalog.Metadata{
-		TaskExecutionIdentifier: task.GetTaskExecutionIdentifier(nCtx),
->>>>>>> bd3ed0d2
 	}
 
 	// ignores discovery write failures
