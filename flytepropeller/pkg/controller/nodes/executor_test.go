--- conflicted
+++ resolved
@@ -1738,9 +1738,8 @@
 	tID := &core.TaskExecutionIdentifier{
 		NodeExecutionId: nID,
 	}
-<<<<<<< HEAD
+
 	p := handler.PhaseInfoQueued("r", &core.InputData{Inputs: &core.LiteralMap{}})
-=======
 	subWfID := &core.Identifier{
 		ResourceType: core.ResourceType_WORKFLOW,
 		Project:      "p",
@@ -1748,8 +1747,6 @@
 		Name:         "name",
 		Version:      "123",
 	}
-	p := handler.PhaseInfoQueued("r", &core.LiteralMap{})
->>>>>>> f075b340
 	inputReader := &mocks3.InputReader{}
 	inputReader.OnGetInputDataPath().Return("reference")
 	parentInfo := &mocks4.ImmutableParentInfo{}
