--- conflicted
+++ resolved
@@ -2,7 +2,6 @@
 
 import (
 	"context"
-	"errors"
 	"fmt"
 	"math"
 	"strconv"
@@ -119,11 +118,7 @@
 	}
 
 	if messageCollector.Length() > 0 {
-<<<<<<< HEAD
-		return errors.New(messageCollector.Summary(events.MaxErrorMessageLength))
-=======
 		return fmt.Errorf(messageCollector.Summary(events.MaxErrorMessageLength)) //nolint:govet,staticcheck
->>>>>>> fd9a3780
 	}
 
 	// update state for subNodes
@@ -172,11 +167,7 @@
 	}
 
 	if messageCollector.Length() > 0 {
-<<<<<<< HEAD
-		return errors.New(messageCollector.Summary(events.MaxErrorMessageLength))
-=======
 		return fmt.Errorf(messageCollector.Summary(events.MaxErrorMessageLength)) //nolint:govet,staticcheck
->>>>>>> fd9a3780
 	}
 
 	return nil
@@ -215,7 +206,7 @@
 			if err != nil {
 				errMsg := fmt.Sprintf("Failed to validate literal type for [%s] with err: %s", key, err)
 				return handler.DoTransition(handler.TransitionTypeEphemeral,
-					handler.PhaseInfoFailure(idlcore.ExecutionError_USER, errors.IDLNotFoundErr, errMsg, nil),
+					handler.PhaseInfoFailure(idlcore.ExecutionError_USER, flyteErrors.IDLNotFoundErr, errMsg, nil),
 				), nil
 			}
 			if variable.GetOffloadedMetadata() != nil {
@@ -224,7 +215,7 @@
 				err := common.ReadLargeLiteral(ctx, nCtx.DataStore(), variable)
 				if err != nil {
 					return handler.DoTransition(handler.TransitionTypeEphemeral,
-						handler.PhaseInfoFailure(idlcore.ExecutionError_SYSTEM, errors.RuntimeExecutionError, "couldn't read the offloaded literal", nil),
+						handler.PhaseInfoFailure(idlcore.ExecutionError_SYSTEM, flyteErrors.RuntimeExecutionError, "couldn't read the offloaded literal", nil),
 					), nil
 				}
 			}
