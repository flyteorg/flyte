--- conflicted
+++ resolved
@@ -204,24 +204,11 @@
 
 		size := -1
 
-<<<<<<< HEAD
-		for _, variable := range literalMap.GetLiterals() {
-=======
 		for key, variable := range literalMap.GetLiterals() {
-			literalType := validators.LiteralTypeForLiteral(variable)
-			err := validators.ValidateLiteralType(literalType)
-
 			if slices.Contains(arrayNode.GetBoundInputs(), key) {
 				continue
 			}
-
-			if err != nil {
-				errMsg := fmt.Sprintf("Failed to validate literal type for [%s] with err: %s", key, err)
-				return handler.DoTransition(handler.TransitionTypeEphemeral,
-					handler.PhaseInfoFailure(idlcore.ExecutionError_USER, errors.IDLNotFoundErr, errMsg, nil),
-				), nil
-			}
->>>>>>> d7e06758
+			
 			if variable.GetOffloadedMetadata() != nil {
 				// variable will be overwritten with the contents of the offloaded data which contains the actual large literal.
 				// We need this for the map task to be able to create the subNodeSpec
