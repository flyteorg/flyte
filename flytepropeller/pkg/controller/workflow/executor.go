package workflow

import (
	"context"
	"fmt"
	"time"

	corev1 "k8s.io/api/core/v1"
	"k8s.io/client-go/tools/record"

	"github.com/flyteorg/flyte/flyteidl/gen/pb-go/flyteidl/core"
	"github.com/flyteorg/flyte/flyteidl/gen/pb-go/flyteidl/event"
	"github.com/flyteorg/flyte/flytepropeller/events"
	eventsErr "github.com/flyteorg/flyte/flytepropeller/events/errors"
	"github.com/flyteorg/flyte/flytepropeller/pkg/apis/flyteworkflow/v1alpha1"
	"github.com/flyteorg/flyte/flytepropeller/pkg/controller/config"
	"github.com/flyteorg/flyte/flytepropeller/pkg/controller/executors"
	"github.com/flyteorg/flyte/flytepropeller/pkg/controller/nodes/interfaces"
	"github.com/flyteorg/flyte/flytepropeller/pkg/controller/workflow/errors"
	"github.com/flyteorg/flyte/flytepropeller/pkg/utils"
	"github.com/flyteorg/flyte/flytestdlib/logger"
	"github.com/flyteorg/flyte/flytestdlib/promutils"
	"github.com/flyteorg/flyte/flytestdlib/promutils/labeled"
	"github.com/flyteorg/flyte/flytestdlib/storage"
)

type workflowMetrics struct {
	AcceptedWorkflows         labeled.Counter
	FailureDuration           labeled.StopWatch
	SuccessDuration           labeled.StopWatch
	IncompleteWorkflowAborted labeled.Counter

	// Measures the time between when we receive service call to create an execution and when it has moved to running state.
	AcceptanceLatency labeled.StopWatch
	// Measures the time between when the WF moved to succeeding/failing state and when it finally moved to a terminal state.
	CompletionLatency labeled.StopWatch
}

type Status struct {
	TransitionToPhase v1alpha1.WorkflowPhase
	Err               *core.ExecutionError
}

var StatusReady = Status{TransitionToPhase: v1alpha1.WorkflowPhaseReady}
var StatusRunning = Status{TransitionToPhase: v1alpha1.WorkflowPhaseRunning}
var StatusSucceeding = Status{TransitionToPhase: v1alpha1.WorkflowPhaseSucceeding}
var StatusSuccess = Status{TransitionToPhase: v1alpha1.WorkflowPhaseSuccess}

func StatusFailureNode(originalErr *core.ExecutionError) Status {
	return Status{TransitionToPhase: v1alpha1.WorkflowPhaseHandlingFailureNode, Err: originalErr}
}

func StatusFailing(err *core.ExecutionError) Status {
	return Status{TransitionToPhase: v1alpha1.WorkflowPhaseFailing, Err: err}
}

func StatusFailed(err *core.ExecutionError) Status {
	return Status{TransitionToPhase: v1alpha1.WorkflowPhaseFailed, Err: err}
}

type workflowExecutor struct {
	enqueueWorkflow v1alpha1.EnqueueWorkflow
	store           *storage.DataStore
	wfRecorder      events.WorkflowEventRecorder
	k8sRecorder     record.EventRecorder
	metadataPrefix  storage.DataReference
	nodeExecutor    interfaces.Node
	metrics         *workflowMetrics
	eventConfig     *config.EventConfig
	clusterID       string
}

func (c *workflowExecutor) constructWorkflowMetadataPrefix(ctx context.Context, w *v1alpha1.FlyteWorkflow) (storage.DataReference, error) {
	if w.GetExecutionID().WorkflowExecutionIdentifier != nil {
		execID := fmt.Sprintf("%v-%v-%v", w.GetExecutionID().GetProject(), w.GetExecutionID().GetDomain(), w.GetExecutionID().GetName())
		return c.store.ConstructReference(ctx, c.metadataPrefix, execID)
	}
	// TODO should we use a random guid as the prefix? Otherwise we may get collisions
	logger.Warningf(ctx, "Workflow has no ExecutionID. Using the name as the storage-prefix. This maybe unsafe!")
	return c.store.ConstructReference(ctx, c.metadataPrefix, w.Name)
}

func (c *workflowExecutor) handleReadyWorkflow(ctx context.Context, w *v1alpha1.FlyteWorkflow) (Status, error) {

	startNode := w.StartNode()
	if startNode == nil {
		return StatusFailing(&core.ExecutionError{
			Kind:    core.ExecutionError_SYSTEM,
			Code:    errors.BadSpecificationError.String(),
			Message: "StartNode not found."}), nil
	}

	ref, err := c.constructWorkflowMetadataPrefix(ctx, w)
	if err != nil {
		return StatusFailing(&core.ExecutionError{
			Kind:    core.ExecutionError_SYSTEM,
			Code:    "MetadataPrefixCreationFailure",
			Message: err.Error()}), nil
	}
	w.GetExecutionStatus().SetDataDir(ref)
	var inputs *core.LiteralMap
	if w.Inputs != nil {
		inputs = w.Inputs.LiteralMap
	}
	// Before starting the subworkflow, lets set the inputs for the Workflow. The inputs for a SubWorkflow are essentially
	// Copy of the inputs to the Node
	nodeStatus := w.GetNodeExecutionStatus(ctx, startNode.GetID())
	dataDir, err := c.store.ConstructReference(ctx, ref, startNode.GetID(), "data")
	if err != nil {
		return StatusFailing(&core.ExecutionError{
			Kind:    core.ExecutionError_SYSTEM,
			Code:    "MetadataPrefixCreationFailure",
			Message: err.Error()}), nil
	}
	outputDir, err := c.store.ConstructReference(ctx, dataDir, "0")
	if err != nil {
		return StatusFailing(&core.ExecutionError{
			Kind:    core.ExecutionError_SYSTEM,
			Code:    "MetadataPrefixCreationFailure",
			Message: err.Error()}), nil
	}

	logger.Infof(ctx, "Setting the MetadataDir for StartNode [%v]", dataDir)
	nodeStatus.SetDataDir(dataDir)
	nodeStatus.SetOutputDir(outputDir)
	execcontext := executors.NewExecutionContext(w, w, w, nil, executors.InitializeControlFlow())
	s, err := c.nodeExecutor.SetInputsForStartNode(ctx, execcontext, w, executors.NewNodeLookup(w, w.GetExecutionStatus(), w), inputs)
	if err != nil {
		return StatusReady, err
	}

	if s.HasFailed() {
		return StatusFailing(s.Err), nil
	}
	return StatusRunning, nil
}

func (c *workflowExecutor) handleRunningWorkflow(ctx context.Context, w *v1alpha1.FlyteWorkflow) (Status, error) {
	startNode := w.StartNode()
	if startNode == nil {
		return StatusFailing(&core.ExecutionError{
			Kind:    core.ExecutionError_SYSTEM,
			Code:    errors.IllegalStateError.String(),
			Message: "Start node not found"}), nil
	}
	execcontext := executors.NewExecutionContext(w, w, w, nil, executors.InitializeControlFlow())
	state, err := c.nodeExecutor.RecursiveNodeHandler(ctx, execcontext, w, w, startNode)
	if err != nil {
		return StatusRunning, err
	}
	if state.HasFailed() {
		logger.Infof(ctx, "Workflow has failed. Error [%s]", state.Err.String())
		return StatusFailing(state.Err), nil
	}
	if state.HasTimedOut() {
		return StatusFailing(&core.ExecutionError{
			Kind:    core.ExecutionError_USER,
			Code:    "Timeout",
			Message: "Timeout in node"}), nil
	}
	if state.IsComplete() {
		return StatusSucceeding, nil
	}
	if state.PartiallyComplete() {
		c.enqueueWorkflow(w.GetK8sWorkflowID().String())
	}
	return StatusRunning, nil
}

func (c *workflowExecutor) handleFailureNode(ctx context.Context, w *v1alpha1.FlyteWorkflow) (Status, error) {
	execErr := executionErrorOrDefault(w.GetExecutionStatus().GetExecutionError(), w.GetExecutionStatus().GetMessage())
	failureNode := w.GetOnFailureNode()
	logger.Infof(ctx, "Handling FailureNode [%v]", failureNode.GetID())
	execcontext := executors.NewExecutionContext(w, w, w, nil, executors.InitializeControlFlow())

<<<<<<< HEAD
	// TODO: GetNodeExecutionStatus doesn't work. How do we get the error node status from CRD
	startNode, _ := w.GetNode(v1alpha1.StartNodeID)
	failureNodeLookup := executors.NewFailureNodeLookup(errorNode.(*v1alpha1.NodeSpec), startNode, w.GetExecutionStatus())
	state, err := c.nodeExecutor.RecursiveNodeHandler(ctx, execcontext, failureNodeLookup, failureNodeLookup, errorNode)
	logger.Infof(ctx, "FailureNode [%v] finished with state [%v]", errorNode, state)
	logger.Infof(ctx, "FailureNode [%v] finished with error [%v]", errorNode, err)
=======
	failureNodeStatus := w.GetExecutionStatus().GetNodeExecutionStatus(ctx, failureNode.GetID())
	failureNodeLookup := executors.NewFailureNodeLookup(w, failureNode, failureNodeStatus)
	state, err := c.nodeExecutor.RecursiveNodeHandler(ctx, execcontext, failureNodeLookup, failureNodeLookup, failureNode)
>>>>>>> 3fb61f38
	if err != nil {
		return StatusFailureNode(execErr), err
	}

<<<<<<< HEAD
	switch state.NodePhase {
	case interfaces.NodePhaseFailed:
=======
	if state.HasFailed() {
>>>>>>> 3fb61f38
		return StatusFailed(state.Err), nil
	case interfaces.NodePhaseTimedOut:
		return StatusFailed(&core.ExecutionError{
			Kind:    core.ExecutionError_USER,
			Code:    "TimedOut",
			Message: "FailureNode Timed-out"}), nil
<<<<<<< HEAD
	case interfaces.NodePhaseQueued:
		fallthrough
	case interfaces.NodePhaseRunning:
		fallthrough
	case interfaces.NodePhaseSuccess:
=======
	}

	if state.PartiallyComplete() {
>>>>>>> 3fb61f38
		// Re-enqueue the workflow
		c.enqueueWorkflow(w.GetK8sWorkflowID().String())
		return StatusFailureNode(execErr), nil
	}

	logger.Infof(ctx, "test2")

	// If the failure node finished executing, transition to failed.
	return StatusFailed(execErr), nil
}

func executionErrorOrDefault(execError *core.ExecutionError, fallbackMessage string) *core.ExecutionError {
	if execError == nil {
		return &core.ExecutionError{
			Code:    "UnknownError",
			Message: fmt.Sprintf("Unknown error, last seen message [%s]", fallbackMessage),
			Kind:    core.ExecutionError_UNKNOWN,
		}
	}

	return execError
}

func (c *workflowExecutor) handleFailingWorkflow(ctx context.Context, w *v1alpha1.FlyteWorkflow) (Status, error) {
	execErr := executionErrorOrDefault(w.GetExecutionStatus().GetExecutionError(), w.GetExecutionStatus().GetMessage())

	// Best effort clean-up.
	if err := c.cleanupRunningNodes(ctx, w, "Some node execution failed, auto-abort."); err != nil {
		logger.Errorf(ctx, "Failed to propagate Abort for workflow:%v. Error: %v",
			w.ExecutionID.WorkflowExecutionIdentifier, err)
		return StatusFailing(execErr), err
	}

	errorNode := w.GetOnFailureNode()
	logger.Infof(ctx, "Handling xxx FailureNode [%v]", errorNode)
	if errorNode != nil {
		return StatusFailureNode(execErr), nil
	}

	return StatusFailed(execErr), nil
}

func (c *workflowExecutor) handleSucceedingWorkflow(ctx context.Context, w *v1alpha1.FlyteWorkflow) Status {
	logger.Infof(ctx, "Workflow completed successfully")
	endNodeStatus := w.GetNodeExecutionStatus(ctx, v1alpha1.EndNodeID)
	if endNodeStatus.GetPhase() == v1alpha1.NodePhaseSucceeded {
		if endNodeStatus.GetOutputDir() != "" {
			w.Status.SetOutputReference(v1alpha1.GetOutputsFile(endNodeStatus.GetOutputDir()))
		}
	}
	return StatusSuccess
}

func convertToExecutionError(err *core.ExecutionError, alternateErr *core.ExecutionError) *event.WorkflowExecutionEvent_Error {
	if err == nil {
		if alternateErr != nil {
			err = alternateErr
		} else {
			err = &core.ExecutionError{
				Code:    errors.RuntimeExecutionError.String(),
				Message: "Unknown error",
				Kind:    core.ExecutionError_UNKNOWN,
			}
		}
	}
	return &event.WorkflowExecutionEvent_Error{
		Error: err,
	}
}

func (c *workflowExecutor) IdempotentReportEvent(ctx context.Context, e *event.WorkflowExecutionEvent) error {
	err := c.wfRecorder.RecordWorkflowEvent(ctx, e, c.eventConfig)
	if err != nil && eventsErr.IsAlreadyExists(err) {
		logger.Infof(ctx, "Workflow event phase: %s, executionId %s already exist",
			e.Phase.String(), e.ExecutionId)
		return nil
	}
	return err
}

func (c *workflowExecutor) TransitionToPhase(ctx context.Context, execID *core.WorkflowExecutionIdentifier, wStatus v1alpha1.ExecutableWorkflowStatus, toStatus Status) error {
	if wStatus.GetPhase() != toStatus.TransitionToPhase {
		logger.Debugf(ctx, "Transitioning/Recording event for workflow state transition [%s] -> [%s]", wStatus.GetPhase().String(), toStatus.TransitionToPhase.String())

		wfEvent := &event.WorkflowExecutionEvent{
			ExecutionId: execID,
			ProducerId:  c.clusterID,
		}
		previousError := wStatus.GetExecutionError()
		switch toStatus.TransitionToPhase {
		case v1alpha1.WorkflowPhaseReady:
			// Do nothing
			return nil
		case v1alpha1.WorkflowPhaseRunning:
			wfEvent.Phase = core.WorkflowExecution_RUNNING
			wStatus.UpdatePhase(v1alpha1.WorkflowPhaseRunning, "Workflow Started", nil)
			wfEvent.OccurredAt = utils.GetProtoTime(wStatus.GetStartedAt())
		case v1alpha1.WorkflowPhaseFailing:
			wfEvent.Phase = core.WorkflowExecution_FAILING
			wfEvent.OutputResult = convertToExecutionError(toStatus.Err, previousError)
			wStatus.UpdatePhase(v1alpha1.WorkflowPhaseFailing, "", wfEvent.GetError())
			wfEvent.OccurredAt = utils.GetProtoTime(nil)
		case v1alpha1.WorkflowPhaseHandlingFailureNode:
			// TODO: Add core.WorkflowPhaseHandlingFailureNode to proto
			wfEvent.Phase = core.WorkflowExecution_FAILING
			wfEvent.OutputResult = convertToExecutionError(toStatus.Err, previousError)
			wStatus.UpdatePhase(v1alpha1.WorkflowPhaseHandlingFailureNode, "", wfEvent.GetError())
			wfEvent.OccurredAt = utils.GetProtoTime(nil)
		case v1alpha1.WorkflowPhaseFailed:
			wfEvent.Phase = core.WorkflowExecution_FAILED
			wfEvent.OutputResult = convertToExecutionError(toStatus.Err, previousError)
			wStatus.UpdatePhase(v1alpha1.WorkflowPhaseFailed, "", wfEvent.GetError())
			wfEvent.OccurredAt = utils.GetProtoTime(wStatus.GetStoppedAt())
			// Completion latency is only observed when a workflow completes successfully
			c.metrics.FailureDuration.Observe(ctx, wStatus.GetStartedAt().Time, wStatus.GetStoppedAt().Time)
		case v1alpha1.WorkflowPhaseSucceeding:
			wfEvent.Phase = core.WorkflowExecution_SUCCEEDING
			endNodeStatus := wStatus.GetNodeExecutionStatus(ctx, v1alpha1.EndNodeID)
			// Workflow completion latency is recorded as the time it takes for the workflow to transition from end
			// node started time to workflow success being sent to the control plane.
			if endNodeStatus != nil && endNodeStatus.GetStartedAt() != nil {
				c.metrics.CompletionLatency.Observe(ctx, endNodeStatus.GetStartedAt().Time, time.Now())
			}

			wStatus.UpdatePhase(v1alpha1.WorkflowPhaseSucceeding, "", nil)
			wfEvent.OccurredAt = utils.GetProtoTime(nil)
		case v1alpha1.WorkflowPhaseSuccess:
			wfEvent.Phase = core.WorkflowExecution_SUCCEEDED
			wStatus.UpdatePhase(v1alpha1.WorkflowPhaseSuccess, "", nil)
			// Not all workflows have outputs
			if wStatus.GetOutputReference() != "" {
				wfEvent.OutputResult = &event.WorkflowExecutionEvent_OutputUri{
					OutputUri: wStatus.GetOutputReference().String(),
				}
			}
			wfEvent.OccurredAt = utils.GetProtoTime(wStatus.GetStoppedAt())
			c.metrics.SuccessDuration.Observe(ctx, wStatus.GetStartedAt().Time, wStatus.GetStoppedAt().Time)
		case v1alpha1.WorkflowPhaseAborted:
			wfEvent.Phase = core.WorkflowExecution_ABORTED
			if wStatus.GetLastUpdatedAt() != nil {
				c.metrics.CompletionLatency.Observe(ctx, wStatus.GetLastUpdatedAt().Time, time.Now())
			}
			wStatus.UpdatePhase(v1alpha1.WorkflowPhaseAborted, "", nil)
			wfEvent.OccurredAt = utils.GetProtoTime(wStatus.GetStoppedAt())
		default:
			return errors.Errorf(errors.IllegalStateError, "", "Illegal transition from [%v] -> [%v]", wStatus.GetPhase().String(), toStatus.TransitionToPhase.String())
		}

		if recordingErr := c.IdempotentReportEvent(ctx, wfEvent); recordingErr != nil {
			if eventsErr.IsAlreadyExists(recordingErr) {
				logger.Warningf(ctx, "Failed to record workflowEvent, error [%s]. Trying to record state: %s. Ignoring this error!", recordingErr.Error(), wfEvent.Phase)
				return nil
			}
			if eventsErr.IsEventAlreadyInTerminalStateError(recordingErr) {
				// Move to WorkflowPhaseFailed for state mismatch
				msg := fmt.Sprintf("workflow state mismatch between propeller and control plane; Propeller State: %s, ExecutionId %s", wfEvent.Phase.String(), wfEvent.ExecutionId)
				logger.Warningf(ctx, msg)
				wStatus.UpdatePhase(v1alpha1.WorkflowPhaseFailed, msg, nil)
				return nil
			}
			if (wfEvent.Phase == core.WorkflowExecution_FAILING || wfEvent.Phase == core.WorkflowExecution_FAILED) &&
				(eventsErr.IsNotFound(recordingErr) || eventsErr.IsEventIncompatibleClusterError(recordingErr)) {
				// Don't stall the workflow transition to terminated (so that resources can be cleaned up) since these events
				// are being discarded by the back-end anyways.
				logger.Infof(ctx, "Failed to record %s workflowEvent, error [%s]. Ignoring this error!", wfEvent.Phase.String(), recordingErr.Error())
				return nil
			}
			logger.Warningf(ctx, "Event recording failed. Error [%s]", recordingErr.Error())
			return errors.Wrapf(errors.EventRecordingError, "", recordingErr, "failed to publish event")
		}
	}
	return nil
}

func (c *workflowExecutor) Initialize(ctx context.Context) error {
	logger.Infof(ctx, "Initializing Core Workflow Executor")
	return c.nodeExecutor.Initialize(ctx)
}

func (c *workflowExecutor) HandleFlyteWorkflow(ctx context.Context, w *v1alpha1.FlyteWorkflow) error {
	logger.Infof(ctx, "Handling Workflow [%s], id: [%s], p [%s]", w.GetName(), w.GetExecutionID(), w.GetExecutionStatus().GetPhase().String())
	defer logger.Infof(ctx, "Handling Workflow [%s] Done", w.GetName())

	w.DataReferenceConstructor = c.store

	wStatus := w.GetExecutionStatus()
	// Initialize the Status if not already initialized
	switch wStatus.GetPhase() {
	case v1alpha1.WorkflowPhaseReady:
		newStatus, err := c.handleReadyWorkflow(ctx, w)
		if err != nil {
			return err
		}
		c.metrics.AcceptedWorkflows.Inc(ctx)
		if err := c.TransitionToPhase(ctx, w.ExecutionID.WorkflowExecutionIdentifier, wStatus, newStatus); err != nil {
			return err
		}
		c.k8sRecorder.Event(w, corev1.EventTypeNormal, v1alpha1.WorkflowPhaseRunning.String(), "Workflow began execution")

		// TODO: Consider annotating with the newStatus.
		acceptedAt := w.GetCreationTimestamp().Time
		if w.AcceptedAt != nil && !w.AcceptedAt.IsZero() {
			acceptedAt = w.AcceptedAt.Time
		}

		c.metrics.AcceptanceLatency.Observe(ctx, acceptedAt, time.Now())
		return nil

	case v1alpha1.WorkflowPhaseRunning:
		newStatus, err := c.handleRunningWorkflow(ctx, w)
		if err != nil {
			logger.Warningf(ctx, "Error in handling running workflow [%v]", err.Error())
			return err
		}
		if err := c.TransitionToPhase(ctx, w.ExecutionID.WorkflowExecutionIdentifier, wStatus, newStatus); err != nil {
			return err
		}
		return nil
	case v1alpha1.WorkflowPhaseSucceeding:
		newStatus := c.handleSucceedingWorkflow(ctx, w)

		if err := c.TransitionToPhase(ctx, w.ExecutionID.WorkflowExecutionIdentifier, wStatus, newStatus); err != nil {
			return err
		}
		c.k8sRecorder.Event(w, corev1.EventTypeNormal, v1alpha1.WorkflowPhaseSuccess.String(), "Workflow completed.")
		return nil
	case v1alpha1.WorkflowPhaseFailing:
		newStatus, err := c.handleFailingWorkflow(ctx, w)
		if err != nil {
			return err
		}
		failingErr := c.TransitionToPhase(ctx, w.ExecutionID.WorkflowExecutionIdentifier, wStatus, newStatus)
		// Ignore ExecutionNotFound and IncompatibleCluster errors to allow graceful failure
		if failingErr != nil && !(eventsErr.IsNotFound(failingErr) || eventsErr.IsEventIncompatibleClusterError(failingErr)) {
			return failingErr
		}
		c.k8sRecorder.Event(w, corev1.EventTypeWarning, v1alpha1.WorkflowPhaseFailed.String(), "Workflow failed.")
		return nil
	case v1alpha1.WorkflowPhaseHandlingFailureNode:
		newStatus, err := c.handleFailureNode(ctx, w)
		if err != nil {
			return errors.Errorf("failed to handle failure node for workflow [%s], err: [%s]", w.ID, err.Error())
		}
		failureErr := c.TransitionToPhase(ctx, w.ExecutionID.WorkflowExecutionIdentifier, wStatus, newStatus)
		// Ignore ExecutionNotFound and IncompatibleCluster errors to allow graceful failure
		if failureErr != nil && !(eventsErr.IsNotFound(failureErr) || eventsErr.IsEventIncompatibleClusterError(failureErr)) {
			return failureErr
		}
		c.k8sRecorder.Event(w, corev1.EventTypeWarning, v1alpha1.WorkflowPhaseFailed.String(), "Workflow failed.")
		return nil
	default:
		return errors.Errorf(errors.IllegalStateError, w.ID, "Unsupported state [%s] for workflow", w.GetExecutionStatus().GetPhase().String())
	}
}

func (c *workflowExecutor) HandleAbortedWorkflow(ctx context.Context, w *v1alpha1.FlyteWorkflow, maxRetries uint32) error {
	w.DataReferenceConstructor = c.store
	if !w.Status.IsTerminated() {
		reason := fmt.Sprintf("max number of system retry attempts [%d/%d] exhausted - system failure.", w.Status.FailedAttempts, maxRetries)
		c.metrics.IncompleteWorkflowAborted.Inc(ctx)
		// Check of the workflow was deleted and that caused the abort
		if w.GetDeletionTimestamp() != nil {
			reason = "Workflow aborted."
		}

		// We will always try to cleanup, even if we have extinguished all our retries
		// TODO ABORT should have its separate set of retries
		err := c.cleanupRunningNodes(ctx, w, reason)
		// Best effort clean-up.
		if err != nil && w.Status.FailedAttempts <= maxRetries {
			logger.Errorf(ctx, "Failed to propagate Abort for workflow:%v. Error: %v", w.ExecutionID.WorkflowExecutionIdentifier, err)
			return err
		}

		if w.Status.FailedAttempts > maxRetries {
			err = errors.Errorf(errors.RuntimeExecutionError, w.GetID(), "max number of system retry attempts [%d/%d] exhausted. Last known status message: %v", w.Status.FailedAttempts, maxRetries, w.Status.Message)
		}

		var status Status
		if err != nil {
			// This workflow failed, record that phase and corresponding error message.
			status = StatusFailed(&core.ExecutionError{
				Code:    "Workflow abort failed",
				Message: err.Error(),
				Kind:    core.ExecutionError_SYSTEM,
			})
		} else {
			// Otherwise, this workflow is aborted.
			status = Status{
				TransitionToPhase: v1alpha1.WorkflowPhaseAborted,
			}
		}
		if err := c.TransitionToPhase(ctx, w.ExecutionID.WorkflowExecutionIdentifier, w.GetExecutionStatus(), status); err != nil {
			return err
		}
	}
	return nil
}

func (c *workflowExecutor) cleanupRunningNodes(ctx context.Context, w v1alpha1.ExecutableWorkflow, reason string) error {
	startNode := w.StartNode()
	if startNode == nil {
		return errors.Errorf(errors.IllegalStateError, w.GetID(), "StartNode not found in running workflow?")
	}

	execcontext := executors.NewExecutionContext(w, w, w, nil, executors.InitializeControlFlow())
	if err := c.nodeExecutor.AbortHandler(ctx, execcontext, w, w, startNode, reason); err != nil {
		return errors.Errorf(errors.CausedByError, w.GetID(), "Failed to propagate Abort for workflow. Error: %v", err)
	}

	return nil
}

func NewExecutor(ctx context.Context, store *storage.DataStore, enQWorkflow v1alpha1.EnqueueWorkflow, eventSink events.EventSink,
	k8sEventRecorder record.EventRecorder, metadataPrefix string, nodeExecutor interfaces.Node, eventConfig *config.EventConfig,
	clusterID string, scope promutils.Scope) (executors.Workflow, error) {
	basePrefix := store.GetBaseContainerFQN(ctx)
	if metadataPrefix != "" {
		var err error
		basePrefix, err = store.ConstructReference(ctx, basePrefix, metadataPrefix)
		if err != nil {
			return nil, err
		}
	}
	logger.Infof(ctx, "Metadata will be stored in container path: [%s]", basePrefix)

	workflowScope := scope.NewSubScope("workflow")

	return &workflowExecutor{
		nodeExecutor:    nodeExecutor,
		store:           store,
		enqueueWorkflow: enQWorkflow,
		wfRecorder:      events.NewWorkflowEventRecorder(eventSink, workflowScope, store),
		k8sRecorder:     k8sEventRecorder,
		metadataPrefix:  basePrefix,
		metrics:         newMetrics(workflowScope),
		eventConfig:     eventConfig,
		clusterID:       clusterID,
	}, nil
}

func newMetrics(workflowScope promutils.Scope) *workflowMetrics {
	return &workflowMetrics{
		AcceptedWorkflows:         labeled.NewCounter("accepted", "Number of workflows accepted by propeller", workflowScope),
		FailureDuration:           labeled.NewStopWatch("failure_duration", "Indicates the total execution time of a failed workflow.", time.Millisecond, workflowScope, labeled.EmitUnlabeledMetric),
		SuccessDuration:           labeled.NewStopWatch("success_duration", "Indicates the total execution time of a successful workflow.", time.Millisecond, workflowScope, labeled.EmitUnlabeledMetric),
		IncompleteWorkflowAborted: labeled.NewCounter("workflow_aborted", "Indicates an inprogress execution was aborted", workflowScope, labeled.EmitUnlabeledMetric),
		AcceptanceLatency:         labeled.NewStopWatch("acceptance_latency", "Delay between workflow creation and moving it to running state.", time.Millisecond, workflowScope, labeled.EmitUnlabeledMetric),
		CompletionLatency:         labeled.NewStopWatch("completion_latency", "Measures the time between when the WF moved to succeeding/failing state and when it finally moved to a terminal state.", time.Millisecond, workflowScope, labeled.EmitUnlabeledMetric),
	}
}<|MERGE_RESOLUTION|>--- conflicted
+++ resolved
@@ -173,51 +173,30 @@
 	logger.Infof(ctx, "Handling FailureNode [%v]", failureNode.GetID())
 	execcontext := executors.NewExecutionContext(w, w, w, nil, executors.InitializeControlFlow())
 
-<<<<<<< HEAD
-	// TODO: GetNodeExecutionStatus doesn't work. How do we get the error node status from CRD
-	startNode, _ := w.GetNode(v1alpha1.StartNodeID)
-	failureNodeLookup := executors.NewFailureNodeLookup(errorNode.(*v1alpha1.NodeSpec), startNode, w.GetExecutionStatus())
-	state, err := c.nodeExecutor.RecursiveNodeHandler(ctx, execcontext, failureNodeLookup, failureNodeLookup, errorNode)
-	logger.Infof(ctx, "FailureNode [%v] finished with state [%v]", errorNode, state)
-	logger.Infof(ctx, "FailureNode [%v] finished with error [%v]", errorNode, err)
-=======
 	failureNodeStatus := w.GetExecutionStatus().GetNodeExecutionStatus(ctx, failureNode.GetID())
 	failureNodeLookup := executors.NewFailureNodeLookup(w, failureNode, failureNodeStatus)
 	state, err := c.nodeExecutor.RecursiveNodeHandler(ctx, execcontext, failureNodeLookup, failureNodeLookup, failureNode)
->>>>>>> 3fb61f38
 	if err != nil {
 		return StatusFailureNode(execErr), err
 	}
 
-<<<<<<< HEAD
 	switch state.NodePhase {
 	case interfaces.NodePhaseFailed:
-=======
-	if state.HasFailed() {
->>>>>>> 3fb61f38
 		return StatusFailed(state.Err), nil
 	case interfaces.NodePhaseTimedOut:
 		return StatusFailed(&core.ExecutionError{
 			Kind:    core.ExecutionError_USER,
 			Code:    "TimedOut",
 			Message: "FailureNode Timed-out"}), nil
-<<<<<<< HEAD
 	case interfaces.NodePhaseQueued:
 		fallthrough
 	case interfaces.NodePhaseRunning:
 		fallthrough
 	case interfaces.NodePhaseSuccess:
-=======
-	}
-
-	if state.PartiallyComplete() {
->>>>>>> 3fb61f38
 		// Re-enqueue the workflow
 		c.enqueueWorkflow(w.GetK8sWorkflowID().String())
 		return StatusFailureNode(execErr), nil
 	}
-
-	logger.Infof(ctx, "test2")
 
 	// If the failure node finished executing, transition to failed.
 	return StatusFailed(execErr), nil
