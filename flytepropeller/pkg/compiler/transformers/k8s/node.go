--- conflicted
+++ resolved
@@ -114,13 +114,10 @@
 		InputBindings:     toBindingValueArray(n.GetInputs()),
 		ActiveDeadline:    activeDeadline,
 		Interruptible:     interruptible,
-<<<<<<< HEAD
 		Cacheable:         cacheable,
 		CacheVersion:      cacheVersion,
 		CacheSerializable: cacheSerializable,
-=======
 		ContainerImage:    containerImage,
->>>>>>> bd3ed0d2
 	}
 
 	switch v := n.GetTarget().(type) {
