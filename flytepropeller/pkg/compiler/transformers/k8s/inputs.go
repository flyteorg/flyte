package k8s

import (
	"k8s.io/apimachinery/pkg/util/sets"

	"github.com/flyteorg/flyte/flyteidl/gen/pb-go/flyteidl/core"
	"github.com/flyteorg/flyte/flytepropeller/pkg/compiler/common"
	"github.com/flyteorg/flyte/flytepropeller/pkg/compiler/errors"
	"github.com/flyteorg/flyte/flytepropeller/pkg/compiler/validators"
)

func validateInputs(nodeID common.NodeID, iface *core.TypedInterface, inputs core.LiteralMap, errs errors.CompileErrors) (ok bool) {
	if iface == nil {
		errs.Collect(errors.NewValueRequiredErr(nodeID, "interface"))
		return false
	}

	if iface.GetInputs() == nil {
		errs.Collect(errors.NewValueRequiredErr(nodeID, "interface.InputsRef"))
		return false
	}

	varMap := make(map[string]*core.Variable, len(iface.GetInputs().GetVariables()))
	requiredInputsSet := sets.String{}
	for name, v := range iface.GetInputs().GetVariables() {
		varMap[name] = v
		requiredInputsSet.Insert(name)
	}

	boundInputsSet := sets.String{}
	for inputVar, inputVal := range inputs.GetLiterals() {
		v, exists := varMap[inputVar]
		if !exists {
			errs.Collect(errors.NewVariableNameNotFoundErr(nodeID, "", inputVar))
			continue
		}

<<<<<<< HEAD
		if !validators.IsInstance(inputVal, v.Type) {
			errs.Collect(errors.NewMismatchingInstanceErr(nodeID, inputVar, common.LiteralTypeToStr(v.Type), inputVal.String()))
=======
		inputType := validators.LiteralTypeForLiteral(inputVal)
		err := validators.ValidateLiteralType(inputType)
		if err != nil {
			errs.Collect(errors.NewInvalidLiteralTypeErr(nodeID, inputVar, err))
			continue
		}
		if !validators.AreTypesCastable(inputType, v.GetType()) {
			errs.Collect(errors.NewMismatchingTypesErr(nodeID, inputVar, common.LiteralTypeToStr(v.GetType()), common.LiteralTypeToStr(inputType)))
>>>>>>> b0062e41
			continue
		}

		boundInputsSet.Insert(inputVar)
	}

	if diff := requiredInputsSet.Difference(boundInputsSet); len(diff) > 0 {
		for param := range diff {
			errs.Collect(errors.NewParameterNotBoundErr(nodeID, param))
		}
	}

	return !errs.HasErrors()
}<|MERGE_RESOLUTION|>--- conflicted
+++ resolved
@@ -35,19 +35,8 @@
 			continue
 		}
 
-<<<<<<< HEAD
-		if !validators.IsInstance(inputVal, v.Type) {
-			errs.Collect(errors.NewMismatchingInstanceErr(nodeID, inputVar, common.LiteralTypeToStr(v.Type), inputVal.String()))
-=======
-		inputType := validators.LiteralTypeForLiteral(inputVal)
-		err := validators.ValidateLiteralType(inputType)
-		if err != nil {
-			errs.Collect(errors.NewInvalidLiteralTypeErr(nodeID, inputVar, err))
-			continue
-		}
-		if !validators.AreTypesCastable(inputType, v.GetType()) {
-			errs.Collect(errors.NewMismatchingTypesErr(nodeID, inputVar, common.LiteralTypeToStr(v.GetType()), common.LiteralTypeToStr(inputType)))
->>>>>>> b0062e41
+		if !validators.IsInstance(inputVal, v.GetType()) {
+			errs.Collect(errors.NewMismatchingInstanceErr(nodeID, inputVar, common.LiteralTypeToStr(v.GetType()), inputVal.String()))
 			continue
 		}
 
