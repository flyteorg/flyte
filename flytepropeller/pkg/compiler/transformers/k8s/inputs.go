--- conflicted
+++ resolved
@@ -35,19 +35,16 @@
 			continue
 		}
 
-<<<<<<< HEAD
-		inputType := validators.LiteralTypeForLiteral(inputVal)
-		if inputType == nil {
-			errs.Collect(errors.NewIDLTypeNotFoundErr(nodeID))
-			continue
-=======
 		var inputType *core.LiteralType
 		switch inputVal.GetValue().(type) {
 		case *core.Literal_OffloadedMetadata:
 			inputType = inputVal.GetOffloadedMetadata().GetInferredType()
 		default:
 			inputType = validators.LiteralTypeForLiteral(inputVal)
->>>>>>> c0fc6d46
+		}
+		if inputType == nil {
+			errs.Collect(errors.NewIDLTypeNotFoundErr(nodeID))
+			continue
 		}
 		if !validators.AreTypesCastable(inputType, v.Type) {
 			errs.Collect(errors.NewMismatchingTypesErr(nodeID, inputVar, v.Type.String(), inputType.String()))
