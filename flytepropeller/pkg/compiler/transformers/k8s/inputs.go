--- conflicted
+++ resolved
@@ -35,19 +35,8 @@
 			continue
 		}
 
-<<<<<<< HEAD
 		if !validators.IsInstance(inputVal, v.Type) {
-			errs.Collect(errors.NewMismatchingInstanceErr(nodeID, inputVar, v.Type.String(), inputVal.String()))
-=======
-		inputType := validators.LiteralTypeForLiteral(inputVal)
-		err := validators.ValidateLiteralType(inputType)
-		if err != nil {
-			errs.Collect(errors.NewInvalidLiteralTypeErr(nodeID, inputVar, err))
-			continue
-		}
-		if !validators.AreTypesCastable(inputType, v.Type) {
-			errs.Collect(errors.NewMismatchingTypesErr(nodeID, inputVar, common.LiteralTypeToStr(v.Type), common.LiteralTypeToStr(inputType)))
->>>>>>> f20b8aa0
+			errs.Collect(errors.NewMismatchingInstanceErr(nodeID, inputVar, common.LiteralTypeToStr(v.Type), inputVal.String()))
 			continue
 		}
 
