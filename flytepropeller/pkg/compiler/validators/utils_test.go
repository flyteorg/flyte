--- conflicted
+++ resolved
@@ -5,6 +5,7 @@
 
 	"github.com/shamaton/msgpack/v2"
 	"github.com/stretchr/testify/assert"
+	"google.golang.org/protobuf/proto"
 
 	"github.com/flyteorg/flyte/flyteidl/clients/go/coreutils"
 	"github.com/flyteorg/flyte/flyteidl/gen/pb-go/flyteidl/core"
@@ -12,17 +13,11 @@
 
 func TestLiteralTypeForLiterals(t *testing.T) {
 	t.Run("empty", func(t *testing.T) {
-<<<<<<< HEAD
 		assert.True(t, IsInstance(nil, &core.LiteralType{
 			Type: &core.LiteralType_Simple{
 				Simple: core.SimpleType_NONE,
 			},
 		}))
-=======
-		lt, isOffloaded := literalTypeForLiterals(nil)
-		assert.Equal(t, core.SimpleType_NONE.String(), lt.GetSimple().String())
-		assert.False(t, isOffloaded)
->>>>>>> f20b8aa0
 	})
 
 	t.Run("binary idl with raw binary data and no tag", func(t *testing.T) {
@@ -103,56 +98,11 @@
 				},
 			},
 		}
-<<<<<<< HEAD
 		assert.True(t, IsInstance(lv, &core.LiteralType{
 			Type: &core.LiteralType_Simple{
 				Simple: core.SimpleType_STRUCT,
 			},
 		}))
-=======
-		lt := LiteralTypeForLiteral(lv)
-		assert.Equal(t, core.SimpleType_STRUCT.String(), lt.GetSimple().String())
-	})
-
-	t.Run("homogeneous", func(t *testing.T) {
-		lt, isOffloaded := literalTypeForLiterals([]*core.Literal{
-			coreutils.MustMakeLiteral(5),
-			coreutils.MustMakeLiteral(0),
-			coreutils.MustMakeLiteral(5),
-		})
-
-		assert.Equal(t, core.SimpleType_INTEGER.String(), lt.GetSimple().String())
-		assert.False(t, isOffloaded)
-	})
-
-	t.Run("non-homogenous", func(t *testing.T) {
-		lt, isOffloaded := literalTypeForLiterals([]*core.Literal{
-			coreutils.MustMakeLiteral("hello"),
-			coreutils.MustMakeLiteral(5),
-			coreutils.MustMakeLiteral("world"),
-			coreutils.MustMakeLiteral(0),
-			coreutils.MustMakeLiteral(2),
-		})
-
-		assert.Len(t, lt.GetUnionType().Variants, 2)
-		assert.Equal(t, core.SimpleType_INTEGER.String(), lt.GetUnionType().Variants[0].GetSimple().String())
-		assert.Equal(t, core.SimpleType_STRING.String(), lt.GetUnionType().Variants[1].GetSimple().String())
-		assert.False(t, isOffloaded)
-	})
-
-	t.Run("non-homogenous ensure ordering", func(t *testing.T) {
-		lt, isOffloaded := literalTypeForLiterals([]*core.Literal{
-			coreutils.MustMakeLiteral(5),
-			coreutils.MustMakeLiteral("world"),
-			coreutils.MustMakeLiteral(0),
-			coreutils.MustMakeLiteral(2),
-		})
-
-		assert.Len(t, lt.GetUnionType().Variants, 2)
-		assert.Equal(t, core.SimpleType_INTEGER.String(), lt.GetUnionType().Variants[0].GetSimple().String())
-		assert.Equal(t, core.SimpleType_STRING.String(), lt.GetUnionType().Variants[1].GetSimple().String())
-		assert.False(t, isOffloaded)
->>>>>>> f20b8aa0
 	})
 
 	t.Run("list with mixed types", func(t *testing.T) {
@@ -507,8 +457,7 @@
 			},
 		}
 		expectedLt := inferredType
-		lt := LiteralTypeForLiteral(literals)
-		assert.True(t, proto.Equal(expectedLt, lt))
+		assert.True(t, IsInstance(literals, expectedLt))
 	})
 	t.Run("nested map of offloaded map of string types", func(t *testing.T) {
 		inferredType := &core.LiteralType{
@@ -549,10 +498,8 @@
 		}
 
 		expectedLt := inferredType
-		lt := LiteralTypeForLiteral(literals)
-		assert.True(t, proto.Equal(expectedLt, lt))
-	})
-
+		assert.True(t, IsInstance(literals, expectedLt))
+	})
 }
 
 func TestJoinVariableMapsUniqueKeys(t *testing.T) {
