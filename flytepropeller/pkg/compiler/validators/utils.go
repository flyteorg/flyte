--- conflicted
+++ resolved
@@ -183,7 +183,6 @@
 		return ValidateLiteralType(lt.GetMapValueType())
 	}
 
-<<<<<<< HEAD
 	return nil
 }
 
@@ -204,15 +203,6 @@
 		// If t is an enum, it can be created from a string as Enums as just constrained String aliases
 		if _, ok := lit.GetScalar().GetPrimitive().GetValue().(*core.Primitive_StringValue); ok {
 			return true
-=======
-	for _, x := range innerType {
-		unionType := x.GetCollectionType().GetUnionType()
-		if unionType != nil {
-			isNested = true
-			variants = append(variants, unionType.GetVariants()...)
-		} else {
-			variants = append(variants, x)
->>>>>>> b0062e41
 		}
 	}
 
@@ -242,12 +232,8 @@
 	if _, ok := lit.GetValue().(*core.Literal_Collection); !ok {
 		return false
 	}
-	for _, x := range lit.GetCollection().Literals {
-		if _, ok := x.GetValue().(*core.Literal_OffloadedMetadata); ok {
-			if !AreTypesCastable(x.GetOffloadedMetadata().GetInferredType(), t.literalType) {
-				return false
-			}
-		} else if !IsInstance(x, t.literalType.GetCollectionType()) {
+	for _, x := range lit.GetCollection().GetLiterals() {
+		if !IsInstance(x, t.literalType.GetCollectionType()) {
 			return false
 		}
 	}
@@ -258,30 +244,12 @@
 	literalType *core.LiteralType
 }
 
-<<<<<<< HEAD
 func (t mapInstanceChecker) isInstance(lit *core.Literal) bool {
 	if _, ok := lit.GetValue().(*core.Literal_Map); !ok {
 		return false
 	}
-	for _, x := range lit.GetMap().Literals {
-		if _, ok := x.GetValue().(*core.Literal_OffloadedMetadata); ok {
-			if !AreTypesCastable(x.GetOffloadedMetadata().GetInferredType(), t.literalType) {
-				return false
-=======
-func literalTypeForLiterals(literals []*core.Literal) *core.LiteralType {
-	innerType := make([]*core.LiteralType, 0, 1)
-	innerTypeSet := sets.NewString()
-	var noneType *core.LiteralType
-	for _, x := range literals {
-		otherType := LiteralTypeForLiteral(x)
-		otherTypeKey := otherType.String()
-		if _, ok := x.GetValue().(*core.Literal_Collection); ok {
-			if x.GetCollection().GetLiterals() == nil {
-				noneType = otherType
-				continue
->>>>>>> b0062e41
-			}
-		} else if !IsInstance(x, t.literalType.GetMapValueType()) {
+	for _, x := range lit.GetMap().GetLiterals() {
+		if !IsInstance(x, t.literalType.GetMapValueType()) {
 			return false
 		}
 	}
@@ -293,7 +261,6 @@
 }
 
 func (t blobInstanceChecker) isInstance(lit *core.Literal) bool {
-	//scalar.GetBlob().GetMetadata().GetType()
 	if _, ok := lit.GetScalar().GetValue().(*core.Scalar_Blob); !ok {
 		return false
 	}
@@ -303,18 +270,9 @@
 		return false
 	}
 
-<<<<<<< HEAD
 	// Empty blobs should match any blob.
 	if blobType.GetFormat() == "" || t.literalType.GetBlob().GetFormat() == "" {
 		return true
-=======
-	if len(innerType) == 0 {
-		return &core.LiteralType{
-			Type: &core.LiteralType_Simple{Simple: core.SimpleType_NONE},
-		}
-	} else if len(innerType) == 1 {
-		return innerType[0]
->>>>>>> b0062e41
 	}
 
 	return blobType.GetFormat() == t.literalType.GetBlob().GetFormat()
@@ -332,25 +290,19 @@
 
 	switch v := scalar.GetValue().(type) {
 	case *core.Scalar_Schema:
-		return schemaCastFromSchema(scalar.GetSchema().Type, t.literalType.GetSchema())
+		return schemaCastFromSchema(scalar.GetSchema().GetType(), t.literalType.GetSchema())
 	case *core.Scalar_StructuredDataset:
-		if v.StructuredDataset == nil || v.StructuredDataset.Metadata == nil {
+		if v.StructuredDataset == nil || v.StructuredDataset.GetMetadata() == nil {
 			return true
 		}
-		return schemaCastFromStructuredDataset(scalar.GetStructuredDataset().GetMetadata().StructuredDatasetType, t.literalType.GetSchema())
+		return schemaCastFromStructuredDataset(scalar.GetStructuredDataset().GetMetadata().GetStructuredDatasetType(), t.literalType.GetSchema())
 	default:
 		return false
 	}
 }
 
-<<<<<<< HEAD
 type structuredDatasetInstanceChecker struct {
 	literalType *core.LiteralType
-=======
-		return 0
-	})
-	return buildMultipleTypeUnion(innerType)
->>>>>>> b0062e41
 }
 
 func (t structuredDatasetInstanceChecker) isInstance(lit *core.Literal) bool {
@@ -364,16 +316,16 @@
 		return true
 	case *core.Scalar_Schema:
 		// Flyte Schema can only be serialized to parquet
-		format := t.literalType.GetStructuredDatasetType().Format
+		format := t.literalType.GetStructuredDatasetType().GetFormat()
 		if len(format) != 0 && !strings.EqualFold(format, "parquet") {
 			return false
 		}
-		return structuredDatasetCastFromSchema(scalar.GetSchema().Type, t.literalType.GetStructuredDatasetType())
+		return structuredDatasetCastFromSchema(scalar.GetSchema().GetType(), t.literalType.GetStructuredDatasetType())
 	case *core.Scalar_StructuredDataset:
-		if v.StructuredDataset == nil || v.StructuredDataset.Metadata == nil {
+		if v.StructuredDataset == nil || v.StructuredDataset.GetMetadata() == nil {
 			return true
 		}
-		return structuredDatasetCastFromStructuredDataset(scalar.GetStructuredDataset().GetMetadata().StructuredDatasetType, t.literalType.GetStructuredDatasetType())
+		return structuredDatasetCastFromStructuredDataset(scalar.GetStructuredDataset().GetMetadata().GetStructuredDatasetType(), t.literalType.GetStructuredDatasetType())
 	default:
 		return false
 	}
@@ -411,7 +363,6 @@
 	return foundOne
 }
 
-<<<<<<< HEAD
 func getInstanceChecker(t *core.LiteralType) instanceChecker {
 	switch t.GetType().(type) {
 	case *core.LiteralType_CollectionType:
@@ -445,25 +396,6 @@
 
 		return trivialInstanceChecker{
 			literalType: t,
-=======
-// LiteralTypeForLiteral gets LiteralType for literal, nil if the value of literal is unknown, or type collection/map of
-// type None if the literal is a non-homogeneous type.
-func LiteralTypeForLiteral(l *core.Literal) *core.LiteralType {
-	switch l.GetValue().(type) {
-	case *core.Literal_Scalar:
-		return literalTypeForScalar(l.GetScalar())
-	case *core.Literal_Collection:
-		return &core.LiteralType{
-			Type: &core.LiteralType_CollectionType{
-				CollectionType: literalTypeForLiterals(l.GetCollection().GetLiterals()),
-			},
-		}
-	case *core.Literal_Map:
-		return &core.LiteralType{
-			Type: &core.LiteralType_MapValueType{
-				MapValueType: literalTypeForLiterals(maps.Values(l.GetMap().GetLiterals())),
-			},
->>>>>>> b0062e41
 		}
 	}
 }
