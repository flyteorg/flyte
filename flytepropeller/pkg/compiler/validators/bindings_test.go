--- conflicted
+++ resolved
@@ -776,15 +776,9 @@
 		_, ok := ValidateBindings(wf, n, bindings, vars, true, c.EdgeDirectionBidirectional, compileErrors)
 		assert.False(t, ok)
 		assert.Equal(t, "MismatchingTypes", string(compileErrors.Errors().List()[0].Code()))
-<<<<<<< HEAD
-		assert.Equal(t, "Code: MismatchingTypes, Node Id: node1, Description: Variable [x]"+
-			" (type [union_type:{variants:{simple:INTEGER structure:{tag:\"int\"}}}]) doesn't match expected type"+
-			" [union_type:{variants:{simple:INTEGER structure:{tag:\"int_other\"}}}].", compileErrors.Errors().List()[0].Error())
-=======
 		assert.Contains(t, compileErrors.Errors().List()[0].Error(), "Code: MismatchingTypes, Node Id: node1, Description: Variable [x]")
 		assert.Contains(t, compileErrors.Errors().List()[0].Error(), "(type [union_type:{variants:{simple:INTEGER")
 		assert.Contains(t, compileErrors.Errors().List()[0].Error(), "doesn't match expected type")
->>>>>>> 28f65b30
 	})
 
 	t.Run("List of Int to List of Unions Binding", func(t *testing.T) {
@@ -1216,16 +1210,9 @@
 		_, ok := ValidateBindings(wf, n, bindings, vars, true, c.EdgeDirectionBidirectional, compileErrors)
 		assert.False(t, ok)
 		assert.Equal(t, "MismatchingTypes", string(compileErrors.Errors().List()[0].Code()))
-<<<<<<< HEAD
-		assert.Equal(t, "Code: MismatchingTypes, Node Id: node1, Description: The output variable 'n2.n2_out'"+
-			" has type [simple:INTEGER], but it's assigned to the input variable 'n.x' which has type"+
-			" type [union_type:{variants:{simple:STRING structure:{tag:\"str\"}} variants:{simple:INTEGER structure:{tag:\"int1\"}}"+
-			" variants:{simple:INTEGER structure:{tag:\"int2\"}}}].", compileErrors.Errors().List()[0].Error())
-=======
 		assert.Contains(t, compileErrors.Errors().List()[0].Error(), "Code: MismatchingTypes, Node Id: node1,")
 		assert.Contains(t, compileErrors.Errors().List()[0].Error(), "Description: The output variable 'n2.n2_out'")
 		assert.Contains(t, compileErrors.Errors().List()[0].Error(), "has type [simple:INTEGER], but it's assigned to the input variable 'n.x' which has type")
->>>>>>> 28f65b30
 	})
 
 	t.Run("Union Promise Union Literal", func(t *testing.T) {
