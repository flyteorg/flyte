package validators

import (
	"testing"

	"github.com/stretchr/testify/assert"
	"github.com/stretchr/testify/mock"

	"github.com/flyteorg/flyte/flyteidl/clients/go/coreutils"
	"github.com/flyteorg/flyte/flyteidl/gen/pb-go/flyteidl/core"
	c "github.com/flyteorg/flyte/flytepropeller/pkg/compiler/common"
	"github.com/flyteorg/flyte/flytepropeller/pkg/compiler/common/mocks"
	compilerErrors "github.com/flyteorg/flyte/flytepropeller/pkg/compiler/errors"
)

// LiteralToBinding converts a literal to a non-promise binding data.
func LiteralToBinding(l *core.Literal) *core.BindingData {
	switch l.GetValue().(type) {
	case *core.Literal_Scalar:
		return &core.BindingData{
			Value: &core.BindingData_Scalar{
				Scalar: l.GetScalar(),
			},
		}
	case *core.Literal_Collection:
		x := make([]*core.BindingData, 0, len(l.GetCollection().GetLiterals()))
		for _, sub := range l.GetCollection().GetLiterals() {
			x = append(x, LiteralToBinding(sub))
		}

		return &core.BindingData{
			Value: &core.BindingData_Collection{
				Collection: &core.BindingDataCollection{
					Bindings: x,
				},
			},
		}
	case *core.Literal_Map:
		x := make(map[string]*core.BindingData, len(l.GetMap().GetLiterals()))
		for key, val := range l.GetMap().GetLiterals() {
			x[key] = LiteralToBinding(val)
		}

		return &core.BindingData{
			Value: &core.BindingData_Map{
				Map: &core.BindingDataMap{
					Bindings: x,
				},
			},
		}
	}

	return nil
}

func TestValidateBindings(t *testing.T) {
	t.Run("Empty", func(t *testing.T) {
		wf := &mocks.WorkflowBuilder{}
		n := &mocks.NodeBuilder{}
		bindings := []*core.Binding{}
		vars := &core.VariableMap{}
		compileErrors := compilerErrors.NewCompileErrors()
		resolved, ok := ValidateBindings(wf, n, bindings, vars, true, c.EdgeDirectionBidirectional, compileErrors)
		assert.True(t, ok)
		assert.Empty(t, resolved.GetVariables())
	})

	t.Run("Variable not in inputs", func(t *testing.T) {
		wf := &mocks.WorkflowBuilder{}
		n := &mocks.NodeBuilder{}
		n.EXPECT().GetId().Return("node1")
		bindings := []*core.Binding{
			{
				Var: "x",
			},
		}
		vars := &core.VariableMap{}
		compileErrors := compilerErrors.NewCompileErrors()
		_, ok := ValidateBindings(wf, n, bindings, vars, true, c.EdgeDirectionBidirectional, compileErrors)
		assert.False(t, ok)
		if !compileErrors.HasErrors() {
			assert.Error(t, compileErrors)
		}
	})

	t.Run("Bind the same variable twice", func(t *testing.T) {
		wf := &mocks.WorkflowBuilder{}
		n := &mocks.NodeBuilder{}
		n.EXPECT().GetId().Return("node1")

		bindings := []*core.Binding{
			{
				Var:     "x",
				Binding: LiteralToBinding(coreutils.MustMakeLiteral(5)),
			},
			{
				Var:     "x",
				Binding: LiteralToBinding(coreutils.MustMakeLiteral(5)),
			},
		}

		vars := &core.VariableMap{
			Variables: map[string]*core.Variable{
				"x": {
					Type: &core.LiteralType{
						Type: &core.LiteralType_Simple{
							Simple: core.SimpleType_INTEGER,
						},
					},
				},
			},
		}

		compileErrors := compilerErrors.NewCompileErrors()
		_, ok := ValidateBindings(wf, n, bindings, vars, true, c.EdgeDirectionBidirectional, compileErrors)
		assert.False(t, ok)
		if !compileErrors.HasErrors() {
			assert.Error(t, compileErrors)
		}
		assert.Equal(t, "ParameterBoundMoreThanOnce", string(compileErrors.Errors().List()[0].Code()))
	})

	t.Run("Happy Path", func(t *testing.T) {
		wf := &mocks.WorkflowBuilder{}
		n := &mocks.NodeBuilder{}
		n.EXPECT().GetId().Return("node1")

		bindings := []*core.Binding{
			{
				Var:     "x",
				Binding: LiteralToBinding(coreutils.MustMakeLiteral([]interface{}{5})),
			},
		}

		vars := &core.VariableMap{
			Variables: map[string]*core.Variable{
				"x": {
					Type: &core.LiteralType{
						Type: &core.LiteralType_CollectionType{
							CollectionType: &core.LiteralType{
								Type: &core.LiteralType_Simple{
									Simple: core.SimpleType_INTEGER,
								},
							},
						},
					},
				},
			},
		}

		compileErrors := compilerErrors.NewCompileErrors()
		_, ok := ValidateBindings(wf, n, bindings, vars, true, c.EdgeDirectionBidirectional, compileErrors)
		assert.True(t, ok)
		if compileErrors.HasErrors() {
			assert.NoError(t, compileErrors)
		}
	})

	t.Run("Enum legal string", func(t *testing.T) {
		wf := &mocks.WorkflowBuilder{}
		n := &mocks.NodeBuilder{}
		n.EXPECT().GetId().Return("node1")

		bindings := []*core.Binding{
			{
				Var:     "x",
				Binding: LiteralToBinding(coreutils.MustMakeLiteral("x")),
			},
		}

		vars := &core.VariableMap{
			Variables: map[string]*core.Variable{
				"x": {
					Type: &core.LiteralType{Type: &core.LiteralType_EnumType{
						EnumType: &core.EnumType{
							Values: []string{"x", "y", "z"},
						},
					}},
				},
			},
		}

		compileErrors := compilerErrors.NewCompileErrors()
		_, ok := ValidateBindings(wf, n, bindings, vars, true, c.EdgeDirectionBidirectional, compileErrors)
		assert.True(t, ok)
		if compileErrors.HasErrors() {
			assert.NoError(t, compileErrors)
		}
	})

	t.Run("Enum illegal string", func(t *testing.T) {
		wf := &mocks.WorkflowBuilder{}
		n := &mocks.NodeBuilder{}
		n.EXPECT().GetId().Return("node1")

		bindings := []*core.Binding{
			{
				Var:     "m",
				Binding: LiteralToBinding(coreutils.MustMakeLiteral("x")),
			},
		}

		vars := &core.VariableMap{
			Variables: map[string]*core.Variable{
				"x": {
					Type: &core.LiteralType{Type: &core.LiteralType_EnumType{
						EnumType: &core.EnumType{
							Values: []string{"x", "y", "z"},
						},
					}},
				},
			},
		}

		compileErrors := compilerErrors.NewCompileErrors()
		_, ok := ValidateBindings(wf, n, bindings, vars, true, c.EdgeDirectionBidirectional, compileErrors)
		assert.False(t, ok)
		if !compileErrors.HasErrors() {
			assert.Error(t, compileErrors)
		}
	})

	t.Run("Maps", func(t *testing.T) {
		wf := &mocks.WorkflowBuilder{}
		n := &mocks.NodeBuilder{}
		n.EXPECT().GetId().Return("node1")

		bindings := []*core.Binding{
			{
				Var: "x",
				Binding: LiteralToBinding(coreutils.MustMakeLiteral(
					map[string]interface{}{
						"xy": 5,
					})),
			},
		}

		vars := &core.VariableMap{
			Variables: map[string]*core.Variable{
				"x": {
					Type: &core.LiteralType{
						Type: &core.LiteralType_MapValueType{
							MapValueType: &core.LiteralType{
								Type: &core.LiteralType_Simple{
									Simple: core.SimpleType_INTEGER,
								},
							},
						},
					},
				},
			},
		}

		compileErrors := compilerErrors.NewCompileErrors()
		_, ok := ValidateBindings(wf, n, bindings, vars, true, c.EdgeDirectionBidirectional, compileErrors)
		assert.True(t, ok)
		if compileErrors.HasErrors() {
			assert.NoError(t, compileErrors)
		}
	})

	t.Run("Promises", func(t *testing.T) {
		n := &mocks.NodeBuilder{}
		n.EXPECT().GetId().Return("node1")
		n.EXPECT().GetMetadata().Return(&core.NodeMetadata{Name: "node1"})
		n.EXPECT().GetInterface().Return(&core.TypedInterface{
			Inputs: &core.VariableMap{
				Variables: map[string]*core.Variable{},
			},
			Outputs: &core.VariableMap{
				Variables: map[string]*core.Variable{},
			},
		})

		n2 := &mocks.NodeBuilder{}
		n2.EXPECT().GetId().Return("node2")
		n2.EXPECT().GetMetadata().Return(&core.NodeMetadata{Name: "node2"})
		n2.EXPECT().GetOutputAliases().Return(nil)
		n2.EXPECT().GetInterface().Return(&core.TypedInterface{
			Inputs: &core.VariableMap{
				Variables: map[string]*core.Variable{},
			},
			Outputs: &core.VariableMap{
				Variables: map[string]*core.Variable{
					"n2_out": {
						Type: &core.LiteralType{
							Type: &core.LiteralType_Simple{
								Simple: core.SimpleType_INTEGER,
							},
						},
					},
				},
			},
		})

		wf := &mocks.WorkflowBuilder{}
		wf.EXPECT().GetNode("n2").Return(n2, true)
		wf.On("AddExecutionEdge", mock.Anything, mock.Anything).Return(nil)

		bindings := []*core.Binding{
			{
				Var: "x",
				Binding: &core.BindingData{
					Value: &core.BindingData_Promise{
						Promise: &core.OutputReference{
							Var:    "n2_out",
							NodeId: "n2",
						},
					},
				},
			},
		}

		vars := &core.VariableMap{
			Variables: map[string]*core.Variable{
				"x": {
					Type: &core.LiteralType{
						Type: &core.LiteralType_Simple{
							Simple: core.SimpleType_INTEGER,
						},
					},
				},
			},
		}

		compileErrors := compilerErrors.NewCompileErrors()
		_, ok := ValidateBindings(wf, n, bindings, vars, true, c.EdgeDirectionBidirectional, compileErrors)
		assert.True(t, ok)
		if compileErrors.HasErrors() {
			assert.NoError(t, compileErrors)
		}
	})

	t.Run("List/Dict Promises with attribute path", func(t *testing.T) {
		// List/Dict with attribute path should conduct validation

		n := &mocks.NodeBuilder{}
		n.EXPECT().GetId().Return("node1")
		n.EXPECT().GetMetadata().Return(&core.NodeMetadata{Name: "node1"})
		n.EXPECT().GetInterface().Return(&core.TypedInterface{
			Inputs: &core.VariableMap{
				Variables: map[string]*core.Variable{},
			},
			Outputs: &core.VariableMap{
				Variables: map[string]*core.Variable{},
			},
		})

		n2 := &mocks.NodeBuilder{}
		n2.EXPECT().GetId().Return("node2")
		n2.EXPECT().GetMetadata().Return(&core.NodeMetadata{Name: "node2"})
		n2.EXPECT().GetOutputAliases().Return(nil)
		n2.EXPECT().GetInterface().Return(&core.TypedInterface{
			Inputs: &core.VariableMap{
				Variables: map[string]*core.Variable{},
			},
			Outputs: &core.VariableMap{
				Variables: map[string]*core.Variable{
					"n2_out": {
						//Type: LiteralTypeForLiteral(coreutils.MustMakeLiteral(map[string]interface{}{"x": []interface{}{1, 3, 4}})),
						Type: &core.LiteralType{
							Type: &core.LiteralType_MapValueType{
								MapValueType: &core.LiteralType{
									Type: &core.LiteralType_CollectionType{
										CollectionType: &core.LiteralType{
											Type: &core.LiteralType_Simple{
												Simple: core.SimpleType_INTEGER,
											},
										},
									},
								},
							},
						},
					},
				},
			},
		})

		wf := &mocks.WorkflowBuilder{}
		wf.EXPECT().GetNode("n2").Return(n2, true)
		wf.On("AddExecutionEdge", mock.Anything, mock.Anything).Return(nil)

		bindings := []*core.Binding{
			{
				Var: "x",
				Binding: &core.BindingData{
					Value: &core.BindingData_Promise{
						Promise: &core.OutputReference{
							Var:    "n2_out",
							NodeId: "n2",
							AttrPath: []*core.PromiseAttribute{
								{
									Value: &core.PromiseAttribute_StringValue{StringValue: "x"},
								},
								{
									Value: &core.PromiseAttribute_IntValue{IntValue: 0},
								},
							},
						},
					},
				},
			},
		}

		vars := &core.VariableMap{
			Variables: map[string]*core.Variable{
				"x": {
					Type: &core.LiteralType{
						Type: &core.LiteralType_Simple{
							Simple: core.SimpleType_INTEGER,
						},
					},
				},
			},
		}

		compileErrors := compilerErrors.NewCompileErrors()
		_, ok := ValidateBindings(wf, n, bindings, vars, true, c.EdgeDirectionBidirectional, compileErrors)
		assert.True(t, ok)
		if compileErrors.HasErrors() {
			assert.NoError(t, compileErrors)
		}
	})

	t.Run("pb.Struct Promises with attribute path", func(t *testing.T) {
		// Dataclass with attribute path should skip validation

		n := &mocks.NodeBuilder{}
		n.EXPECT().GetId().Return("node1")
		n.EXPECT().GetMetadata().Return(&core.NodeMetadata{Name: "node1"})
		n.EXPECT().GetInterface().Return(&core.TypedInterface{
			Inputs: &core.VariableMap{
				Variables: map[string]*core.Variable{},
			},
			Outputs: &core.VariableMap{
				Variables: map[string]*core.Variable{},
			},
		})

		n2 := &mocks.NodeBuilder{}
<<<<<<< HEAD
		n2.OnGetId().Return("node2")
		n2.OnGetMetadata().Return(&core.NodeMetadata{Name: "node2"})
		n2.OnGetOutputAliases().Return(nil)
		literalType := &core.LiteralType{
			Type: &core.LiteralType_Simple{
				Simple: core.SimpleType_STRUCT,
			},
		}
		literalType.Structure = &core.TypeStructure{}
		literalType.Structure.DataclassType = map[string]*core.LiteralType{
			"x": &core.LiteralType{
				Type: &core.LiteralType_Simple{
					Simple: core.SimpleType_INTEGER,
				},
			},
		}
		n2.OnGetInterface().Return(&core.TypedInterface{
=======
		n2.EXPECT().GetId().Return("node2")
		n2.EXPECT().GetMetadata().Return(&core.NodeMetadata{Name: "node2"})
		n2.EXPECT().GetOutputAliases().Return(nil)
		literalType := LiteralTypeForLiteral(coreutils.MustMakeLiteral(&structpb.Struct{}))
		literalType.Structure = &core.TypeStructure{}
		literalType.Structure.DataclassType = map[string]*core.LiteralType{"x": LiteralTypeForLiteral(coreutils.MustMakeLiteral(1))}

		n2.EXPECT().GetInterface().Return(&core.TypedInterface{
>>>>>>> d7e06758
			Inputs: &core.VariableMap{
				Variables: map[string]*core.Variable{},
			},
			Outputs: &core.VariableMap{
				Variables: map[string]*core.Variable{
					"n2_out": {
						Type: literalType,
					},
				},
			},
		})

		wf := &mocks.WorkflowBuilder{}
		wf.EXPECT().GetNode("n2").Return(n2, true)
		wf.On("AddExecutionEdge", mock.Anything, mock.Anything).Return(nil)

		bindings := []*core.Binding{
			{
				Var: "x",
				Binding: &core.BindingData{
					Value: &core.BindingData_Promise{
						Promise: &core.OutputReference{
							Var:    "n2_out",
							NodeId: "n2",
							AttrPath: []*core.PromiseAttribute{
								{
									Value: &core.PromiseAttribute_StringValue{StringValue: "x"},
								},
								{
									Value: &core.PromiseAttribute_IntValue{IntValue: 0},
								},
							},
						},
					},
				},
			},
		}

		vars := &core.VariableMap{
			Variables: map[string]*core.Variable{
				"x": {
					Type: &core.LiteralType{
						Type: &core.LiteralType_Simple{
							Simple: core.SimpleType_INTEGER,
						},
					},
				},
			},
		}

		compileErrors := compilerErrors.NewCompileErrors()
		_, ok := ValidateBindings(wf, n, bindings, vars, true, c.EdgeDirectionBidirectional, compileErrors)
		assert.True(t, ok)
		if compileErrors.HasErrors() {
			assert.NoError(t, compileErrors)
		}
	})

	t.Run("Nil Binding Value", func(t *testing.T) {
		n := &mocks.NodeBuilder{}
		n.EXPECT().GetId().Return("node1")
		n.EXPECT().GetInterface().Return(&core.TypedInterface{
			Inputs: &core.VariableMap{
				Variables: map[string]*core.Variable{},
			},
			Outputs: &core.VariableMap{
				Variables: map[string]*core.Variable{},
			},
		})

		n2 := &mocks.NodeBuilder{}
		n2.EXPECT().GetId().Return("node2")
		n2.EXPECT().GetOutputAliases().Return(nil)
		n2.EXPECT().GetInterface().Return(&core.TypedInterface{
			Inputs: &core.VariableMap{
				Variables: map[string]*core.Variable{},
			},
			Outputs: &core.VariableMap{
				Variables: map[string]*core.Variable{
					"n2_out": {
						Type: &core.LiteralType{
							Type: &core.LiteralType_Simple{
								Simple: core.SimpleType_INTEGER,
							},
						},
					},
				},
			},
		})

		wf := &mocks.WorkflowBuilder{}
		wf.EXPECT().GetNode("n2").Return(n2, true)
		wf.On("AddExecutionEdge", mock.Anything, mock.Anything).Return(nil)

		bindings := []*core.Binding{
			{
				Var: "x",
				Binding: &core.BindingData{
					Value: nil, // Error case, the SDK should not produce an empty Value
				},
			},
		}

		vars := &core.VariableMap{
			Variables: map[string]*core.Variable{
				"x": {
					Type: &core.LiteralType{
						Type: &core.LiteralType_Simple{
							Simple: core.SimpleType_INTEGER,
						},
					},
				},
			},
		}

		compileErrors := compilerErrors.NewCompileErrors()
		_, ok := ValidateBindings(wf, n, bindings, vars, true, c.EdgeDirectionBidirectional, compileErrors)
		assert.False(t, ok)
		assert.True(t, compileErrors.HasErrors())
		assert.Equal(t, 1, len(compileErrors.Errors().List()))
		t.Log(compileErrors.Error())
	})

	t.Run("Int to Unambiguous Union Binding", func(t *testing.T) {
		wf := &mocks.WorkflowBuilder{}
		n := &mocks.NodeBuilder{}
		n.EXPECT().GetId().Return("node1")

		bindings := []*core.Binding{
			{
				Var:     "x",
				Binding: LiteralToBinding(coreutils.MustMakeLiteral(5)),
			},
		}

		vars := &core.VariableMap{
			Variables: map[string]*core.Variable{
				"x": {
					Type: &core.LiteralType{
						Type: &core.LiteralType_UnionType{
							UnionType: &core.UnionType{
								Variants: []*core.LiteralType{
									{
										Type: &core.LiteralType_Simple{Simple: core.SimpleType_STRING},
										Structure: &core.TypeStructure{
											Tag: "str",
										},
									},
									{
										Type: &core.LiteralType_Simple{Simple: core.SimpleType_INTEGER},
										Structure: &core.TypeStructure{
											Tag: "int",
										},
									},
								},
							},
						},
					},
				},
			},
		}

		compileErrors := compilerErrors.NewCompileErrors()
		_, ok := ValidateBindings(wf, n, bindings, vars, true, c.EdgeDirectionBidirectional, compileErrors)
		assert.True(t, ok)
		if compileErrors.HasErrors() {
			assert.NoError(t, compileErrors)
		}
	})

	t.Run("Int to Ambiguous Union Binding", func(t *testing.T) {
		wf := &mocks.WorkflowBuilder{}
		n := &mocks.NodeBuilder{}
		n.EXPECT().GetId().Return("node1")

		bindings := []*core.Binding{
			{
				Var:     "x",
				Binding: LiteralToBinding(coreutils.MustMakeLiteral(5)),
			},
		}

		vars := &core.VariableMap{
			Variables: map[string]*core.Variable{
				"x": {
					Type: &core.LiteralType{
						Type: &core.LiteralType_UnionType{
							UnionType: &core.UnionType{
								Variants: []*core.LiteralType{
									{
										Type: &core.LiteralType_Simple{Simple: core.SimpleType_INTEGER},
										Structure: &core.TypeStructure{
											Tag: "int1",
										},
									},
									{
										Type: &core.LiteralType_Simple{Simple: core.SimpleType_INTEGER},
										Structure: &core.TypeStructure{
											Tag: "int2",
										},
									},
								},
							},
						},
					},
				},
			},
		}

		compileErrors := compilerErrors.NewCompileErrors()
		_, ok := ValidateBindings(wf, n, bindings, vars, true, c.EdgeDirectionBidirectional, compileErrors)
		assert.False(t, ok)
	})

	t.Run("Int to Incompatible Union Binding", func(t *testing.T) {
		// Should still succeed because ambiguity checking is deferred to the SDK which knows about type transformers
		wf := &mocks.WorkflowBuilder{}
		n := &mocks.NodeBuilder{}
		n.EXPECT().GetId().Return("node1")

		bindings := []*core.Binding{
			{
				Var:     "x",
				Binding: LiteralToBinding(coreutils.MustMakeLiteral(5)),
			},
		}

		vars := &core.VariableMap{
			Variables: map[string]*core.Variable{
				"x": {
					Type: &core.LiteralType{
						Type: &core.LiteralType_UnionType{
							UnionType: &core.UnionType{
								Variants: []*core.LiteralType{
									{
										Type: &core.LiteralType_Simple{Simple: core.SimpleType_STRING},
										Structure: &core.TypeStructure{
											Tag: "str",
										},
									},
								},
							},
						},
					},
				},
			},
		}

		compileErrors := compilerErrors.NewCompileErrors()
		_, ok := ValidateBindings(wf, n, bindings, vars, true, c.EdgeDirectionBidirectional, compileErrors)
		assert.False(t, ok)
		assert.Equal(t, "MismatchingTypes", string(compileErrors.Errors().List()[0].Code()))
	})

	t.Run("Union Literal to Union Binding", func(t *testing.T) {
		// Should still succeed because ambiguity checking is deferred to the SDK which knows about type transformers
		wf := &mocks.WorkflowBuilder{}
		n := &mocks.NodeBuilder{}
		n.EXPECT().GetId().Return("node1")

		bindings := []*core.Binding{
			{
				Var: "x",
				Binding: LiteralToBinding(&core.Literal{
					Value: &core.Literal_Scalar{
						Scalar: &core.Scalar{
							Value: &core.Scalar_Union{
								Union: &core.Union{
									Value: coreutils.MustMakeLiteral(5),
									Type: &core.LiteralType{
										Type: &core.LiteralType_Simple{
											Simple: core.SimpleType_INTEGER,
										},
										Structure: &core.TypeStructure{
											Tag: "int",
										},
									},
								},
							},
						},
					},
				}),
			},
		}

		vars := &core.VariableMap{
			Variables: map[string]*core.Variable{
				"x": {
					Type: &core.LiteralType{
						Type: &core.LiteralType_UnionType{
							UnionType: &core.UnionType{
								Variants: []*core.LiteralType{
									{
										Type: &core.LiteralType_Simple{Simple: core.SimpleType_INTEGER},
										Structure: &core.TypeStructure{
											Tag: "int1",
										},
									},
									{
										Type: &core.LiteralType_Simple{Simple: core.SimpleType_STRING},
										Structure: &core.TypeStructure{
											Tag: "str",
										},
									},
									{
										Type: &core.LiteralType_Simple{Simple: core.SimpleType_INTEGER},
										Structure: &core.TypeStructure{
											Tag: "int",
										},
									},
								},
							},
						},
					},
				},
			},
		}

		compileErrors := compilerErrors.NewCompileErrors()
		_, ok := ValidateBindings(wf, n, bindings, vars, true, c.EdgeDirectionBidirectional, compileErrors)
		assert.True(t, ok)
		if compileErrors.HasErrors() {
			assert.NoError(t, compileErrors)
		}
	})

	t.Run("Union Literal to Incompatible Union Binding", func(t *testing.T) {
		// Should still succeed because ambiguity checking is deferred to the SDK which knows about type transformers
		wf := &mocks.WorkflowBuilder{}
		n := &mocks.NodeBuilder{}
		n.EXPECT().GetId().Return("node1")
		n.EXPECT().GetMetadata().Return(&core.NodeMetadata{Name: "node1"})

		bindings := []*core.Binding{
			{
				Var: "x",
				Binding: LiteralToBinding(&core.Literal{
					Value: &core.Literal_Scalar{
						Scalar: &core.Scalar{
							Value: &core.Scalar_Union{
								Union: &core.Union{
									Value: coreutils.MustMakeLiteral(5),
									Type: &core.LiteralType{
										Type: &core.LiteralType_Simple{
											Simple: core.SimpleType_INTEGER,
										},
										Structure: &core.TypeStructure{
											Tag: "int",
										},
									},
								},
							},
						},
					},
				}),
			},
		}

		vars := &core.VariableMap{
			Variables: map[string]*core.Variable{
				"x": {
					Type: &core.LiteralType{
						Type: &core.LiteralType_UnionType{
							UnionType: &core.UnionType{
								Variants: []*core.LiteralType{
									{
										Type: &core.LiteralType_Simple{Simple: core.SimpleType_INTEGER},
										Structure: &core.TypeStructure{
											Tag: "int_other",
										},
									},
								},
							},
						},
					},
				},
			},
		}

		compileErrors := compilerErrors.NewCompileErrors()
		_, ok := ValidateBindings(wf, n, bindings, vars, true, c.EdgeDirectionBidirectional, compileErrors)
		assert.False(t, ok)
		assert.Equal(t, "MismatchingTypes", string(compileErrors.Errors().List()[0].Code()))
		assert.Contains(t, compileErrors.Errors().List()[0].Error(), "Code: MismatchingTypes, Node Id: node1, Description: Variable [x]")
		assert.Contains(t, compileErrors.Errors().List()[0].Error(), "(type [union_type:{variants:{simple:INTEGER")
		assert.Contains(t, compileErrors.Errors().List()[0].Error(), "doesn't match expected type")
	})

	t.Run("List of Int to List of Unions Binding", func(t *testing.T) {
		wf := &mocks.WorkflowBuilder{}
		n := &mocks.NodeBuilder{}
		n.EXPECT().GetId().Return("node1")

		bindings := []*core.Binding{
			{
				Var:     "x",
				Binding: LiteralToBinding(coreutils.MustMakeLiteral([]interface{}{5})),
			},
		}

		vars := &core.VariableMap{
			Variables: map[string]*core.Variable{
				"x": {
					Type: &core.LiteralType{
						Type: &core.LiteralType_CollectionType{
							CollectionType: &core.LiteralType{
								Type: &core.LiteralType_UnionType{
									UnionType: &core.UnionType{
										Variants: []*core.LiteralType{
											{
												Type: &core.LiteralType_Simple{Simple: core.SimpleType_STRING},
												Structure: &core.TypeStructure{
													Tag: "str",
												},
											},
											{
												Type: &core.LiteralType_Simple{Simple: core.SimpleType_INTEGER},
												Structure: &core.TypeStructure{
													Tag: "int",
												},
											},
										},
									},
								},
							},
						},
					},
				},
			},
		}

		compileErrors := compilerErrors.NewCompileErrors()
		_, ok := ValidateBindings(wf, n, bindings, vars, true, c.EdgeDirectionBidirectional, compileErrors)
		assert.True(t, ok)
		if compileErrors.HasErrors() {
			assert.NoError(t, compileErrors)
		}
	})

	t.Run("List of Int to List of Incompatible Unions Binding", func(t *testing.T) {
		wf := &mocks.WorkflowBuilder{}
		n := &mocks.NodeBuilder{}
		n.EXPECT().GetId().Return("node1")

		bindings := []*core.Binding{
			{
				Var:     "x",
				Binding: LiteralToBinding(coreutils.MustMakeLiteral([]interface{}{5})),
			},
		}

		vars := &core.VariableMap{
			Variables: map[string]*core.Variable{
				"x": {
					Type: &core.LiteralType{
						Type: &core.LiteralType_CollectionType{
							CollectionType: &core.LiteralType{
								Type: &core.LiteralType_UnionType{
									UnionType: &core.UnionType{
										Variants: []*core.LiteralType{
											{
												Type: &core.LiteralType_Simple{Simple: core.SimpleType_STRING},
												Structure: &core.TypeStructure{
													Tag: "str",
												},
											},
											{
												Type: &core.LiteralType_Simple{Simple: core.SimpleType_STRING},
												Structure: &core.TypeStructure{
													Tag: "str1",
												},
											},
										},
									},
								},
							},
						},
					},
				},
			},
		}

		compileErrors := compilerErrors.NewCompileErrors()
		_, ok := ValidateBindings(wf, n, bindings, vars, true, c.EdgeDirectionBidirectional, compileErrors)
		assert.False(t, ok)
		assert.Equal(t, "MismatchingTypes", string(compileErrors.Errors().List()[0].Code()))
	})

	t.Run("List of Int to Union of Lists Binding", func(t *testing.T) {
		wf := &mocks.WorkflowBuilder{}
		n := &mocks.NodeBuilder{}
		n.EXPECT().GetId().Return("node1")

		bindings := []*core.Binding{
			{
				Var:     "x",
				Binding: LiteralToBinding(coreutils.MustMakeLiteral([]interface{}{5})),
			},
		}

		vars := &core.VariableMap{
			Variables: map[string]*core.Variable{
				"x": {
					Type: &core.LiteralType{
						Type: &core.LiteralType_UnionType{
							UnionType: &core.UnionType{
								Variants: []*core.LiteralType{
									{
										Type: &core.LiteralType_CollectionType{
											CollectionType: &core.LiteralType{
												Type: &core.LiteralType_Simple{Simple: core.SimpleType_STRING},
											},
										},
										Structure: &core.TypeStructure{
											Tag: "list",
										},
									},
									{
										Type: &core.LiteralType_CollectionType{
											CollectionType: &core.LiteralType{
												Type: &core.LiteralType_Simple{Simple: core.SimpleType_INTEGER},
											},
										},
										Structure: &core.TypeStructure{
											Tag: "list",
										},
									},
								},
							},
						},
					},
				},
			},
		}

		compileErrors := compilerErrors.NewCompileErrors()
		_, ok := ValidateBindings(wf, n, bindings, vars, true, c.EdgeDirectionBidirectional, compileErrors)
		assert.True(t, ok)
		if compileErrors.HasErrors() {
			assert.NoError(t, compileErrors)
		}
	})

	t.Run("List of Int to Incompatible Union of Lists Binding", func(t *testing.T) {
		wf := &mocks.WorkflowBuilder{}
		n := &mocks.NodeBuilder{}
		n.EXPECT().GetId().Return("node1")

		bindings := []*core.Binding{
			{
				Var:     "x",
				Binding: LiteralToBinding(coreutils.MustMakeLiteral([]interface{}{5})),
			},
		}

		vars := &core.VariableMap{
			Variables: map[string]*core.Variable{
				"x": {
					Type: &core.LiteralType{
						Type: &core.LiteralType_UnionType{
							UnionType: &core.UnionType{
								Variants: []*core.LiteralType{
									{
										Type: &core.LiteralType_CollectionType{
											CollectionType: &core.LiteralType{
												Type: &core.LiteralType_Simple{Simple: core.SimpleType_STRING},
											},
										},
										Structure: &core.TypeStructure{
											Tag: "list",
										},
									},
									{
										Type: &core.LiteralType_CollectionType{
											CollectionType: &core.LiteralType{
												Type: &core.LiteralType_Simple{Simple: core.SimpleType_STRING},
											},
										},
										Structure: &core.TypeStructure{
											Tag: "list",
										},
									},
								},
							},
						},
					},
				},
			},
		}

		compileErrors := compilerErrors.NewCompileErrors()
		_, ok := ValidateBindings(wf, n, bindings, vars, true, c.EdgeDirectionBidirectional, compileErrors)
		assert.False(t, ok)
		assert.Equal(t, "IncompatibleBindingUnionValue", string(compileErrors.Errors().List()[0].Code()))
	})

	t.Run("List of Int to Ambiguous Union of Lists Binding", func(t *testing.T) {
		wf := &mocks.WorkflowBuilder{}
		n := &mocks.NodeBuilder{}
		n.EXPECT().GetId().Return("node1")

		bindings := []*core.Binding{
			{
				Var:     "x",
				Binding: LiteralToBinding(coreutils.MustMakeLiteral([]interface{}{5})),
			},
		}

		vars := &core.VariableMap{
			Variables: map[string]*core.Variable{
				"x": {
					Type: &core.LiteralType{
						Type: &core.LiteralType_UnionType{
							UnionType: &core.UnionType{
								Variants: []*core.LiteralType{
									{
										Type: &core.LiteralType_CollectionType{
											CollectionType: &core.LiteralType{
												Type: &core.LiteralType_Simple{Simple: core.SimpleType_INTEGER},
											},
										},
										Structure: &core.TypeStructure{
											Tag: "list1",
										},
									},
									{
										Type: &core.LiteralType_CollectionType{
											CollectionType: &core.LiteralType{
												Type: &core.LiteralType_Simple{Simple: core.SimpleType_INTEGER},
											},
										},
										Structure: &core.TypeStructure{
											Tag: "list2",
										},
									},
								},
							},
						},
					},
				},
			},
		}

		compileErrors := compilerErrors.NewCompileErrors()
		_, ok := ValidateBindings(wf, n, bindings, vars, true, c.EdgeDirectionBidirectional, compileErrors)
		assert.False(t, ok)
		assert.Equal(t, "AmbiguousBindingUnionValue", string(compileErrors.Errors().List()[0].Code()))
	})

	t.Run("Union Promise Unambiguous", func(t *testing.T) {
		n := &mocks.NodeBuilder{}
		n.EXPECT().GetId().Return("node1")
		n.EXPECT().GetMetadata().Return(&core.NodeMetadata{Name: "node1"})
		n.EXPECT().GetInterface().Return(&core.TypedInterface{
			Inputs: &core.VariableMap{
				Variables: map[string]*core.Variable{},
			},
			Outputs: &core.VariableMap{
				Variables: map[string]*core.Variable{},
			},
		})

		n2 := &mocks.NodeBuilder{}
		n2.EXPECT().GetId().Return("node2")
		n2.EXPECT().GetMetadata().Return(&core.NodeMetadata{Name: "node2"})
		n2.EXPECT().GetOutputAliases().Return(nil)
		n2.EXPECT().GetInterface().Return(&core.TypedInterface{
			Inputs: &core.VariableMap{
				Variables: map[string]*core.Variable{},
			},
			Outputs: &core.VariableMap{
				Variables: map[string]*core.Variable{
					"n2_out": {
						Type: &core.LiteralType{
							Type: &core.LiteralType_Simple{
								Simple: core.SimpleType_INTEGER,
							},
						},
					},
				},
			},
		})

		wf := &mocks.WorkflowBuilder{}
		wf.EXPECT().GetNode("n2").Return(n2, true)
		wf.On("AddExecutionEdge", mock.Anything, mock.Anything).Return(nil)

		bindings := []*core.Binding{
			{
				Var: "x",
				Binding: &core.BindingData{
					Value: &core.BindingData_Promise{
						Promise: &core.OutputReference{
							Var:    "n2_out",
							NodeId: "n2",
						},
					},
				},
			},
		}

		vars := &core.VariableMap{
			Variables: map[string]*core.Variable{
				"x": {
					Type: &core.LiteralType{
						Type: &core.LiteralType_UnionType{
							UnionType: &core.UnionType{
								Variants: []*core.LiteralType{
									{
										Type: &core.LiteralType_Simple{Simple: core.SimpleType_STRING},
										Structure: &core.TypeStructure{
											Tag: "str",
										},
									},
									{
										Type: &core.LiteralType_Simple{Simple: core.SimpleType_INTEGER},
										Structure: &core.TypeStructure{
											Tag: "int",
										},
									},
								},
							},
						},
					},
				},
			},
		}

		compileErrors := compilerErrors.NewCompileErrors()
		_, ok := ValidateBindings(wf, n, bindings, vars, true, c.EdgeDirectionBidirectional, compileErrors)
		assert.True(t, ok)
		if compileErrors.HasErrors() {
			assert.NoError(t, compileErrors)
		}
	})

	t.Run("Union Promise Ambiguous", func(t *testing.T) {
		n := &mocks.NodeBuilder{}
		n.EXPECT().GetId().Return("node1")
		n.EXPECT().GetMetadata().Return(&core.NodeMetadata{Name: "n"})
		n.EXPECT().GetInterface().Return(&core.TypedInterface{
			Inputs: &core.VariableMap{
				Variables: map[string]*core.Variable{},
			},
			Outputs: &core.VariableMap{
				Variables: map[string]*core.Variable{},
			},
		})

		n2 := &mocks.NodeBuilder{}
		n2.EXPECT().GetId().Return("node2")
		n2.EXPECT().GetMetadata().Return(&core.NodeMetadata{Name: "n2"})
		n2.EXPECT().GetOutputAliases().Return(nil)
		n2.EXPECT().GetInterface().Return(&core.TypedInterface{
			Inputs: &core.VariableMap{
				Variables: map[string]*core.Variable{},
			},
			Outputs: &core.VariableMap{
				Variables: map[string]*core.Variable{
					"n2_out": {
						Type: &core.LiteralType{
							Type: &core.LiteralType_Simple{
								Simple: core.SimpleType_INTEGER,
							},
						},
					},
				},
			},
		})

		wf := &mocks.WorkflowBuilder{}
		wf.EXPECT().GetNode("n2").Return(n2, true)
		wf.On("AddExecutionEdge", mock.Anything, mock.Anything).Return(nil)

		bindings := []*core.Binding{
			{
				Var: "x",
				Binding: &core.BindingData{
					Value: &core.BindingData_Promise{
						Promise: &core.OutputReference{
							Var:    "n2_out",
							NodeId: "n2",
						},
					},
				},
			},
		}

		vars := &core.VariableMap{
			Variables: map[string]*core.Variable{
				"x": {
					Type: &core.LiteralType{
						Type: &core.LiteralType_UnionType{
							UnionType: &core.UnionType{
								Variants: []*core.LiteralType{
									{
										Type: &core.LiteralType_Simple{Simple: core.SimpleType_STRING},
										Structure: &core.TypeStructure{
											Tag: "str",
										},
									},
									{
										Type: &core.LiteralType_Simple{Simple: core.SimpleType_INTEGER},
										Structure: &core.TypeStructure{
											Tag: "int1",
										},
									},
									{
										Type: &core.LiteralType_Simple{Simple: core.SimpleType_INTEGER},
										Structure: &core.TypeStructure{
											Tag: "int2",
										},
									},
								},
							},
						},
					},
				},
			},
		}

		compileErrors := compilerErrors.NewCompileErrors()
		_, ok := ValidateBindings(wf, n, bindings, vars, true, c.EdgeDirectionBidirectional, compileErrors)
		assert.False(t, ok)
		assert.Equal(t, "MismatchingTypes", string(compileErrors.Errors().List()[0].Code()))
		assert.Contains(t, compileErrors.Errors().List()[0].Error(), "Code: MismatchingTypes, Node Id: node1,")
		assert.Contains(t, compileErrors.Errors().List()[0].Error(), "Description: The output variable 'n2.n2_out'")
		assert.Contains(t, compileErrors.Errors().List()[0].Error(), "has type [simple:INTEGER], but it's assigned to the input variable 'n.x' which has type")
	})

	t.Run("Union Promise Union Literal", func(t *testing.T) {
		n := &mocks.NodeBuilder{}
		n.EXPECT().GetId().Return("node1")
		n.EXPECT().GetMetadata().Return(&core.NodeMetadata{Name: "node1"})
		n.EXPECT().GetInterface().Return(&core.TypedInterface{
			Inputs: &core.VariableMap{
				Variables: map[string]*core.Variable{},
			},
			Outputs: &core.VariableMap{
				Variables: map[string]*core.Variable{},
			},
		})

		n2 := &mocks.NodeBuilder{}
		n2.EXPECT().GetId().Return("node2")
		n2.EXPECT().GetMetadata().Return(&core.NodeMetadata{Name: "node2"})
		n2.EXPECT().GetOutputAliases().Return(nil)
		n2.EXPECT().GetInterface().Return(&core.TypedInterface{
			Inputs: &core.VariableMap{
				Variables: map[string]*core.Variable{},
			},
			Outputs: &core.VariableMap{
				Variables: map[string]*core.Variable{
					"n2_out": {
						Type: &core.LiteralType{
							Type: &core.LiteralType_UnionType{
								UnionType: &core.UnionType{
									Variants: []*core.LiteralType{
										{
											Type: &core.LiteralType_Simple{Simple: core.SimpleType_INTEGER},
											Structure: &core.TypeStructure{
												Tag: "int1",
											},
										},
									},
								},
							},
						},
					},
				},
			},
		})

		wf := &mocks.WorkflowBuilder{}
		wf.EXPECT().GetNode("n2").Return(n2, true)
		wf.On("AddExecutionEdge", mock.Anything, mock.Anything).Return(nil)

		bindings := []*core.Binding{
			{
				Var: "x",
				Binding: &core.BindingData{
					Value: &core.BindingData_Promise{
						Promise: &core.OutputReference{
							Var:    "n2_out",
							NodeId: "n2",
						},
					},
				},
			},
		}

		vars := &core.VariableMap{
			Variables: map[string]*core.Variable{
				"x": {
					Type: &core.LiteralType{
						Type: &core.LiteralType_UnionType{
							UnionType: &core.UnionType{
								Variants: []*core.LiteralType{
									{
										Type: &core.LiteralType_Simple{Simple: core.SimpleType_STRING},
										Structure: &core.TypeStructure{
											Tag: "str",
										},
									},
									{
										Type: &core.LiteralType_Simple{Simple: core.SimpleType_INTEGER},
										Structure: &core.TypeStructure{
											Tag: "int1",
										},
									},
									{
										Type: &core.LiteralType_Simple{Simple: core.SimpleType_INTEGER},
										Structure: &core.TypeStructure{
											Tag: "int2",
										},
									},
								},
							},
						},
					},
				},
				"y": {
					Type: &core.LiteralType{
						Type: &core.LiteralType_UnionType{
							UnionType: &core.UnionType{
								Variants: []*core.LiteralType{
									{
										Type: &core.LiteralType_Simple{Simple: core.SimpleType_STRING},
										Structure: &core.TypeStructure{
											Tag: "str",
										},
									},
									{
										Type: &core.LiteralType_Simple{Simple: core.SimpleType_NONE},
										Structure: &core.TypeStructure{
											Tag: "none",
										},
									},
								},
							},
						},
					},
				},
			},
		}

		compileErrors := compilerErrors.NewCompileErrors()
		_, ok := ValidateBindings(wf, n, bindings, vars, true, c.EdgeDirectionBidirectional, compileErrors)
		assert.True(t, ok)
		if compileErrors.HasErrors() {
			assert.NoError(t, compileErrors)
		}
	})
}<|MERGE_RESOLUTION|>--- conflicted
+++ resolved
@@ -438,10 +438,9 @@
 		})
 
 		n2 := &mocks.NodeBuilder{}
-<<<<<<< HEAD
-		n2.OnGetId().Return("node2")
-		n2.OnGetMetadata().Return(&core.NodeMetadata{Name: "node2"})
-		n2.OnGetOutputAliases().Return(nil)
+		n2.EXPECT().GetId().Return("node2")
+		n2.EXPECT().GetMetadata().Return(&core.NodeMetadata{Name: "node2"})
+		n2.EXPECT().GetOutputAliases().Return(nil)
 		literalType := &core.LiteralType{
 			Type: &core.LiteralType_Simple{
 				Simple: core.SimpleType_STRUCT,
@@ -449,23 +448,13 @@
 		}
 		literalType.Structure = &core.TypeStructure{}
 		literalType.Structure.DataclassType = map[string]*core.LiteralType{
-			"x": &core.LiteralType{
+			"x": {
 				Type: &core.LiteralType_Simple{
 					Simple: core.SimpleType_INTEGER,
 				},
 			},
 		}
-		n2.OnGetInterface().Return(&core.TypedInterface{
-=======
-		n2.EXPECT().GetId().Return("node2")
-		n2.EXPECT().GetMetadata().Return(&core.NodeMetadata{Name: "node2"})
-		n2.EXPECT().GetOutputAliases().Return(nil)
-		literalType := LiteralTypeForLiteral(coreutils.MustMakeLiteral(&structpb.Struct{}))
-		literalType.Structure = &core.TypeStructure{}
-		literalType.Structure.DataclassType = map[string]*core.LiteralType{"x": LiteralTypeForLiteral(coreutils.MustMakeLiteral(1))}
-
 		n2.EXPECT().GetInterface().Return(&core.TypedInterface{
->>>>>>> d7e06758
 			Inputs: &core.VariableMap{
 				Variables: map[string]*core.Variable{},
 			},
