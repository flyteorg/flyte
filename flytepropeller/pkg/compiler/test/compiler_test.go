--- conflicted
+++ resolved
@@ -304,11 +304,7 @@
 	}
 
 	if *update {
-<<<<<<< HEAD
-		err = ioutil.WriteFile(path, raw, os.ModePerm) // #nosec G306
-=======
 		err = os.WriteFile(path, raw, os.ModePerm) // #nosec G306
->>>>>>> fd9a3780
 		if !assert.NoError(t, err) {
 			return false
 		}
