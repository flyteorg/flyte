--- conflicted
+++ resolved
@@ -76,11 +76,7 @@
 		if err != nil {
 			return err
 		}
-<<<<<<< HEAD
-		err = ioutil.WriteFile(c.protoFile+".yaml", b, os.ModePerm) // #nosec G306
-=======
 		err = os.WriteFile(c.protoFile+".yaml", b, os.ModePerm) // #nosec G306
->>>>>>> fd9a3780
 		if err != nil {
 			return err
 		}
@@ -104,11 +100,7 @@
 	}
 
 	if c.outputPath != "" {
-<<<<<<< HEAD
-		return ioutil.WriteFile(c.outputPath, o, os.ModePerm) // #nosec G306
-=======
 		return os.WriteFile(c.outputPath, o, os.ModePerm) // #nosec G306
->>>>>>> fd9a3780
 	}
 	fmt.Printf("%v", string(o))
 	return nil
