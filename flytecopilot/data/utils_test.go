package data

import (
	"bytes"
	"context"
	"os"
	"path"
	"testing"

	"github.com/stretchr/testify/assert"

	"github.com/flyteorg/flyte/flytestdlib/promutils"
	"github.com/flyteorg/flyte/flytestdlib/promutils/labeled"
	"github.com/flyteorg/flyte/flytestdlib/storage"
)

func TestIsFileReadable(t *testing.T) {
	tmpFolderLocation := ""
	tmpPrefix := "util_test"

	tmpDir, err := os.MkdirTemp(tmpFolderLocation, tmpPrefix)
	assert.NoError(t, err)
	defer func() {
		assert.NoError(t, os.RemoveAll(tmpDir))
	}()
	p := path.Join(tmpDir, "x")
	f, i, err := IsFileReadable(p, false)
	assert.Error(t, err)
	assert.Empty(t, f)
	assert.Nil(t, i)

<<<<<<< HEAD
	assert.NoError(t, ioutil.WriteFile(p, []byte("data"), os.ModePerm)) // #nosec G306
=======
	assert.NoError(t, os.WriteFile(p, []byte("data"), os.ModePerm)) // #nosec G306
>>>>>>> fd9a3780
	f, i, err = IsFileReadable(p, false)
	assert.NoError(t, err)
	assert.Equal(t, p, f)
	assert.NotNil(t, i)
	assert.Equal(t, p, f)

	noExt := path.Join(tmpDir, "y")
	p = path.Join(tmpDir, "y.png")
	_, _, err = IsFileReadable(noExt, false)
	assert.Error(t, err)

<<<<<<< HEAD
	assert.NoError(t, ioutil.WriteFile(p, []byte("data"), os.ModePerm)) // #nosec G306
=======
	assert.NoError(t, os.WriteFile(p, []byte("data"), os.ModePerm)) // #nosec G306
>>>>>>> fd9a3780
	_, _, err = IsFileReadable(noExt, false)
	assert.Error(t, err)

	f, i, err = IsFileReadable(noExt, true)
	assert.NoError(t, err)
	assert.Equal(t, p, f)
	assert.NotNil(t, i)
	assert.Equal(t, p, f)
}

func TestUploadFile(t *testing.T) {
	tmpFolderLocation := ""
	tmpPrefix := "util_test"

	tmpDir, err := os.MkdirTemp(tmpFolderLocation, tmpPrefix)
	assert.NoError(t, err)
	defer func() {
		assert.NoError(t, os.RemoveAll(tmpDir))
	}()

	exist := path.Join(tmpDir, "exist-file")
	data := []byte("data")
	l := int64(len(data))
<<<<<<< HEAD
	assert.NoError(t, ioutil.WriteFile(exist, data, os.ModePerm)) // #nosec G306
=======
	assert.NoError(t, os.WriteFile(exist, data, os.ModePerm)) // #nosec G306
>>>>>>> fd9a3780
	nonExist := path.Join(tmpDir, "non-exist-file")

	store, err := storage.NewDataStore(&storage.Config{Type: storage.TypeMemory}, promutils.NewTestScope())
	assert.NoError(t, err)

	ctx := context.TODO()
	assert.NoError(t, UploadFileToStorage(ctx, exist, "exist", l, store))
	m, err := store.Head(ctx, "exist")
	assert.True(t, m.Exists())
	assert.NoError(t, err)

	assert.Error(t, UploadFileToStorage(ctx, nonExist, "nonExist", l, store))
}

func TestDownloadFromHttp(t *testing.T) {
	loc := storage.DataReference("https://raw.githubusercontent.com/flyteorg/flyte/master/README.md")
	badLoc := storage.DataReference("https://no-exist")
	f, err := DownloadFileFromHTTP(context.TODO(), loc)
	if assert.NoError(t, err) {
		if assert.NotNil(t, f) {
			f.Close()
		}
	}

	_, err = DownloadFileFromHTTP(context.TODO(), badLoc)
	assert.Error(t, err)
}

func TestDownloadFromStorage(t *testing.T) {
	store, err := storage.NewDataStore(&storage.Config{Type: storage.TypeMemory}, promutils.NewTestScope())
	assert.NoError(t, err)
	ref := storage.DataReference("ref")

	f, err := DownloadFileFromStorage(context.TODO(), ref, store)
	assert.Error(t, err)
	assert.Nil(t, f)

	data := []byte("data")
	l := int64(len(data))

	assert.NoError(t, store.WriteRaw(context.TODO(), ref, l, storage.Options{}, bytes.NewReader(data)))
	f, err = DownloadFileFromStorage(context.TODO(), ref, store)
	if assert.NoError(t, err) {
		assert.NotNil(t, f)
		f.Close()
	}
}

func init() {
	labeled.SetMetricKeys("test")
}<|MERGE_RESOLUTION|>--- conflicted
+++ resolved
@@ -29,11 +29,7 @@
 	assert.Empty(t, f)
 	assert.Nil(t, i)
 
-<<<<<<< HEAD
-	assert.NoError(t, ioutil.WriteFile(p, []byte("data"), os.ModePerm)) // #nosec G306
-=======
 	assert.NoError(t, os.WriteFile(p, []byte("data"), os.ModePerm)) // #nosec G306
->>>>>>> fd9a3780
 	f, i, err = IsFileReadable(p, false)
 	assert.NoError(t, err)
 	assert.Equal(t, p, f)
@@ -45,11 +41,7 @@
 	_, _, err = IsFileReadable(noExt, false)
 	assert.Error(t, err)
 
-<<<<<<< HEAD
-	assert.NoError(t, ioutil.WriteFile(p, []byte("data"), os.ModePerm)) // #nosec G306
-=======
 	assert.NoError(t, os.WriteFile(p, []byte("data"), os.ModePerm)) // #nosec G306
->>>>>>> fd9a3780
 	_, _, err = IsFileReadable(noExt, false)
 	assert.Error(t, err)
 
@@ -73,11 +65,7 @@
 	exist := path.Join(tmpDir, "exist-file")
 	data := []byte("data")
 	l := int64(len(data))
-<<<<<<< HEAD
-	assert.NoError(t, ioutil.WriteFile(exist, data, os.ModePerm)) // #nosec G306
-=======
 	assert.NoError(t, os.WriteFile(exist, data, os.ModePerm)) // #nosec G306
->>>>>>> fd9a3780
 	nonExist := path.Join(tmpDir, "non-exist-file")
 
 	store, err := storage.NewDataStore(&storage.Config{Type: storage.TypeMemory}, promutils.NewTestScope())
