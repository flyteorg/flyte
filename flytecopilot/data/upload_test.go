--- conflicted
+++ resolved
@@ -36,11 +36,7 @@
 		}
 
 		data := []byte("data")
-<<<<<<< HEAD
-		assert.NoError(t, ioutil.WriteFile(path.Join(tmpDir, "x"), data, os.ModePerm)) // #nosec G306
-=======
 		assert.NoError(t, os.WriteFile(path.Join(tmpDir, "x"), data, os.ModePerm)) // #nosec G306
->>>>>>> fd9a3780
 		fmt.Printf("Written to %s ", path.Join(tmpDir, "x"))
 
 		store, err := storage.NewDataStore(&storage.Config{Type: storage.TypeMemory}, promutils.NewTestScope())
