package cmd

import (
	"context"
	"io/ioutil"
	"os"
	"path"
	"testing"

	"github.com/golang/protobuf/proto"
	"github.com/stretchr/testify/assert"

	"github.com/flyteorg/flyte/flytecopilot/cmd/containerwatcher"
	"github.com/flyteorg/flyte/flyteidl/gen/pb-go/flyteidl/core"
	"github.com/flyteorg/flyte/flytestdlib/promutils"
	"github.com/flyteorg/flyte/flytestdlib/storage"
)

func TestUploadOptions_Upload(t *testing.T) {
	tmpFolderLocation := ""
	tmpPrefix := "upload_test"
	outputPath := "output"

	ctx := context.TODO()

	t.Run("uploadNoOutputs", func(t *testing.T) {
		tmpDir, err := ioutil.TempDir(tmpFolderLocation, tmpPrefix)
		assert.NoError(t, err)
		defer func() {
			assert.NoError(t, os.RemoveAll(tmpDir))
		}()

		s := promutils.NewTestScope()
		store, err := storage.NewDataStore(&storage.Config{Type: storage.TypeMemory}, s.NewSubScope("storage"))
		assert.NoError(t, err)
		uopts := UploadOptions{
			RootOptions: &RootOptions{
				Scope: s,
				Store: store,
			},
			remoteOutputsPrefix: outputPath,
			metadataFormat:      core.DataLoadingConfig_JSON.String(),
			uploadMode:          core.IOStrategy_UPLOAD_ON_EXIT.String(),
			startWatcherType:    containerwatcher.WatcherTypeFile,
			localDirectoryPath:  tmpDir,
		}

		assert.NoError(t, uopts.Sidecar(ctx))
	})

	t.Run("uploadBlobType-FileNotFound", func(t *testing.T) {
		tmpDir, err := ioutil.TempDir(tmpFolderLocation, tmpPrefix)
		assert.NoError(t, err)
		defer func() {
			assert.NoError(t, os.RemoveAll(tmpDir))
		}()
		s := promutils.NewTestScope()
		store, err := storage.NewDataStore(&storage.Config{Type: storage.TypeMemory}, s.NewSubScope("storage"))
		assert.NoError(t, err)

		iface := &core.TypedInterface{
			Outputs: &core.VariableMap{
				Variables: map[string]*core.Variable{
					"x": {
						Type:        &core.LiteralType{Type: &core.LiteralType_Blob{Blob: &core.BlobType{Dimensionality: core.BlobType_SINGLE}}},
						Description: "example",
					},
				},
			},
		}
		d, err := proto.Marshal(iface)
		assert.NoError(t, err)

		uopts := UploadOptions{
			RootOptions: &RootOptions{
				Scope:           s,
				Store:           store,
				errorOutputName: "errors.pb",
			},
			remoteOutputsPrefix: outputPath,
			metadataFormat:      core.DataLoadingConfig_JSON.String(),
			uploadMode:          core.IOStrategy_UPLOAD_ON_EXIT.String(),
			startWatcherType:    containerwatcher.WatcherTypeNoop,
			exitWatcherType:     containerwatcher.WatcherTypeFile,
			typedInterface:      d,
			localDirectoryPath:  tmpDir,
		}

		success := path.Join(tmpDir, SuccessFile)
<<<<<<< HEAD
		assert.NoError(t, ioutil.WriteFile(success, []byte("done"), os.ModePerm)) // #nosec G306
=======
		assert.NoError(t, os.WriteFile(success, []byte("done"), os.ModePerm)) // #nosec G306
>>>>>>> fd9a3780
		ok, err := containerwatcher.FileExists(success)
		assert.NoError(t, err)
		assert.True(t, ok, "successfile not created")
		assert.NoError(t, uopts.Sidecar(ctx))
		v, err := store.Head(ctx, "/output/errors.pb")
		assert.NoError(t, err)
		assert.True(t, v.Exists())
	})
}<|MERGE_RESOLUTION|>--- conflicted
+++ resolved
@@ -87,11 +87,7 @@
 		}
 
 		success := path.Join(tmpDir, SuccessFile)
-<<<<<<< HEAD
-		assert.NoError(t, ioutil.WriteFile(success, []byte("done"), os.ModePerm)) // #nosec G306
-=======
 		assert.NoError(t, os.WriteFile(success, []byte("done"), os.ModePerm)) // #nosec G306
->>>>>>> fd9a3780
 		ok, err := containerwatcher.FileExists(success)
 		assert.NoError(t, err)
 		assert.True(t, ok, "successfile not created")
