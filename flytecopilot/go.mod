--- conflicted
+++ resolved
@@ -88,15 +88,6 @@
 	github.com/spf13/viper v1.11.0 // indirect
 	github.com/subosito/gotenv v1.2.0 // indirect
 	go.opencensus.io v0.24.0 // indirect
-<<<<<<< HEAD
-	golang.org/x/crypto v0.9.0 // indirect
-	golang.org/x/net v0.10.0 // indirect
-	golang.org/x/oauth2 v0.7.0 // indirect
-	golang.org/x/sys v0.8.0 // indirect
-	golang.org/x/term v0.8.0 // indirect
-	golang.org/x/text v0.9.0 // indirect
-	golang.org/x/time v0.1.0 // indirect
-=======
 	golang.org/x/crypto v0.11.0 // indirect
 	golang.org/x/net v0.13.0 // indirect
 	golang.org/x/oauth2 v0.8.0 // indirect
@@ -104,7 +95,6 @@
 	golang.org/x/term v0.10.0 // indirect
 	golang.org/x/text v0.11.0 // indirect
 	golang.org/x/time v0.3.0 // indirect
->>>>>>> 033276d4
 	golang.org/x/xerrors v0.0.0-20220907171357-04be3eba64a2 // indirect
 	google.golang.org/api v0.114.0 // indirect
 	google.golang.org/appengine v1.6.7 // indirect
