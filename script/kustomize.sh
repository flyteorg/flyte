#!/usr/bin/env bash

set -ex

<<<<<<< HEAD
DEPLOYMENT=${1:-sandbox test gcp}
=======
DEPLOYMENT=${1:-sandbox test eks}
>>>>>>> 615057d9

DIR="$( cd "$( dirname "${BASH_SOURCE[0]}" )" >/dev/null && pwd )"
KUSTOMIZE_IMAGE="lyft/kustomizer:v3.1.0"

for deployment in ${DEPLOYMENT}; do
    docker run -v "${DIR}/../kustomize":/kustomize "$KUSTOMIZE_IMAGE" kustomize build \
           "overlays/${deployment}/flyte" \
           > "${DIR}/../deployment/${deployment}/flyte_generated.yaml"
done

# This section is used by GitHub workflow to ensure that the generation step was run
if [ -n "$DELTA_CHECK" ]; then
  DIRTY=$(git status --porcelain)
  if [ -n "$DIRTY" ]; then
    echo "FAILED: kustomize code updated without commiting generated code."
    echo "Ensure make kustomize has run and all changes are committed."
    DIFF=$(git diff)
    echo "diff detected: $DIFF"
    DIFF=$(git diff --name-only)
    echo "files different: $DIFF"
    exit 1
  else
    echo "SUCCESS: Generated code is up to date."
  fi
fi<|MERGE_RESOLUTION|>--- conflicted
+++ resolved
@@ -2,11 +2,7 @@
 
 set -ex
 
-<<<<<<< HEAD
-DEPLOYMENT=${1:-sandbox test gcp}
-=======
-DEPLOYMENT=${1:-sandbox test eks}
->>>>>>> 615057d9
+DEPLOYMENT=${1:-sandbox test eks gcp}
 
 DIR="$( cd "$( dirname "${BASH_SOURCE[0]}" )" >/dev/null && pwd )"
 KUSTOMIZE_IMAGE="lyft/kustomizer:v3.1.0"
