run:
  skip-dirs:
    - pkg/client
    - gen
linters:
  disable-all: true
  enable:
    - errcheck
    - gosec
    - goconst
    - goimports
    - gosimple
    - govet
    - ineffassign
    - misspell
    - nakedret
    - staticcheck
    - typecheck
    - unconvert
    - unparam
<<<<<<< HEAD
    - unused
=======
    - unused
    - protogetter
>>>>>>> fd9a3780
<|MERGE_RESOLUTION|>--- conflicted
+++ resolved
@@ -18,9 +18,5 @@
     - typecheck
     - unconvert
     - unparam
-<<<<<<< HEAD
     - unused
-=======
-    - unused
-    - protogetter
->>>>>>> fd9a3780
+    - protogetter