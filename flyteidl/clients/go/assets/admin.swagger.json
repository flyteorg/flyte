{
  "swagger": "2.0",
  "info": {
    "title": "flyteidl/service/admin.proto",
    "version": "version not set"
  },
  "tags": [
    {
      "name": "AdminService"
    }
  ],
  "consumes": [
    "application/json"
  ],
  "produces": [
    "application/json"
  ],
  "paths": {
    "/api/v1/active_launch_plans/{id.project}/{id.domain}/{id.name}": {
      "get": {
        "summary": "Fetch the active version of a :ref:`ref_flyteidl.admin.LaunchPlan`.",
        "description": "Retrieve the active launch plan version specified by input request filters.",
        "operationId": "AdminService_GetActiveLaunchPlan",
        "responses": {
          "200": {
            "description": "A successful response.",
            "schema": {
              "$ref": "#/definitions/adminLaunchPlan"
            }
          },
          "default": {
            "description": "An unexpected error response.",
            "schema": {
              "$ref": "#/definitions/googlerpcStatus"
            }
          }
        },
        "parameters": [
          {
            "name": "id.project",
            "description": "Name of the project the resource belongs to.",
            "in": "path",
            "required": true,
            "type": "string"
          },
          {
            "name": "id.domain",
            "description": "Name of the domain the resource belongs to.\nA domain can be considered as a subset within a specific project.",
            "in": "path",
            "required": true,
            "type": "string"
          },
          {
            "name": "id.name",
            "description": "User provided value for the resource.\nThe combination of project + domain + name uniquely identifies the resource.\n+optional - in certain contexts - like 'List API', 'Launch plans'",
            "in": "path",
            "required": true,
            "type": "string"
          },
          {
            "name": "id.org",
            "description": "Optional, org key applied to the resource.",
            "in": "query",
            "required": false,
            "type": "string"
          }
        ],
        "tags": [
          "AdminService"
        ]
      }
    },
    "/api/v1/active_launch_plans/{project}/{domain}": {
      "get": {
        "summary": "List active versions of :ref:`ref_flyteidl.admin.LaunchPlan`.",
        "description": "Fetch the active launch plan versions specified by input request filters.",
        "operationId": "AdminService_ListActiveLaunchPlans",
        "responses": {
          "200": {
            "description": "A successful response.",
            "schema": {
              "$ref": "#/definitions/adminLaunchPlanList"
            }
          },
          "default": {
            "description": "An unexpected error response.",
            "schema": {
              "$ref": "#/definitions/googlerpcStatus"
            }
          }
        },
        "parameters": [
          {
            "name": "project",
            "description": "Name of the project that contains the identifiers.\n+required.",
            "in": "path",
            "required": true,
            "type": "string"
          },
          {
            "name": "domain",
            "description": "Name of the domain the identifiers belongs to within the project.\n+required.",
            "in": "path",
            "required": true,
            "type": "string"
          },
          {
            "name": "limit",
            "description": "Indicates the number of resources to be returned.\n+required.",
            "in": "query",
            "required": false,
            "type": "integer",
            "format": "int64"
          },
          {
            "name": "token",
            "description": "In the case of multiple pages of results, the server-provided token can be used to fetch the next page\nin a query.\n+optional",
            "in": "query",
            "required": false,
            "type": "string"
          },
          {
            "name": "sort_by.key",
            "description": "Indicates an attribute to sort the response values.\n+required",
            "in": "query",
            "required": false,
            "type": "string"
          },
          {
            "name": "sort_by.direction",
            "description": "Indicates the direction to apply sort key for response values.\n+optional\n\n - DESCENDING: By default, fields are sorted in descending order.",
            "in": "query",
            "required": false,
            "type": "string",
            "enum": [
              "DESCENDING",
              "ASCENDING"
            ],
            "default": "DESCENDING"
          },
          {
            "name": "org",
            "description": "Optional, org key applied to the resource.",
            "in": "query",
            "required": false,
            "type": "string"
          }
        ],
        "tags": [
          "AdminService"
        ]
      }
    },
    "/api/v1/children/task_executions/{task_execution_id.node_execution_id.execution_id.project}/{task_execution_id.node_execution_id.execution_id.domain}/{task_execution_id.node_execution_id.execution_id.name}/{task_execution_id.node_execution_id.node_id}/{task_execution_id.task_id.project}/{task_execution_id.task_id.domain}/{task_execution_id.task_id.name}/{task_execution_id.task_id.version}/{task_execution_id.retry_attempt}": {
      "get": {
        "summary": "Fetch a list of :ref:`ref_flyteidl.admin.NodeExecution` launched by the reference :ref:`ref_flyteidl.admin.TaskExecution`.",
        "operationId": "AdminService_ListNodeExecutionsForTask",
        "responses": {
          "200": {
            "description": "A successful response.",
            "schema": {
              "$ref": "#/definitions/adminNodeExecutionList"
            }
          },
          "default": {
            "description": "An unexpected error response.",
            "schema": {
              "$ref": "#/definitions/googlerpcStatus"
            }
          }
        },
        "parameters": [
          {
            "name": "task_execution_id.node_execution_id.execution_id.project",
            "description": "Name of the project the resource belongs to.",
            "in": "path",
            "required": true,
            "type": "string"
          },
          {
            "name": "task_execution_id.node_execution_id.execution_id.domain",
            "description": "Name of the domain the resource belongs to.\nA domain can be considered as a subset within a specific project.",
            "in": "path",
            "required": true,
            "type": "string"
          },
          {
            "name": "task_execution_id.node_execution_id.execution_id.name",
            "description": "User or system provided value for the resource.",
            "in": "path",
            "required": true,
            "type": "string"
          },
          {
            "name": "task_execution_id.node_execution_id.node_id",
            "in": "path",
            "required": true,
            "type": "string"
          },
          {
            "name": "task_execution_id.task_id.project",
            "description": "Name of the project the resource belongs to.",
            "in": "path",
            "required": true,
            "type": "string"
          },
          {
            "name": "task_execution_id.task_id.domain",
            "description": "Name of the domain the resource belongs to.\nA domain can be considered as a subset within a specific project.",
            "in": "path",
            "required": true,
            "type": "string"
          },
          {
            "name": "task_execution_id.task_id.name",
            "description": "User provided value for the resource.",
            "in": "path",
            "required": true,
            "type": "string"
          },
          {
            "name": "task_execution_id.task_id.version",
            "description": "Specific version of the resource.",
            "in": "path",
            "required": true,
            "type": "string"
          },
          {
            "name": "task_execution_id.retry_attempt",
            "in": "path",
            "required": true,
            "type": "integer",
            "format": "int64"
          },
          {
            "name": "task_execution_id.task_id.resource_type",
            "description": "Identifies the specific type of resource that this identifier corresponds to.\n\n - DATASET: A dataset represents an entity modeled in Flyte DataCatalog. A Dataset is also a versioned entity and can be a compilation of multiple individual objects.\nEventually all Catalog objects should be modeled similar to Flyte Objects. The Dataset entities makes it possible for the UI  and CLI to act on the objects \nin a similar manner to other Flyte objects",
            "in": "query",
            "required": false,
            "type": "string",
            "enum": [
              "UNSPECIFIED",
              "TASK",
              "WORKFLOW",
              "LAUNCH_PLAN",
              "DATASET"
            ],
            "default": "UNSPECIFIED"
          },
          {
            "name": "task_execution_id.task_id.org",
            "description": "Optional, org key applied to the resource.",
            "in": "query",
            "required": false,
            "type": "string"
          },
          {
            "name": "task_execution_id.node_execution_id.execution_id.org",
            "description": "Optional, org key applied to the resource.",
            "in": "query",
            "required": false,
            "type": "string"
          },
          {
            "name": "limit",
            "description": "Indicates the number of resources to be returned.\n+required",
            "in": "query",
            "required": false,
            "type": "integer",
            "format": "int64"
          },
          {
            "name": "token",
            "description": "In the case of multiple pages of results, the, server-provided token can be used to fetch the next page\nin a query.\n+optional",
            "in": "query",
            "required": false,
            "type": "string"
          },
          {
            "name": "filters",
            "description": "Indicates a list of filters passed as string.\nMore info on constructing filters : \u003cLink\u003e\n+optional",
            "in": "query",
            "required": false,
            "type": "string"
          },
          {
            "name": "sort_by.key",
            "description": "Indicates an attribute to sort the response values.\n+required",
            "in": "query",
            "required": false,
            "type": "string"
          },
          {
            "name": "sort_by.direction",
            "description": "Indicates the direction to apply sort key for response values.\n+optional\n\n - DESCENDING: By default, fields are sorted in descending order.",
            "in": "query",
            "required": false,
            "type": "string",
            "enum": [
              "DESCENDING",
              "ASCENDING"
            ],
            "default": "DESCENDING"
          }
        ],
        "tags": [
          "AdminService"
        ]
      }
    },
    "/api/v1/data/executions/{id.project}/{id.domain}/{id.name}": {
      "get": {
        "summary": "Fetches input and output data for a :ref:`ref_flyteidl.admin.Execution`.",
        "operationId": "AdminService_GetExecutionData",
        "responses": {
          "200": {
            "description": "A successful response.",
            "schema": {
              "$ref": "#/definitions/adminWorkflowExecutionGetDataResponse"
            }
          },
          "default": {
            "description": "An unexpected error response.",
            "schema": {
              "$ref": "#/definitions/googlerpcStatus"
            }
          }
        },
        "parameters": [
          {
            "name": "id.project",
            "description": "Name of the project the resource belongs to.",
            "in": "path",
            "required": true,
            "type": "string"
          },
          {
            "name": "id.domain",
            "description": "Name of the domain the resource belongs to.\nA domain can be considered as a subset within a specific project.",
            "in": "path",
            "required": true,
            "type": "string"
          },
          {
            "name": "id.name",
            "description": "User or system provided value for the resource.",
            "in": "path",
            "required": true,
            "type": "string"
          },
          {
            "name": "id.org",
            "description": "Optional, org key applied to the resource.",
            "in": "query",
            "required": false,
            "type": "string"
          }
        ],
        "tags": [
          "AdminService"
        ]
      }
    },
    "/api/v1/data/node_executions/{id.execution_id.project}/{id.execution_id.domain}/{id.execution_id.name}/{id.node_id}": {
      "get": {
        "summary": "Fetches input and output data for a :ref:`ref_flyteidl.admin.NodeExecution`.",
        "operationId": "AdminService_GetNodeExecutionData",
        "responses": {
          "200": {
            "description": "A successful response.",
            "schema": {
              "$ref": "#/definitions/adminNodeExecutionGetDataResponse"
            }
          },
          "default": {
            "description": "An unexpected error response.",
            "schema": {
              "$ref": "#/definitions/googlerpcStatus"
            }
          }
        },
        "parameters": [
          {
            "name": "id.execution_id.project",
            "description": "Name of the project the resource belongs to.",
            "in": "path",
            "required": true,
            "type": "string"
          },
          {
            "name": "id.execution_id.domain",
            "description": "Name of the domain the resource belongs to.\nA domain can be considered as a subset within a specific project.",
            "in": "path",
            "required": true,
            "type": "string"
          },
          {
            "name": "id.execution_id.name",
            "description": "User or system provided value for the resource.",
            "in": "path",
            "required": true,
            "type": "string"
          },
          {
            "name": "id.node_id",
            "in": "path",
            "required": true,
            "type": "string"
          },
          {
            "name": "id.execution_id.org",
            "description": "Optional, org key applied to the resource.",
            "in": "query",
            "required": false,
            "type": "string"
          }
        ],
        "tags": [
          "AdminService"
        ]
      }
    },
    "/api/v1/data/task_executions/{id.node_execution_id.execution_id.project}/{id.node_execution_id.execution_id.domain}/{id.node_execution_id.execution_id.name}/{id.node_execution_id.node_id}/{id.task_id.project}/{id.task_id.domain}/{id.task_id.name}/{id.task_id.version}/{id.retry_attempt}": {
      "get": {
        "summary": "Fetches input and output data for a :ref:`ref_flyteidl.admin.TaskExecution`.",
        "description": "Retrieve input and output data from an existing task execution.",
        "operationId": "AdminService_GetTaskExecutionData",
        "responses": {
          "200": {
            "description": "A successful response.",
            "schema": {
              "$ref": "#/definitions/adminTaskExecutionGetDataResponse"
            }
          },
          "default": {
            "description": "An unexpected error response.",
            "schema": {
              "$ref": "#/definitions/googlerpcStatus"
            }
          }
        },
        "parameters": [
          {
            "name": "id.node_execution_id.execution_id.project",
            "description": "Name of the project the resource belongs to.",
            "in": "path",
            "required": true,
            "type": "string"
          },
          {
            "name": "id.node_execution_id.execution_id.domain",
            "description": "Name of the domain the resource belongs to.\nA domain can be considered as a subset within a specific project.",
            "in": "path",
            "required": true,
            "type": "string"
          },
          {
            "name": "id.node_execution_id.execution_id.name",
            "description": "User or system provided value for the resource.",
            "in": "path",
            "required": true,
            "type": "string"
          },
          {
            "name": "id.node_execution_id.node_id",
            "in": "path",
            "required": true,
            "type": "string"
          },
          {
            "name": "id.task_id.project",
            "description": "Name of the project the resource belongs to.",
            "in": "path",
            "required": true,
            "type": "string"
          },
          {
            "name": "id.task_id.domain",
            "description": "Name of the domain the resource belongs to.\nA domain can be considered as a subset within a specific project.",
            "in": "path",
            "required": true,
            "type": "string"
          },
          {
            "name": "id.task_id.name",
            "description": "User provided value for the resource.",
            "in": "path",
            "required": true,
            "type": "string"
          },
          {
            "name": "id.task_id.version",
            "description": "Specific version of the resource.",
            "in": "path",
            "required": true,
            "type": "string"
          },
          {
            "name": "id.retry_attempt",
            "in": "path",
            "required": true,
            "type": "integer",
            "format": "int64"
          },
          {
            "name": "id.task_id.resource_type",
            "description": "Identifies the specific type of resource that this identifier corresponds to.\n\n - DATASET: A dataset represents an entity modeled in Flyte DataCatalog. A Dataset is also a versioned entity and can be a compilation of multiple individual objects.\nEventually all Catalog objects should be modeled similar to Flyte Objects. The Dataset entities makes it possible for the UI  and CLI to act on the objects \nin a similar manner to other Flyte objects",
            "in": "query",
            "required": false,
            "type": "string",
            "enum": [
              "UNSPECIFIED",
              "TASK",
              "WORKFLOW",
              "LAUNCH_PLAN",
              "DATASET"
            ],
            "default": "UNSPECIFIED"
          },
          {
            "name": "id.task_id.org",
            "description": "Optional, org key applied to the resource.",
            "in": "query",
            "required": false,
            "type": "string"
          },
          {
            "name": "id.node_execution_id.execution_id.org",
            "description": "Optional, org key applied to the resource.",
            "in": "query",
            "required": false,
            "type": "string"
          }
        ],
        "tags": [
          "AdminService"
        ]
      }
    },
    "/api/v1/description_entities/{id.resource_type}/{id.project}/{id.domain}/{id.name}/{id.version}": {
      "get": {
        "summary": "Fetch a :ref:`ref_flyteidl.admin.DescriptionEntity` object.",
        "description": "Retrieve an existing description entity description.",
        "operationId": "AdminService_GetDescriptionEntity",
        "responses": {
          "200": {
            "description": "A successful response.",
            "schema": {
              "$ref": "#/definitions/adminDescriptionEntity"
            }
          },
          "default": {
            "description": "An unexpected error response.",
            "schema": {
              "$ref": "#/definitions/googlerpcStatus"
            }
          }
        },
        "parameters": [
          {
            "name": "id.resource_type",
            "description": "Identifies the specific type of resource that this identifier corresponds to.",
            "in": "path",
            "required": true,
            "type": "string",
            "enum": [
              "UNSPECIFIED",
              "TASK",
              "WORKFLOW",
              "LAUNCH_PLAN",
              "DATASET"
            ]
          },
          {
            "name": "id.project",
            "description": "Name of the project the resource belongs to.",
            "in": "path",
            "required": true,
            "type": "string"
          },
          {
            "name": "id.domain",
            "description": "Name of the domain the resource belongs to.\nA domain can be considered as a subset within a specific project.",
            "in": "path",
            "required": true,
            "type": "string"
          },
          {
            "name": "id.name",
            "description": "User provided value for the resource.",
            "in": "path",
            "required": true,
            "type": "string"
          },
          {
            "name": "id.version",
            "description": "Specific version of the resource.",
            "in": "path",
            "required": true,
            "type": "string"
          },
          {
            "name": "id.org",
            "description": "Optional, org key applied to the resource.",
            "in": "query",
            "required": false,
            "type": "string"
          }
        ],
        "tags": [
          "AdminService"
        ]
      }
    },
    "/api/v1/description_entities/{resource_type}/{id.project}/{id.domain}": {
      "get": {
        "summary": "Fetch a list of :ref:`ref_flyteidl.admin.DescriptionEntity` definitions.",
        "description": "Fetch existing description entity definitions matching input filters.",
        "operationId": "AdminService_ListDescriptionEntities2",
        "responses": {
          "200": {
            "description": "A successful response.",
            "schema": {
              "$ref": "#/definitions/adminDescriptionEntityList"
            }
          },
          "default": {
            "description": "An unexpected error response.",
            "schema": {
              "$ref": "#/definitions/googlerpcStatus"
            }
          }
        },
        "parameters": [
          {
            "name": "resource_type",
            "description": "Identifies the specific type of resource that this identifier corresponds to.",
            "in": "path",
            "required": true,
            "type": "string",
            "enum": [
              "UNSPECIFIED",
              "TASK",
              "WORKFLOW",
              "LAUNCH_PLAN",
              "DATASET"
            ]
          },
          {
            "name": "id.project",
            "description": "Name of the project the resource belongs to.",
            "in": "path",
            "required": true,
            "type": "string"
          },
          {
            "name": "id.domain",
            "description": "Name of the domain the resource belongs to.\nA domain can be considered as a subset within a specific project.",
            "in": "path",
            "required": true,
            "type": "string"
          },
          {
            "name": "id.name",
            "description": "User provided value for the resource.\nThe combination of project + domain + name uniquely identifies the resource.\n+optional - in certain contexts - like 'List API', 'Launch plans'",
            "in": "query",
            "required": false,
            "type": "string"
          },
          {
            "name": "id.org",
            "description": "Optional, org key applied to the resource.",
            "in": "query",
            "required": false,
            "type": "string"
          },
          {
            "name": "limit",
            "description": "Indicates the number of resources to be returned.\n+required",
            "in": "query",
            "required": false,
            "type": "integer",
            "format": "int64"
          },
          {
            "name": "token",
            "description": "In the case of multiple pages of results, the server-provided token can be used to fetch the next page\nin a query.\n+optional",
            "in": "query",
            "required": false,
            "type": "string"
          },
          {
            "name": "filters",
            "description": "Indicates a list of filters passed as string.\nMore info on constructing filters : \u003cLink\u003e\n+optional",
            "in": "query",
            "required": false,
            "type": "string"
          },
          {
            "name": "sort_by.key",
            "description": "Indicates an attribute to sort the response values.\n+required",
            "in": "query",
            "required": false,
            "type": "string"
          },
          {
            "name": "sort_by.direction",
            "description": "Indicates the direction to apply sort key for response values.\n+optional\n\n - DESCENDING: By default, fields are sorted in descending order.",
            "in": "query",
            "required": false,
            "type": "string",
            "enum": [
              "DESCENDING",
              "ASCENDING"
            ],
            "default": "DESCENDING"
          }
        ],
        "tags": [
          "AdminService"
        ]
      }
    },
    "/api/v1/description_entities/{resource_type}/{id.project}/{id.domain}/{id.name}": {
      "get": {
        "summary": "Fetch a list of :ref:`ref_flyteidl.admin.DescriptionEntity` definitions.",
        "description": "Fetch existing description entity definitions matching input filters.",
        "operationId": "AdminService_ListDescriptionEntities",
        "responses": {
          "200": {
            "description": "A successful response.",
            "schema": {
              "$ref": "#/definitions/adminDescriptionEntityList"
            }
          },
          "default": {
            "description": "An unexpected error response.",
            "schema": {
              "$ref": "#/definitions/googlerpcStatus"
            }
          }
        },
        "parameters": [
          {
            "name": "resource_type",
            "description": "Identifies the specific type of resource that this identifier corresponds to.",
            "in": "path",
            "required": true,
            "type": "string",
            "enum": [
              "UNSPECIFIED",
              "TASK",
              "WORKFLOW",
              "LAUNCH_PLAN",
              "DATASET"
            ]
          },
          {
            "name": "id.project",
            "description": "Name of the project the resource belongs to.",
            "in": "path",
            "required": true,
            "type": "string"
          },
          {
            "name": "id.domain",
            "description": "Name of the domain the resource belongs to.\nA domain can be considered as a subset within a specific project.",
            "in": "path",
            "required": true,
            "type": "string"
          },
          {
            "name": "id.name",
            "description": "User provided value for the resource.\nThe combination of project + domain + name uniquely identifies the resource.\n+optional - in certain contexts - like 'List API', 'Launch plans'",
            "in": "path",
            "required": true,
            "type": "string"
          },
          {
            "name": "id.org",
            "description": "Optional, org key applied to the resource.",
            "in": "query",
            "required": false,
            "type": "string"
          },
          {
            "name": "limit",
            "description": "Indicates the number of resources to be returned.\n+required",
            "in": "query",
            "required": false,
            "type": "integer",
            "format": "int64"
          },
          {
            "name": "token",
            "description": "In the case of multiple pages of results, the server-provided token can be used to fetch the next page\nin a query.\n+optional",
            "in": "query",
            "required": false,
            "type": "string"
          },
          {
            "name": "filters",
            "description": "Indicates a list of filters passed as string.\nMore info on constructing filters : \u003cLink\u003e\n+optional",
            "in": "query",
            "required": false,
            "type": "string"
          },
          {
            "name": "sort_by.key",
            "description": "Indicates an attribute to sort the response values.\n+required",
            "in": "query",
            "required": false,
            "type": "string"
          },
          {
            "name": "sort_by.direction",
            "description": "Indicates the direction to apply sort key for response values.\n+optional\n\n - DESCENDING: By default, fields are sorted in descending order.",
            "in": "query",
            "required": false,
            "type": "string",
            "enum": [
              "DESCENDING",
              "ASCENDING"
            ],
            "default": "DESCENDING"
          }
        ],
        "tags": [
          "AdminService"
        ]
      }
    },
    "/api/v1/domains": {
      "get": {
        "operationId": "AdminService_GetDomains",
        "responses": {
          "200": {
            "description": "A successful response.",
            "schema": {
              "$ref": "#/definitions/adminGetDomainsResponse"
            }
          },
          "default": {
            "description": "An unexpected error response.",
            "schema": {
              "$ref": "#/definitions/googlerpcStatus"
            }
          }
        },
        "tags": [
          "AdminService"
        ]
      }
    },
    "/api/v1/events/nodes": {
      "post": {
        "summary": "Indicates a :ref:`ref_flyteidl.event.NodeExecutionEvent` has occurred.",
        "description": "Create a node execution event recording a phase transition.",
        "operationId": "AdminService_CreateNodeEvent",
        "responses": {
          "200": {
            "description": "A successful response.",
            "schema": {
              "$ref": "#/definitions/adminNodeExecutionEventResponse"
            }
          },
          "default": {
            "description": "An unexpected error response.",
            "schema": {
              "$ref": "#/definitions/googlerpcStatus"
            }
          }
        },
        "parameters": [
          {
            "name": "body",
            "description": "Request to send a notification that a node execution event has occurred.",
            "in": "body",
            "required": true,
            "schema": {
              "$ref": "#/definitions/adminNodeExecutionEventRequest"
            }
          }
        ],
        "tags": [
          "AdminService"
        ]
      }
    },
    "/api/v1/events/tasks": {
      "post": {
        "summary": "Indicates a :ref:`ref_flyteidl.event.TaskExecutionEvent` has occurred.",
        "description": "Create a task execution event recording a phase transition.",
        "operationId": "AdminService_CreateTaskEvent",
        "responses": {
          "200": {
            "description": "A successful response.",
            "schema": {
              "$ref": "#/definitions/adminTaskExecutionEventResponse"
            }
          },
          "default": {
            "description": "An unexpected error response.",
            "schema": {
              "$ref": "#/definitions/googlerpcStatus"
            }
          }
        },
        "parameters": [
          {
            "name": "body",
            "description": "Request to send a notification that a task execution event has occurred.",
            "in": "body",
            "required": true,
            "schema": {
              "$ref": "#/definitions/adminTaskExecutionEventRequest"
            }
          }
        ],
        "tags": [
          "AdminService"
        ]
      }
    },
    "/api/v1/events/workflows": {
      "post": {
        "summary": "Indicates a :ref:`ref_flyteidl.event.WorkflowExecutionEvent` has occurred.",
        "description": "Create a workflow execution event recording a phase transition.",
        "operationId": "AdminService_CreateWorkflowEvent",
        "responses": {
          "200": {
            "description": "A successful response.",
            "schema": {
              "$ref": "#/definitions/adminWorkflowExecutionEventResponse"
            }
          },
          "default": {
            "description": "An unexpected error response.",
            "schema": {
              "$ref": "#/definitions/googlerpcStatus"
            }
          }
        },
        "parameters": [
          {
            "name": "body",
            "description": "Request to send a notification that a workflow execution event has occurred.",
            "in": "body",
            "required": true,
            "schema": {
              "$ref": "#/definitions/adminWorkflowExecutionEventRequest"
            }
          }
        ],
        "tags": [
          "AdminService"
        ]
      }
    },
    "/api/v1/executions": {
      "post": {
        "summary": "Triggers the creation of a :ref:`ref_flyteidl.admin.Execution`",
        "description": "Create a workflow execution.",
        "operationId": "AdminService_CreateExecution",
        "responses": {
          "200": {
            "description": "A successful response.",
            "schema": {
              "$ref": "#/definitions/adminExecutionCreateResponse"
            }
          },
          "default": {
            "description": "An unexpected error response.",
            "schema": {
              "$ref": "#/definitions/googlerpcStatus"
            }
          }
        },
        "parameters": [
          {
            "name": "body",
            "description": "Request to launch an execution with the given project, domain and optionally-assigned name.",
            "in": "body",
            "required": true,
            "schema": {
              "$ref": "#/definitions/adminExecutionCreateRequest"
            }
          }
        ],
        "tags": [
          "AdminService"
        ]
      }
    },
    "/api/v1/executions/recover": {
      "post": {
        "summary": "Recreates a previously-run workflow execution that will only start executing from the last known failure point.\nIn Recover mode, users cannot change any input parameters or update the version of the execution.\nThis is extremely useful to recover from system errors and byzantine faults like - Loss of K8s cluster, bugs in platform or instability, machine failures,\ndownstream system failures (downstream services), or simply to recover executions that failed because of retry exhaustion and should complete if tried again.\nSee :ref:`ref_flyteidl.admin.ExecutionRecoverRequest` for more details.",
        "description": "Recreates a previously-run workflow execution that will only start executing from the last known failure point. In Recover mode, users cannot change any input parameters or update the version of the execution. This is extremely useful to recover from system errors and byzantine faults like - Loss of K8s cluster, bugs in platform or instability, machine failures, downstream system failures (downstream services), or simply to recover executions that failed because of retry exhaustion and should complete if tried again.",
        "operationId": "AdminService_RecoverExecution",
        "responses": {
          "200": {
            "description": "A successful response.",
            "schema": {
              "$ref": "#/definitions/adminExecutionCreateResponse"
            }
          },
          "default": {
            "description": "An unexpected error response.",
            "schema": {
              "$ref": "#/definitions/googlerpcStatus"
            }
          }
        },
        "parameters": [
          {
            "name": "body",
            "description": "Request to recover the referenced execution.",
            "in": "body",
            "required": true,
            "schema": {
              "$ref": "#/definitions/adminExecutionRecoverRequest"
            }
          }
        ],
        "tags": [
          "AdminService"
        ]
      }
    },
    "/api/v1/executions/relaunch": {
      "post": {
        "summary": "Triggers the creation of an identical :ref:`ref_flyteidl.admin.Execution`",
        "description": "Relaunch a workflow execution.",
        "operationId": "AdminService_RelaunchExecution",
        "responses": {
          "200": {
            "description": "A successful response.",
            "schema": {
              "$ref": "#/definitions/adminExecutionCreateResponse"
            }
          },
          "default": {
            "description": "An unexpected error response.",
            "schema": {
              "$ref": "#/definitions/googlerpcStatus"
            }
          }
        },
        "parameters": [
          {
            "name": "body",
            "description": "Request to relaunch the referenced execution.",
            "in": "body",
            "required": true,
            "schema": {
              "$ref": "#/definitions/adminExecutionRelaunchRequest"
            }
          }
        ],
        "tags": [
          "AdminService"
        ]
      }
    },
    "/api/v1/executions/{id.project}/{id.domain}": {
      "get": {
        "summary": "Fetch a list of :ref:`ref_flyteidl.admin.Execution`.",
        "operationId": "AdminService_ListExecutions",
        "responses": {
          "200": {
            "description": "A successful response.",
            "schema": {
              "$ref": "#/definitions/adminExecutionList"
            }
          },
          "default": {
            "description": "An unexpected error response.",
            "schema": {
              "$ref": "#/definitions/googlerpcStatus"
            }
          }
        },
        "parameters": [
          {
            "name": "id.project",
            "description": "Name of the project the resource belongs to.",
            "in": "path",
            "required": true,
            "type": "string"
          },
          {
            "name": "id.domain",
            "description": "Name of the domain the resource belongs to.\nA domain can be considered as a subset within a specific project.",
            "in": "path",
            "required": true,
            "type": "string"
          },
          {
            "name": "id.name",
            "description": "User provided value for the resource.\nThe combination of project + domain + name uniquely identifies the resource.\n+optional - in certain contexts - like 'List API', 'Launch plans'",
            "in": "query",
            "required": false,
            "type": "string"
          },
          {
            "name": "id.org",
            "description": "Optional, org key applied to the resource.",
            "in": "query",
            "required": false,
            "type": "string"
          },
          {
            "name": "limit",
            "description": "Indicates the number of resources to be returned.\n+required",
            "in": "query",
            "required": false,
            "type": "integer",
            "format": "int64"
          },
          {
            "name": "token",
            "description": "In the case of multiple pages of results, this server-provided token can be used to fetch the next page\nin a query.\n+optional",
            "in": "query",
            "required": false,
            "type": "string"
          },
          {
            "name": "filters",
            "description": "Indicates a list of filters passed as string.\nMore info on constructing filters : \u003cLink\u003e\n+optional",
            "in": "query",
            "required": false,
            "type": "string"
          },
          {
            "name": "sort_by.key",
            "description": "Indicates an attribute to sort the response values.\n+required",
            "in": "query",
            "required": false,
            "type": "string"
          },
          {
            "name": "sort_by.direction",
            "description": "Indicates the direction to apply sort key for response values.\n+optional\n\n - DESCENDING: By default, fields are sorted in descending order.",
            "in": "query",
            "required": false,
            "type": "string",
            "enum": [
              "DESCENDING",
              "ASCENDING"
            ],
            "default": "DESCENDING"
          }
        ],
        "tags": [
          "AdminService"
        ]
      }
    },
    "/api/v1/executions/{id.project}/{id.domain}/{id.name}": {
      "get": {
        "summary": "Fetches a :ref:`ref_flyteidl.admin.Execution`.",
        "description": "Retrieve an existing workflow execution.",
        "operationId": "AdminService_GetExecution",
        "responses": {
          "200": {
            "description": "A successful response.",
            "schema": {
              "$ref": "#/definitions/adminExecution"
            }
          },
          "default": {
            "description": "An unexpected error response.",
            "schema": {
              "$ref": "#/definitions/googlerpcStatus"
            }
          }
        },
        "parameters": [
          {
            "name": "id.project",
            "description": "Name of the project the resource belongs to.",
            "in": "path",
            "required": true,
            "type": "string"
          },
          {
            "name": "id.domain",
            "description": "Name of the domain the resource belongs to.\nA domain can be considered as a subset within a specific project.",
            "in": "path",
            "required": true,
            "type": "string"
          },
          {
            "name": "id.name",
            "description": "User or system provided value for the resource.",
            "in": "path",
            "required": true,
            "type": "string"
          },
          {
            "name": "id.org",
            "description": "Optional, org key applied to the resource.",
            "in": "query",
            "required": false,
            "type": "string"
          }
        ],
        "tags": [
          "AdminService"
        ]
      },
      "delete": {
        "summary": "Terminates an in-progress :ref:`ref_flyteidl.admin.Execution`.",
        "operationId": "AdminService_TerminateExecution",
        "responses": {
          "200": {
            "description": "A successful response.",
            "schema": {
              "$ref": "#/definitions/adminExecutionTerminateResponse"
            }
          },
          "default": {
            "description": "An unexpected error response.",
            "schema": {
              "$ref": "#/definitions/googlerpcStatus"
            }
          }
        },
        "parameters": [
          {
            "name": "id.project",
            "description": "Name of the project the resource belongs to.",
            "in": "path",
            "required": true,
            "type": "string"
          },
          {
            "name": "id.domain",
            "description": "Name of the domain the resource belongs to.\nA domain can be considered as a subset within a specific project.",
            "in": "path",
            "required": true,
            "type": "string"
          },
          {
            "name": "id.name",
            "description": "User or system provided value for the resource.",
            "in": "path",
            "required": true,
            "type": "string"
          },
          {
            "name": "body",
            "in": "body",
            "required": true,
            "schema": {
              "$ref": "#/definitions/AdminServiceTerminateExecutionBody"
            }
          }
        ],
        "tags": [
          "AdminService"
        ]
      },
      "put": {
        "summary": "Update execution belonging to project domain :ref:`ref_flyteidl.admin.Execution`.",
        "operationId": "AdminService_UpdateExecution",
        "responses": {
          "200": {
            "description": "A successful response.",
            "schema": {
              "$ref": "#/definitions/adminExecutionUpdateResponse"
            }
          },
          "default": {
            "description": "An unexpected error response.",
            "schema": {
              "$ref": "#/definitions/googlerpcStatus"
            }
          }
        },
        "parameters": [
          {
            "name": "id.project",
            "description": "Name of the project the resource belongs to.",
            "in": "path",
            "required": true,
            "type": "string"
          },
          {
            "name": "id.domain",
            "description": "Name of the domain the resource belongs to.\nA domain can be considered as a subset within a specific project.",
            "in": "path",
            "required": true,
            "type": "string"
          },
          {
            "name": "id.name",
            "description": "User or system provided value for the resource.",
            "in": "path",
            "required": true,
            "type": "string"
          },
          {
            "name": "body",
            "in": "body",
            "required": true,
            "schema": {
              "$ref": "#/definitions/AdminServiceUpdateExecutionBody"
            }
          }
        ],
        "tags": [
          "AdminService"
        ]
      }
    },
    "/api/v1/launch_plan_ids/{project}/{domain}": {
      "get": {
        "summary": "Fetch a list of :ref:`ref_flyteidl.admin.NamedEntityIdentifier` of launch plan objects.",
        "description": "Fetch existing launch plan definition identifiers matching input filters.",
        "operationId": "AdminService_ListLaunchPlanIds",
        "responses": {
          "200": {
            "description": "A successful response.",
            "schema": {
              "$ref": "#/definitions/adminNamedEntityIdentifierList"
            }
          },
          "default": {
            "description": "An unexpected error response.",
            "schema": {
              "$ref": "#/definitions/googlerpcStatus"
            }
          }
        },
        "parameters": [
          {
            "name": "project",
            "description": "Name of the project that contains the identifiers.\n+required",
            "in": "path",
            "required": true,
            "type": "string"
          },
          {
            "name": "domain",
            "description": "Name of the domain the identifiers belongs to within the project.\n+required",
            "in": "path",
            "required": true,
            "type": "string"
          },
          {
            "name": "limit",
            "description": "Indicates the number of resources to be returned.\n+required",
            "in": "query",
            "required": false,
            "type": "integer",
            "format": "int64"
          },
          {
            "name": "token",
            "description": "In the case of multiple pages of results, the server-provided token can be used to fetch the next page\nin a query.\n+optional",
            "in": "query",
            "required": false,
            "type": "string"
          },
          {
            "name": "sort_by.key",
            "description": "Indicates an attribute to sort the response values.\n+required",
            "in": "query",
            "required": false,
            "type": "string"
          },
          {
            "name": "sort_by.direction",
            "description": "Indicates the direction to apply sort key for response values.\n+optional\n\n - DESCENDING: By default, fields are sorted in descending order.",
            "in": "query",
            "required": false,
            "type": "string",
            "enum": [
              "DESCENDING",
              "ASCENDING"
            ],
            "default": "DESCENDING"
          },
          {
            "name": "filters",
            "description": "Indicates a list of filters passed as string.\n+optional",
            "in": "query",
            "required": false,
            "type": "string"
          },
          {
            "name": "org",
            "description": "Optional, org key applied to the resource.",
            "in": "query",
            "required": false,
            "type": "string"
          }
        ],
        "tags": [
          "AdminService"
        ]
      }
    },
    "/api/v1/launch_plans": {
      "post": {
        "summary": "Create and upload a :ref:`ref_flyteidl.admin.LaunchPlan` definition",
        "description": "Create and register a launch plan definition.",
        "operationId": "AdminService_CreateLaunchPlan",
        "responses": {
          "200": {
            "description": "A successful response.",
            "schema": {
              "$ref": "#/definitions/adminLaunchPlanCreateResponse"
            }
          },
          "400": {
            "description": "Returned for bad request that may have failed validation.",
            "schema": {}
          },
          "409": {
            "description": "Returned for a request that references an identical entity that has already been registered.",
            "schema": {}
          },
          "default": {
            "description": "An unexpected error response.",
            "schema": {
              "$ref": "#/definitions/googlerpcStatus"
            }
          }
        },
        "parameters": [
          {
            "name": "body",
            "description": "Request to register a launch plan. The included LaunchPlanSpec may have a complete or incomplete set of inputs required\nto launch a workflow execution. By default all launch plans are registered in state INACTIVE. If you wish to\nset the state to ACTIVE, you must submit a LaunchPlanUpdateRequest, after you have successfully created a launch plan.",
            "in": "body",
            "required": true,
            "schema": {
              "$ref": "#/definitions/adminLaunchPlanCreateRequest"
            }
          }
        ],
        "tags": [
          "AdminService"
        ]
      }
    },
    "/api/v1/launch_plans/{id.project}/{id.domain}": {
      "get": {
        "summary": "Fetch a list of :ref:`ref_flyteidl.admin.LaunchPlan` definitions.",
        "description": "Fetch existing launch plan definitions matching input filters.",
        "operationId": "AdminService_ListLaunchPlans2",
        "responses": {
          "200": {
            "description": "A successful response.",
            "schema": {
              "$ref": "#/definitions/adminLaunchPlanList"
            }
          },
          "default": {
            "description": "An unexpected error response.",
            "schema": {
              "$ref": "#/definitions/googlerpcStatus"
            }
          }
        },
        "parameters": [
          {
            "name": "id.project",
            "description": "Name of the project the resource belongs to.",
            "in": "path",
            "required": true,
            "type": "string"
          },
          {
            "name": "id.domain",
            "description": "Name of the domain the resource belongs to.\nA domain can be considered as a subset within a specific project.",
            "in": "path",
            "required": true,
            "type": "string"
          },
          {
            "name": "id.name",
            "description": "User provided value for the resource.\nThe combination of project + domain + name uniquely identifies the resource.\n+optional - in certain contexts - like 'List API', 'Launch plans'",
            "in": "query",
            "required": false,
            "type": "string"
          },
          {
            "name": "id.org",
            "description": "Optional, org key applied to the resource.",
            "in": "query",
            "required": false,
            "type": "string"
          },
          {
            "name": "limit",
            "description": "Indicates the number of resources to be returned.\n+required",
            "in": "query",
            "required": false,
            "type": "integer",
            "format": "int64"
          },
          {
            "name": "token",
            "description": "In the case of multiple pages of results, this server-provided token can be used to fetch the next page\nin a query.\n+optional",
            "in": "query",
            "required": false,
            "type": "string"
          },
          {
            "name": "filters",
            "description": "Indicates a list of filters passed as string.\nMore info on constructing filters : \u003cLink\u003e\n+optional",
            "in": "query",
            "required": false,
            "type": "string"
          },
          {
            "name": "sort_by.key",
            "description": "Indicates an attribute to sort the response values.\n+required",
            "in": "query",
            "required": false,
            "type": "string"
          },
          {
            "name": "sort_by.direction",
            "description": "Indicates the direction to apply sort key for response values.\n+optional\n\n - DESCENDING: By default, fields are sorted in descending order.",
            "in": "query",
            "required": false,
            "type": "string",
            "enum": [
              "DESCENDING",
              "ASCENDING"
            ],
            "default": "DESCENDING"
          }
        ],
        "tags": [
          "AdminService"
        ]
      }
    },
    "/api/v1/launch_plans/{id.project}/{id.domain}/{id.name}": {
      "get": {
        "summary": "Fetch a list of :ref:`ref_flyteidl.admin.LaunchPlan` definitions.",
        "description": "Fetch existing launch plan definitions matching input filters.",
        "operationId": "AdminService_ListLaunchPlans",
        "responses": {
          "200": {
            "description": "A successful response.",
            "schema": {
              "$ref": "#/definitions/adminLaunchPlanList"
            }
          },
          "default": {
            "description": "An unexpected error response.",
            "schema": {
              "$ref": "#/definitions/googlerpcStatus"
            }
          }
        },
        "parameters": [
          {
            "name": "id.project",
            "description": "Name of the project the resource belongs to.",
            "in": "path",
            "required": true,
            "type": "string"
          },
          {
            "name": "id.domain",
            "description": "Name of the domain the resource belongs to.\nA domain can be considered as a subset within a specific project.",
            "in": "path",
            "required": true,
            "type": "string"
          },
          {
            "name": "id.name",
            "description": "User provided value for the resource.\nThe combination of project + domain + name uniquely identifies the resource.\n+optional - in certain contexts - like 'List API', 'Launch plans'",
            "in": "path",
            "required": true,
            "type": "string"
          },
          {
            "name": "id.org",
            "description": "Optional, org key applied to the resource.",
            "in": "query",
            "required": false,
            "type": "string"
          },
          {
            "name": "limit",
            "description": "Indicates the number of resources to be returned.\n+required",
            "in": "query",
            "required": false,
            "type": "integer",
            "format": "int64"
          },
          {
            "name": "token",
            "description": "In the case of multiple pages of results, this server-provided token can be used to fetch the next page\nin a query.\n+optional",
            "in": "query",
            "required": false,
            "type": "string"
          },
          {
            "name": "filters",
            "description": "Indicates a list of filters passed as string.\nMore info on constructing filters : \u003cLink\u003e\n+optional",
            "in": "query",
            "required": false,
            "type": "string"
          },
          {
            "name": "sort_by.key",
            "description": "Indicates an attribute to sort the response values.\n+required",
            "in": "query",
            "required": false,
            "type": "string"
          },
          {
            "name": "sort_by.direction",
            "description": "Indicates the direction to apply sort key for response values.\n+optional\n\n - DESCENDING: By default, fields are sorted in descending order.",
            "in": "query",
            "required": false,
            "type": "string",
            "enum": [
              "DESCENDING",
              "ASCENDING"
            ],
            "default": "DESCENDING"
          }
        ],
        "tags": [
          "AdminService"
        ]
      }
    },
    "/api/v1/launch_plans/{id.project}/{id.domain}/{id.name}/{id.version}": {
      "get": {
        "summary": "Fetch a :ref:`ref_flyteidl.admin.LaunchPlan` definition.",
        "description": "Retrieve an existing launch plan definition.",
        "operationId": "AdminService_GetLaunchPlan",
        "responses": {
          "200": {
            "description": "A successful response.",
            "schema": {
              "$ref": "#/definitions/adminLaunchPlan"
            }
          },
          "default": {
            "description": "An unexpected error response.",
            "schema": {
              "$ref": "#/definitions/googlerpcStatus"
            }
          }
        },
        "parameters": [
          {
            "name": "id.project",
            "description": "Name of the project the resource belongs to.",
            "in": "path",
            "required": true,
            "type": "string"
          },
          {
            "name": "id.domain",
            "description": "Name of the domain the resource belongs to.\nA domain can be considered as a subset within a specific project.",
            "in": "path",
            "required": true,
            "type": "string"
          },
          {
            "name": "id.name",
            "description": "User provided value for the resource.",
            "in": "path",
            "required": true,
            "type": "string"
          },
          {
            "name": "id.version",
            "description": "Specific version of the resource.",
            "in": "path",
            "required": true,
            "type": "string"
          },
          {
            "name": "id.resource_type",
            "description": "Identifies the specific type of resource that this identifier corresponds to.\n\n - DATASET: A dataset represents an entity modeled in Flyte DataCatalog. A Dataset is also a versioned entity and can be a compilation of multiple individual objects.\nEventually all Catalog objects should be modeled similar to Flyte Objects. The Dataset entities makes it possible for the UI  and CLI to act on the objects \nin a similar manner to other Flyte objects",
            "in": "query",
            "required": false,
            "type": "string",
            "enum": [
              "UNSPECIFIED",
              "TASK",
              "WORKFLOW",
              "LAUNCH_PLAN",
              "DATASET"
            ],
            "default": "UNSPECIFIED"
          },
          {
            "name": "id.org",
            "description": "Optional, org key applied to the resource.",
            "in": "query",
            "required": false,
            "type": "string"
          }
        ],
        "tags": [
          "AdminService"
        ]
      },
      "put": {
        "summary": "Updates the status of a registered :ref:`ref_flyteidl.admin.LaunchPlan`.",
        "description": "Update the status of an existing launch plan definition. At most one launch plan version for a given {project, domain, name} can be active at a time. If this call sets a launch plan to active and existing version is already active, the result of this call will be that the formerly active launch plan will be made inactive and specified launch plan in this request will be made active. In the event that the formerly active launch plan had a schedule associated it with it, this schedule will be disabled. If the reference launch plan in this request is being set to active and has a schedule associated with it, the schedule will be enabled.",
        "operationId": "AdminService_UpdateLaunchPlan",
        "responses": {
          "200": {
            "description": "A successful response.",
            "schema": {
              "$ref": "#/definitions/adminLaunchPlanUpdateResponse"
            }
          },
          "default": {
            "description": "An unexpected error response.",
            "schema": {
              "$ref": "#/definitions/googlerpcStatus"
            }
          }
        },
        "parameters": [
          {
            "name": "id.project",
            "description": "Name of the project the resource belongs to.",
            "in": "path",
            "required": true,
            "type": "string"
          },
          {
            "name": "id.domain",
            "description": "Name of the domain the resource belongs to.\nA domain can be considered as a subset within a specific project.",
            "in": "path",
            "required": true,
            "type": "string"
          },
          {
            "name": "id.name",
            "description": "User provided value for the resource.",
            "in": "path",
            "required": true,
            "type": "string"
          },
          {
            "name": "id.version",
            "description": "Specific version of the resource.",
            "in": "path",
            "required": true,
            "type": "string"
          },
          {
            "name": "body",
            "in": "body",
            "required": true,
            "schema": {
              "$ref": "#/definitions/AdminServiceUpdateLaunchPlanBody"
            }
          }
        ],
        "tags": [
          "AdminService"
        ]
      }
    },
    "/api/v1/matchable_attributes": {
      "get": {
        "summary": "Lists custom :ref:`ref_flyteidl.admin.MatchableAttributesConfiguration` for a specific resource type.",
        "description": "Retrieve a list of MatchableAttributesConfiguration objects.",
        "operationId": "AdminService_ListMatchableAttributes",
        "responses": {
          "200": {
            "description": "A successful response.",
            "schema": {
              "$ref": "#/definitions/adminListMatchableAttributesResponse"
            }
          },
          "default": {
            "description": "An unexpected error response.",
            "schema": {
              "$ref": "#/definitions/googlerpcStatus"
            }
          }
        },
        "parameters": [
          {
            "name": "resource_type",
            "description": "+required\n\n - TASK_RESOURCE: Applies to customizable task resource requests and limits.\n - CLUSTER_RESOURCE: Applies to configuring templated kubernetes cluster resources.\n - EXECUTION_QUEUE: Configures task and dynamic task execution queue assignment.\n - EXECUTION_CLUSTER_LABEL: Configures the K8s cluster label to be used for execution to be run\n - QUALITY_OF_SERVICE_SPECIFICATION: Configures default quality of service when undefined in an execution spec.\n - PLUGIN_OVERRIDE: Selects configurable plugin implementation behavior for a given task type.\n - WORKFLOW_EXECUTION_CONFIG: Adds defaults for customizable workflow-execution specifications and overrides.\n - CLUSTER_ASSIGNMENT: Controls how to select an available cluster on which this execution should run.\n - EXTERNAL_RESOURCE: Configures the task connection to be used by the agent to connect to external systems.",
            "in": "query",
            "required": false,
            "type": "string",
            "enum": [
              "TASK_RESOURCE",
              "CLUSTER_RESOURCE",
              "EXECUTION_QUEUE",
              "EXECUTION_CLUSTER_LABEL",
              "QUALITY_OF_SERVICE_SPECIFICATION",
              "PLUGIN_OVERRIDE",
              "WORKFLOW_EXECUTION_CONFIG",
              "CLUSTER_ASSIGNMENT",
              "EXTERNAL_RESOURCE"
            ],
            "default": "TASK_RESOURCE"
          },
          {
            "name": "org",
            "description": "Optional, org filter applied to list project requests.",
            "in": "query",
            "required": false,
            "type": "string"
          }
        ],
        "tags": [
          "AdminService"
        ]
      }
    },
    "/api/v1/metrics/executions/{id.project}/{id.domain}/{id.name}": {
      "get": {
        "summary": "Fetches runtime metrics for a :ref:`ref_flyteidl.admin.Execution`.",
        "description": "Retrieve metrics from an existing workflow execution.",
        "operationId": "AdminService_GetExecutionMetrics",
        "responses": {
          "200": {
            "description": "A successful response.",
            "schema": {
              "$ref": "#/definitions/adminWorkflowExecutionGetMetricsResponse"
            }
          },
          "default": {
            "description": "An unexpected error response.",
            "schema": {
              "$ref": "#/definitions/googlerpcStatus"
            }
          }
        },
        "parameters": [
          {
            "name": "id.project",
            "description": "Name of the project the resource belongs to.",
            "in": "path",
            "required": true,
            "type": "string"
          },
          {
            "name": "id.domain",
            "description": "Name of the domain the resource belongs to.\nA domain can be considered as a subset within a specific project.",
            "in": "path",
            "required": true,
            "type": "string"
          },
          {
            "name": "id.name",
            "description": "User or system provided value for the resource.",
            "in": "path",
            "required": true,
            "type": "string"
          },
          {
            "name": "id.org",
            "description": "Optional, org key applied to the resource.",
            "in": "query",
            "required": false,
            "type": "string"
          },
          {
            "name": "depth",
            "description": "depth defines the number of Flyte entity levels to traverse when breaking down execution details.",
            "in": "query",
            "required": false,
            "type": "integer",
            "format": "int32"
          }
        ],
        "tags": [
          "AdminService"
        ]
      }
    },
    "/api/v1/named_entities/{resource_type}/{id.project}/{id.domain}/{id.name}": {
      "get": {
        "summary": "Returns a :ref:`ref_flyteidl.admin.NamedEntity` object.",
        "description": "Retrieve a NamedEntity object.",
        "operationId": "AdminService_GetNamedEntity",
        "responses": {
          "200": {
            "description": "A successful response.",
            "schema": {
              "$ref": "#/definitions/adminNamedEntity"
            }
          },
          "default": {
            "description": "An unexpected error response.",
            "schema": {
              "$ref": "#/definitions/googlerpcStatus"
            }
          }
        },
        "parameters": [
          {
            "name": "resource_type",
            "description": "Resource type of the metadata to get. One of Task, Workflow or LaunchPlan.\n+required",
            "in": "path",
            "required": true,
            "type": "string",
            "enum": [
              "UNSPECIFIED",
              "TASK",
              "WORKFLOW",
              "LAUNCH_PLAN",
              "DATASET"
            ]
          },
          {
            "name": "id.project",
            "description": "Name of the project the resource belongs to.",
            "in": "path",
            "required": true,
            "type": "string"
          },
          {
            "name": "id.domain",
            "description": "Name of the domain the resource belongs to.\nA domain can be considered as a subset within a specific project.",
            "in": "path",
            "required": true,
            "type": "string"
          },
          {
            "name": "id.name",
            "description": "User provided value for the resource.\nThe combination of project + domain + name uniquely identifies the resource.\n+optional - in certain contexts - like 'List API', 'Launch plans'",
            "in": "path",
            "required": true,
            "type": "string"
          },
          {
            "name": "id.org",
            "description": "Optional, org key applied to the resource.",
            "in": "query",
            "required": false,
            "type": "string"
          }
        ],
        "tags": [
          "AdminService"
        ]
      },
      "put": {
        "summary": "Updates a :ref:`ref_flyteidl.admin.NamedEntity` object.",
        "description": "Update the fields associated with a NamedEntity",
        "operationId": "AdminService_UpdateNamedEntity",
        "responses": {
          "200": {
            "description": "A successful response.",
            "schema": {
              "$ref": "#/definitions/adminNamedEntityUpdateResponse"
            }
          },
          "default": {
            "description": "An unexpected error response.",
            "schema": {
              "$ref": "#/definitions/googlerpcStatus"
            }
          }
        },
        "parameters": [
          {
            "name": "resource_type",
            "description": "Resource type of the metadata to update\n+required",
            "in": "path",
            "required": true,
            "type": "string",
            "enum": [
              "UNSPECIFIED",
              "TASK",
              "WORKFLOW",
              "LAUNCH_PLAN",
              "DATASET"
            ]
          },
          {
            "name": "id.project",
            "description": "Name of the project the resource belongs to.",
            "in": "path",
            "required": true,
            "type": "string"
          },
          {
            "name": "id.domain",
            "description": "Name of the domain the resource belongs to.\nA domain can be considered as a subset within a specific project.",
            "in": "path",
            "required": true,
            "type": "string"
          },
          {
            "name": "id.name",
            "description": "User provided value for the resource.\nThe combination of project + domain + name uniquely identifies the resource.\n+optional - in certain contexts - like 'List API', 'Launch plans'",
            "in": "path",
            "required": true,
            "type": "string"
          },
          {
            "name": "body",
            "in": "body",
            "required": true,
            "schema": {
              "$ref": "#/definitions/AdminServiceUpdateNamedEntityBody"
            }
          }
        ],
        "tags": [
          "AdminService"
        ]
      }
    },
    "/api/v1/named_entities/{resource_type}/{project}/{domain}": {
      "get": {
        "summary": "Returns a list of :ref:`ref_flyteidl.admin.NamedEntity` objects.",
        "description": "Retrieve a list of NamedEntity objects sharing a common resource type, project, and domain.",
        "operationId": "AdminService_ListNamedEntities",
        "responses": {
          "200": {
            "description": "A successful response.",
            "schema": {
              "$ref": "#/definitions/adminNamedEntityList"
            }
          },
          "default": {
            "description": "An unexpected error response.",
            "schema": {
              "$ref": "#/definitions/googlerpcStatus"
            }
          }
        },
        "parameters": [
          {
            "name": "resource_type",
            "description": "Resource type of the metadata to query. One of Task, Workflow or LaunchPlan.\n+required",
            "in": "path",
            "required": true,
            "type": "string",
            "enum": [
              "UNSPECIFIED",
              "TASK",
              "WORKFLOW",
              "LAUNCH_PLAN",
              "DATASET"
            ]
          },
          {
            "name": "project",
            "description": "Name of the project that contains the identifiers.\n+required",
            "in": "path",
            "required": true,
            "type": "string"
          },
          {
            "name": "domain",
            "description": "Name of the domain the identifiers belongs to within the project.",
            "in": "path",
            "required": true,
            "type": "string"
          },
          {
            "name": "limit",
            "description": "Indicates the number of resources to be returned.",
            "in": "query",
            "required": false,
            "type": "integer",
            "format": "int64"
          },
          {
            "name": "token",
            "description": "In the case of multiple pages of results, the server-provided token can be used to fetch the next page\nin a query.\n+optional",
            "in": "query",
            "required": false,
            "type": "string"
          },
          {
            "name": "sort_by.key",
            "description": "Indicates an attribute to sort the response values.\n+required",
            "in": "query",
            "required": false,
            "type": "string"
          },
          {
            "name": "sort_by.direction",
            "description": "Indicates the direction to apply sort key for response values.\n+optional\n\n - DESCENDING: By default, fields are sorted in descending order.",
            "in": "query",
            "required": false,
            "type": "string",
            "enum": [
              "DESCENDING",
              "ASCENDING"
            ],
            "default": "DESCENDING"
          },
          {
            "name": "filters",
            "description": "Indicates a list of filters passed as string.\n+optional",
            "in": "query",
            "required": false,
            "type": "string"
          },
          {
            "name": "org",
            "description": "Optional, org key applied to the resource.",
            "in": "query",
            "required": false,
            "type": "string"
          }
        ],
        "tags": [
          "AdminService"
        ]
      }
    },
    "/api/v1/node_executions/{id.execution_id.project}/{id.execution_id.domain}/{id.execution_id.name}/{id.node_id}": {
      "get": {
        "summary": "Fetches a :ref:`ref_flyteidl.admin.NodeExecution`.",
        "operationId": "AdminService_GetNodeExecution",
        "responses": {
          "200": {
            "description": "A successful response.",
            "schema": {
              "$ref": "#/definitions/flyteidladminNodeExecution"
            }
          },
          "default": {
            "description": "An unexpected error response.",
            "schema": {
              "$ref": "#/definitions/googlerpcStatus"
            }
          }
        },
        "parameters": [
          {
            "name": "id.execution_id.project",
            "description": "Name of the project the resource belongs to.",
            "in": "path",
            "required": true,
            "type": "string"
          },
          {
            "name": "id.execution_id.domain",
            "description": "Name of the domain the resource belongs to.\nA domain can be considered as a subset within a specific project.",
            "in": "path",
            "required": true,
            "type": "string"
          },
          {
            "name": "id.execution_id.name",
            "description": "User or system provided value for the resource.",
            "in": "path",
            "required": true,
            "type": "string"
          },
          {
            "name": "id.node_id",
            "in": "path",
            "required": true,
            "type": "string"
          },
          {
            "name": "id.execution_id.org",
            "description": "Optional, org key applied to the resource.",
            "in": "query",
            "required": false,
            "type": "string"
          }
        ],
        "tags": [
          "AdminService"
        ]
      }
    },
    "/api/v1/node_executions/{id.execution_id.project}/{id.execution_id.domain}/{id.execution_id.name}/{id.node_id}/dynamic_workflow": {
      "get": {
        "summary": "Fetches a :ref:`ref_flyteidl.admin.DynamicNodeWorkflowResponse`.",
        "operationId": "AdminService_GetDynamicNodeWorkflow",
        "responses": {
          "200": {
            "description": "A successful response.",
            "schema": {
              "$ref": "#/definitions/adminDynamicNodeWorkflowResponse"
            }
          },
          "default": {
            "description": "An unexpected error response.",
            "schema": {
              "$ref": "#/definitions/googlerpcStatus"
            }
          }
        },
        "parameters": [
          {
            "name": "id.execution_id.project",
            "description": "Name of the project the resource belongs to.",
            "in": "path",
            "required": true,
            "type": "string"
          },
          {
            "name": "id.execution_id.domain",
            "description": "Name of the domain the resource belongs to.\nA domain can be considered as a subset within a specific project.",
            "in": "path",
            "required": true,
            "type": "string"
          },
          {
            "name": "id.execution_id.name",
            "description": "User or system provided value for the resource.",
            "in": "path",
            "required": true,
            "type": "string"
          },
          {
            "name": "id.node_id",
            "in": "path",
            "required": true,
            "type": "string"
          },
          {
            "name": "id.execution_id.org",
            "description": "Optional, org key applied to the resource.",
            "in": "query",
            "required": false,
            "type": "string"
          }
        ],
        "tags": [
          "AdminService"
        ]
      }
    },
    "/api/v1/node_executions/{workflow_execution_id.project}/{workflow_execution_id.domain}/{workflow_execution_id.name}": {
      "get": {
        "summary": "Fetch a list of :ref:`ref_flyteidl.admin.NodeExecution`.",
        "operationId": "AdminService_ListNodeExecutions",
        "responses": {
          "200": {
            "description": "A successful response.",
            "schema": {
              "$ref": "#/definitions/adminNodeExecutionList"
            }
          },
          "default": {
            "description": "An unexpected error response.",
            "schema": {
              "$ref": "#/definitions/googlerpcStatus"
            }
          }
        },
        "parameters": [
          {
            "name": "workflow_execution_id.project",
            "description": "Name of the project the resource belongs to.",
            "in": "path",
            "required": true,
            "type": "string"
          },
          {
            "name": "workflow_execution_id.domain",
            "description": "Name of the domain the resource belongs to.\nA domain can be considered as a subset within a specific project.",
            "in": "path",
            "required": true,
            "type": "string"
          },
          {
            "name": "workflow_execution_id.name",
            "description": "User or system provided value for the resource.",
            "in": "path",
            "required": true,
            "type": "string"
          },
          {
            "name": "workflow_execution_id.org",
            "description": "Optional, org key applied to the resource.",
            "in": "query",
            "required": false,
            "type": "string"
          },
          {
            "name": "limit",
            "description": "Indicates the number of resources to be returned.\n+required",
            "in": "query",
            "required": false,
            "type": "integer",
            "format": "int64"
          },
          {
            "name": "token",
            "in": "query",
            "required": false,
            "type": "string"
          },
          {
            "name": "filters",
            "description": "Indicates a list of filters passed as string.\nMore info on constructing filters : \u003cLink\u003e\n+optional",
            "in": "query",
            "required": false,
            "type": "string"
          },
          {
            "name": "sort_by.key",
            "description": "Indicates an attribute to sort the response values.\n+required",
            "in": "query",
            "required": false,
            "type": "string"
          },
          {
            "name": "sort_by.direction",
            "description": "Indicates the direction to apply sort key for response values.\n+optional\n\n - DESCENDING: By default, fields are sorted in descending order.",
            "in": "query",
            "required": false,
            "type": "string",
            "enum": [
              "DESCENDING",
              "ASCENDING"
            ],
            "default": "DESCENDING"
          },
          {
            "name": "unique_parent_id",
            "description": "Unique identifier of the parent node in the execution\n+optional",
            "in": "query",
            "required": false,
            "type": "string"
          }
        ],
        "tags": [
          "AdminService"
        ]
      }
    },
    "/api/v1/project_attributes/{attributes.project}": {
      "put": {
        "summary": "Creates or updates custom :ref:`ref_flyteidl.admin.MatchableAttributesConfiguration` at the project level",
        "description": "Update the customized resource attributes associated with a project",
        "operationId": "AdminService_UpdateProjectAttributes",
        "responses": {
          "200": {
            "description": "A successful response.",
            "schema": {
              "$ref": "#/definitions/adminProjectAttributesUpdateResponse"
            }
          },
          "default": {
            "description": "An unexpected error response.",
            "schema": {
              "$ref": "#/definitions/googlerpcStatus"
            }
          }
        },
        "parameters": [
          {
            "name": "attributes.project",
            "description": "Unique project id for which this set of attributes will be applied.",
            "in": "path",
            "required": true,
            "type": "string"
          },
          {
            "name": "body",
            "in": "body",
            "required": true,
            "schema": {
              "$ref": "#/definitions/AdminServiceUpdateProjectAttributesBody"
            }
          }
        ],
        "tags": [
          "AdminService"
        ]
      }
    },
    "/api/v1/project_attributes/{project}": {
      "get": {
        "summary": "Fetches custom :ref:`ref_flyteidl.admin.MatchableAttributesConfiguration` for a project and domain.",
        "description": "Retrieve the customized resource attributes associated with a project",
        "operationId": "AdminService_GetProjectAttributes",
        "responses": {
          "200": {
            "description": "A successful response.",
            "schema": {
              "$ref": "#/definitions/adminProjectAttributesGetResponse"
            }
          },
          "default": {
            "description": "An unexpected error response.",
            "schema": {
              "$ref": "#/definitions/googlerpcStatus"
            }
          }
        },
        "parameters": [
          {
            "name": "project",
            "description": "Unique project id which this set of attributes references.\n+required",
            "in": "path",
            "required": true,
            "type": "string"
          },
          {
            "name": "resource_type",
            "description": "Which type of matchable attributes to return.\n+required\n\n - TASK_RESOURCE: Applies to customizable task resource requests and limits.\n - CLUSTER_RESOURCE: Applies to configuring templated kubernetes cluster resources.\n - EXECUTION_QUEUE: Configures task and dynamic task execution queue assignment.\n - EXECUTION_CLUSTER_LABEL: Configures the K8s cluster label to be used for execution to be run\n - QUALITY_OF_SERVICE_SPECIFICATION: Configures default quality of service when undefined in an execution spec.\n - PLUGIN_OVERRIDE: Selects configurable plugin implementation behavior for a given task type.\n - WORKFLOW_EXECUTION_CONFIG: Adds defaults for customizable workflow-execution specifications and overrides.\n - CLUSTER_ASSIGNMENT: Controls how to select an available cluster on which this execution should run.\n - EXTERNAL_RESOURCE: Configures the task connection to be used by the agent to connect to external systems.",
            "in": "query",
            "required": false,
            "type": "string",
            "enum": [
              "TASK_RESOURCE",
              "CLUSTER_RESOURCE",
              "EXECUTION_QUEUE",
              "EXECUTION_CLUSTER_LABEL",
              "QUALITY_OF_SERVICE_SPECIFICATION",
              "PLUGIN_OVERRIDE",
              "WORKFLOW_EXECUTION_CONFIG",
              "CLUSTER_ASSIGNMENT",
              "EXTERNAL_RESOURCE"
            ],
            "default": "TASK_RESOURCE"
          },
          {
            "name": "org",
            "description": "Optional, org key applied to the project.",
            "in": "query",
            "required": false,
            "type": "string"
          }
        ],
        "tags": [
          "AdminService"
        ]
      },
      "delete": {
        "summary": "Deletes custom :ref:`ref_flyteidl.admin.MatchableAttributesConfiguration` for a project and domain.",
        "description": "Delete the customized resource attributes associated with a project",
        "operationId": "AdminService_DeleteProjectAttributes",
        "responses": {
          "200": {
            "description": "A successful response.",
            "schema": {
              "$ref": "#/definitions/adminProjectAttributesDeleteResponse"
            }
          },
          "default": {
            "description": "An unexpected error response.",
            "schema": {
              "$ref": "#/definitions/googlerpcStatus"
            }
          }
        },
        "parameters": [
          {
            "name": "project",
            "description": "Unique project id which this set of attributes references.\n+required",
            "in": "path",
            "required": true,
            "type": "string"
          },
          {
            "name": "body",
            "in": "body",
            "required": true,
            "schema": {
              "$ref": "#/definitions/AdminServiceDeleteProjectAttributesBody"
            }
          }
        ],
        "tags": [
          "AdminService"
        ]
      }
    },
    "/api/v1/project_domain_attributes/{attributes.project}/{attributes.domain}": {
      "put": {
        "summary": "Creates or updates custom :ref:`ref_flyteidl.admin.MatchableAttributesConfiguration` for a project and domain.",
        "description": "Update the customized resource attributes associated with a project-domain combination",
        "operationId": "AdminService_UpdateProjectDomainAttributes",
        "responses": {
          "200": {
            "description": "A successful response.",
            "schema": {
              "$ref": "#/definitions/adminProjectDomainAttributesUpdateResponse"
            }
          },
          "default": {
            "description": "An unexpected error response.",
            "schema": {
              "$ref": "#/definitions/googlerpcStatus"
            }
          }
        },
        "parameters": [
          {
            "name": "attributes.project",
            "description": "Unique project id for which this set of attributes will be applied.",
            "in": "path",
            "required": true,
            "type": "string"
          },
          {
            "name": "attributes.domain",
            "description": "Unique domain id for which this set of attributes will be applied.",
            "in": "path",
            "required": true,
            "type": "string"
          },
          {
            "name": "body",
            "in": "body",
            "required": true,
            "schema": {
              "$ref": "#/definitions/AdminServiceUpdateProjectDomainAttributesBody"
            }
          }
        ],
        "tags": [
          "AdminService"
        ]
      }
    },
    "/api/v1/project_domain_attributes/{project}/{domain}": {
      "get": {
        "summary": "Fetches custom :ref:`ref_flyteidl.admin.MatchableAttributesConfiguration` for a project and domain.",
        "description": "Retrieve the customized resource attributes associated with a project-domain combination",
        "operationId": "AdminService_GetProjectDomainAttributes",
        "responses": {
          "200": {
            "description": "A successful response.",
            "schema": {
              "$ref": "#/definitions/adminProjectDomainAttributesGetResponse"
            }
          },
          "default": {
            "description": "An unexpected error response.",
            "schema": {
              "$ref": "#/definitions/googlerpcStatus"
            }
          }
        },
        "parameters": [
          {
            "name": "project",
            "description": "Unique project id which this set of attributes references.\n+required",
            "in": "path",
            "required": true,
            "type": "string"
          },
          {
            "name": "domain",
            "description": "Unique domain id which this set of attributes references.\n+required",
            "in": "path",
            "required": true,
            "type": "string"
          },
          {
            "name": "resource_type",
            "description": "Which type of matchable attributes to return.\n+required\n\n - TASK_RESOURCE: Applies to customizable task resource requests and limits.\n - CLUSTER_RESOURCE: Applies to configuring templated kubernetes cluster resources.\n - EXECUTION_QUEUE: Configures task and dynamic task execution queue assignment.\n - EXECUTION_CLUSTER_LABEL: Configures the K8s cluster label to be used for execution to be run\n - QUALITY_OF_SERVICE_SPECIFICATION: Configures default quality of service when undefined in an execution spec.\n - PLUGIN_OVERRIDE: Selects configurable plugin implementation behavior for a given task type.\n - WORKFLOW_EXECUTION_CONFIG: Adds defaults for customizable workflow-execution specifications and overrides.\n - CLUSTER_ASSIGNMENT: Controls how to select an available cluster on which this execution should run.\n - EXTERNAL_RESOURCE: Configures the task connection to be used by the agent to connect to external systems.",
            "in": "query",
            "required": false,
            "type": "string",
            "enum": [
              "TASK_RESOURCE",
              "CLUSTER_RESOURCE",
              "EXECUTION_QUEUE",
              "EXECUTION_CLUSTER_LABEL",
              "QUALITY_OF_SERVICE_SPECIFICATION",
              "PLUGIN_OVERRIDE",
              "WORKFLOW_EXECUTION_CONFIG",
              "CLUSTER_ASSIGNMENT",
              "EXTERNAL_RESOURCE"
            ],
            "default": "TASK_RESOURCE"
          },
          {
            "name": "org",
            "description": "Optional, org key applied to the attributes.",
            "in": "query",
            "required": false,
            "type": "string"
          }
        ],
        "tags": [
          "AdminService"
        ]
      },
      "delete": {
        "summary": "Deletes custom :ref:`ref_flyteidl.admin.MatchableAttributesConfiguration` for a project and domain.",
        "description": "Delete the customized resource attributes associated with a project-domain combination",
        "operationId": "AdminService_DeleteProjectDomainAttributes",
        "responses": {
          "200": {
            "description": "A successful response.",
            "schema": {
              "$ref": "#/definitions/adminProjectDomainAttributesDeleteResponse"
            }
          },
          "default": {
            "description": "An unexpected error response.",
            "schema": {
              "$ref": "#/definitions/googlerpcStatus"
            }
          }
        },
        "parameters": [
          {
            "name": "project",
            "description": "Unique project id which this set of attributes references.\n+required",
            "in": "path",
            "required": true,
            "type": "string"
          },
          {
            "name": "domain",
            "description": "Unique domain id which this set of attributes references.\n+required",
            "in": "path",
            "required": true,
            "type": "string"
          },
          {
            "name": "body",
            "in": "body",
            "required": true,
            "schema": {
              "$ref": "#/definitions/AdminServiceDeleteProjectDomainAttributesBody"
            }
          }
        ],
        "tags": [
          "AdminService"
        ]
      }
    },
    "/api/v1/projects": {
      "get": {
        "summary": "Fetches a list of :ref:`ref_flyteidl.admin.Project`",
        "description": "Fetch registered projects.",
        "operationId": "AdminService_ListProjects",
        "responses": {
          "200": {
            "description": "A successful response.",
            "schema": {
              "$ref": "#/definitions/adminProjects"
            }
          },
          "default": {
            "description": "An unexpected error response.",
            "schema": {
              "$ref": "#/definitions/googlerpcStatus"
            }
          }
        },
        "parameters": [
          {
            "name": "limit",
            "description": "Indicates the number of projects to be returned.\n+required",
            "in": "query",
            "required": false,
            "type": "integer",
            "format": "int64"
          },
          {
            "name": "token",
            "description": "In the case of multiple pages of results, this server-provided token can be used to fetch the next page\nin a query.\n+optional",
            "in": "query",
            "required": false,
            "type": "string"
          },
          {
            "name": "filters",
            "description": "Indicates a list of filters passed as string.\nMore info on constructing filters : \u003cLink\u003e\n+optional",
            "in": "query",
            "required": false,
            "type": "string"
          },
          {
            "name": "sort_by.key",
            "description": "Indicates an attribute to sort the response values.\n+required",
            "in": "query",
            "required": false,
            "type": "string"
          },
          {
            "name": "sort_by.direction",
            "description": "Indicates the direction to apply sort key for response values.\n+optional\n\n - DESCENDING: By default, fields are sorted in descending order.",
            "in": "query",
            "required": false,
            "type": "string",
            "enum": [
              "DESCENDING",
              "ASCENDING"
            ],
            "default": "DESCENDING"
          },
          {
            "name": "org",
            "description": "Optional, org filter applied to list project requests.",
            "in": "query",
            "required": false,
            "type": "string"
          }
        ],
        "tags": [
          "AdminService"
        ]
      },
      "post": {
        "summary": "Registers a :ref:`ref_flyteidl.admin.Project` with the Flyte deployment.",
        "operationId": "AdminService_RegisterProject",
        "responses": {
          "200": {
            "description": "A successful response.",
            "schema": {
              "$ref": "#/definitions/adminProjectRegisterResponse"
            }
          },
          "default": {
            "description": "An unexpected error response.",
            "schema": {
              "$ref": "#/definitions/googlerpcStatus"
            }
          }
        },
        "parameters": [
          {
            "name": "body",
            "in": "body",
            "required": true,
            "schema": {
              "$ref": "#/definitions/adminProjectRegisterRequest"
            }
          }
        ],
        "tags": [
          "AdminService"
        ]
      }
    },
    "/api/v1/projects/{id}": {
      "get": {
        "summary": "Fetches a :ref:`ref_flyteidl.admin.Project`",
        "description": "Fetch a registered project.",
        "operationId": "AdminService_GetProject",
        "responses": {
          "200": {
            "description": "A successful response.",
            "schema": {
              "$ref": "#/definitions/adminProject"
            }
          },
          "default": {
            "description": "An unexpected error response.",
            "schema": {
              "$ref": "#/definitions/googlerpcStatus"
            }
          }
        },
        "parameters": [
          {
            "name": "id",
            "description": "Indicates a unique project.\n+required",
            "in": "path",
            "required": true,
            "type": "string"
          },
          {
            "name": "org",
            "description": "Optional, org key applied to the resource.",
            "in": "query",
            "required": false,
            "type": "string"
          }
        ],
        "tags": [
          "AdminService"
        ]
      },
      "put": {
        "summary": "Updates an existing :ref:`ref_flyteidl.admin.Project`\nflyteidl.admin.Project should be passed but the domains property should be empty;\nit will be ignored in the handler as domains cannot be updated via this API.",
        "description": "Update a project.",
        "operationId": "AdminService_UpdateProject",
        "responses": {
          "200": {
            "description": "A successful response.",
            "schema": {
              "$ref": "#/definitions/adminProjectUpdateResponse"
            }
          },
          "default": {
            "description": "An unexpected error response.",
            "schema": {
              "$ref": "#/definitions/googlerpcStatus"
            }
          }
        },
        "parameters": [
          {
            "name": "id",
            "description": "Globally unique project name.",
            "in": "path",
            "required": true,
            "type": "string"
          },
          {
            "name": "body",
            "in": "body",
            "required": true,
            "schema": {
              "$ref": "#/definitions/AdminServiceUpdateProjectBody"
            }
          }
        ],
        "tags": [
          "AdminService"
        ]
      }
    },
    "/api/v1/task_executions/{id.node_execution_id.execution_id.project}/{id.node_execution_id.execution_id.domain}/{id.node_execution_id.execution_id.name}/{id.node_execution_id.node_id}/{id.task_id.project}/{id.task_id.domain}/{id.task_id.name}/{id.task_id.version}/{id.retry_attempt}": {
      "get": {
        "summary": "Fetches a :ref:`ref_flyteidl.admin.TaskExecution`.",
        "description": "Retrieve an existing task execution.",
        "operationId": "AdminService_GetTaskExecution",
        "responses": {
          "200": {
            "description": "A successful response.",
            "schema": {
              "$ref": "#/definitions/flyteidladminTaskExecution"
            }
          },
          "default": {
            "description": "An unexpected error response.",
            "schema": {
              "$ref": "#/definitions/googlerpcStatus"
            }
          }
        },
        "parameters": [
          {
            "name": "id.node_execution_id.execution_id.project",
            "description": "Name of the project the resource belongs to.",
            "in": "path",
            "required": true,
            "type": "string"
          },
          {
            "name": "id.node_execution_id.execution_id.domain",
            "description": "Name of the domain the resource belongs to.\nA domain can be considered as a subset within a specific project.",
            "in": "path",
            "required": true,
            "type": "string"
          },
          {
            "name": "id.node_execution_id.execution_id.name",
            "description": "User or system provided value for the resource.",
            "in": "path",
            "required": true,
            "type": "string"
          },
          {
            "name": "id.node_execution_id.node_id",
            "in": "path",
            "required": true,
            "type": "string"
          },
          {
            "name": "id.task_id.project",
            "description": "Name of the project the resource belongs to.",
            "in": "path",
            "required": true,
            "type": "string"
          },
          {
            "name": "id.task_id.domain",
            "description": "Name of the domain the resource belongs to.\nA domain can be considered as a subset within a specific project.",
            "in": "path",
            "required": true,
            "type": "string"
          },
          {
            "name": "id.task_id.name",
            "description": "User provided value for the resource.",
            "in": "path",
            "required": true,
            "type": "string"
          },
          {
            "name": "id.task_id.version",
            "description": "Specific version of the resource.",
            "in": "path",
            "required": true,
            "type": "string"
          },
          {
            "name": "id.retry_attempt",
            "in": "path",
            "required": true,
            "type": "integer",
            "format": "int64"
          },
          {
            "name": "id.task_id.resource_type",
            "description": "Identifies the specific type of resource that this identifier corresponds to.\n\n - DATASET: A dataset represents an entity modeled in Flyte DataCatalog. A Dataset is also a versioned entity and can be a compilation of multiple individual objects.\nEventually all Catalog objects should be modeled similar to Flyte Objects. The Dataset entities makes it possible for the UI  and CLI to act on the objects \nin a similar manner to other Flyte objects",
            "in": "query",
            "required": false,
            "type": "string",
            "enum": [
              "UNSPECIFIED",
              "TASK",
              "WORKFLOW",
              "LAUNCH_PLAN",
              "DATASET"
            ],
            "default": "UNSPECIFIED"
          },
          {
            "name": "id.task_id.org",
            "description": "Optional, org key applied to the resource.",
            "in": "query",
            "required": false,
            "type": "string"
          },
          {
            "name": "id.node_execution_id.execution_id.org",
            "description": "Optional, org key applied to the resource.",
            "in": "query",
            "required": false,
            "type": "string"
          }
        ],
        "tags": [
          "AdminService"
        ]
      }
    },
    "/api/v1/task_executions/{node_execution_id.execution_id.project}/{node_execution_id.execution_id.domain}/{node_execution_id.execution_id.name}/{node_execution_id.node_id}": {
      "get": {
        "summary": "Fetches a list of :ref:`ref_flyteidl.admin.TaskExecution`.",
        "description": "Fetch existing task executions matching input filters.",
        "operationId": "AdminService_ListTaskExecutions",
        "responses": {
          "200": {
            "description": "A successful response.",
            "schema": {
              "$ref": "#/definitions/adminTaskExecutionList"
            }
          },
          "default": {
            "description": "An unexpected error response.",
            "schema": {
              "$ref": "#/definitions/googlerpcStatus"
            }
          }
        },
        "parameters": [
          {
            "name": "node_execution_id.execution_id.project",
            "description": "Name of the project the resource belongs to.",
            "in": "path",
            "required": true,
            "type": "string"
          },
          {
            "name": "node_execution_id.execution_id.domain",
            "description": "Name of the domain the resource belongs to.\nA domain can be considered as a subset within a specific project.",
            "in": "path",
            "required": true,
            "type": "string"
          },
          {
            "name": "node_execution_id.execution_id.name",
            "description": "User or system provided value for the resource.",
            "in": "path",
            "required": true,
            "type": "string"
          },
          {
            "name": "node_execution_id.node_id",
            "in": "path",
            "required": true,
            "type": "string"
          },
          {
            "name": "node_execution_id.execution_id.org",
            "description": "Optional, org key applied to the resource.",
            "in": "query",
            "required": false,
            "type": "string"
          },
          {
            "name": "limit",
            "description": "Indicates the number of resources to be returned.\n+required",
            "in": "query",
            "required": false,
            "type": "integer",
            "format": "int64"
          },
          {
            "name": "token",
            "description": "In the case of multiple pages of results, the server-provided token can be used to fetch the next page\nin a query.\n+optional",
            "in": "query",
            "required": false,
            "type": "string"
          },
          {
            "name": "filters",
            "description": "Indicates a list of filters passed as string.\nMore info on constructing filters : \u003cLink\u003e\n+optional",
            "in": "query",
            "required": false,
            "type": "string"
          },
          {
            "name": "sort_by.key",
            "description": "Indicates an attribute to sort the response values.\n+required",
            "in": "query",
            "required": false,
            "type": "string"
          },
          {
            "name": "sort_by.direction",
            "description": "Indicates the direction to apply sort key for response values.\n+optional\n\n - DESCENDING: By default, fields are sorted in descending order.",
            "in": "query",
            "required": false,
            "type": "string",
            "enum": [
              "DESCENDING",
              "ASCENDING"
            ],
            "default": "DESCENDING"
          }
        ],
        "tags": [
          "AdminService"
        ]
      }
    },
    "/api/v1/task_ids/{project}/{domain}": {
      "get": {
        "summary": "Fetch a list of :ref:`ref_flyteidl.admin.NamedEntityIdentifier` of task objects.",
        "description": "Fetch existing task definition identifiers matching input filters.",
        "operationId": "AdminService_ListTaskIds",
        "responses": {
          "200": {
            "description": "A successful response.",
            "schema": {
              "$ref": "#/definitions/adminNamedEntityIdentifierList"
            }
          },
          "default": {
            "description": "An unexpected error response.",
            "schema": {
              "$ref": "#/definitions/googlerpcStatus"
            }
          }
        },
        "parameters": [
          {
            "name": "project",
            "description": "Name of the project that contains the identifiers.\n+required",
            "in": "path",
            "required": true,
            "type": "string"
          },
          {
            "name": "domain",
            "description": "Name of the domain the identifiers belongs to within the project.\n+required",
            "in": "path",
            "required": true,
            "type": "string"
          },
          {
            "name": "limit",
            "description": "Indicates the number of resources to be returned.\n+required",
            "in": "query",
            "required": false,
            "type": "integer",
            "format": "int64"
          },
          {
            "name": "token",
            "description": "In the case of multiple pages of results, the server-provided token can be used to fetch the next page\nin a query.\n+optional",
            "in": "query",
            "required": false,
            "type": "string"
          },
          {
            "name": "sort_by.key",
            "description": "Indicates an attribute to sort the response values.\n+required",
            "in": "query",
            "required": false,
            "type": "string"
          },
          {
            "name": "sort_by.direction",
            "description": "Indicates the direction to apply sort key for response values.\n+optional\n\n - DESCENDING: By default, fields are sorted in descending order.",
            "in": "query",
            "required": false,
            "type": "string",
            "enum": [
              "DESCENDING",
              "ASCENDING"
            ],
            "default": "DESCENDING"
          },
          {
            "name": "filters",
            "description": "Indicates a list of filters passed as string.\n+optional",
            "in": "query",
            "required": false,
            "type": "string"
          },
          {
            "name": "org",
            "description": "Optional, org key applied to the resource.",
            "in": "query",
            "required": false,
            "type": "string"
          }
        ],
        "tags": [
          "AdminService"
        ]
      }
    },
    "/api/v1/tasks": {
      "post": {
        "summary": "Create and upload a :ref:`ref_flyteidl.admin.Task` definition",
        "description": "Create and register a task definition.",
        "operationId": "AdminService_CreateTask",
        "responses": {
          "200": {
            "description": "A successful response.",
            "schema": {
              "$ref": "#/definitions/flyteidladminTaskCreateResponse"
            }
          },
          "400": {
            "description": "Returned for bad request that may have failed validation.",
            "schema": {}
          },
          "409": {
            "description": "Returned for a request that references an identical entity that has already been registered.",
            "schema": {}
          },
          "default": {
            "description": "An unexpected error response.",
            "schema": {
              "$ref": "#/definitions/googlerpcStatus"
            }
          }
        },
        "parameters": [
          {
            "name": "body",
            "in": "body",
            "required": true,
            "schema": {
              "$ref": "#/definitions/flyteidladminTaskCreateRequest"
            }
          }
        ],
        "tags": [
          "AdminService"
        ]
      }
    },
    "/api/v1/tasks/{id.project}/{id.domain}": {
      "get": {
        "summary": "Fetch a list of :ref:`ref_flyteidl.admin.Task` definitions.",
        "description": "Fetch existing task definitions matching input filters.",
        "operationId": "AdminService_ListTasks2",
        "responses": {
          "200": {
            "description": "A successful response.",
            "schema": {
              "$ref": "#/definitions/adminTaskList"
            }
          },
          "default": {
            "description": "An unexpected error response.",
            "schema": {
              "$ref": "#/definitions/googlerpcStatus"
            }
          }
        },
        "parameters": [
          {
            "name": "id.project",
            "description": "Name of the project the resource belongs to.",
            "in": "path",
            "required": true,
            "type": "string"
          },
          {
            "name": "id.domain",
            "description": "Name of the domain the resource belongs to.\nA domain can be considered as a subset within a specific project.",
            "in": "path",
            "required": true,
            "type": "string"
          },
          {
            "name": "id.name",
            "description": "User provided value for the resource.\nThe combination of project + domain + name uniquely identifies the resource.\n+optional - in certain contexts - like 'List API', 'Launch plans'",
            "in": "query",
            "required": false,
            "type": "string"
          },
          {
            "name": "id.org",
            "description": "Optional, org key applied to the resource.",
            "in": "query",
            "required": false,
            "type": "string"
          },
          {
            "name": "limit",
            "description": "Indicates the number of resources to be returned.\n+required",
            "in": "query",
            "required": false,
            "type": "integer",
            "format": "int64"
          },
          {
            "name": "token",
            "description": "In the case of multiple pages of results, this server-provided token can be used to fetch the next page\nin a query.\n+optional",
            "in": "query",
            "required": false,
            "type": "string"
          },
          {
            "name": "filters",
            "description": "Indicates a list of filters passed as string.\nMore info on constructing filters : \u003cLink\u003e\n+optional",
            "in": "query",
            "required": false,
            "type": "string"
          },
          {
            "name": "sort_by.key",
            "description": "Indicates an attribute to sort the response values.\n+required",
            "in": "query",
            "required": false,
            "type": "string"
          },
          {
            "name": "sort_by.direction",
            "description": "Indicates the direction to apply sort key for response values.\n+optional\n\n - DESCENDING: By default, fields are sorted in descending order.",
            "in": "query",
            "required": false,
            "type": "string",
            "enum": [
              "DESCENDING",
              "ASCENDING"
            ],
            "default": "DESCENDING"
          }
        ],
        "tags": [
          "AdminService"
        ]
      }
    },
    "/api/v1/tasks/{id.project}/{id.domain}/{id.name}": {
      "get": {
        "summary": "Fetch a list of :ref:`ref_flyteidl.admin.Task` definitions.",
        "description": "Fetch existing task definitions matching input filters.",
        "operationId": "AdminService_ListTasks",
        "responses": {
          "200": {
            "description": "A successful response.",
            "schema": {
              "$ref": "#/definitions/adminTaskList"
            }
          },
          "default": {
            "description": "An unexpected error response.",
            "schema": {
              "$ref": "#/definitions/googlerpcStatus"
            }
          }
        },
        "parameters": [
          {
            "name": "id.project",
            "description": "Name of the project the resource belongs to.",
            "in": "path",
            "required": true,
            "type": "string"
          },
          {
            "name": "id.domain",
            "description": "Name of the domain the resource belongs to.\nA domain can be considered as a subset within a specific project.",
            "in": "path",
            "required": true,
            "type": "string"
          },
          {
            "name": "id.name",
            "description": "User provided value for the resource.\nThe combination of project + domain + name uniquely identifies the resource.\n+optional - in certain contexts - like 'List API', 'Launch plans'",
            "in": "path",
            "required": true,
            "type": "string"
          },
          {
            "name": "id.org",
            "description": "Optional, org key applied to the resource.",
            "in": "query",
            "required": false,
            "type": "string"
          },
          {
            "name": "limit",
            "description": "Indicates the number of resources to be returned.\n+required",
            "in": "query",
            "required": false,
            "type": "integer",
            "format": "int64"
          },
          {
            "name": "token",
            "description": "In the case of multiple pages of results, this server-provided token can be used to fetch the next page\nin a query.\n+optional",
            "in": "query",
            "required": false,
            "type": "string"
          },
          {
            "name": "filters",
            "description": "Indicates a list of filters passed as string.\nMore info on constructing filters : \u003cLink\u003e\n+optional",
            "in": "query",
            "required": false,
            "type": "string"
          },
          {
            "name": "sort_by.key",
            "description": "Indicates an attribute to sort the response values.\n+required",
            "in": "query",
            "required": false,
            "type": "string"
          },
          {
            "name": "sort_by.direction",
            "description": "Indicates the direction to apply sort key for response values.\n+optional\n\n - DESCENDING: By default, fields are sorted in descending order.",
            "in": "query",
            "required": false,
            "type": "string",
            "enum": [
              "DESCENDING",
              "ASCENDING"
            ],
            "default": "DESCENDING"
          }
        ],
        "tags": [
          "AdminService"
        ]
      }
    },
    "/api/v1/tasks/{id.project}/{id.domain}/{id.name}/{id.version}": {
      "get": {
        "summary": "Fetch a :ref:`ref_flyteidl.admin.Task` definition.",
        "description": "Retrieve an existing task definition.",
        "operationId": "AdminService_GetTask",
        "responses": {
          "200": {
            "description": "A successful response.",
            "schema": {
              "$ref": "#/definitions/adminTask"
            }
          },
          "default": {
            "description": "An unexpected error response.",
            "schema": {
              "$ref": "#/definitions/googlerpcStatus"
            }
          }
        },
        "parameters": [
          {
            "name": "id.project",
            "description": "Name of the project the resource belongs to.",
            "in": "path",
            "required": true,
            "type": "string"
          },
          {
            "name": "id.domain",
            "description": "Name of the domain the resource belongs to.\nA domain can be considered as a subset within a specific project.",
            "in": "path",
            "required": true,
            "type": "string"
          },
          {
            "name": "id.name",
            "description": "User provided value for the resource.",
            "in": "path",
            "required": true,
            "type": "string"
          },
          {
            "name": "id.version",
            "description": "Specific version of the resource.",
            "in": "path",
            "required": true,
            "type": "string"
          },
          {
            "name": "id.resource_type",
            "description": "Identifies the specific type of resource that this identifier corresponds to.\n\n - DATASET: A dataset represents an entity modeled in Flyte DataCatalog. A Dataset is also a versioned entity and can be a compilation of multiple individual objects.\nEventually all Catalog objects should be modeled similar to Flyte Objects. The Dataset entities makes it possible for the UI  and CLI to act on the objects \nin a similar manner to other Flyte objects",
            "in": "query",
            "required": false,
            "type": "string",
            "enum": [
              "UNSPECIFIED",
              "TASK",
              "WORKFLOW",
              "LAUNCH_PLAN",
              "DATASET"
            ],
            "default": "UNSPECIFIED"
          },
          {
            "name": "id.org",
            "description": "Optional, org key applied to the resource.",
            "in": "query",
            "required": false,
            "type": "string"
          }
        ],
        "tags": [
          "AdminService"
        ]
      }
    },
    "/api/v1/version": {
      "get": {
        "description": "Retrieve the Version (including the Build  information) for FlyteAdmin service",
        "operationId": "AdminService_GetVersion",
        "responses": {
          "200": {
            "description": "A successful response.",
            "schema": {
              "$ref": "#/definitions/adminGetVersionResponse"
            }
          },
          "default": {
            "description": "An unexpected error response.",
            "schema": {
              "$ref": "#/definitions/googlerpcStatus"
            }
          }
        },
        "tags": [
          "AdminService"
        ]
      }
    },
    "/api/v1/workflow_attributes/{attributes.project}/{attributes.domain}/{attributes.workflow}": {
      "put": {
        "summary": "Creates or updates custom :ref:`ref_flyteidl.admin.MatchableAttributesConfiguration` for a project, domain and workflow.",
        "description": "Update the customized resource attributes associated with a project, domain and workflow combination",
        "operationId": "AdminService_UpdateWorkflowAttributes",
        "responses": {
          "200": {
            "description": "A successful response.",
            "schema": {
              "$ref": "#/definitions/adminWorkflowAttributesUpdateResponse"
            }
          },
          "default": {
            "description": "An unexpected error response.",
            "schema": {
              "$ref": "#/definitions/googlerpcStatus"
            }
          }
        },
        "parameters": [
          {
            "name": "attributes.project",
            "description": "Unique project id for which this set of attributes will be applied.",
            "in": "path",
            "required": true,
            "type": "string"
          },
          {
            "name": "attributes.domain",
            "description": "Unique domain id for which this set of attributes will be applied.",
            "in": "path",
            "required": true,
            "type": "string"
          },
          {
            "name": "attributes.workflow",
            "description": "Workflow name for which this set of attributes will be applied.",
            "in": "path",
            "required": true,
            "type": "string"
          },
          {
            "name": "body",
            "in": "body",
            "required": true,
            "schema": {
              "$ref": "#/definitions/AdminServiceUpdateWorkflowAttributesBody"
            }
          }
        ],
        "tags": [
          "AdminService"
        ]
      }
    },
    "/api/v1/workflow_attributes/{project}/{domain}/{workflow}": {
      "get": {
        "summary": "Fetches custom :ref:`ref_flyteidl.admin.MatchableAttributesConfiguration` for a project, domain and workflow.",
        "description": "Retrieve the customized resource attributes associated with a project, domain and workflow combination",
        "operationId": "AdminService_GetWorkflowAttributes",
        "responses": {
          "200": {
            "description": "A successful response.",
            "schema": {
              "$ref": "#/definitions/adminWorkflowAttributesGetResponse"
            }
          },
          "default": {
            "description": "An unexpected error response.",
            "schema": {
              "$ref": "#/definitions/googlerpcStatus"
            }
          }
        },
        "parameters": [
          {
            "name": "project",
            "description": "Unique project id which this set of attributes references.\n+required",
            "in": "path",
            "required": true,
            "type": "string"
          },
          {
            "name": "domain",
            "description": "Unique domain id which this set of attributes references.\n+required",
            "in": "path",
            "required": true,
            "type": "string"
          },
          {
            "name": "workflow",
            "description": "Workflow name which this set of attributes references.\n+required",
            "in": "path",
            "required": true,
            "type": "string"
          },
          {
            "name": "resource_type",
            "description": "Which type of matchable attributes to return.\n+required\n\n - TASK_RESOURCE: Applies to customizable task resource requests and limits.\n - CLUSTER_RESOURCE: Applies to configuring templated kubernetes cluster resources.\n - EXECUTION_QUEUE: Configures task and dynamic task execution queue assignment.\n - EXECUTION_CLUSTER_LABEL: Configures the K8s cluster label to be used for execution to be run\n - QUALITY_OF_SERVICE_SPECIFICATION: Configures default quality of service when undefined in an execution spec.\n - PLUGIN_OVERRIDE: Selects configurable plugin implementation behavior for a given task type.\n - WORKFLOW_EXECUTION_CONFIG: Adds defaults for customizable workflow-execution specifications and overrides.\n - CLUSTER_ASSIGNMENT: Controls how to select an available cluster on which this execution should run.\n - EXTERNAL_RESOURCE: Configures the task connection to be used by the agent to connect to external systems.",
            "in": "query",
            "required": false,
            "type": "string",
            "enum": [
              "TASK_RESOURCE",
              "CLUSTER_RESOURCE",
              "EXECUTION_QUEUE",
              "EXECUTION_CLUSTER_LABEL",
              "QUALITY_OF_SERVICE_SPECIFICATION",
              "PLUGIN_OVERRIDE",
              "WORKFLOW_EXECUTION_CONFIG",
              "CLUSTER_ASSIGNMENT",
              "EXTERNAL_RESOURCE"
            ],
            "default": "TASK_RESOURCE"
          },
          {
            "name": "org",
            "description": "Optional, org key applied to the attributes.",
            "in": "query",
            "required": false,
            "type": "string"
          }
        ],
        "tags": [
          "AdminService"
        ]
      },
      "delete": {
        "summary": "Deletes custom :ref:`ref_flyteidl.admin.MatchableAttributesConfiguration` for a project, domain and workflow.",
        "description": "Delete the customized resource attributes associated with a project, domain and workflow combination",
        "operationId": "AdminService_DeleteWorkflowAttributes",
        "responses": {
          "200": {
            "description": "A successful response.",
            "schema": {
              "$ref": "#/definitions/adminWorkflowAttributesDeleteResponse"
            }
          },
          "default": {
            "description": "An unexpected error response.",
            "schema": {
              "$ref": "#/definitions/googlerpcStatus"
            }
          }
        },
        "parameters": [
          {
            "name": "project",
            "description": "Unique project id which this set of attributes references.\n+required",
            "in": "path",
            "required": true,
            "type": "string"
          },
          {
            "name": "domain",
            "description": "Unique domain id which this set of attributes references.\n+required",
            "in": "path",
            "required": true,
            "type": "string"
          },
          {
            "name": "workflow",
            "description": "Workflow name which this set of attributes references.\n+required",
            "in": "path",
            "required": true,
            "type": "string"
          },
          {
            "name": "body",
            "in": "body",
            "required": true,
            "schema": {
              "$ref": "#/definitions/AdminServiceDeleteWorkflowAttributesBody"
            }
          }
        ],
        "tags": [
          "AdminService"
        ]
      }
    },
    "/api/v1/workflow_ids/{project}/{domain}": {
      "get": {
        "summary": "Fetch a list of :ref:`ref_flyteidl.admin.NamedEntityIdentifier` of workflow objects.",
        "operationId": "AdminService_ListWorkflowIds",
        "responses": {
          "200": {
            "description": "A successful response.",
            "schema": {
              "$ref": "#/definitions/adminNamedEntityIdentifierList"
            }
          },
          "default": {
            "description": "An unexpected error response.",
            "schema": {
              "$ref": "#/definitions/googlerpcStatus"
            }
          }
        },
        "parameters": [
          {
            "name": "project",
            "description": "Name of the project that contains the identifiers.\n+required",
            "in": "path",
            "required": true,
            "type": "string"
          },
          {
            "name": "domain",
            "description": "Name of the domain the identifiers belongs to within the project.\n+required",
            "in": "path",
            "required": true,
            "type": "string"
          },
          {
            "name": "limit",
            "description": "Indicates the number of resources to be returned.\n+required",
            "in": "query",
            "required": false,
            "type": "integer",
            "format": "int64"
          },
          {
            "name": "token",
            "description": "In the case of multiple pages of results, the server-provided token can be used to fetch the next page\nin a query.\n+optional",
            "in": "query",
            "required": false,
            "type": "string"
          },
          {
            "name": "sort_by.key",
            "description": "Indicates an attribute to sort the response values.\n+required",
            "in": "query",
            "required": false,
            "type": "string"
          },
          {
            "name": "sort_by.direction",
            "description": "Indicates the direction to apply sort key for response values.\n+optional\n\n - DESCENDING: By default, fields are sorted in descending order.",
            "in": "query",
            "required": false,
            "type": "string",
            "enum": [
              "DESCENDING",
              "ASCENDING"
            ],
            "default": "DESCENDING"
          },
          {
            "name": "filters",
            "description": "Indicates a list of filters passed as string.\n+optional",
            "in": "query",
            "required": false,
            "type": "string"
          },
          {
            "name": "org",
            "description": "Optional, org key applied to the resource.",
            "in": "query",
            "required": false,
            "type": "string"
          }
        ],
        "tags": [
          "AdminService"
        ]
      }
    },
    "/api/v1/workflows": {
      "post": {
        "summary": "Create and upload a :ref:`ref_flyteidl.admin.Workflow` definition",
        "description": "Create and register a workflow definition.",
        "operationId": "AdminService_CreateWorkflow",
        "responses": {
          "200": {
            "description": "A successful response.",
            "schema": {
              "$ref": "#/definitions/adminWorkflowCreateResponse"
            }
          },
          "400": {
            "description": "Returned for bad request that may have failed validation.",
            "schema": {}
          },
          "409": {
            "description": "Returned for a request that references an identical entity that has already been registered.",
            "schema": {}
          },
          "default": {
            "description": "An unexpected error response.",
            "schema": {
              "$ref": "#/definitions/googlerpcStatus"
            }
          }
        },
        "parameters": [
          {
            "name": "body",
            "in": "body",
            "required": true,
            "schema": {
              "$ref": "#/definitions/adminWorkflowCreateRequest"
            }
          }
        ],
        "tags": [
          "AdminService"
        ]
      }
    },
    "/api/v1/workflows/{id.project}/{id.domain}": {
      "get": {
        "summary": "Fetch a list of :ref:`ref_flyteidl.admin.Workflow` definitions.",
        "description": "Fetch existing workflow definitions matching input filters.",
        "operationId": "AdminService_ListWorkflows2",
        "responses": {
          "200": {
            "description": "A successful response.",
            "schema": {
              "$ref": "#/definitions/adminWorkflowList"
            }
          },
          "default": {
            "description": "An unexpected error response.",
            "schema": {
              "$ref": "#/definitions/googlerpcStatus"
            }
          }
        },
        "parameters": [
          {
            "name": "id.project",
            "description": "Name of the project the resource belongs to.",
            "in": "path",
            "required": true,
            "type": "string"
          },
          {
            "name": "id.domain",
            "description": "Name of the domain the resource belongs to.\nA domain can be considered as a subset within a specific project.",
            "in": "path",
            "required": true,
            "type": "string"
          },
          {
            "name": "id.name",
            "description": "User provided value for the resource.\nThe combination of project + domain + name uniquely identifies the resource.\n+optional - in certain contexts - like 'List API', 'Launch plans'",
            "in": "query",
            "required": false,
            "type": "string"
          },
          {
            "name": "id.org",
            "description": "Optional, org key applied to the resource.",
            "in": "query",
            "required": false,
            "type": "string"
          },
          {
            "name": "limit",
            "description": "Indicates the number of resources to be returned.\n+required",
            "in": "query",
            "required": false,
            "type": "integer",
            "format": "int64"
          },
          {
            "name": "token",
            "description": "In the case of multiple pages of results, this server-provided token can be used to fetch the next page\nin a query.\n+optional",
            "in": "query",
            "required": false,
            "type": "string"
          },
          {
            "name": "filters",
            "description": "Indicates a list of filters passed as string.\nMore info on constructing filters : \u003cLink\u003e\n+optional",
            "in": "query",
            "required": false,
            "type": "string"
          },
          {
            "name": "sort_by.key",
            "description": "Indicates an attribute to sort the response values.\n+required",
            "in": "query",
            "required": false,
            "type": "string"
          },
          {
            "name": "sort_by.direction",
            "description": "Indicates the direction to apply sort key for response values.\n+optional\n\n - DESCENDING: By default, fields are sorted in descending order.",
            "in": "query",
            "required": false,
            "type": "string",
            "enum": [
              "DESCENDING",
              "ASCENDING"
            ],
            "default": "DESCENDING"
          }
        ],
        "tags": [
          "AdminService"
        ]
      }
    },
    "/api/v1/workflows/{id.project}/{id.domain}/{id.name}": {
      "get": {
        "summary": "Fetch a list of :ref:`ref_flyteidl.admin.Workflow` definitions.",
        "description": "Fetch existing workflow definitions matching input filters.",
        "operationId": "AdminService_ListWorkflows",
        "responses": {
          "200": {
            "description": "A successful response.",
            "schema": {
              "$ref": "#/definitions/adminWorkflowList"
            }
          },
          "default": {
            "description": "An unexpected error response.",
            "schema": {
              "$ref": "#/definitions/googlerpcStatus"
            }
          }
        },
        "parameters": [
          {
            "name": "id.project",
            "description": "Name of the project the resource belongs to.",
            "in": "path",
            "required": true,
            "type": "string"
          },
          {
            "name": "id.domain",
            "description": "Name of the domain the resource belongs to.\nA domain can be considered as a subset within a specific project.",
            "in": "path",
            "required": true,
            "type": "string"
          },
          {
            "name": "id.name",
            "description": "User provided value for the resource.\nThe combination of project + domain + name uniquely identifies the resource.\n+optional - in certain contexts - like 'List API', 'Launch plans'",
            "in": "path",
            "required": true,
            "type": "string"
          },
          {
            "name": "id.org",
            "description": "Optional, org key applied to the resource.",
            "in": "query",
            "required": false,
            "type": "string"
          },
          {
            "name": "limit",
            "description": "Indicates the number of resources to be returned.\n+required",
            "in": "query",
            "required": false,
            "type": "integer",
            "format": "int64"
          },
          {
            "name": "token",
            "description": "In the case of multiple pages of results, this server-provided token can be used to fetch the next page\nin a query.\n+optional",
            "in": "query",
            "required": false,
            "type": "string"
          },
          {
            "name": "filters",
            "description": "Indicates a list of filters passed as string.\nMore info on constructing filters : \u003cLink\u003e\n+optional",
            "in": "query",
            "required": false,
            "type": "string"
          },
          {
            "name": "sort_by.key",
            "description": "Indicates an attribute to sort the response values.\n+required",
            "in": "query",
            "required": false,
            "type": "string"
          },
          {
            "name": "sort_by.direction",
            "description": "Indicates the direction to apply sort key for response values.\n+optional\n\n - DESCENDING: By default, fields are sorted in descending order.",
            "in": "query",
            "required": false,
            "type": "string",
            "enum": [
              "DESCENDING",
              "ASCENDING"
            ],
            "default": "DESCENDING"
          }
        ],
        "tags": [
          "AdminService"
        ]
      }
    },
    "/api/v1/workflows/{id.project}/{id.domain}/{id.name}/{id.version}": {
      "get": {
        "summary": "Fetch a :ref:`ref_flyteidl.admin.Workflow` definition.",
        "description": "Retrieve an existing workflow definition.",
        "operationId": "AdminService_GetWorkflow",
        "responses": {
          "200": {
            "description": "A successful response.",
            "schema": {
              "$ref": "#/definitions/adminWorkflow"
            }
          },
          "default": {
            "description": "An unexpected error response.",
            "schema": {
              "$ref": "#/definitions/googlerpcStatus"
            }
          }
        },
        "parameters": [
          {
            "name": "id.project",
            "description": "Name of the project the resource belongs to.",
            "in": "path",
            "required": true,
            "type": "string"
          },
          {
            "name": "id.domain",
            "description": "Name of the domain the resource belongs to.\nA domain can be considered as a subset within a specific project.",
            "in": "path",
            "required": true,
            "type": "string"
          },
          {
            "name": "id.name",
            "description": "User provided value for the resource.",
            "in": "path",
            "required": true,
            "type": "string"
          },
          {
            "name": "id.version",
            "description": "Specific version of the resource.",
            "in": "path",
            "required": true,
            "type": "string"
          },
          {
            "name": "id.resource_type",
            "description": "Identifies the specific type of resource that this identifier corresponds to.\n\n - DATASET: A dataset represents an entity modeled in Flyte DataCatalog. A Dataset is also a versioned entity and can be a compilation of multiple individual objects.\nEventually all Catalog objects should be modeled similar to Flyte Objects. The Dataset entities makes it possible for the UI  and CLI to act on the objects \nin a similar manner to other Flyte objects",
            "in": "query",
            "required": false,
            "type": "string",
            "enum": [
              "UNSPECIFIED",
              "TASK",
              "WORKFLOW",
              "LAUNCH_PLAN",
              "DATASET"
            ],
            "default": "UNSPECIFIED"
          },
          {
            "name": "id.org",
            "description": "Optional, org key applied to the resource.",
            "in": "query",
            "required": false,
            "type": "string"
          }
        ],
        "tags": [
          "AdminService"
        ]
      }
    }
  },
  "definitions": {
    "AdminServiceDeleteProjectAttributesBody": {
      "type": "object",
      "properties": {
        "resource_type": {
          "$ref": "#/definitions/adminMatchableResource",
          "title": "Which type of matchable attributes to delete.\n+required"
        },
        "org": {
          "type": "string",
          "description": "Optional, org key applied to the project."
        }
      },
      "title": "Request to delete a set matchable project level attribute override.\nFor more info on matchable attributes, see :ref:`ref_flyteidl.admin.MatchableAttributesConfiguration`"
    },
    "AdminServiceDeleteProjectDomainAttributesBody": {
      "type": "object",
      "properties": {
        "resource_type": {
          "$ref": "#/definitions/adminMatchableResource",
          "title": "Which type of matchable attributes to delete.\n+required"
        },
        "org": {
          "type": "string",
          "description": "Optional, org key applied to the attributes."
        }
      },
      "title": "Request to delete a set matchable project domain attribute override.\nFor more info on matchable attributes, see :ref:`ref_flyteidl.admin.MatchableAttributesConfiguration`"
    },
    "AdminServiceDeleteWorkflowAttributesBody": {
      "type": "object",
      "properties": {
        "resource_type": {
          "$ref": "#/definitions/adminMatchableResource",
          "title": "Which type of matchable attributes to delete.\n+required"
        },
        "org": {
          "type": "string",
          "description": "Optional, org key applied to the attributes."
        }
      },
      "title": "Request to delete a set matchable workflow attribute override.\nFor more info on matchable attributes, see :ref:`ref_flyteidl.admin.MatchableAttributesConfiguration`"
    },
    "AdminServiceTerminateExecutionBody": {
      "type": "object",
      "properties": {
        "id": {
          "type": "object",
          "properties": {
            "org": {
              "type": "string",
              "description": "Optional, org key applied to the resource."
            }
          },
          "description": "Uniquely identifies the individual workflow execution to be terminated.",
          "title": "Uniquely identifies the individual workflow execution to be terminated."
        },
        "cause": {
          "type": "string",
          "description": "Optional reason for aborting."
        }
      },
      "description": "Request to terminate an in-progress execution.  This action is irreversible.\nIf an execution is already terminated, this request will simply be a no-op.\nThis request will fail if it references a non-existent execution.\nIf the request succeeds the phase \"ABORTED\" will be recorded for the termination\nwith the optional cause added to the output_result."
    },
    "AdminServiceUpdateExecutionBody": {
      "type": "object",
      "properties": {
        "id": {
          "type": "object",
          "properties": {
            "org": {
              "type": "string",
              "description": "Optional, org key applied to the resource."
            }
          },
          "title": "Identifier of the execution to update"
        },
        "state": {
          "$ref": "#/definitions/adminExecutionState",
          "title": "State to set as the new value active/archive"
        }
      }
    },
    "AdminServiceUpdateLaunchPlanBody": {
      "type": "object",
      "properties": {
        "id": {
          "type": "object",
          "properties": {
            "resource_type": {
              "$ref": "#/definitions/coreResourceType",
              "description": "Identifies the specific type of resource that this identifier corresponds to."
            },
            "org": {
              "type": "string",
              "description": "Optional, org key applied to the resource."
            }
          },
          "description": "Identifier of launch plan for which to change state.\n+required.",
          "title": "Identifier of launch plan for which to change state.\n+required."
        },
        "state": {
          "$ref": "#/definitions/adminLaunchPlanState",
          "description": "Desired state to apply to the launch plan.\n+required."
        }
      },
      "title": "Request to set the referenced launch plan state to the configured value.\nSee :ref:`ref_flyteidl.admin.LaunchPlan` for more details"
    },
    "AdminServiceUpdateNamedEntityBody": {
      "type": "object",
      "properties": {
        "id": {
          "type": "object",
          "properties": {
            "org": {
              "type": "string",
              "description": "Optional, org key applied to the resource."
            }
          },
          "title": "Identifier of the metadata to update\n+required"
        },
        "metadata": {
          "$ref": "#/definitions/adminNamedEntityMetadata",
          "title": "Metadata object to set as the new value\n+required"
        }
      },
      "description": "Request to set the referenced named entity state to the configured value."
    },
    "AdminServiceUpdateProjectAttributesBody": {
      "type": "object",
      "properties": {
        "attributes": {
          "type": "object",
          "properties": {
            "matching_attributes": {
              "$ref": "#/definitions/adminMatchingAttributes"
            },
            "org": {
              "type": "string",
              "description": "Optional, org key applied to the project."
            }
          },
          "title": "+required"
        }
      },
      "title": "Sets custom attributes for a project\nFor more info on matchable attributes, see :ref:`ref_flyteidl.admin.MatchableAttributesConfiguration`"
    },
    "AdminServiceUpdateProjectBody": {
      "type": "object",
      "properties": {
        "name": {
          "type": "string",
          "description": "Display name."
        },
        "domains": {
          "type": "array",
          "items": {
            "type": "object",
            "$ref": "#/definitions/adminDomain"
          }
        },
        "description": {
          "type": "string"
        },
        "labels": {
          "$ref": "#/definitions/adminLabels",
          "description": "Leverage Labels from flyteidl.admin.common.proto to\ntag projects with ownership information."
        },
        "state": {
          "$ref": "#/definitions/ProjectProjectState"
        },
        "org": {
          "type": "string",
          "description": "Optional, org key applied to the resource."
        }
      },
      "description": "Top-level namespace used to classify different entities like workflows and executions."
    },
    "AdminServiceUpdateProjectDomainAttributesBody": {
      "type": "object",
      "properties": {
        "attributes": {
          "type": "object",
          "properties": {
            "matching_attributes": {
              "$ref": "#/definitions/adminMatchingAttributes"
            },
            "org": {
              "type": "string",
              "description": "Optional, org key applied to the attributes."
            }
          },
          "title": "+required"
        }
      },
      "title": "Sets custom attributes for a project-domain combination.\nFor more info on matchable attributes, see :ref:`ref_flyteidl.admin.MatchableAttributesConfiguration`"
    },
    "AdminServiceUpdateWorkflowAttributesBody": {
      "type": "object",
      "properties": {
        "attributes": {
          "type": "object",
          "properties": {
            "matching_attributes": {
              "$ref": "#/definitions/adminMatchingAttributes"
            },
            "org": {
              "type": "string",
              "description": "Optional, org key applied to the attributes."
            }
          },
          "title": "Defines a set of custom matching attributes which defines resource defaults for a project, domain and workflow.\nFor more info on matchable attributes, see :ref:`ref_flyteidl.admin.MatchableAttributesConfiguration`"
        }
      },
      "title": "Sets custom attributes for a project, domain and workflow combination.\nFor more info on matchable attributes, see :ref:`ref_flyteidl.admin.MatchableAttributesConfiguration`"
    },
    "BlobTypeBlobDimensionality": {
      "type": "string",
      "enum": [
        "SINGLE",
        "MULTIPART"
      ],
      "default": "SINGLE"
    },
    "ConjunctionExpressionLogicalOperator": {
      "type": "string",
      "enum": [
        "AND",
        "OR"
      ],
      "default": "AND",
      "description": "- AND: Conjunction",
      "title": "Nested conditions. They can be conjoined using AND / OR\nOrder of evaluation is not important as the operators are Commutative"
    },
    "ConnectionSetIdList": {
      "type": "object",
      "properties": {
        "ids": {
          "type": "array",
          "items": {
            "type": "string"
          }
        }
      }
    },
    "ContainerArchitecture": {
      "type": "string",
      "enum": [
        "UNKNOWN",
        "AMD64",
        "ARM64",
        "ARM_V6",
        "ARM_V7"
      ],
      "default": "UNKNOWN",
      "description": "Architecture-type the container image supports."
    },
    "DataLoadingConfigLiteralMapFormat": {
      "type": "string",
      "enum": [
        "JSON",
        "YAML",
        "PROTO"
      ],
      "default": "JSON",
      "description": "- JSON: JSON / YAML for the metadata (which contains inlined primitive values). The representation is inline with the standard json specification as specified - https://www.json.org/json-en.html\n - PROTO: Proto is a serialized binary of `core.LiteralMap` defined in flyteidl/core",
      "title": "LiteralMapFormat decides the encoding format in which the input metadata should be made available to the containers.\nIf the user has access to the protocol buffer definitions, it is recommended to use the PROTO format.\nJSON and YAML do not need any protobuf definitions to read it\nAll remote references in core.LiteralMap are replaced with local filesystem references (the data is downloaded to local filesystem)"
    },
    "ExecutionErrorErrorKind": {
      "type": "string",
      "enum": [
        "UNKNOWN",
        "USER",
        "SYSTEM"
      ],
      "default": "UNKNOWN",
      "title": "Error type: System or User"
    },
    "ExecutionMetadataExecutionMode": {
      "type": "string",
      "enum": [
        "MANUAL",
        "SCHEDULED",
        "SYSTEM",
        "RELAUNCH",
        "CHILD_WORKFLOW",
        "RECOVERED",
        "TRIGGER"
      ],
      "default": "MANUAL",
      "description": "The method by which this execution was launched.\n\n - MANUAL: The default execution mode, MANUAL implies that an execution was launched by an individual.\n - SCHEDULED: A schedule triggered this execution launch.\n - SYSTEM: A system process was responsible for launching this execution rather an individual.\n - RELAUNCH: This execution was launched with identical inputs as a previous execution.\n - CHILD_WORKFLOW: This execution was triggered by another execution.\n - RECOVERED: This execution was recovered from another execution.\n - TRIGGER: Execution was kicked off by the artifact trigger system"
    },
    "IOStrategyDownloadMode": {
      "type": "string",
      "enum": [
        "DOWNLOAD_EAGER",
        "DOWNLOAD_STREAM",
        "DO_NOT_DOWNLOAD"
      ],
      "default": "DOWNLOAD_EAGER",
      "description": "- DOWNLOAD_EAGER: All data will be downloaded before the main container is executed\n - DOWNLOAD_STREAM: Data will be downloaded as a stream and an End-Of-Stream marker will be written to indicate all data has been downloaded. Refer to protocol for details\n - DO_NOT_DOWNLOAD: Large objects (offloaded) will not be downloaded",
      "title": "Mode to use for downloading"
    },
    "IOStrategyUploadMode": {
      "type": "string",
      "enum": [
        "UPLOAD_ON_EXIT",
        "UPLOAD_EAGER",
        "DO_NOT_UPLOAD"
      ],
      "default": "UPLOAD_ON_EXIT",
      "description": "- UPLOAD_ON_EXIT: All data will be uploaded after the main container exits\n - UPLOAD_EAGER: Data will be uploaded as it appears. Refer to protocol specification for details\n - DO_NOT_UPLOAD: Data will not be uploaded, only references will be written",
      "title": "Mode to use for uploading"
    },
    "PluginOverrideMissingPluginBehavior": {
      "type": "string",
      "enum": [
        "FAIL",
        "USE_DEFAULT"
      ],
      "default": "FAIL",
      "description": " - FAIL: By default, if this plugin is not enabled for a Flyte deployment then execution will fail.\n - USE_DEFAULT: Uses the system-configured default implementation."
    },
    "ProjectProjectState": {
      "type": "string",
      "enum": [
        "ACTIVE",
        "ARCHIVED",
        "SYSTEM_GENERATED"
      ],
      "default": "ACTIVE",
      "description": "The state of the project is used to control its visibility in the UI and validity.\n\n - ACTIVE: By default, all projects are considered active.\n - ARCHIVED: Archived projects are no longer visible in the UI and no longer valid.\n - SYSTEM_GENERATED: System generated projects that aren't explicitly created or managed by a user."
    },
    "QualityOfServiceTier": {
      "type": "string",
      "enum": [
        "UNDEFINED",
        "HIGH",
        "MEDIUM",
        "LOW"
      ],
      "default": "UNDEFINED",
      "description": " - UNDEFINED: Default: no quality of service specified."
    },
    "ResourcesResourceEntry": {
      "type": "object",
      "properties": {
        "name": {
          "$ref": "#/definitions/ResourcesResourceName",
          "description": "Resource name."
        },
        "value": {
          "type": "string",
          "title": "Value must be a valid k8s quantity. See\nhttps://github.com/kubernetes/apimachinery/blob/master/pkg/api/resource/quantity.go#L30-L80"
        }
      },
      "description": "Encapsulates a resource name and value."
    },
    "ResourcesResourceName": {
      "type": "string",
      "enum": [
        "UNKNOWN",
        "CPU",
        "GPU",
        "MEMORY",
        "STORAGE",
        "EPHEMERAL_STORAGE"
      ],
      "default": "UNKNOWN",
      "description": "Known resource names.\n\n - EPHEMERAL_STORAGE: For Kubernetes-based deployments, pods use ephemeral local storage for scratch space, caching, and for logs."
    },
    "RuntimeMetadataRuntimeType": {
      "type": "string",
      "enum": [
        "OTHER",
        "FLYTE_SDK"
      ],
      "default": "OTHER"
    },
    "SchemaColumnSchemaColumnType": {
      "type": "string",
      "enum": [
        "INTEGER",
        "FLOAT",
        "STRING",
        "BOOLEAN",
        "DATETIME",
        "DURATION"
      ],
      "default": "INTEGER"
    },
    "SchemaTypeSchemaColumn": {
      "type": "object",
      "properties": {
        "name": {
          "type": "string",
          "title": "A unique name -within the schema type- for the column"
        },
        "type": {
          "$ref": "#/definitions/SchemaColumnSchemaColumnType",
          "description": "The column type. This allows a limited set of types currently."
        }
      }
    },
    "SecretMountType": {
      "type": "string",
      "enum": [
        "ANY",
        "ENV_VAR",
        "FILE"
      ],
      "default": "ANY",
      "description": " - ANY: Default case, indicates the client can tolerate either mounting options.\n - ENV_VAR: ENV_VAR indicates the secret needs to be mounted as an environment variable.\n - FILE: FILE indicates the secret needs to be mounted as a file."
    },
    "SortDirection": {
      "type": "string",
      "enum": [
        "DESCENDING",
        "ASCENDING"
      ],
      "default": "DESCENDING",
      "description": " - DESCENDING: By default, fields are sorted in descending order."
    },
    "SqlDialect": {
      "type": "string",
      "enum": [
        "UNDEFINED",
        "ANSI",
        "HIVE",
        "OTHER"
      ],
      "default": "UNDEFINED",
      "description": "The dialect of the SQL statement. This is used to validate and parse SQL statements at compilation time to avoid\nexpensive runtime operations. If set to an unsupported dialect, no validation will be done on the statement.\nWe support the following dialect: ansi, hive."
    },
    "StructuredDatasetTypeDatasetColumn": {
      "type": "object",
      "properties": {
        "name": {
          "type": "string",
          "description": "A unique name within the schema type for the column."
        },
        "literal_type": {
          "$ref": "#/definitions/coreLiteralType",
          "description": "The column type."
        }
      }
    },
    "TaskExecutionMetadataInstanceClass": {
      "type": "string",
      "enum": [
        "DEFAULT",
        "INTERRUPTIBLE"
      ],
      "default": "DEFAULT",
      "description": "Includes the broad category of machine used for this specific task execution.\n\n - DEFAULT: The default instance class configured for the flyte application platform.\n - INTERRUPTIBLE: The instance class configured for interruptible tasks."
    },
    "TaskLogMessageFormat": {
      "type": "string",
      "enum": [
        "UNKNOWN",
        "CSV",
        "JSON"
      ],
      "default": "UNKNOWN"
    },
    "WorkflowMetadataOnFailurePolicy": {
      "type": "string",
      "enum": [
        "FAIL_IMMEDIATELY",
        "FAIL_AFTER_EXECUTABLE_NODES_COMPLETE"
      ],
      "default": "FAIL_IMMEDIATELY",
      "description": "- FAIL_IMMEDIATELY: FAIL_IMMEDIATELY instructs the system to fail as soon as a node fails in the workflow. It'll automatically\nabort all currently running nodes and clean up resources before finally marking the workflow executions as\nfailed.\n - FAIL_AFTER_EXECUTABLE_NODES_COMPLETE: FAIL_AFTER_EXECUTABLE_NODES_COMPLETE instructs the system to make as much progress as it can. The system will\nnot alter the dependencies of the execution graph so any node that depend on the failed node will not be run.\nOther nodes that will be executed to completion before cleaning up resources and marking the workflow\nexecution as failed.",
      "title": "Failure Handling Strategy"
    },
    "adminAbortMetadata": {
      "type": "object",
      "properties": {
        "cause": {
          "type": "string",
          "description": "In the case of a user-specified abort, this will pass along the user-supplied cause."
        },
        "principal": {
          "type": "string",
          "title": "Identifies the entity (if any) responsible for terminating the execution"
        }
      },
      "description": "Specifies metadata around an aborted workflow execution."
    },
    "adminAnnotations": {
      "type": "object",
      "properties": {
        "values": {
          "type": "object",
          "additionalProperties": {
            "type": "string"
          },
          "description": "Map of custom annotations to be applied to the execution resource."
        }
      },
      "description": "Annotation values to be applied to an execution resource.\nIn the future a mode (e.g. OVERRIDE, APPEND, etc) can be defined\nto specify how to merge annotations defined at registration and execution time."
    },
    "adminAuth": {
      "type": "object",
      "properties": {
        "assumable_iam_role": {
          "type": "string",
          "description": "Defines an optional iam role which will be used for tasks run in executions created with this launch plan."
        },
        "kubernetes_service_account": {
          "type": "string",
          "description": "Defines an optional kubernetes service account which will be used for tasks run in executions created with this launch plan."
        }
      },
      "description": "Defines permissions associated with executions created by this launch plan spec.\nUse either of these roles when they have permissions required by your workflow execution.\nDeprecated."
    },
    "adminAuthRole": {
      "type": "object",
      "properties": {
        "assumable_iam_role": {
          "type": "string",
          "description": "Defines an optional iam role which will be used for tasks run in executions created with this launch plan."
        },
        "kubernetes_service_account": {
          "type": "string",
          "description": "Defines an optional kubernetes service account which will be used for tasks run in executions created with this launch plan."
        }
      },
      "description": "Defines permissions associated with executions created by this launch plan spec.\nUse either of these roles when they have permissions required by your workflow execution.\nDeprecated."
    },
    "adminClusterAssignment": {
      "type": "object",
      "properties": {
        "cluster_pool_name": {
          "type": "string"
        }
      },
      "description": "Encapsulates specifications for routing an execution onto a specific cluster."
    },
    "adminClusterResourceAttributes": {
      "type": "object",
      "properties": {
        "attributes": {
          "type": "object",
          "additionalProperties": {
            "type": "string"
          },
          "description": "Custom resource attributes which will be applied in cluster resource creation (e.g. quotas).\nMap keys are the *case-sensitive* names of variables in templatized resource files.\nMap values should be the custom values which get substituted during resource creation."
        }
      }
    },
    "adminCronSchedule": {
      "type": "object",
      "properties": {
        "schedule": {
          "type": "string",
          "title": "Standard/default cron implementation as described by https://en.wikipedia.org/wiki/Cron#CRON_expression;\nAlso supports nonstandard predefined scheduling definitions\nas described by https://docs.aws.amazon.com/AmazonCloudWatch/latest/events/ScheduledEvents.html#CronExpressions\nexcept @reboot"
        },
        "offset": {
          "type": "string",
          "title": "ISO 8601 duration as described by https://en.wikipedia.org/wiki/ISO_8601#Durations"
        }
      },
      "description": "Options for schedules to run according to a cron expression."
    },
    "adminDescription": {
      "type": "object",
      "properties": {
        "value": {
          "type": "string",
          "title": "long description - no more than 4KB"
        },
        "uri": {
          "type": "string",
          "title": "if the description sizes exceed some threshold we can offload the entire\ndescription proto altogether to an external data store, like S3 rather than store inline in the db"
        },
        "format": {
          "$ref": "#/definitions/adminDescriptionFormat",
          "title": "Format of the long description"
        },
        "icon_link": {
          "type": "string",
          "title": "Optional link to an icon for the entity"
        }
      },
      "description": "Full user description with formatting preserved. This can be rendered\nby clients, such as the console or command line tools with in-tact\nformatting."
    },
    "adminDescriptionEntity": {
      "type": "object",
      "properties": {
        "id": {
          "$ref": "#/definitions/coreIdentifier",
          "description": "id represents the unique identifier of the description entity."
        },
        "short_description": {
          "type": "string",
          "description": "One-liner overview of the entity."
        },
        "long_description": {
          "$ref": "#/definitions/adminDescription",
          "description": "Full user description with formatting preserved."
        },
        "source_code": {
          "$ref": "#/definitions/adminSourceCode",
          "description": "Optional link to source code used to define this entity."
        },
        "tags": {
          "type": "array",
          "items": {
            "type": "string"
          },
          "description": "User-specified tags. These are arbitrary and can be used for searching\nfiltering and discovering tasks."
        }
      },
      "description": "DescriptionEntity contains detailed description for the task/workflow.\nDocumentation could provide insight into the algorithms, business use case, etc."
    },
    "adminDescriptionEntityList": {
      "type": "object",
      "properties": {
        "descriptionEntities": {
          "type": "array",
          "items": {
            "type": "object",
            "$ref": "#/definitions/adminDescriptionEntity"
          },
          "description": "A list of DescriptionEntities returned based on the request."
        },
        "token": {
          "type": "string",
          "description": "In the case of multiple pages of results, the server-provided token can be used to fetch the next page\nin a query. If there are no more results, this value will be empty."
        }
      },
      "title": "Represents a list of DescriptionEntities returned from the admin.\nSee :ref:`ref_flyteidl.admin.DescriptionEntity` for more details"
    },
    "adminDescriptionFormat": {
      "type": "string",
      "enum": [
        "DESCRIPTION_FORMAT_UNKNOWN",
        "DESCRIPTION_FORMAT_MARKDOWN",
        "DESCRIPTION_FORMAT_HTML",
        "DESCRIPTION_FORMAT_RST"
      ],
      "default": "DESCRIPTION_FORMAT_UNKNOWN",
      "description": "- DESCRIPTION_FORMAT_RST: python default documentation - comments is rst",
      "title": "The format of the long description"
    },
    "adminDomain": {
      "type": "object",
      "properties": {
        "id": {
          "type": "string",
          "description": "Globally unique domain name."
        },
        "name": {
          "type": "string",
          "description": "Display name."
        }
      },
      "description": "Namespace within a project commonly used to differentiate between different service instances.\ne.g. \"production\", \"development\", etc."
    },
    "adminDynamicNodeWorkflowResponse": {
      "type": "object",
      "properties": {
        "compiled_workflow": {
          "$ref": "#/definitions/coreCompiledWorkflowClosure"
        }
      }
    },
    "adminEmailNotification": {
      "type": "object",
      "properties": {
        "recipients_email": {
          "type": "array",
          "items": {
            "type": "string"
          },
          "title": "The list of email addresses recipients for this notification.\n+required"
        }
      },
      "description": "Defines an email notification specification."
    },
    "adminEnvs": {
      "type": "object",
      "properties": {
        "values": {
          "type": "array",
          "items": {
            "type": "object",
            "$ref": "#/definitions/flyteidlcoreKeyValuePair"
          },
          "description": "Map of custom environment variables to be applied to the execution resource."
        }
      },
      "description": "Environment variable values to be applied to an execution resource.\nIn the future a mode (e.g. OVERRIDE, APPEND, etc) can be defined\nto specify how to merge environment variables defined at registration and execution time."
    },
    "adminExecution": {
      "type": "object",
      "properties": {
        "id": {
          "$ref": "#/definitions/coreWorkflowExecutionIdentifier",
          "description": "Unique identifier of the workflow execution."
        },
        "spec": {
          "$ref": "#/definitions/adminExecutionSpec",
          "description": "User-provided configuration and inputs for launching the execution."
        },
        "closure": {
          "$ref": "#/definitions/adminExecutionClosure",
          "description": "Execution results."
        }
      },
      "description": "A workflow execution represents an instantiated workflow, including all inputs and additional\nmetadata as well as computed results included state, outputs, and duration-based attributes.\nUsed as a response object used in Get and List execution requests."
    },
    "adminExecutionClosure": {
      "type": "object",
      "properties": {
        "outputs": {
          "$ref": "#/definitions/adminLiteralMapBlob",
          "description": "Output URI in the case of a successful execution.\nDEPRECATED. Use GetExecutionData to fetch output data instead."
        },
        "error": {
          "$ref": "#/definitions/coreExecutionError",
          "description": "Error information in the case of a failed execution."
        },
        "abort_cause": {
          "type": "string",
          "description": "In the case of a user-specified abort, this will pass along the user-supplied cause."
        },
        "abort_metadata": {
          "$ref": "#/definitions/adminAbortMetadata",
          "description": "In the case of a user-specified abort, this will pass along the user and their supplied cause."
        },
        "output_data": {
          "$ref": "#/definitions/coreLiteralMap",
          "description": "Raw output data produced by this execution.\nDEPRECATED. Use GetExecutionData to fetch output data instead."
        },
        "computed_inputs": {
          "$ref": "#/definitions/coreLiteralMap",
          "title": "Inputs computed and passed for execution.\ncomputed_inputs depends on inputs in ExecutionSpec, fixed and default inputs in launch plan"
        },
        "phase": {
          "$ref": "#/definitions/coreWorkflowExecutionPhase",
          "description": "Most recent recorded phase for the execution."
        },
        "started_at": {
          "type": "string",
          "format": "date-time",
          "description": "Reported time at which the execution began running."
        },
        "duration": {
          "type": "string",
          "description": "The amount of time the execution spent running."
        },
        "created_at": {
          "type": "string",
          "format": "date-time",
          "description": "Reported time at which the execution was created."
        },
        "updated_at": {
          "type": "string",
          "format": "date-time",
          "description": "Reported time at which the execution was last updated."
        },
        "notifications": {
          "type": "array",
          "items": {
            "type": "object",
            "$ref": "#/definitions/adminNotification"
          },
          "description": "The notification settings to use after merging the CreateExecutionRequest and the launch plan\nnotification settings. An execution launched with notifications will always prefer that definition\nto notifications defined statically in a launch plan."
        },
        "workflow_id": {
          "$ref": "#/definitions/coreIdentifier",
          "description": "Identifies the workflow definition for this execution."
        },
        "state_change_details": {
          "$ref": "#/definitions/adminExecutionStateChangeDetails",
          "title": "Provides the details of the last stage change"
        }
      },
      "title": "Encapsulates the results of the Execution"
    },
    "adminExecutionClusterLabel": {
      "type": "object",
      "properties": {
        "value": {
          "type": "string",
          "title": "Label value to determine where the execution will be run"
        }
      }
    },
    "adminExecutionCreateRequest": {
      "type": "object",
      "properties": {
        "project": {
          "type": "string",
          "title": "Name of the project the execution belongs to.\n+required"
        },
        "domain": {
          "type": "string",
          "title": "Name of the domain the execution belongs to.\nA domain can be considered as a subset within a specific project.\n+required"
        },
        "name": {
          "type": "string",
          "title": "User provided value for the resource.\nIf none is provided the system will generate a unique string.\n+optional"
        },
        "spec": {
          "$ref": "#/definitions/adminExecutionSpec",
          "title": "Additional fields necessary to launch the execution.\n+optional"
        },
        "inputs": {
          "$ref": "#/definitions/coreLiteralMap",
          "title": "The inputs required to start the execution. All required inputs must be\nincluded in this map. If not required and not provided, defaults apply.\n+optional"
        },
        "org": {
          "type": "string",
          "description": "Optional, org key applied to the resource."
        }
      },
      "description": "Request to launch an execution with the given project, domain and optionally-assigned name."
    },
    "adminExecutionCreateResponse": {
      "type": "object",
      "properties": {
        "id": {
          "$ref": "#/definitions/coreWorkflowExecutionIdentifier"
        }
      },
      "description": "The unique identifier for a successfully created execution.\nIf the name was *not* specified in the create request, this identifier will include a generated name."
    },
    "adminExecutionList": {
      "type": "object",
      "properties": {
        "executions": {
          "type": "array",
          "items": {
            "type": "object",
            "$ref": "#/definitions/adminExecution"
          }
        },
        "token": {
          "type": "string",
          "description": "In the case of multiple pages of results, the server-provided token can be used to fetch the next page\nin a query. If there are no more results, this value will be empty."
        }
      },
      "title": "Used as a response for request to list executions.\nSee :ref:`ref_flyteidl.admin.Execution` for more details"
    },
    "adminExecutionMetadata": {
      "type": "object",
      "properties": {
        "mode": {
          "$ref": "#/definitions/ExecutionMetadataExecutionMode"
        },
        "principal": {
          "type": "string",
          "description": "Identifier of the entity that triggered this execution.\nFor systems using back-end authentication any value set here will be discarded in favor of the\nauthenticated user context."
        },
        "nesting": {
          "type": "integer",
          "format": "int64",
          "description": "Indicates the nestedness of this execution.\nIf a user launches a workflow execution, the default nesting is 0.\nIf this execution further launches a workflow (child workflow), the nesting level is incremented by 0 =\u003e 1\nGenerally, if workflow at nesting level k launches a workflow then the child workflow will have\nnesting = k + 1."
        },
        "scheduled_at": {
          "type": "string",
          "format": "date-time",
          "description": "For scheduled executions, the requested time for execution for this specific schedule invocation."
        },
        "parent_node_execution": {
          "$ref": "#/definitions/coreNodeExecutionIdentifier",
          "title": "Which subworkflow node (if any) launched this execution"
        },
        "reference_execution": {
          "$ref": "#/definitions/coreWorkflowExecutionIdentifier",
          "description": "Optional, a reference workflow execution related to this execution.\nIn the case of a relaunch, this references the original workflow execution."
        },
        "system_metadata": {
          "$ref": "#/definitions/adminSystemMetadata",
          "description": "Optional, platform-specific metadata about the execution.\nIn this the future this may be gated behind an ACL or some sort of authorization."
        },
        "artifact_ids": {
          "type": "array",
          "items": {
            "type": "object",
            "$ref": "#/definitions/coreArtifactID"
          },
          "description": "Save a list of the artifacts used in this execution for now. This is a list only rather than a mapping\nsince we don't have a structure to handle nested ones anyways."
        }
      },
      "description": "Represents attributes about an execution which are not required to launch the execution but are useful to record.\nThese attributes are assigned at launch time and do not change."
    },
    "adminExecutionQueueAttributes": {
      "type": "object",
      "properties": {
        "tags": {
          "type": "array",
          "items": {
            "type": "string"
          },
          "description": "Tags used for assigning execution queues for tasks defined within this project."
        }
      }
    },
    "adminExecutionRecoverRequest": {
      "type": "object",
      "properties": {
        "id": {
          "$ref": "#/definitions/coreWorkflowExecutionIdentifier",
          "description": "Identifier of the workflow execution to recover."
        },
        "name": {
          "type": "string",
          "title": "User provided value for the recovered execution.\nIf none is provided the system will generate a unique string.\n+optional"
        },
        "metadata": {
          "$ref": "#/definitions/adminExecutionMetadata",
          "description": "Additional metadata which will be used to overwrite any metadata in the reference execution when triggering a recovery execution."
        }
      },
      "description": "Request to recover the referenced execution."
    },
    "adminExecutionRelaunchRequest": {
      "type": "object",
      "properties": {
        "id": {
          "$ref": "#/definitions/coreWorkflowExecutionIdentifier",
          "title": "Identifier of the workflow execution to relaunch.\n+required"
        },
        "name": {
          "type": "string",
          "title": "User provided value for the relaunched execution.\nIf none is provided the system will generate a unique string.\n+optional"
        },
        "overwrite_cache": {
          "type": "boolean",
          "description": "Allows for all cached values of a workflow and its tasks to be overwritten for a single execution.\nIf enabled, all calculations are performed even if cached results would be available, overwriting the stored\ndata once execution finishes successfully."
        }
      },
      "description": "Request to relaunch the referenced execution."
    },
    "adminExecutionSpec": {
      "type": "object",
      "properties": {
        "launch_plan": {
          "$ref": "#/definitions/coreIdentifier",
          "title": "Launch plan to be executed"
        },
        "inputs": {
          "$ref": "#/definitions/coreLiteralMap",
          "title": "Input values to be passed for the execution"
        },
        "metadata": {
          "$ref": "#/definitions/adminExecutionMetadata",
          "title": "Metadata for the execution"
        },
        "notifications": {
          "$ref": "#/definitions/adminNotificationList",
          "description": "List of notifications based on Execution status transitions\nWhen this list is not empty it is used rather than any notifications defined in the referenced launch plan.\nWhen this list is empty, the notifications defined for the launch plan will be applied."
        },
        "disable_all": {
          "type": "boolean",
          "description": "This should be set to true if all notifications are intended to be disabled for this execution."
        },
        "labels": {
          "$ref": "#/definitions/adminLabels",
          "description": "Labels to apply to the execution resource."
        },
        "annotations": {
          "$ref": "#/definitions/adminAnnotations",
          "description": "Annotations to apply to the execution resource."
        },
        "security_context": {
          "$ref": "#/definitions/coreSecurityContext",
          "description": "Optional: security context override to apply this execution."
        },
        "auth_role": {
          "$ref": "#/definitions/adminAuthRole",
          "description": "Optional: auth override to apply this execution."
        },
        "quality_of_service": {
          "$ref": "#/definitions/coreQualityOfService",
          "description": "Indicates the runtime priority of the execution."
        },
        "max_parallelism": {
          "type": "integer",
          "format": "int32",
          "description": "Controls the maximum number of task nodes that can be run in parallel for the entire workflow.\nThis is useful to achieve fairness. Note: MapTasks are regarded as one unit,\nand parallelism/concurrency of MapTasks is independent from this."
        },
        "raw_output_data_config": {
          "$ref": "#/definitions/adminRawOutputDataConfig",
          "title": "User setting to configure where to store offloaded data (i.e. Blobs, structured datasets, query data, etc.).\nThis should be a prefix like s3://my-bucket/my-data"
        },
        "cluster_assignment": {
          "$ref": "#/definitions/adminClusterAssignment",
          "description": "Controls how to select an available cluster on which this execution should run."
        },
        "interruptible": {
          "type": "boolean",
          "description": "Allows for the interruptible flag of a workflow to be overwritten for a single execution.\nOmitting this field uses the workflow's value as a default.\nAs we need to distinguish between the field not being provided and its default value false, we have to use a wrapper\naround the bool field."
        },
        "overwrite_cache": {
          "type": "boolean",
          "description": "Allows for all cached values of a workflow and its tasks to be overwritten for a single execution.\nIf enabled, all calculations are performed even if cached results would be available, overwriting the stored\ndata once execution finishes successfully."
        },
        "envs": {
          "$ref": "#/definitions/adminEnvs",
          "description": "Environment variables to be set for the execution."
        },
        "tags": {
          "type": "array",
          "items": {
            "type": "string"
          },
          "description": "Tags to be set for the execution."
        },
        "execution_cluster_label": {
          "$ref": "#/definitions/adminExecutionClusterLabel",
          "description": "Execution cluster label to be set for the execution."
        },
        "execution_env_assignments": {
          "type": "array",
          "items": {
            "type": "object",
            "$ref": "#/definitions/coreExecutionEnvAssignment"
          },
          "description": "Execution environment assignments to be set for the execution."
<<<<<<< HEAD
        },
        "external_resource_attributes": {
          "$ref": "#/definitions/adminExternalResourceAttributes",
          "description": "The connection to use for the execution."
=======
>>>>>>> ce5eb03a
        }
      },
      "description": "An ExecutionSpec encompasses all data used to launch this execution. The Spec does not change over the lifetime\nof an execution as it progresses across phase changes."
    },
    "adminExecutionState": {
      "type": "string",
      "enum": [
        "EXECUTION_ACTIVE",
        "EXECUTION_ARCHIVED"
      ],
      "default": "EXECUTION_ACTIVE",
      "description": "The state of the execution is used to control its visibility in the UI/CLI.\n\n - EXECUTION_ACTIVE: By default, all executions are considered active.\n - EXECUTION_ARCHIVED: Archived executions are no longer visible in the UI."
    },
    "adminExecutionStateChangeDetails": {
      "type": "object",
      "properties": {
        "state": {
          "$ref": "#/definitions/adminExecutionState",
          "description": "The state of the execution is used to control its visibility in the UI/CLI."
        },
        "occurred_at": {
          "type": "string",
          "format": "date-time",
          "description": "This timestamp represents when the state changed."
        },
        "principal": {
          "type": "string",
          "title": "Identifies the entity (if any) responsible for causing the state change of the execution"
        }
      }
    },
    "adminExecutionTerminateResponse": {
      "type": "object",
      "description": "Purposefully empty, may be populated in the future."
    },
    "adminExecutionUpdateResponse": {
      "type": "object"
    },
    "adminExternalResourceAttributes": {
      "type": "object",
      "properties": {
        "connections": {
          "type": "object",
          "additionalProperties": {
            "$ref": "#/definitions/coreConnection"
          },
          "description": "Connections here is used by the agent to connect to external systems."
        }
      },
      "description": "ExternalResourceAttributes is a message that encapsulates all the attributes\nthat are required to connect to external resources or services."
    },
    "adminFixedRate": {
      "type": "object",
      "properties": {
        "value": {
          "type": "integer",
          "format": "int64"
        },
        "unit": {
          "$ref": "#/definitions/adminFixedRateUnit"
        }
      },
      "description": "Option for schedules run at a certain frequency e.g. every 2 minutes."
    },
    "adminFixedRateUnit": {
      "type": "string",
      "enum": [
        "MINUTE",
        "HOUR",
        "DAY"
      ],
      "default": "MINUTE",
      "description": "Represents a frequency at which to run a schedule."
    },
    "adminFlyteURLs": {
      "type": "object",
      "properties": {
        "inputs": {
          "type": "string"
        },
        "outputs": {
          "type": "string"
        },
        "deck": {
          "type": "string"
        }
      },
      "description": "These URLs are returned as part of node and task execution data requests."
    },
    "adminGetDomainsResponse": {
      "type": "object",
      "properties": {
        "domains": {
          "type": "array",
          "items": {
            "type": "object",
            "$ref": "#/definitions/adminDomain"
          }
        }
      },
      "description": "Represents a list of domains."
    },
    "adminGetVersionResponse": {
      "type": "object",
      "properties": {
        "control_plane_version": {
          "$ref": "#/definitions/adminVersion",
          "title": "The control plane version information. FlyteAdmin and related components\nform the control plane of Flyte"
        }
      },
      "title": "Response for the GetVersion API"
    },
    "adminLabels": {
      "type": "object",
      "properties": {
        "values": {
          "type": "object",
          "additionalProperties": {
            "type": "string"
          },
          "description": "Map of custom labels to be applied to the execution resource."
        }
      },
      "description": "Label values to be applied to an execution resource.\nIn the future a mode (e.g. OVERRIDE, APPEND, etc) can be defined\nto specify how to merge labels defined at registration and execution time."
    },
    "adminLaunchPlan": {
      "type": "object",
      "properties": {
        "id": {
          "$ref": "#/definitions/coreIdentifier",
          "description": "Uniquely identifies a launch plan entity."
        },
        "spec": {
          "$ref": "#/definitions/adminLaunchPlanSpec",
          "description": "User-provided launch plan details, including reference workflow, inputs and other metadata."
        },
        "closure": {
          "$ref": "#/definitions/adminLaunchPlanClosure",
          "description": "Values computed by the flyte platform after launch plan registration."
        }
      },
      "description": "A LaunchPlan provides the capability to templatize workflow executions.\nLaunch plans simplify associating one or more schedules, inputs and notifications with your workflows.\nLaunch plans can be shared and used to trigger executions with predefined inputs even when a workflow\ndefinition doesn't necessarily have a default value for said input."
    },
    "adminLaunchPlanClosure": {
      "type": "object",
      "properties": {
        "state": {
          "$ref": "#/definitions/adminLaunchPlanState",
          "description": "Indicate the Launch plan state."
        },
        "expected_inputs": {
          "$ref": "#/definitions/coreParameterMap",
          "title": "Indicates the set of inputs expected when creating an execution with the Launch plan"
        },
        "expected_outputs": {
          "$ref": "#/definitions/coreVariableMap",
          "title": "Indicates the set of outputs expected to be produced by creating an execution with the Launch plan"
        },
        "created_at": {
          "type": "string",
          "format": "date-time",
          "description": "Time at which the launch plan was created."
        },
        "updated_at": {
          "type": "string",
          "format": "date-time",
          "description": "Time at which the launch plan was last updated."
        }
      },
      "description": "Values computed by the flyte platform after launch plan registration.\nThese include expected_inputs required to be present in a CreateExecutionRequest\nto launch the reference workflow as well timestamp values associated with the launch plan."
    },
    "adminLaunchPlanCreateRequest": {
      "type": "object",
      "properties": {
        "id": {
          "$ref": "#/definitions/coreIdentifier",
          "description": "Uniquely identifies a launch plan entity."
        },
        "spec": {
          "$ref": "#/definitions/adminLaunchPlanSpec",
          "description": "User-provided launch plan details, including reference workflow, inputs and other metadata."
        }
      },
      "description": "Request to register a launch plan. The included LaunchPlanSpec may have a complete or incomplete set of inputs required\nto launch a workflow execution. By default all launch plans are registered in state INACTIVE. If you wish to\nset the state to ACTIVE, you must submit a LaunchPlanUpdateRequest, after you have successfully created a launch plan."
    },
    "adminLaunchPlanCreateResponse": {
      "type": "object",
      "description": "Purposefully empty, may be populated in the future."
    },
    "adminLaunchPlanList": {
      "type": "object",
      "properties": {
        "launch_plans": {
          "type": "array",
          "items": {
            "type": "object",
            "$ref": "#/definitions/adminLaunchPlan"
          }
        },
        "token": {
          "type": "string",
          "description": "In the case of multiple pages of results, the server-provided token can be used to fetch the next page\nin a query. If there are no more results, this value will be empty."
        }
      },
      "title": "Response object for list launch plan requests.\nSee :ref:`ref_flyteidl.admin.LaunchPlan` for more details"
    },
    "adminLaunchPlanMetadata": {
      "type": "object",
      "properties": {
        "schedule": {
          "$ref": "#/definitions/adminSchedule",
          "title": "Schedule to execute the Launch Plan"
        },
        "notifications": {
          "type": "array",
          "items": {
            "type": "object",
            "$ref": "#/definitions/adminNotification"
          },
          "title": "List of notifications based on Execution status transitions"
        },
        "launch_conditions": {
          "$ref": "#/definitions/protobufAny",
          "title": "Additional metadata for how to launch the launch plan"
        }
      },
      "description": "Additional launch plan attributes included in the LaunchPlanSpec not strictly required to launch\nthe reference workflow."
    },
    "adminLaunchPlanSpec": {
      "type": "object",
      "properties": {
        "workflow_id": {
          "$ref": "#/definitions/coreIdentifier",
          "title": "Reference to the Workflow template that the launch plan references"
        },
        "entity_metadata": {
          "$ref": "#/definitions/adminLaunchPlanMetadata",
          "title": "Metadata for the Launch Plan"
        },
        "default_inputs": {
          "$ref": "#/definitions/coreParameterMap",
          "description": "Input values to be passed for the execution.\nThese can be overridden when an execution is created with this launch plan."
        },
        "fixed_inputs": {
          "$ref": "#/definitions/coreLiteralMap",
          "description": "Fixed, non-overridable inputs for the Launch Plan.\nThese can not be overridden when an execution is created with this launch plan."
        },
        "role": {
          "type": "string",
          "title": "String to indicate the role to use to execute the workflow underneath"
        },
        "labels": {
          "$ref": "#/definitions/adminLabels",
          "description": "Custom labels to be applied to the execution resource."
        },
        "annotations": {
          "$ref": "#/definitions/adminAnnotations",
          "description": "Custom annotations to be applied to the execution resource."
        },
        "auth": {
          "$ref": "#/definitions/adminAuth",
          "description": "Indicates the permission associated with workflow executions triggered with this launch plan."
        },
        "auth_role": {
          "$ref": "#/definitions/adminAuthRole"
        },
        "security_context": {
          "$ref": "#/definitions/coreSecurityContext",
          "title": "Indicates security context for permissions triggered with this launch plan"
        },
        "quality_of_service": {
          "$ref": "#/definitions/coreQualityOfService",
          "description": "Indicates the runtime priority of the execution."
        },
        "raw_output_data_config": {
          "$ref": "#/definitions/adminRawOutputDataConfig",
          "description": "Encapsulates user settings pertaining to offloaded data (i.e. Blobs, Schema, query data, etc.)."
        },
        "max_parallelism": {
          "type": "integer",
          "format": "int32",
          "description": "Controls the maximum number of tasknodes that can be run in parallel for the entire workflow.\nThis is useful to achieve fairness. Note: MapTasks are regarded as one unit,\nand parallelism/concurrency of MapTasks is independent from this."
        },
        "interruptible": {
          "type": "boolean",
          "description": "Allows for the interruptible flag of a workflow to be overwritten for a single execution.\nOmitting this field uses the workflow's value as a default.\nAs we need to distinguish between the field not being provided and its default value false, we have to use a wrapper\naround the bool field."
        },
        "overwrite_cache": {
          "type": "boolean",
          "description": "Allows for all cached values of a workflow and its tasks to be overwritten for a single execution.\nIf enabled, all calculations are performed even if cached results would be available, overwriting the stored\ndata once execution finishes successfully."
        },
        "envs": {
          "$ref": "#/definitions/adminEnvs",
          "description": "Environment variables to be set for the execution."
        },
        "execution_env_assignments": {
          "type": "array",
          "items": {
            "type": "object",
            "$ref": "#/definitions/coreExecutionEnvAssignment"
          },
          "description": "Execution environment assignments to be set for the execution."
        }
      },
      "description": "User-provided launch plan definition and configuration values."
    },
    "adminLaunchPlanState": {
      "type": "string",
      "enum": [
        "INACTIVE",
        "ACTIVE"
      ],
      "default": "INACTIVE",
      "description": "By default any launch plan regardless of state can be used to launch a workflow execution.\nHowever, at most one version of a launch plan\n(e.g. a NamedEntityIdentifier set of shared project, domain and name values) can be\nactive at a time in regards to *schedules*. That is, at most one schedule in a NamedEntityIdentifier\ngroup will be observed and trigger executions at a defined cadence."
    },
    "adminLaunchPlanUpdateResponse": {
      "type": "object",
      "description": "Purposefully empty, may be populated in the future."
    },
    "adminListMatchableAttributesResponse": {
      "type": "object",
      "properties": {
        "configurations": {
          "type": "array",
          "items": {
            "type": "object",
            "$ref": "#/definitions/adminMatchableAttributesConfiguration"
          }
        }
      },
      "title": "Response for a request for all matching resource attributes for a resource type.\nSee :ref:`ref_flyteidl.admin.MatchableAttributesConfiguration` for more details"
    },
    "adminLiteralMapBlob": {
      "type": "object",
      "properties": {
        "values": {
          "$ref": "#/definitions/coreLiteralMap",
          "title": "Data in LiteralMap format"
        },
        "uri": {
          "type": "string",
          "title": "In the event that the map is too large, we return a uri to the data"
        }
      },
      "title": "Input/output data can represented by actual values or a link to where values are stored"
    },
    "adminMatchableAttributesConfiguration": {
      "type": "object",
      "properties": {
        "attributes": {
          "$ref": "#/definitions/adminMatchingAttributes"
        },
        "domain": {
          "type": "string"
        },
        "project": {
          "type": "string"
        },
        "workflow": {
          "type": "string"
        },
        "launch_plan": {
          "type": "string"
        },
        "org": {
          "type": "string",
          "description": "Optional, org key applied to the resource."
        }
      },
      "description": "Represents a custom set of attributes applied for either a domain (and optional org); a domain and project (and optional org);\nor domain, project and workflow name (and optional org).\nThese are used to override system level defaults for kubernetes cluster resource management,\ndefault execution values, and more all across different levels of specificity."
    },
    "adminMatchableResource": {
      "type": "string",
      "enum": [
        "TASK_RESOURCE",
        "CLUSTER_RESOURCE",
        "EXECUTION_QUEUE",
        "EXECUTION_CLUSTER_LABEL",
        "QUALITY_OF_SERVICE_SPECIFICATION",
        "PLUGIN_OVERRIDE",
        "WORKFLOW_EXECUTION_CONFIG",
        "CLUSTER_ASSIGNMENT",
        "EXTERNAL_RESOURCE"
      ],
      "default": "TASK_RESOURCE",
      "description": "Defines a resource that can be configured by customizable Project-, ProjectDomain- or WorkflowAttributes\nbased on matching tags.\n\n - TASK_RESOURCE: Applies to customizable task resource requests and limits.\n - CLUSTER_RESOURCE: Applies to configuring templated kubernetes cluster resources.\n - EXECUTION_QUEUE: Configures task and dynamic task execution queue assignment.\n - EXECUTION_CLUSTER_LABEL: Configures the K8s cluster label to be used for execution to be run\n - QUALITY_OF_SERVICE_SPECIFICATION: Configures default quality of service when undefined in an execution spec.\n - PLUGIN_OVERRIDE: Selects configurable plugin implementation behavior for a given task type.\n - WORKFLOW_EXECUTION_CONFIG: Adds defaults for customizable workflow-execution specifications and overrides.\n - CLUSTER_ASSIGNMENT: Controls how to select an available cluster on which this execution should run.\n - EXTERNAL_RESOURCE: Configures the task connection to be used by the agent to connect to external systems."
    },
    "adminMatchingAttributes": {
      "type": "object",
      "properties": {
        "task_resource_attributes": {
          "$ref": "#/definitions/adminTaskResourceAttributes"
        },
        "cluster_resource_attributes": {
          "$ref": "#/definitions/adminClusterResourceAttributes"
        },
        "execution_queue_attributes": {
          "$ref": "#/definitions/adminExecutionQueueAttributes"
        },
        "execution_cluster_label": {
          "$ref": "#/definitions/adminExecutionClusterLabel"
        },
        "quality_of_service": {
          "$ref": "#/definitions/coreQualityOfService"
        },
        "plugin_overrides": {
          "$ref": "#/definitions/adminPluginOverrides"
        },
        "workflow_execution_config": {
          "$ref": "#/definitions/adminWorkflowExecutionConfig"
        },
        "cluster_assignment": {
          "$ref": "#/definitions/adminClusterAssignment"
        },
        "external_resource_attributes": {
          "$ref": "#/definitions/adminExternalResourceAttributes"
        }
      },
      "description": "Generic container for encapsulating all types of the above attributes messages."
    },
    "adminNamedEntity": {
      "type": "object",
      "properties": {
        "resource_type": {
          "$ref": "#/definitions/coreResourceType",
          "description": "Resource type of the named entity. One of Task, Workflow or LaunchPlan."
        },
        "id": {
          "$ref": "#/definitions/adminNamedEntityIdentifier"
        },
        "metadata": {
          "$ref": "#/definitions/adminNamedEntityMetadata",
          "description": "Additional metadata around a named entity."
        }
      },
      "description": "Encapsulates information common to a NamedEntity, a Flyte resource such as a task,\nworkflow or launch plan. A NamedEntity is exclusively identified by its resource type\nand identifier."
    },
    "adminNamedEntityIdentifier": {
      "type": "object",
      "properties": {
        "project": {
          "type": "string",
          "description": "Name of the project the resource belongs to."
        },
        "domain": {
          "type": "string",
          "description": "Name of the domain the resource belongs to.\nA domain can be considered as a subset within a specific project."
        },
        "name": {
          "type": "string",
          "title": "User provided value for the resource.\nThe combination of project + domain + name uniquely identifies the resource.\n+optional - in certain contexts - like 'List API', 'Launch plans'"
        },
        "org": {
          "type": "string",
          "description": "Optional, org key applied to the resource."
        }
      },
      "description": "Encapsulation of fields that identifies a Flyte resource.\nA Flyte resource can be a task, workflow or launch plan.\nA resource can internally have multiple versions and is uniquely identified\nby project, domain, and name."
    },
    "adminNamedEntityIdentifierList": {
      "type": "object",
      "properties": {
        "entities": {
          "type": "array",
          "items": {
            "type": "object",
            "$ref": "#/definitions/adminNamedEntityIdentifier"
          },
          "description": "A list of identifiers."
        },
        "token": {
          "type": "string",
          "description": "In the case of multiple pages of results, the server-provided token can be used to fetch the next page\nin a query. If there are no more results, this value will be empty."
        }
      },
      "description": "Represents a list of NamedEntityIdentifiers."
    },
    "adminNamedEntityList": {
      "type": "object",
      "properties": {
        "entities": {
          "type": "array",
          "items": {
            "type": "object",
            "$ref": "#/definitions/adminNamedEntity"
          },
          "title": "A list of NamedEntity objects"
        },
        "token": {
          "type": "string",
          "description": "In the case of multiple pages of results, the server-provided token can be used to fetch the next page\nin a query. If there are no more results, this value will be empty."
        }
      },
      "description": "Represents a list of NamedEntityIdentifiers."
    },
    "adminNamedEntityMetadata": {
      "type": "object",
      "properties": {
        "description": {
          "type": "string",
          "title": "Common description across all versions of the entity\n+optional"
        },
        "state": {
          "$ref": "#/definitions/adminNamedEntityState",
          "description": "Shared state across all version of the entity\nAt this point in time, only workflow entities can have their state archived."
        }
      },
      "description": "Additional metadata around a named entity."
    },
    "adminNamedEntityState": {
      "type": "string",
      "enum": [
        "NAMED_ENTITY_ACTIVE",
        "NAMED_ENTITY_ARCHIVED",
        "SYSTEM_GENERATED"
      ],
      "default": "NAMED_ENTITY_ACTIVE",
      "description": "The status of the named entity is used to control its visibility in the UI.\n\n - NAMED_ENTITY_ACTIVE: By default, all named entities are considered active and under development.\n - NAMED_ENTITY_ARCHIVED: Archived named entities are no longer visible in the UI.\n - SYSTEM_GENERATED: System generated entities that aren't explicitly created or managed by a user."
    },
    "adminNamedEntityUpdateResponse": {
      "type": "object",
      "description": "Purposefully empty, may be populated in the future."
    },
    "adminNodeExecutionClosure": {
      "type": "object",
      "properties": {
        "output_uri": {
          "type": "string",
          "description": "Links to a remotely stored, serialized core.LiteralMap of node execution outputs.\nDEPRECATED. Use GetNodeExecutionData to fetch output data instead."
        },
        "error": {
          "$ref": "#/definitions/coreExecutionError",
          "title": "Error information for the Node"
        },
        "output_data": {
          "$ref": "#/definitions/coreLiteralMap",
          "description": "Raw output data produced by this node execution.\nDEPRECATED. Use GetNodeExecutionData to fetch output data instead."
        },
        "phase": {
          "$ref": "#/definitions/coreNodeExecutionPhase",
          "description": "The last recorded phase for this node execution."
        },
        "started_at": {
          "type": "string",
          "format": "date-time",
          "description": "Time at which the node execution began running."
        },
        "duration": {
          "type": "string",
          "description": "The amount of time the node execution spent running."
        },
        "created_at": {
          "type": "string",
          "format": "date-time",
          "description": "Time at which the node execution was created."
        },
        "updated_at": {
          "type": "string",
          "format": "date-time",
          "description": "Time at which the node execution was last updated."
        },
        "workflow_node_metadata": {
          "$ref": "#/definitions/flyteidladminWorkflowNodeMetadata"
        },
        "task_node_metadata": {
          "$ref": "#/definitions/flyteidladminTaskNodeMetadata"
        },
        "deck_uri": {
          "type": "string",
          "title": "String location uniquely identifying where the deck HTML file is.\nNativeUrl specifies the url in the format of the configured storage provider (e.g. s3://my-bucket/randomstring/suffix.tar)"
        },
        "dynamic_job_spec_uri": {
          "type": "string",
          "description": "dynamic_job_spec_uri is the location of the DynamicJobSpec proto message for a DynamicWorkflow. This is required\nto correctly recover partially completed executions where the subworkflow has already been compiled."
        }
      },
      "description": "Container for node execution details and results."
    },
    "adminNodeExecutionEventRequest": {
      "type": "object",
      "properties": {
        "request_id": {
          "type": "string",
          "title": "Unique ID for this request that can be traced between services"
        },
        "event": {
          "$ref": "#/definitions/eventNodeExecutionEvent",
          "description": "Details about the event that occurred."
        }
      },
      "description": "Request to send a notification that a node execution event has occurred."
    },
    "adminNodeExecutionEventResponse": {
      "type": "object",
      "description": "Purposefully empty, may be populated in the future."
    },
    "adminNodeExecutionGetDataResponse": {
      "type": "object",
      "properties": {
        "inputs": {
          "$ref": "#/definitions/adminUrlBlob",
          "description": "Signed url to fetch a core.LiteralMap of node execution inputs.\nDeprecated: Please use full_inputs instead."
        },
        "outputs": {
          "$ref": "#/definitions/adminUrlBlob",
          "description": "Signed url to fetch a core.LiteralMap of node execution outputs.\nDeprecated: Please use full_outputs instead."
        },
        "full_inputs": {
          "$ref": "#/definitions/coreLiteralMap",
          "description": "Full_inputs will only be populated if they are under a configured size threshold."
        },
        "full_outputs": {
          "$ref": "#/definitions/coreLiteralMap",
          "description": "Full_outputs will only be populated if they are under a configured size threshold."
        },
        "dynamic_workflow": {
          "$ref": "#/definitions/flyteidladminDynamicWorkflowNodeMetadata",
          "description": "Optional Workflow closure for a dynamically generated workflow, in the case this node yields a dynamic workflow we return its structure here."
        },
        "flyte_urls": {
          "$ref": "#/definitions/adminFlyteURLs"
        }
      },
      "description": "Response structure for NodeExecutionGetDataRequest which contains inputs and outputs for a node execution."
    },
    "adminNodeExecutionList": {
      "type": "object",
      "properties": {
        "node_executions": {
          "type": "array",
          "items": {
            "type": "object",
            "$ref": "#/definitions/flyteidladminNodeExecution"
          }
        },
        "token": {
          "type": "string",
          "description": "In the case of multiple pages of results, the server-provided token can be used to fetch the next page\nin a query. If there are no more results, this value will be empty."
        }
      },
      "title": "Request structure to retrieve a list of node execution entities.\nSee :ref:`ref_flyteidl.admin.NodeExecution` for more details"
    },
    "adminNodeExecutionMetaData": {
      "type": "object",
      "properties": {
        "retry_group": {
          "type": "string",
          "description": "Node executions are grouped depending on retries of the parent\nRetry group is unique within the context of a parent node."
        },
        "is_parent_node": {
          "type": "boolean",
          "description": "Boolean flag indicating if the node has child nodes under it\nThis can be true when a node contains a dynamic workflow which then produces\nchild nodes."
        },
        "spec_node_id": {
          "type": "string",
          "title": "Node id of the node in the original workflow\nThis maps to value of WorkflowTemplate.nodes[X].id"
        },
        "is_dynamic": {
          "type": "boolean",
          "description": "Boolean flag indicating if the node has contains a dynamic workflow which then produces child nodes.\nThis is to distinguish between subworkflows and dynamic workflows which can both have is_parent_node as true."
        },
        "is_array": {
          "type": "boolean",
          "description": "Boolean flag indicating if the node is an array node. This is intended to uniquely identify\narray nodes from other nodes which can have is_parent_node as true."
        }
      },
      "title": "Represents additional attributes related to a Node Execution"
    },
    "adminNotification": {
      "type": "object",
      "properties": {
        "phases": {
          "type": "array",
          "items": {
            "$ref": "#/definitions/coreWorkflowExecutionPhase"
          },
          "title": "A list of phases to which users can associate the notifications to.\n+required"
        },
        "email": {
          "$ref": "#/definitions/adminEmailNotification"
        },
        "pager_duty": {
          "$ref": "#/definitions/adminPagerDutyNotification"
        },
        "slack": {
          "$ref": "#/definitions/adminSlackNotification"
        }
      },
      "description": "Represents a structure for notifications based on execution status.\nThe notification content is configured within flyte admin but can be templatized.\nFuture iterations could expose configuring notifications with custom content."
    },
    "adminNotificationList": {
      "type": "object",
      "properties": {
        "notifications": {
          "type": "array",
          "items": {
            "type": "object",
            "$ref": "#/definitions/adminNotification"
          }
        }
      }
    },
    "adminPagerDutyNotification": {
      "type": "object",
      "properties": {
        "recipients_email": {
          "type": "array",
          "items": {
            "type": "string"
          },
          "title": "Currently, PagerDuty notifications leverage email to trigger a notification.\n+required"
        }
      },
      "description": "Defines a pager duty notification specification."
    },
    "adminPluginOverride": {
      "type": "object",
      "properties": {
        "task_type": {
          "type": "string",
          "description": "A predefined yet extensible Task type identifier."
        },
        "plugin_id": {
          "type": "array",
          "items": {
            "type": "string"
          },
          "description": "A set of plugin ids which should handle tasks of this type instead of the default registered plugin. The list will be tried in order until a plugin is found with that id."
        },
        "missing_plugin_behavior": {
          "$ref": "#/definitions/PluginOverrideMissingPluginBehavior",
          "description": "Defines the behavior when no plugin from the plugin_id list is not found."
        }
      },
      "description": "This MatchableAttribute configures selecting alternate plugin implementations for a given task type.\nIn addition to an override implementation a selection of fallbacks can be provided or other modes\nfor handling cases where the desired plugin override is not enabled in a given Flyte deployment."
    },
    "adminPluginOverrides": {
      "type": "object",
      "properties": {
        "overrides": {
          "type": "array",
          "items": {
            "type": "object",
            "$ref": "#/definitions/adminPluginOverride"
          }
        }
      }
    },
    "adminProject": {
      "type": "object",
      "properties": {
        "id": {
          "type": "string",
          "description": "Globally unique project name."
        },
        "name": {
          "type": "string",
          "description": "Display name."
        },
        "domains": {
          "type": "array",
          "items": {
            "type": "object",
            "$ref": "#/definitions/adminDomain"
          }
        },
        "description": {
          "type": "string"
        },
        "labels": {
          "$ref": "#/definitions/adminLabels",
          "description": "Leverage Labels from flyteidl.admin.common.proto to\ntag projects with ownership information."
        },
        "state": {
          "$ref": "#/definitions/ProjectProjectState"
        },
        "org": {
          "type": "string",
          "description": "Optional, org key applied to the resource."
        }
      },
      "description": "Top-level namespace used to classify different entities like workflows and executions."
    },
    "adminProjectAttributes": {
      "type": "object",
      "properties": {
        "project": {
          "type": "string",
          "description": "Unique project id for which this set of attributes will be applied."
        },
        "matching_attributes": {
          "$ref": "#/definitions/adminMatchingAttributes"
        },
        "org": {
          "type": "string",
          "description": "Optional, org key applied to the project."
        }
      },
      "title": "Defines a set of custom matching attributes at the project level.\nFor more info on matchable attributes, see :ref:`ref_flyteidl.admin.MatchableAttributesConfiguration`"
    },
    "adminProjectAttributesDeleteResponse": {
      "type": "object",
      "description": "Purposefully empty, may be populated in the future."
    },
    "adminProjectAttributesGetResponse": {
      "type": "object",
      "properties": {
        "attributes": {
          "$ref": "#/definitions/adminProjectAttributes"
        }
      },
      "title": "Response to get an individual project level attribute override.\nFor more info on matchable attributes, see :ref:`ref_flyteidl.admin.MatchableAttributesConfiguration`"
    },
    "adminProjectAttributesUpdateResponse": {
      "type": "object",
      "description": "Purposefully empty, may be populated in the future."
    },
    "adminProjectDomainAttributes": {
      "type": "object",
      "properties": {
        "project": {
          "type": "string",
          "description": "Unique project id for which this set of attributes will be applied."
        },
        "domain": {
          "type": "string",
          "description": "Unique domain id for which this set of attributes will be applied."
        },
        "matching_attributes": {
          "$ref": "#/definitions/adminMatchingAttributes"
        },
        "org": {
          "type": "string",
          "description": "Optional, org key applied to the attributes."
        }
      },
      "title": "Defines a set of custom matching attributes which defines resource defaults for a project and domain.\nFor more info on matchable attributes, see :ref:`ref_flyteidl.admin.MatchableAttributesConfiguration`"
    },
    "adminProjectDomainAttributesDeleteResponse": {
      "type": "object",
      "description": "Purposefully empty, may be populated in the future."
    },
    "adminProjectDomainAttributesGetResponse": {
      "type": "object",
      "properties": {
        "attributes": {
          "$ref": "#/definitions/adminProjectDomainAttributes"
        }
      },
      "title": "Response to get an individual project domain attribute override.\nFor more info on matchable attributes, see :ref:`ref_flyteidl.admin.MatchableAttributesConfiguration`"
    },
    "adminProjectDomainAttributesUpdateResponse": {
      "type": "object",
      "description": "Purposefully empty, may be populated in the future."
    },
    "adminProjectRegisterRequest": {
      "type": "object",
      "properties": {
        "project": {
          "$ref": "#/definitions/adminProject",
          "title": "+required"
        }
      },
      "title": "Adds a new user-project within the Flyte deployment.\nSee :ref:`ref_flyteidl.admin.Project` for more details"
    },
    "adminProjectRegisterResponse": {
      "type": "object",
      "description": "Purposefully empty, may be updated in the future."
    },
    "adminProjectUpdateResponse": {
      "type": "object",
      "description": "Purposefully empty, may be updated in the future."
    },
    "adminProjects": {
      "type": "object",
      "properties": {
        "projects": {
          "type": "array",
          "items": {
            "type": "object",
            "$ref": "#/definitions/adminProject"
          }
        },
        "token": {
          "type": "string",
          "description": "In the case of multiple pages of results, the server-provided token can be used to fetch the next page\nin a query. If there are no more results, this value will be empty."
        }
      },
      "title": "Represents a list of projects.\nSee :ref:`ref_flyteidl.admin.Project` for more details"
    },
    "adminRawOutputDataConfig": {
      "type": "object",
      "properties": {
        "output_location_prefix": {
          "type": "string",
          "title": "Prefix for where offloaded data from user workflows will be written\ne.g. s3://bucket/key or s3://bucket/"
        }
      },
      "description": "Encapsulates user settings pertaining to offloaded data (i.e. Blobs, Schema, query data, etc.).\nSee https://github.com/flyteorg/flyte/issues/211 for more background information."
    },
    "adminReason": {
      "type": "object",
      "properties": {
        "occurred_at": {
          "type": "string",
          "format": "date-time",
          "description": "occurred_at is the timestamp indicating the instant that this reason happened."
        },
        "message": {
          "type": "string",
          "description": "message is the explanation for the most recent phase transition or status update."
        }
      },
      "description": "Reason is a single message annotated with a timestamp to indicate the instant the reason occurred."
    },
    "adminSchedule": {
      "type": "object",
      "properties": {
        "cron_expression": {
          "type": "string",
          "title": "Uses AWS syntax: Minutes Hours Day-of-month Month Day-of-week Year\ne.g. for a schedule that runs every 15 minutes: 0/15 * * * ? *"
        },
        "rate": {
          "$ref": "#/definitions/adminFixedRate"
        },
        "cron_schedule": {
          "$ref": "#/definitions/adminCronSchedule"
        },
        "kickoff_time_input_arg": {
          "type": "string",
          "description": "Name of the input variable that the kickoff time will be supplied to when the workflow is kicked off."
        }
      },
      "description": "Defines complete set of information required to trigger an execution on a schedule."
    },
    "adminSlackNotification": {
      "type": "object",
      "properties": {
        "recipients_email": {
          "type": "array",
          "items": {
            "type": "string"
          },
          "title": "Currently, Slack notifications leverage email to trigger a notification.\n+required"
        }
      },
      "description": "Defines a slack notification specification."
    },
    "adminSort": {
      "type": "object",
      "properties": {
        "key": {
          "type": "string",
          "title": "Indicates an attribute to sort the response values.\n+required"
        },
        "direction": {
          "$ref": "#/definitions/SortDirection",
          "title": "Indicates the direction to apply sort key for response values.\n+optional"
        }
      },
      "description": "Specifies sort ordering in a list request."
    },
    "adminSourceCode": {
      "type": "object",
      "properties": {
        "link": {
          "type": "string"
        }
      },
      "title": "Link to source code used to define this entity"
    },
    "adminSystemMetadata": {
      "type": "object",
      "properties": {
        "execution_cluster": {
          "type": "string",
          "description": "Which execution cluster this execution ran on."
        },
        "namespace": {
          "type": "string",
          "description": "Which kubernetes namespace the execution ran under."
        }
      },
      "description": "Represents system, rather than user-facing, metadata about an execution."
    },
    "adminTask": {
      "type": "object",
      "properties": {
        "id": {
          "$ref": "#/definitions/coreIdentifier",
          "description": "id represents the unique identifier of the task."
        },
        "closure": {
          "$ref": "#/definitions/adminTaskClosure",
          "description": "closure encapsulates all the fields that maps to a compiled version of the task."
        },
        "short_description": {
          "type": "string",
          "description": "One-liner overview of the entity."
        }
      },
      "description": "Flyte workflows are composed of many ordered tasks. That is small, reusable, self-contained logical blocks\narranged to process workflow inputs and produce a deterministic set of outputs.\nTasks can come in many varieties tuned for specialized behavior."
    },
    "adminTaskClosure": {
      "type": "object",
      "properties": {
        "compiled_task": {
          "$ref": "#/definitions/coreCompiledTask",
          "description": "Represents the compiled representation of the task from the specification provided."
        },
        "created_at": {
          "type": "string",
          "format": "date-time",
          "description": "Time at which the task was created."
        }
      },
      "description": "Compute task attributes which include values derived from the TaskSpec, as well as plugin-specific data\nand task metadata."
    },
    "adminTaskExecutionClosure": {
      "type": "object",
      "properties": {
        "output_uri": {
          "type": "string",
          "description": "Path to remote data store where output blob is stored if the execution succeeded (and produced outputs).\nDEPRECATED. Use GetTaskExecutionData to fetch output data instead."
        },
        "error": {
          "$ref": "#/definitions/coreExecutionError",
          "description": "Error information for the task execution. Populated if the execution failed."
        },
        "output_data": {
          "$ref": "#/definitions/coreLiteralMap",
          "description": "Raw output data produced by this task execution.\nDEPRECATED. Use GetTaskExecutionData to fetch output data instead."
        },
        "phase": {
          "$ref": "#/definitions/coreTaskExecutionPhase",
          "description": "The last recorded phase for this task execution."
        },
        "logs": {
          "type": "array",
          "items": {
            "type": "object",
            "$ref": "#/definitions/coreTaskLog"
          },
          "description": "Detailed log information output by the task execution."
        },
        "started_at": {
          "type": "string",
          "format": "date-time",
          "description": "Time at which the task execution began running."
        },
        "duration": {
          "type": "string",
          "description": "The amount of time the task execution spent running."
        },
        "created_at": {
          "type": "string",
          "format": "date-time",
          "description": "Time at which the task execution was created."
        },
        "updated_at": {
          "type": "string",
          "format": "date-time",
          "description": "Time at which the task execution was last updated."
        },
        "custom_info": {
          "type": "object",
          "description": "Custom data specific to the task plugin."
        },
        "reason": {
          "type": "string",
          "description": "If there is an explanation for the most recent phase transition, the reason will capture it."
        },
        "task_type": {
          "type": "string",
          "description": "A predefined yet extensible Task type identifier."
        },
        "metadata": {
          "$ref": "#/definitions/flyteidleventTaskExecutionMetadata",
          "description": "Metadata around how a task was executed."
        },
        "event_version": {
          "type": "integer",
          "format": "int32",
          "description": "The event version is used to indicate versioned changes in how data is maintained using this\nproto message. For example, event_verison \u003e 0 means that maps tasks logs use the\nTaskExecutionMetadata ExternalResourceInfo fields for each subtask rather than the TaskLog\nin this message."
        },
        "reasons": {
          "type": "array",
          "items": {
            "type": "object",
            "$ref": "#/definitions/adminReason"
          },
          "description": "A time-series of the phase transition or update explanations. This, when compared to storing a singular reason\nas previously done, is much more valuable in visualizing and understanding historical evaluations."
        }
      },
      "description": "Container for task execution details and results."
    },
    "adminTaskExecutionEventRequest": {
      "type": "object",
      "properties": {
        "request_id": {
          "type": "string",
          "title": "Unique ID for this request that can be traced between services"
        },
        "event": {
          "$ref": "#/definitions/eventTaskExecutionEvent",
          "description": "Details about the event that occurred."
        }
      },
      "description": "Request to send a notification that a task execution event has occurred."
    },
    "adminTaskExecutionEventResponse": {
      "type": "object",
      "description": "Purposefully empty, may be populated in the future."
    },
    "adminTaskExecutionGetDataResponse": {
      "type": "object",
      "properties": {
        "inputs": {
          "$ref": "#/definitions/adminUrlBlob",
          "description": "Signed url to fetch a core.LiteralMap of task execution inputs.\nDeprecated: Please use full_inputs instead."
        },
        "outputs": {
          "$ref": "#/definitions/adminUrlBlob",
          "description": "Signed url to fetch a core.LiteralMap of task execution outputs.\nDeprecated: Please use full_outputs instead."
        },
        "full_inputs": {
          "$ref": "#/definitions/coreLiteralMap",
          "description": "Full_inputs will only be populated if they are under a configured size threshold."
        },
        "full_outputs": {
          "$ref": "#/definitions/coreLiteralMap",
          "description": "Full_outputs will only be populated if they are under a configured size threshold."
        },
        "flyte_urls": {
          "$ref": "#/definitions/adminFlyteURLs",
          "title": "flyte tiny url to fetch a core.LiteralMap of task execution's IO\nDeck will be empty for task"
        }
      },
      "description": "Response structure for TaskExecutionGetDataRequest which contains inputs and outputs for a task execution."
    },
    "adminTaskExecutionList": {
      "type": "object",
      "properties": {
        "task_executions": {
          "type": "array",
          "items": {
            "type": "object",
            "$ref": "#/definitions/flyteidladminTaskExecution"
          }
        },
        "token": {
          "type": "string",
          "description": "In the case of multiple pages of results, the server-provided token can be used to fetch the next page\nin a query. If there are no more results, this value will be empty."
        }
      },
      "title": "Response structure for a query to list of task execution entities.\nSee :ref:`ref_flyteidl.admin.TaskExecution` for more details"
    },
    "adminTaskList": {
      "type": "object",
      "properties": {
        "tasks": {
          "type": "array",
          "items": {
            "type": "object",
            "$ref": "#/definitions/adminTask"
          },
          "description": "A list of tasks returned based on the request."
        },
        "token": {
          "type": "string",
          "description": "In the case of multiple pages of results, the server-provided token can be used to fetch the next page\nin a query. If there are no more results, this value will be empty."
        }
      },
      "title": "Represents a list of tasks returned from the admin.\nSee :ref:`ref_flyteidl.admin.Task` for more details"
    },
    "adminTaskResourceAttributes": {
      "type": "object",
      "properties": {
        "defaults": {
          "$ref": "#/definitions/adminTaskResourceSpec"
        },
        "limits": {
          "$ref": "#/definitions/adminTaskResourceSpec"
        }
      },
      "description": "Defines task resource defaults and limits that will be applied at task registration."
    },
    "adminTaskResourceSpec": {
      "type": "object",
      "properties": {
        "cpu": {
          "type": "string"
        },
        "gpu": {
          "type": "string"
        },
        "memory": {
          "type": "string"
        },
        "storage": {
          "type": "string"
        },
        "ephemeral_storage": {
          "type": "string"
        }
      },
      "description": "Defines a set of overridable task resource attributes set during task registration."
    },
    "adminTaskSpec": {
      "type": "object",
      "properties": {
        "template": {
          "$ref": "#/definitions/coreTaskTemplate",
          "description": "Template of the task that encapsulates all the metadata of the task."
        },
        "description": {
          "$ref": "#/definitions/adminDescriptionEntity",
          "description": "Represents the specification for description entity."
        }
      },
      "description": "Represents a structure that encapsulates the user-configured specification of the task."
    },
    "adminUrlBlob": {
      "type": "object",
      "properties": {
        "url": {
          "type": "string",
          "description": "Actual url value."
        },
        "bytes": {
          "type": "string",
          "format": "int64",
          "description": "Represents the size of the file accessible at the above url."
        }
      },
      "description": "Represents a string url and associated metadata used throughout the platform."
    },
    "adminVersion": {
      "type": "object",
      "properties": {
        "Build": {
          "type": "string",
          "title": "Specifies the GIT sha of the build"
        },
        "Version": {
          "type": "string",
          "title": "Version for the build, should follow a semver"
        },
        "BuildTime": {
          "type": "string",
          "title": "Build timestamp"
        }
      },
      "title": "Provides Version information for a component"
    },
    "adminWorkflow": {
      "type": "object",
      "properties": {
        "id": {
          "$ref": "#/definitions/coreIdentifier",
          "description": "id represents the unique identifier of the workflow."
        },
        "closure": {
          "$ref": "#/definitions/flyteidladminWorkflowClosure",
          "description": "closure encapsulates all the fields that maps to a compiled version of the workflow."
        },
        "short_description": {
          "type": "string",
          "description": "One-liner overview of the entity."
        }
      },
      "description": "Represents the workflow structure stored in the Admin\nA workflow is created by ordering tasks and associating outputs to inputs\nin order to produce a directed-acyclic execution graph."
    },
    "adminWorkflowAttributes": {
      "type": "object",
      "properties": {
        "project": {
          "type": "string",
          "description": "Unique project id for which this set of attributes will be applied."
        },
        "domain": {
          "type": "string",
          "description": "Unique domain id for which this set of attributes will be applied."
        },
        "workflow": {
          "type": "string",
          "description": "Workflow name for which this set of attributes will be applied."
        },
        "matching_attributes": {
          "$ref": "#/definitions/adminMatchingAttributes"
        },
        "org": {
          "type": "string",
          "description": "Optional, org key applied to the attributes."
        }
      },
      "title": "Defines a set of custom matching attributes which defines resource defaults for a project, domain and workflow.\nFor more info on matchable attributes, see :ref:`ref_flyteidl.admin.MatchableAttributesConfiguration`"
    },
    "adminWorkflowAttributesDeleteResponse": {
      "type": "object",
      "description": "Purposefully empty, may be populated in the future."
    },
    "adminWorkflowAttributesGetResponse": {
      "type": "object",
      "properties": {
        "attributes": {
          "$ref": "#/definitions/adminWorkflowAttributes"
        }
      },
      "description": "Response to get an individual workflow attribute override."
    },
    "adminWorkflowAttributesUpdateResponse": {
      "type": "object",
      "description": "Purposefully empty, may be populated in the future."
    },
    "adminWorkflowCreateRequest": {
      "type": "object",
      "properties": {
        "id": {
          "$ref": "#/definitions/coreIdentifier",
          "title": "id represents the unique identifier of the workflow.\n+required"
        },
        "spec": {
          "$ref": "#/definitions/adminWorkflowSpec",
          "title": "Represents the specification for workflow.\n+required"
        }
      },
      "title": "Represents a request structure to create a revision of a workflow.\nSee :ref:`ref_flyteidl.admin.Workflow` for more details"
    },
    "adminWorkflowCreateResponse": {
      "type": "object",
      "description": "Purposefully empty, may be populated in the future."
    },
    "adminWorkflowExecutionConfig": {
      "type": "object",
      "properties": {
        "max_parallelism": {
          "type": "integer",
          "format": "int32",
          "description": "Can be used to control the number of parallel nodes to run within the workflow. This is useful to achieve fairness."
        },
        "security_context": {
          "$ref": "#/definitions/coreSecurityContext",
          "description": "Indicates security context permissions for executions triggered with this matchable attribute."
        },
        "raw_output_data_config": {
          "$ref": "#/definitions/adminRawOutputDataConfig",
          "description": "Encapsulates user settings pertaining to offloaded data (i.e. Blobs, Schema, query data, etc.)."
        },
        "labels": {
          "$ref": "#/definitions/adminLabels",
          "description": "Custom labels to be applied to a triggered execution resource."
        },
        "annotations": {
          "$ref": "#/definitions/adminAnnotations",
          "description": "Custom annotations to be applied to a triggered execution resource."
        },
        "interruptible": {
          "type": "boolean",
          "description": "Allows for the interruptible flag of a workflow to be overwritten for a single execution.\nOmitting this field uses the workflow's value as a default.\nAs we need to distinguish between the field not being provided and its default value false, we have to use a wrapper\naround the bool field."
        },
        "overwrite_cache": {
          "type": "boolean",
          "description": "Allows for all cached values of a workflow and its tasks to be overwritten for a single execution.\nIf enabled, all calculations are performed even if cached results would be available, overwriting the stored\ndata once execution finishes successfully."
        },
        "envs": {
          "$ref": "#/definitions/adminEnvs",
          "description": "Environment variables to be set for the execution."
        },
        "execution_env_assignments": {
          "type": "array",
          "items": {
            "type": "object",
            "$ref": "#/definitions/coreExecutionEnvAssignment"
          },
          "description": "Execution environment assignments to be set for the execution."
        }
      },
      "description": "Adds defaults for customizable workflow-execution specifications and overrides."
    },
    "adminWorkflowExecutionEventRequest": {
      "type": "object",
      "properties": {
        "request_id": {
          "type": "string",
          "title": "Unique ID for this request that can be traced between services"
        },
        "event": {
          "$ref": "#/definitions/eventWorkflowExecutionEvent",
          "description": "Details about the event that occurred."
        }
      },
      "description": "Request to send a notification that a workflow execution event has occurred."
    },
    "adminWorkflowExecutionEventResponse": {
      "type": "object",
      "description": "Purposefully empty, may be populated in the future."
    },
    "adminWorkflowExecutionGetDataResponse": {
      "type": "object",
      "properties": {
        "outputs": {
          "$ref": "#/definitions/adminUrlBlob",
          "description": "Signed url to fetch a core.LiteralMap of execution outputs.\nDeprecated: Please use full_outputs instead."
        },
        "inputs": {
          "$ref": "#/definitions/adminUrlBlob",
          "description": "Signed url to fetch a core.LiteralMap of execution inputs.\nDeprecated: Please use full_inputs instead."
        },
        "full_inputs": {
          "$ref": "#/definitions/coreLiteralMap",
          "description": "Full_inputs will only be populated if they are under a configured size threshold."
        },
        "full_outputs": {
          "$ref": "#/definitions/coreLiteralMap",
          "description": "Full_outputs will only be populated if they are under a configured size threshold."
        }
      },
      "description": "Response structure for WorkflowExecutionGetDataRequest which contains inputs and outputs for an execution."
    },
    "adminWorkflowExecutionGetMetricsResponse": {
      "type": "object",
      "properties": {
        "span": {
          "$ref": "#/definitions/coreSpan",
          "description": "Span defines the top-level breakdown of the workflows execution. More precise information is nested in a\nhierarchical structure using Flyte entity references."
        }
      },
      "description": "WorkflowExecutionGetMetricsResponse represents the response containing metrics for the specified workflow execution."
    },
    "adminWorkflowList": {
      "type": "object",
      "properties": {
        "workflows": {
          "type": "array",
          "items": {
            "type": "object",
            "$ref": "#/definitions/adminWorkflow"
          },
          "description": "A list of workflows returned based on the request."
        },
        "token": {
          "type": "string",
          "description": "In the case of multiple pages of results, the server-provided token can be used to fetch the next page\nin a query. If there are no more results, this value will be empty."
        }
      },
      "title": "Represents a list of workflows returned from the admin.\nSee :ref:`ref_flyteidl.admin.Workflow` for more details"
    },
    "adminWorkflowSpec": {
      "type": "object",
      "properties": {
        "template": {
          "$ref": "#/definitions/coreWorkflowTemplate",
          "description": "Template of the task that encapsulates all the metadata of the workflow."
        },
        "sub_workflows": {
          "type": "array",
          "items": {
            "type": "object",
            "$ref": "#/definitions/coreWorkflowTemplate"
          },
          "description": "Workflows that are embedded into other workflows need to be passed alongside the parent workflow to the\npropeller compiler (since the compiler doesn't have any knowledge of other workflows - ie, it doesn't reach out\nto Admin to see other registered workflows).  In fact, subworkflows do not even need to be registered."
        },
        "description": {
          "$ref": "#/definitions/adminDescriptionEntity",
          "description": "Represents the specification for description entity."
        }
      },
      "description": "Represents a structure that encapsulates the specification of the workflow."
    },
    "coreAlias": {
      "type": "object",
      "properties": {
        "var": {
          "type": "string",
          "description": "Must match one of the output variable names on a node."
        },
        "alias": {
          "type": "string",
          "description": "A workflow-level unique alias that downstream nodes can refer to in their input."
        }
      },
      "description": "Links a variable to an alias."
    },
    "coreApproveCondition": {
      "type": "object",
      "properties": {
        "signal_id": {
          "type": "string",
          "description": "A unique identifier for the requested boolean signal."
        }
      },
      "description": "ApproveCondition represents a dependency on an external approval. During execution, this will manifest as a boolean\nsignal with the provided signal_id."
    },
    "coreArrayNode": {
      "type": "object",
      "properties": {
        "node": {
          "$ref": "#/definitions/coreNode",
          "description": "node is the sub-node that will be executed for each element in the array."
        },
        "parallelism": {
          "type": "integer",
          "format": "int64",
          "description": "parallelism defines the minimum number of instances to bring up concurrently at any given\npoint. Note that this is an optimistic restriction and that, due to network partitioning or\nother failures, the actual number of currently running instances might be more. This has to\nbe a positive number if assigned. Default value is size."
        },
        "min_successes": {
          "type": "integer",
          "format": "int64",
          "description": "min_successes is an absolute number of the minimum number of successful completions of\nsub-nodes. As soon as this criteria is met, the ArrayNode will be marked as successful\nand outputs will be computed. This has to be a non-negative number if assigned. Default\nvalue is size (if specified)."
        },
        "min_success_ratio": {
          "type": "number",
          "format": "float",
          "description": "If the array job size is not known beforehand, the min_success_ratio can instead be used\nto determine when an ArrayNode can be marked successful."
        }
      },
      "description": "ArrayNode is a Flyte node type that simplifies the execution of a sub-node over a list of input\nvalues. An ArrayNode can be executed with configurable parallelism (separate from the parent\nworkflow) and can be configured to succeed when a certain number of sub-nodes succeed."
    },
    "coreArtifactBindingData": {
      "type": "object",
      "properties": {
        "partition_key": {
          "type": "string"
        },
        "bind_to_time_partition": {
          "type": "boolean"
        },
        "time_transform": {
          "$ref": "#/definitions/coreTimeTransform",
          "title": "This is only relevant in the time partition case"
        }
      },
      "title": "Only valid for triggers"
    },
    "coreArtifactID": {
      "type": "object",
      "properties": {
        "artifact_key": {
          "$ref": "#/definitions/coreArtifactKey"
        },
        "version": {
          "type": "string"
        },
        "partitions": {
          "$ref": "#/definitions/corePartitions",
          "description": "Think of a partition as a tag on an Artifact, except it's a key-value pair.\nDifferent partitions naturally have different versions (execution ids)."
        },
        "time_partition": {
          "$ref": "#/definitions/coreTimePartition",
          "description": "There is no such thing as an empty time partition - if it's not set, then there is no time partition."
        }
      }
    },
    "coreArtifactKey": {
      "type": "object",
      "properties": {
        "project": {
          "type": "string",
          "description": "Project and domain and suffix needs to be unique across a given artifact store."
        },
        "domain": {
          "type": "string"
        },
        "name": {
          "type": "string"
        },
        "org": {
          "type": "string"
        }
      }
    },
    "coreArtifactQuery": {
      "type": "object",
      "properties": {
        "artifact_id": {
          "$ref": "#/definitions/coreArtifactID"
        },
        "artifact_tag": {
          "$ref": "#/definitions/coreArtifactTag"
        },
        "uri": {
          "type": "string"
        },
        "binding": {
          "$ref": "#/definitions/coreArtifactBindingData",
          "description": "This is used in the trigger case, where a user specifies a value for an input that is one of the triggering\nartifacts, or a partition value derived from a triggering artifact."
        }
      },
      "title": "Uniqueness constraints for Artifacts\n - project, domain, name, version, partitions\nOption 2 (tags are standalone, point to an individual artifact id):\n - project, domain, name, alias (points to one partition if partitioned)\n - project, domain, name, partition key, partition value"
    },
    "coreArtifactTag": {
      "type": "object",
      "properties": {
        "artifact_key": {
          "$ref": "#/definitions/coreArtifactKey"
        },
        "value": {
          "$ref": "#/definitions/coreLabelValue"
        }
      }
    },
    "coreBinary": {
      "type": "object",
      "properties": {
        "value": {
          "type": "string",
          "format": "byte"
        },
        "tag": {
          "type": "string"
        }
      },
      "description": "A simple byte array with a tag to help different parts of the system communicate about what is in the byte array.\nIt's strongly advisable that consumers of this type define a unique tag and validate the tag before parsing the data."
    },
    "coreBinding": {
      "type": "object",
      "properties": {
        "var": {
          "type": "string",
          "description": "Variable name must match an input/output variable of the node."
        },
        "binding": {
          "$ref": "#/definitions/coreBindingData",
          "description": "Data to use to bind this variable."
        }
      },
      "description": "An input/output binding of a variable to either static value or a node output."
    },
    "coreBindingData": {
      "type": "object",
      "properties": {
        "scalar": {
          "$ref": "#/definitions/coreScalar",
          "description": "A simple scalar value."
        },
        "collection": {
          "$ref": "#/definitions/coreBindingDataCollection",
          "description": "A collection of binding data. This allows nesting of binding data to any number\nof levels."
        },
        "promise": {
          "$ref": "#/definitions/coreOutputReference",
          "description": "References an output promised by another node."
        },
        "map": {
          "$ref": "#/definitions/coreBindingDataMap",
          "description": "A map of bindings. The key is always a string."
        },
        "union": {
          "$ref": "#/definitions/coreUnionInfo"
        }
      },
      "description": "Specifies either a simple value or a reference to another output."
    },
    "coreBindingDataCollection": {
      "type": "object",
      "properties": {
        "bindings": {
          "type": "array",
          "items": {
            "type": "object",
            "$ref": "#/definitions/coreBindingData"
          }
        }
      },
      "description": "A collection of BindingData items."
    },
    "coreBindingDataMap": {
      "type": "object",
      "properties": {
        "bindings": {
          "type": "object",
          "additionalProperties": {
            "$ref": "#/definitions/coreBindingData"
          }
        }
      },
      "description": "A map of BindingData items."
    },
    "coreBlob": {
      "type": "object",
      "properties": {
        "metadata": {
          "$ref": "#/definitions/coreBlobMetadata"
        },
        "uri": {
          "type": "string"
        }
      },
      "description": "Refers to an offloaded set of files. It encapsulates the type of the store and a unique uri for where the data is.\nThere are no restrictions on how the uri is formatted since it will depend on how to interact with the store."
    },
    "coreBlobMetadata": {
      "type": "object",
      "properties": {
        "type": {
          "$ref": "#/definitions/coreBlobType"
        }
      }
    },
    "coreBlobType": {
      "type": "object",
      "properties": {
        "format": {
          "type": "string",
          "title": "Format can be a free form string understood by SDK/UI etc like\ncsv, parquet etc"
        },
        "dimensionality": {
          "$ref": "#/definitions/BlobTypeBlobDimensionality"
        }
      },
      "title": "Defines type behavior for blob objects"
    },
    "coreBooleanExpression": {
      "type": "object",
      "properties": {
        "conjunction": {
          "$ref": "#/definitions/coreConjunctionExpression"
        },
        "comparison": {
          "$ref": "#/definitions/coreComparisonExpression"
        }
      },
      "description": "Defines a boolean expression tree. It can be a simple or a conjunction expression.\nMultiple expressions can be combined using a conjunction or a disjunction to result in a final boolean result."
    },
    "coreBranchNode": {
      "type": "object",
      "properties": {
        "if_else": {
          "$ref": "#/definitions/coreIfElseBlock",
          "title": "+required"
        }
      },
      "description": "BranchNode is a special node that alter the flow of the workflow graph. It allows the control flow to branch at\nruntime based on a series of conditions that get evaluated on various parameters (e.g. inputs, primitives)."
    },
    "coreCatalogArtifactTag": {
      "type": "object",
      "properties": {
        "artifact_id": {
          "type": "string",
          "title": "Artifact ID is generated name"
        },
        "name": {
          "type": "string",
          "title": "Flyte computes the tag automatically, as the hash of the values"
        }
      }
    },
    "coreCatalogCacheStatus": {
      "type": "string",
      "enum": [
        "CACHE_DISABLED",
        "CACHE_MISS",
        "CACHE_HIT",
        "CACHE_POPULATED",
        "CACHE_LOOKUP_FAILURE",
        "CACHE_PUT_FAILURE",
        "CACHE_SKIPPED",
        "CACHE_EVICTED"
      ],
      "default": "CACHE_DISABLED",
      "description": "- CACHE_DISABLED: Used to indicate that caching was disabled\n - CACHE_MISS: Used to indicate that the cache lookup resulted in no matches\n - CACHE_HIT: used to indicate that the associated artifact was a result of a previous execution\n - CACHE_POPULATED: used to indicate that the resultant artifact was added to the cache\n - CACHE_LOOKUP_FAILURE: Used to indicate that cache lookup failed because of an error\n - CACHE_PUT_FAILURE: Used to indicate that cache lookup failed because of an error\n - CACHE_SKIPPED: Used to indicate the cache lookup was skipped\n - CACHE_EVICTED: Used to indicate that the cache was evicted",
      "title": "Indicates the status of CatalogCaching. The reason why this is not embedded in TaskNodeMetadata is, that we may use for other types of nodes as well in the future"
    },
    "coreCatalogMetadata": {
      "type": "object",
      "properties": {
        "dataset_id": {
          "$ref": "#/definitions/coreIdentifier",
          "title": "Dataset ID in the catalog"
        },
        "artifact_tag": {
          "$ref": "#/definitions/coreCatalogArtifactTag",
          "title": "Artifact tag in the catalog"
        },
        "source_task_execution": {
          "$ref": "#/definitions/coreTaskExecutionIdentifier",
          "title": "Today we only support TaskExecutionIdentifier as a source, as catalog caching only works for task executions"
        }
      },
      "title": "Catalog artifact information with specific metadata"
    },
    "coreCatalogReservationStatus": {
      "type": "string",
      "enum": [
        "RESERVATION_DISABLED",
        "RESERVATION_ACQUIRED",
        "RESERVATION_EXISTS",
        "RESERVATION_RELEASED",
        "RESERVATION_FAILURE"
      ],
      "default": "RESERVATION_DISABLED",
      "description": "Indicates the status of a catalog reservation operation.\n\n - RESERVATION_DISABLED: Used to indicate that reservations are disabled\n - RESERVATION_ACQUIRED: Used to indicate that a reservation was successfully acquired or extended\n - RESERVATION_EXISTS: Used to indicate that an active reservation currently exists\n - RESERVATION_RELEASED: Used to indicate that the reservation has been successfully released\n - RESERVATION_FAILURE: Used to indicate that a reservation operation resulted in failure"
    },
    "coreComparisonExpression": {
      "type": "object",
      "properties": {
        "operator": {
          "$ref": "#/definitions/coreComparisonExpressionOperator"
        },
        "left_value": {
          "$ref": "#/definitions/coreOperand"
        },
        "right_value": {
          "$ref": "#/definitions/coreOperand"
        }
      },
      "description": "Defines a 2-level tree where the root is a comparison operator and Operands are primitives or known variables.\nEach expression results in a boolean result."
    },
    "coreComparisonExpressionOperator": {
      "type": "string",
      "enum": [
        "EQ",
        "NEQ",
        "GT",
        "GTE",
        "LT",
        "LTE"
      ],
      "default": "EQ",
      "description": "- GT: Greater Than\n - LT: Less Than",
      "title": "Binary Operator for each expression"
    },
    "coreCompiledLaunchPlan": {
      "type": "object",
      "properties": {
        "template": {
          "$ref": "#/definitions/coreLaunchPlanTemplate",
          "title": "Completely contained LaunchPlan Template"
        }
      },
      "title": "Output of the compilation step. This object represents one LaunchPlan. We store more metadata at this layer"
    },
    "coreCompiledTask": {
      "type": "object",
      "properties": {
        "template": {
          "$ref": "#/definitions/coreTaskTemplate",
          "title": "Completely contained TaskTemplate"
        }
      },
      "title": "Output of the Compilation step. This object represent one Task. We store more metadata at this layer"
    },
    "coreCompiledWorkflow": {
      "type": "object",
      "properties": {
        "template": {
          "$ref": "#/definitions/coreWorkflowTemplate",
          "title": "Completely contained Workflow Template"
        },
        "connections": {
          "$ref": "#/definitions/coreConnectionSet",
          "description": "For internal use only! This field is used by the system and must not be filled in. Any values set will be ignored."
        }
      },
      "title": "Output of the compilation Step. This object represents one workflow. We store more metadata at this layer"
    },
    "coreCompiledWorkflowClosure": {
      "type": "object",
      "properties": {
        "primary": {
          "$ref": "#/definitions/coreCompiledWorkflow",
          "title": "+required"
        },
        "sub_workflows": {
          "type": "array",
          "items": {
            "type": "object",
            "$ref": "#/definitions/coreCompiledWorkflow"
          },
          "title": "Guaranteed that there will only exist one and only one workflow with a given id, i.e., every sub workflow has a\nunique identifier. Also every enclosed subworkflow is used either by a primary workflow or by a subworkflow\nas an inlined workflow\n+optional"
        },
        "tasks": {
          "type": "array",
          "items": {
            "type": "object",
            "$ref": "#/definitions/coreCompiledTask"
          },
          "title": "Guaranteed that there will only exist one and only one task with a given id, i.e., every task has a unique id\n+required (at least 1)"
        },
        "launch_plans": {
          "type": "array",
          "items": {
            "type": "object",
            "$ref": "#/definitions/coreCompiledLaunchPlan"
          },
          "description": "A collection of launch plans that are compiled. Guaranteed that there will only exist one and only one launch plan\nwith a given id, i.e., every launch plan has a unique id."
        }
      },
      "description": "A Compiled Workflow Closure contains all the information required to start a new execution, or to visualize a workflow\nand its details. The CompiledWorkflowClosure should always contain a primary workflow, that is the main workflow that\nwill being the execution. All subworkflows are denormalized. WorkflowNodes refer to the workflow identifiers of\ncompiled subworkflows."
    },
    "coreConjunctionExpression": {
      "type": "object",
      "properties": {
        "operator": {
          "$ref": "#/definitions/ConjunctionExpressionLogicalOperator"
        },
        "left_expression": {
          "$ref": "#/definitions/coreBooleanExpression"
        },
        "right_expression": {
          "$ref": "#/definitions/coreBooleanExpression"
        }
      },
      "description": "Defines a conjunction expression of two boolean expressions."
    },
    "coreConnection": {
      "type": "object",
      "properties": {
        "task_type": {
          "type": "string",
          "description": "The task type that the connection is used for."
        },
        "secrets": {
          "type": "object",
          "additionalProperties": {
            "type": "string"
          },
          "description": "The credentials to use for the connection, such as API keys, OAuth2 tokens, etc.\nThe key is the name of the secret, and it's defined in the flytekit.\nflytekit uses the key to locate the desired secret within the map."
        },
        "configs": {
          "type": "object",
          "additionalProperties": {
            "type": "string"
          },
          "description": "The configuration to use for the connection, such as the endpoint, account name, etc.\nThe key is the name of the config, and it's defined in the flytekit."
        }
      }
    },
    "coreConnectionSet": {
      "type": "object",
      "properties": {
        "downstream": {
          "type": "object",
          "additionalProperties": {
            "$ref": "#/definitions/ConnectionSetIdList"
          },
          "title": "A list of all the node ids that are downstream from a given node id"
        },
        "upstream": {
          "type": "object",
          "additionalProperties": {
            "$ref": "#/definitions/ConnectionSetIdList"
          },
          "title": "A list of all the node ids, that are upstream of this node id"
        }
      },
      "title": "Adjacency list for the workflow. This is created as part of the compilation process. Every process after the compilation\nstep uses this created ConnectionSet"
    },
    "coreContainer": {
      "type": "object",
      "properties": {
        "image": {
          "type": "string",
          "title": "Container image url. Eg: docker/redis:latest"
        },
        "command": {
          "type": "array",
          "items": {
            "type": "string"
          },
          "description": "Command to be executed, if not provided, the default entrypoint in the container image will be used."
        },
        "args": {
          "type": "array",
          "items": {
            "type": "string"
          },
          "description": "These will default to Flyte given paths. If provided, the system will not append known paths. If the task still\nneeds flyte's inputs and outputs path, add $(FLYTE_INPUT_FILE), $(FLYTE_OUTPUT_FILE) wherever makes sense and the\nsystem will populate these before executing the container."
        },
        "resources": {
          "$ref": "#/definitions/coreResources",
          "description": "Container resources requirement as specified by the container engine."
        },
        "env": {
          "type": "array",
          "items": {
            "type": "object",
            "$ref": "#/definitions/flyteidlcoreKeyValuePair"
          },
          "description": "Environment variables will be set as the container is starting up."
        },
        "config": {
          "type": "array",
          "items": {
            "type": "object",
            "$ref": "#/definitions/flyteidlcoreKeyValuePair"
          },
          "description": "Allows extra configs to be available for the container.\nTODO: elaborate on how configs will become available.\nDeprecated, please use TaskTemplate.config instead."
        },
        "ports": {
          "type": "array",
          "items": {
            "type": "object",
            "$ref": "#/definitions/coreContainerPort"
          },
          "title": "Ports to open in the container. This feature is not supported by all execution engines. (e.g. supported on K8s but\nnot supported on AWS Batch)\nOnly K8s"
        },
        "data_config": {
          "$ref": "#/definitions/coreDataLoadingConfig",
          "title": "BETA: Optional configuration for DataLoading. If not specified, then default values are used.\nThis makes it possible to to run a completely portable container, that uses inputs and outputs\nonly from the local file-system and without having any reference to flyteidl. This is supported only on K8s at the moment.\nIf data loading is enabled, then data will be mounted in accompanying directories specified in the DataLoadingConfig. If the directories\nare not specified, inputs will be mounted onto and outputs will be uploaded from a pre-determined file-system path. Refer to the documentation\nto understand the default paths.\nOnly K8s"
        },
        "architecture": {
          "$ref": "#/definitions/ContainerArchitecture"
        }
      }
    },
    "coreContainerPort": {
      "type": "object",
      "properties": {
        "container_port": {
          "type": "integer",
          "format": "int64",
          "description": "Number of port to expose on the pod's IP address.\nThis must be a valid port number, 0 \u003c x \u003c 65536."
        }
      },
      "description": "Defines port properties for a container."
    },
    "coreDataLoadingConfig": {
      "type": "object",
      "properties": {
        "enabled": {
          "type": "boolean",
          "title": "Flag enables DataLoading Config. If this is not set, data loading will not be used!"
        },
        "input_path": {
          "type": "string",
          "title": "File system path (start at root). This folder will contain all the inputs exploded to a separate file.\nExample, if the input interface needs (x: int, y: blob, z: multipart_blob) and the input path is '/var/flyte/inputs', then the file system will look like\n/var/flyte/inputs/inputs.\u003cmetadata format dependent -\u003e .pb .json .yaml\u003e -\u003e Format as defined previously. The Blob and Multipart blob will reference local filesystem instead of remote locations\n/var/flyte/inputs/x -\u003e X is a file that contains the value of x (integer) in string format\n/var/flyte/inputs/y -\u003e Y is a file in Binary format\n/var/flyte/inputs/z/... -\u003e Note Z itself is a directory\nMore information about the protocol - refer to docs #TODO reference docs here"
        },
        "output_path": {
          "type": "string",
          "title": "File system path (start at root). This folder should contain all the outputs for the task as individual files and/or an error text file"
        },
        "format": {
          "$ref": "#/definitions/DataLoadingConfigLiteralMapFormat",
          "title": "In the inputs folder, there will be an additional summary/metadata file that contains references to all files or inlined primitive values.\nThis format decides the actual encoding for the data. Refer to the encoding to understand the specifics of the contents and the encoding"
        },
        "io_strategy": {
          "$ref": "#/definitions/coreIOStrategy"
        }
      },
      "description": "This configuration allows executing raw containers in Flyte using the Flyte CoPilot system.\nFlyte CoPilot, eliminates the needs of flytekit or sdk inside the container. Any inputs required by the users container are side-loaded in the input_path\nAny outputs generated by the user container - within output_path are automatically uploaded."
    },
    "coreError": {
      "type": "object",
      "properties": {
        "failed_node_id": {
          "type": "string",
          "description": "The node id that threw the error."
        },
        "message": {
          "type": "string",
          "description": "Error message thrown."
        }
      },
      "description": "Represents an error thrown from a node."
    },
    "coreExecutionEnv": {
      "type": "object",
      "properties": {
        "id": {
          "type": "string",
          "description": "id is a unique identifier for the execution environment."
        },
        "type": {
          "type": "string",
          "description": "type is the type of the execution environment."
        },
        "extant": {
          "type": "object",
          "description": "extant is a reference to an existing environment."
        },
        "spec": {
          "type": "object",
          "description": "spec is a specification of the environment."
        }
      },
      "description": "ExecutionEnv is a message that is used to specify the execution environment."
    },
    "coreExecutionEnvAssignment": {
      "type": "object",
      "properties": {
        "node_ids": {
          "type": "array",
          "items": {
            "type": "string"
          },
          "description": "node_ids is a list of node ids that are being assigned the execution environment."
        },
        "task_type": {
          "type": "string",
          "description": "task_type is the type of task that is being assigned. This is used to override which Flyte\nplugin will be used during execution."
        },
        "execution_env": {
          "$ref": "#/definitions/coreExecutionEnv",
          "description": "execution_env is the environment that is being assigned to the nodes."
        }
      },
      "description": "ExecutionEnvAssignment is a message that is used to assign an execution environment to a set of\nnodes."
    },
    "coreExecutionError": {
      "type": "object",
      "properties": {
        "code": {
          "type": "string",
          "title": "Error code indicates a grouping of a type of error.\nMore Info: \u003cLink\u003e"
        },
        "message": {
          "type": "string",
          "description": "Detailed description of the error - including stack trace."
        },
        "error_uri": {
          "type": "string",
          "title": "Full error contents accessible via a URI"
        },
        "kind": {
          "$ref": "#/definitions/ExecutionErrorErrorKind"
        }
      },
      "description": "Represents the error message from the execution."
    },
    "coreExtendedResources": {
      "type": "object",
      "properties": {
        "gpu_accelerator": {
          "$ref": "#/definitions/coreGPUAccelerator",
          "description": "GPU accelerator to select for task. Contains information about device type, and\nfor multi-instance GPUs, the partition size to use."
        }
      },
      "description": "Encapsulates all non-standard resources, not captured by v1.ResourceRequirements, to\nallocate to a task."
    },
    "coreGPUAccelerator": {
      "type": "object",
      "properties": {
        "device": {
          "type": "string",
          "description": "This can be any arbitrary string, and should be informed by the labels or taints\nassociated with the nodes in question. Default cloud provider labels typically\nuse the following values: `nvidia-tesla-t4`, `nvidia-tesla-a100`, etc."
        },
        "unpartitioned": {
          "type": "boolean"
        },
        "partition_size": {
          "type": "string",
          "description": "Like `device`, this can be any arbitrary string, and should be informed by\nthe labels or taints associated with the nodes in question. Default cloud\nprovider labels typically use the following values: `1g.5gb`, `2g.10gb`, etc."
        }
      },
      "description": "Metadata associated with the GPU accelerator to allocate to a task. Contains\ninformation about device type, and for multi-instance GPUs, the partition size to\nuse."
    },
    "coreGateNode": {
      "type": "object",
      "properties": {
        "approve": {
          "$ref": "#/definitions/coreApproveCondition",
          "description": "ApproveCondition represents a dependency on an external approval provided by a boolean signal."
        },
        "signal": {
          "$ref": "#/definitions/coreSignalCondition",
          "description": "SignalCondition represents a dependency on an signal."
        },
        "sleep": {
          "$ref": "#/definitions/coreSleepCondition",
          "description": "SleepCondition represents a dependency on waiting for the specified duration."
        }
      },
      "description": "GateNode refers to the condition that is required for the gate to successfully complete."
    },
    "coreGranularity": {
      "type": "string",
      "enum": [
        "UNSET",
        "MINUTE",
        "HOUR",
        "DAY",
        "MONTH"
      ],
      "default": "UNSET",
      "title": "- DAY: default"
    },
    "coreIOStrategy": {
      "type": "object",
      "properties": {
        "download_mode": {
          "$ref": "#/definitions/IOStrategyDownloadMode",
          "title": "Mode to use to manage downloads"
        },
        "upload_mode": {
          "$ref": "#/definitions/IOStrategyUploadMode",
          "title": "Mode to use to manage uploads"
        }
      },
      "title": "Strategy to use when dealing with Blob, Schema, or multipart blob data (large datasets)"
    },
    "coreIdentifier": {
      "type": "object",
      "properties": {
        "resource_type": {
          "$ref": "#/definitions/coreResourceType",
          "description": "Identifies the specific type of resource that this identifier corresponds to."
        },
        "project": {
          "type": "string",
          "description": "Name of the project the resource belongs to."
        },
        "domain": {
          "type": "string",
          "description": "Name of the domain the resource belongs to.\nA domain can be considered as a subset within a specific project."
        },
        "name": {
          "type": "string",
          "description": "User provided value for the resource."
        },
        "version": {
          "type": "string",
          "description": "Specific version of the resource."
        },
        "org": {
          "type": "string",
          "description": "Optional, org key applied to the resource."
        }
      },
      "description": "Encapsulation of fields that uniquely identifies a Flyte resource."
    },
    "coreIdentity": {
      "type": "object",
      "properties": {
        "iam_role": {
          "type": "string",
          "description": "iam_role references the fully qualified name of Identity \u0026 Access Management role to impersonate."
        },
        "k8s_service_account": {
          "type": "string",
          "description": "k8s_service_account references a kubernetes service account to impersonate."
        },
        "oauth2_client": {
          "$ref": "#/definitions/coreOAuth2Client",
          "description": "oauth2_client references an oauth2 client. Backend plugins can use this information to impersonate the client when\nmaking external calls."
        },
        "execution_identity": {
          "type": "string",
          "title": "execution_identity references the subject who makes the execution"
        }
      },
      "description": "Identity encapsulates the various security identities a task can run as. It's up to the underlying plugin to pick the\nright identity for the execution environment."
    },
    "coreIfBlock": {
      "type": "object",
      "properties": {
        "condition": {
          "$ref": "#/definitions/coreBooleanExpression"
        },
        "then_node": {
          "$ref": "#/definitions/coreNode"
        }
      },
      "description": "Defines a condition and the execution unit that should be executed if the condition is satisfied."
    },
    "coreIfElseBlock": {
      "type": "object",
      "properties": {
        "case": {
          "$ref": "#/definitions/coreIfBlock",
          "description": "+required. First condition to evaluate."
        },
        "other": {
          "type": "array",
          "items": {
            "type": "object",
            "$ref": "#/definitions/coreIfBlock"
          },
          "description": "+optional. Additional branches to evaluate."
        },
        "else_node": {
          "$ref": "#/definitions/coreNode",
          "description": "The node to execute in case none of the branches were taken."
        },
        "error": {
          "$ref": "#/definitions/coreError",
          "description": "An error to throw in case none of the branches were taken."
        }
      },
      "description": "Defines a series of if/else blocks. The first branch whose condition evaluates to true is the one to execute.\nIf no conditions were satisfied, the else_node or the error will execute."
    },
    "coreInputBindingData": {
      "type": "object",
      "properties": {
        "var": {
          "type": "string"
        }
      }
    },
    "coreK8sObjectMetadata": {
      "type": "object",
      "properties": {
        "labels": {
          "type": "object",
          "additionalProperties": {
            "type": "string"
          },
          "description": "Optional labels to add to the pod definition."
        },
        "annotations": {
          "type": "object",
          "additionalProperties": {
            "type": "string"
          },
          "description": "Optional annotations to add to the pod definition."
        }
      },
      "description": "Metadata for building a kubernetes object when a task is executed."
    },
    "coreK8sPod": {
      "type": "object",
      "properties": {
        "metadata": {
          "$ref": "#/definitions/coreK8sObjectMetadata",
          "description": "Contains additional metadata for building a kubernetes pod."
        },
        "pod_spec": {
          "type": "object",
          "title": "Defines the primary pod spec created when a task is executed.\nThis should be a JSON-marshalled pod spec, which can be defined in\n- go, using: https://github.com/kubernetes/api/blob/release-1.21/core/v1/types.go#L2936\n- python: using https://github.com/kubernetes-client/python/blob/release-19.0/kubernetes/client/models/v1_pod_spec.py"
        },
        "data_config": {
          "$ref": "#/definitions/coreDataLoadingConfig",
          "title": "BETA: Optional configuration for DataLoading. If not specified, then default values are used.\nThis makes it possible to to run a completely portable container, that uses inputs and outputs\nonly from the local file-system and without having any reference to flytekit. This is supported only on K8s at the moment.\nIf data loading is enabled, then data will be mounted in accompanying directories specified in the DataLoadingConfig. If the directories\nare not specified, inputs will be mounted onto and outputs will be uploaded from a pre-determined file-system path. Refer to the documentation\nto understand the default paths.\nOnly K8s"
        }
      },
      "description": "Defines a pod spec and additional pod metadata that is created when a task is executed."
    },
    "coreLabelValue": {
      "type": "object",
      "properties": {
        "static_value": {
          "type": "string",
          "title": "The string static value is for use in the Partitions object"
        },
        "time_value": {
          "type": "string",
          "format": "date-time",
          "title": "The time value is for use in the TimePartition case"
        },
        "triggered_binding": {
          "$ref": "#/definitions/coreArtifactBindingData"
        },
        "input_binding": {
          "$ref": "#/definitions/coreInputBindingData"
        },
        "runtime_binding": {
          "$ref": "#/definitions/coreRuntimeBinding"
        }
      }
    },
    "coreLaunchPlanTemplate": {
      "type": "object",
      "properties": {
        "id": {
          "$ref": "#/definitions/coreIdentifier",
          "description": "A globally unique identifier for the launch plan."
        },
        "interface": {
          "$ref": "#/definitions/coreTypedInterface",
          "title": "The input and output interface for the launch plan"
        },
        "fixed_inputs": {
          "$ref": "#/definitions/coreLiteralMap",
          "title": "A collection of input literals that are fixed for the launch plan"
        }
      },
      "description": "A structure that uniquely identifies a launch plan in the system."
    },
    "coreLiteral": {
      "type": "object",
      "properties": {
        "scalar": {
          "$ref": "#/definitions/coreScalar",
          "description": "A simple value."
        },
        "collection": {
          "$ref": "#/definitions/coreLiteralCollection",
          "description": "A collection of literals to allow nesting."
        },
        "map": {
          "$ref": "#/definitions/coreLiteralMap",
          "description": "A map of strings to literals."
        },
        "hash": {
          "type": "string",
          "title": "A hash representing this literal.\nThis is used for caching purposes. For more details refer to RFC 1893\n(https://github.com/flyteorg/flyte/blob/master/rfc/system/1893-caching-of-offloaded-objects.md)"
        },
        "metadata": {
          "type": "object",
          "additionalProperties": {
            "type": "string"
          },
          "description": "Additional metadata for literals."
        }
      },
      "description": "A simple value. This supports any level of nesting (e.g. array of array of array of Blobs) as well as simple primitives."
    },
    "coreLiteralCollection": {
      "type": "object",
      "properties": {
        "literals": {
          "type": "array",
          "items": {
            "type": "object",
            "$ref": "#/definitions/coreLiteral"
          }
        }
      },
      "description": "A collection of literals. This is a workaround since oneofs in proto messages cannot contain a repeated field."
    },
    "coreLiteralMap": {
      "type": "object",
      "properties": {
        "literals": {
          "type": "object",
          "additionalProperties": {
            "$ref": "#/definitions/coreLiteral"
          }
        }
      },
      "description": "A map of literals. This is a workaround since oneofs in proto messages cannot contain a repeated field."
    },
    "coreLiteralType": {
      "type": "object",
      "properties": {
        "simple": {
          "$ref": "#/definitions/coreSimpleType",
          "description": "A simple type that can be compared one-to-one with another."
        },
        "schema": {
          "$ref": "#/definitions/coreSchemaType",
          "description": "A complex type that requires matching of inner fields."
        },
        "collection_type": {
          "$ref": "#/definitions/coreLiteralType",
          "description": "Defines the type of the value of a collection. Only homogeneous collections are allowed."
        },
        "map_value_type": {
          "$ref": "#/definitions/coreLiteralType",
          "description": "Defines the type of the value of a map type. The type of the key is always a string."
        },
        "blob": {
          "$ref": "#/definitions/coreBlobType",
          "description": "A blob might have specialized implementation details depending on associated metadata."
        },
        "enum_type": {
          "$ref": "#/definitions/flyteidlcoreEnumType",
          "description": "Defines an enum with pre-defined string values."
        },
        "structured_dataset_type": {
          "$ref": "#/definitions/coreStructuredDatasetType",
          "title": "Generalized schema support"
        },
        "union_type": {
          "$ref": "#/definitions/coreUnionType",
          "description": "Defines an union type with pre-defined LiteralTypes."
        },
        "metadata": {
          "type": "object",
          "description": "This field contains type metadata that is descriptive of the type, but is NOT considered in type-checking.  This might be used by\nconsumers to identify special behavior or display extended information for the type."
        },
        "annotation": {
          "$ref": "#/definitions/coreTypeAnnotation",
          "description": "This field contains arbitrary data that might have special semantic\nmeaning for the client but does not effect internal flyte behavior."
        },
        "structure": {
          "$ref": "#/definitions/coreTypeStructure",
          "description": "Hints to improve type matching."
        }
      },
      "description": "Defines a strong type to allow type checking between interfaces."
    },
    "coreNode": {
      "type": "object",
      "properties": {
        "id": {
          "type": "string",
          "description": "A workflow-level unique identifier that identifies this node in the workflow. 'inputs' and 'outputs' are reserved\nnode ids that cannot be used by other nodes."
        },
        "metadata": {
          "$ref": "#/definitions/coreNodeMetadata",
          "description": "Extra metadata about the node."
        },
        "inputs": {
          "type": "array",
          "items": {
            "type": "object",
            "$ref": "#/definitions/coreBinding"
          },
          "description": "Specifies how to bind the underlying interface's inputs. All required inputs specified in the underlying interface\nmust be fulfilled."
        },
        "upstream_node_ids": {
          "type": "array",
          "items": {
            "type": "string"
          },
          "description": "+optional Specifies execution dependency for this node ensuring it will only get scheduled to run after all its\nupstream nodes have completed. This node will have an implicit dependency on any node that appears in inputs\nfield."
        },
        "output_aliases": {
          "type": "array",
          "items": {
            "type": "object",
            "$ref": "#/definitions/coreAlias"
          },
          "description": "+optional. A node can define aliases for a subset of its outputs. This is particularly useful if different nodes\nneed to conform to the same interface (e.g. all branches in a branch node). Downstream nodes must refer to this\nnodes outputs using the alias if one's specified."
        },
        "task_node": {
          "$ref": "#/definitions/coreTaskNode",
          "description": "Information about the Task to execute in this node."
        },
        "workflow_node": {
          "$ref": "#/definitions/coreWorkflowNode",
          "description": "Information about the Workflow to execute in this mode."
        },
        "branch_node": {
          "$ref": "#/definitions/coreBranchNode",
          "description": "Information about the branch node to evaluate in this node."
        },
        "gate_node": {
          "$ref": "#/definitions/coreGateNode",
          "description": "Information about the condition to evaluate in this node."
        },
        "array_node": {
          "$ref": "#/definitions/coreArrayNode",
          "description": "Information about the sub-node executions for each value in the list of this nodes\ninputs values."
        }
      },
      "description": "A Workflow graph Node. One unit of execution in the graph. Each node can be linked to a Task, a Workflow or a branch\nnode."
    },
    "coreNodeExecutionIdentifier": {
      "type": "object",
      "properties": {
        "node_id": {
          "type": "string"
        },
        "execution_id": {
          "$ref": "#/definitions/coreWorkflowExecutionIdentifier"
        }
      },
      "description": "Encapsulation of fields that identify a Flyte node execution entity."
    },
    "coreNodeExecutionPhase": {
      "type": "string",
      "enum": [
        "UNDEFINED",
        "QUEUED",
        "RUNNING",
        "SUCCEEDED",
        "FAILING",
        "FAILED",
        "ABORTED",
        "SKIPPED",
        "TIMED_OUT",
        "DYNAMIC_RUNNING",
        "RECOVERED"
      ],
      "default": "UNDEFINED"
    },
    "coreNodeMetadata": {
      "type": "object",
      "properties": {
        "name": {
          "type": "string",
          "title": "A friendly name for the Node"
        },
        "timeout": {
          "type": "string",
          "description": "The overall timeout of a task."
        },
        "retries": {
          "$ref": "#/definitions/coreRetryStrategy",
          "description": "Number of retries per task."
        },
        "interruptible": {
          "type": "boolean"
        },
        "cacheable": {
          "type": "boolean"
        },
        "cache_version": {
          "type": "string"
        },
        "cache_serializable": {
          "type": "boolean"
        }
      },
      "description": "Defines extra information about the Node."
    },
    "coreOAuth2Client": {
      "type": "object",
      "properties": {
        "client_id": {
          "type": "string",
          "title": "client_id is the public id for the client to use. The system will not perform any pre-auth validation that the\nsecret requested matches the client_id indicated here.\n+required"
        },
        "client_secret": {
          "$ref": "#/definitions/coreSecret",
          "title": "client_secret is a reference to the secret used to authenticate the OAuth2 client.\n+required"
        }
      },
      "description": "OAuth2Client encapsulates OAuth2 Client Credentials to be used when making calls on behalf of that task."
    },
    "coreOAuth2TokenRequest": {
      "type": "object",
      "properties": {
        "name": {
          "type": "string",
          "title": "name indicates a unique id for the token request within this task token requests. It'll be used as a suffix for\nenvironment variables and as a filename for mounting tokens as files.\n+required"
        },
        "type": {
          "$ref": "#/definitions/coreOAuth2TokenRequestType",
          "title": "type indicates the type of the request to make. Defaults to CLIENT_CREDENTIALS.\n+required"
        },
        "client": {
          "$ref": "#/definitions/coreOAuth2Client",
          "title": "client references the client_id/secret to use to request the OAuth2 token.\n+required"
        },
        "idp_discovery_endpoint": {
          "type": "string",
          "title": "idp_discovery_endpoint references the discovery endpoint used to retrieve token endpoint and other related\ninformation.\n+optional"
        },
        "token_endpoint": {
          "type": "string",
          "title": "token_endpoint references the token issuance endpoint. If idp_discovery_endpoint is not provided, this parameter is\nmandatory.\n+optional"
        }
      },
      "description": "OAuth2TokenRequest encapsulates information needed to request an OAuth2 token.\nFLYTE_TOKENS_ENV_PREFIX will be passed to indicate the prefix of the environment variables that will be present if\ntokens are passed through environment variables.\nFLYTE_TOKENS_PATH_PREFIX will be passed to indicate the prefix of the path where secrets will be mounted if tokens\nare passed through file mounts."
    },
    "coreOAuth2TokenRequestType": {
      "type": "string",
      "enum": [
        "CLIENT_CREDENTIALS"
      ],
      "default": "CLIENT_CREDENTIALS",
      "description": "Type of the token requested.\n\n - CLIENT_CREDENTIALS: CLIENT_CREDENTIALS indicates a 2-legged OAuth token requested using client credentials."
    },
    "coreOperand": {
      "type": "object",
      "properties": {
        "primitive": {
          "$ref": "#/definitions/corePrimitive",
          "title": "Can be a constant"
        },
        "var": {
          "type": "string",
          "title": "Or one of this node's input variables"
        },
        "scalar": {
          "$ref": "#/definitions/coreScalar",
          "title": "Replace the primitive field"
        }
      },
      "description": "Defines an operand to a comparison expression."
    },
    "coreOutputReference": {
      "type": "object",
      "properties": {
        "node_id": {
          "type": "string",
          "description": "Node id must exist at the graph layer."
        },
        "var": {
          "type": "string",
          "description": "Variable name must refer to an output variable for the node."
        },
        "attr_path": {
          "type": "array",
          "items": {
            "type": "object",
            "$ref": "#/definitions/corePromiseAttribute"
          }
        }
      },
      "description": "A reference to an output produced by a node. The type can be retrieved -and validated- from\nthe underlying interface of the node."
    },
    "coreParameter": {
      "type": "object",
      "properties": {
        "var": {
          "$ref": "#/definitions/coreVariable",
          "description": "+required Variable. Defines the type of the variable backing this parameter."
        },
        "default": {
          "$ref": "#/definitions/coreLiteral",
          "description": "Defines a default value that has to match the variable type defined."
        },
        "required": {
          "type": "boolean",
          "description": "+optional, is this value required to be filled."
        },
        "artifact_query": {
          "$ref": "#/definitions/coreArtifactQuery",
          "description": "This is an execution time search basically that should result in exactly one Artifact with a Type that\nmatches the type of the variable."
        },
        "artifact_id": {
          "$ref": "#/definitions/coreArtifactID"
        }
      },
      "description": "A parameter is used as input to a launch plan and has\nthe special ability to have a default value or mark itself as required."
    },
    "coreParameterMap": {
      "type": "object",
      "properties": {
        "parameters": {
          "type": "object",
          "additionalProperties": {
            "$ref": "#/definitions/coreParameter"
          },
          "description": "Defines a map of parameter names to parameters."
        }
      },
      "description": "A map of Parameters."
    },
    "corePartitions": {
      "type": "object",
      "properties": {
        "value": {
          "type": "object",
          "additionalProperties": {
            "$ref": "#/definitions/coreLabelValue"
          }
        }
      }
    },
    "corePrimitive": {
      "type": "object",
      "properties": {
        "integer": {
          "type": "string",
          "format": "int64"
        },
        "float_value": {
          "type": "number",
          "format": "double"
        },
        "string_value": {
          "type": "string"
        },
        "boolean": {
          "type": "boolean"
        },
        "datetime": {
          "type": "string",
          "format": "date-time"
        },
        "duration": {
          "type": "string"
        }
      },
      "title": "Primitive Types"
    },
    "corePromiseAttribute": {
      "type": "object",
      "properties": {
        "string_value": {
          "type": "string"
        },
        "int_value": {
          "type": "integer",
          "format": "int32"
        }
      }
    },
    "coreQualityOfService": {
      "type": "object",
      "properties": {
        "tier": {
          "$ref": "#/definitions/QualityOfServiceTier"
        },
        "spec": {
          "$ref": "#/definitions/coreQualityOfServiceSpec"
        }
      },
      "description": "Indicates the priority of an execution."
    },
    "coreQualityOfServiceSpec": {
      "type": "object",
      "properties": {
        "queueing_budget": {
          "type": "string",
          "description": "Indicates how much queueing delay an execution can tolerate."
        }
      },
      "description": "Represents customized execution run-time attributes."
    },
    "coreResourceType": {
      "type": "string",
      "enum": [
        "UNSPECIFIED",
        "TASK",
        "WORKFLOW",
        "LAUNCH_PLAN",
        "DATASET"
      ],
      "default": "UNSPECIFIED",
      "description": "Indicates a resource type within Flyte.\n\n - DATASET: A dataset represents an entity modeled in Flyte DataCatalog. A Dataset is also a versioned entity and can be a compilation of multiple individual objects.\nEventually all Catalog objects should be modeled similar to Flyte Objects. The Dataset entities makes it possible for the UI  and CLI to act on the objects \nin a similar manner to other Flyte objects"
    },
    "coreResources": {
      "type": "object",
      "properties": {
        "requests": {
          "type": "array",
          "items": {
            "type": "object",
            "$ref": "#/definitions/ResourcesResourceEntry"
          },
          "description": "The desired set of resources requested. ResourceNames must be unique within the list."
        },
        "limits": {
          "type": "array",
          "items": {
            "type": "object",
            "$ref": "#/definitions/ResourcesResourceEntry"
          },
          "description": "Defines a set of bounds (e.g. min/max) within which the task can reliably run. ResourceNames must be unique\nwithin the list."
        }
      },
      "description": "A customizable interface to convey resources requested for a container. This can be interpreted differently for different\ncontainer engines."
    },
    "coreRetryStrategy": {
      "type": "object",
      "properties": {
        "retries": {
          "type": "integer",
          "format": "int64",
          "description": "Number of retries. Retries will be consumed when the job fails with a recoverable error.\nThe number of retries must be less than or equals to 10."
        }
      },
      "description": "Retry strategy associated with an executable unit."
    },
    "coreRuntimeBinding": {
      "type": "object"
    },
    "coreRuntimeMetadata": {
      "type": "object",
      "properties": {
        "type": {
          "$ref": "#/definitions/RuntimeMetadataRuntimeType",
          "description": "Type of runtime."
        },
        "version": {
          "type": "string",
          "description": "Version of the runtime. All versions should be backward compatible. However, certain cases call for version\nchecks to ensure tighter validation or setting expectations."
        },
        "flavor": {
          "type": "string",
          "description": "+optional It can be used to provide extra information about the runtime (e.g. python, golang... etc.)."
        }
      },
      "description": "Runtime information. This is loosely defined to allow for extensibility."
    },
    "coreScalar": {
      "type": "object",
      "properties": {
        "primitive": {
          "$ref": "#/definitions/corePrimitive"
        },
        "blob": {
          "$ref": "#/definitions/coreBlob"
        },
        "binary": {
          "$ref": "#/definitions/coreBinary"
        },
        "schema": {
          "$ref": "#/definitions/flyteidlcoreSchema"
        },
        "none_type": {
          "$ref": "#/definitions/coreVoid"
        },
        "error": {
          "$ref": "#/definitions/coreError"
        },
        "generic": {
          "type": "object"
        },
        "structured_dataset": {
          "$ref": "#/definitions/coreStructuredDataset"
        },
        "union": {
          "$ref": "#/definitions/coreUnion"
        }
      }
    },
    "coreSchemaType": {
      "type": "object",
      "properties": {
        "columns": {
          "type": "array",
          "items": {
            "type": "object",
            "$ref": "#/definitions/SchemaTypeSchemaColumn"
          },
          "description": "A list of ordered columns this schema comprises of."
        }
      },
      "description": "Defines schema columns and types to strongly type-validate schemas interoperability."
    },
    "coreSecret": {
      "type": "object",
      "properties": {
        "group": {
          "type": "string",
          "title": "The name of the secret group where to find the key referenced below. For K8s secrets, this should be the name of\nthe v1/secret object. For Confidant, this should be the Credential name. For Vault, this should be the secret name.\nFor AWS Secret Manager, this should be the name of the secret.\n+required"
        },
        "group_version": {
          "type": "string",
          "title": "The group version to fetch. This is not supported in all secret management systems. It'll be ignored for the ones\nthat do not support it.\n+optional"
        },
        "key": {
          "type": "string",
          "title": "The name of the secret to mount. This has to match an existing secret in the system. It's up to the implementation\nof the secret management system to require case sensitivity. For K8s secrets, Confidant and Vault, this should\nmatch one of the keys inside the secret. For AWS Secret Manager, it's ignored.\n+optional"
        },
        "mount_requirement": {
          "$ref": "#/definitions/SecretMountType",
          "title": "mount_requirement is optional. Indicates where the secret has to be mounted. If provided, the execution will fail\nif the underlying key management system cannot satisfy that requirement. If not provided, the default location\nwill depend on the key management system.\n+optional"
        }
      },
      "description": "Secret encapsulates information about the secret a task needs to proceed. An environment variable\nFLYTE_SECRETS_ENV_PREFIX will be passed to indicate the prefix of the environment variables that will be present if\nsecrets are passed through environment variables.\nFLYTE_SECRETS_DEFAULT_DIR will be passed to indicate the prefix of the path where secrets will be mounted if secrets\nare passed through file mounts."
    },
    "coreSecurityContext": {
      "type": "object",
      "properties": {
        "run_as": {
          "$ref": "#/definitions/coreIdentity",
          "description": "run_as encapsulates the identity a pod should run as. If the task fills in multiple fields here, it'll be up to the\nbackend plugin to choose the appropriate identity for the execution engine the task will run on."
        },
        "secrets": {
          "type": "array",
          "items": {
            "type": "object",
            "$ref": "#/definitions/coreSecret"
          },
          "description": "secrets indicate the list of secrets the task needs in order to proceed. Secrets will be mounted/passed to the\npod as it starts. If the plugin responsible for kicking of the task will not run it on a flyte cluster (e.g. AWS\nBatch), it's the responsibility of the plugin to fetch the secret (which means propeller identity will need access\nto the secret) and to pass it to the remote execution engine."
        },
        "tokens": {
          "type": "array",
          "items": {
            "type": "object",
            "$ref": "#/definitions/coreOAuth2TokenRequest"
          },
          "description": "tokens indicate the list of token requests the task needs in order to proceed. Tokens will be mounted/passed to the\npod as it starts. If the plugin responsible for kicking of the task will not run it on a flyte cluster (e.g. AWS\nBatch), it's the responsibility of the plugin to fetch the secret (which means propeller identity will need access\nto the secret) and to pass it to the remote execution engine."
        },
        "connection_ref": {
          "type": "string",
          "title": "The name of the connection.\nThe connection is defined in the externalResourceAttributes or flyteadmin configmap.\nThe connection config take precedence in the following order:\n1. connection in the externalResourceAttributes in the project-domain settings.\n2. connection in the externalResourceAttributes in the project settings.\n3. connection in the flyteadmin configmap.\n+optional"
        }
      },
      "description": "SecurityContext holds security attributes that apply to tasks."
    },
    "coreSignalCondition": {
      "type": "object",
      "properties": {
        "signal_id": {
          "type": "string",
          "description": "A unique identifier for the requested signal."
        },
        "type": {
          "$ref": "#/definitions/coreLiteralType",
          "description": "A type denoting the required value type for this signal."
        },
        "output_variable_name": {
          "type": "string",
          "description": "The variable name for the signal value in this nodes outputs."
        }
      },
      "description": "SignalCondition represents a dependency on an signal."
    },
    "coreSimpleType": {
      "type": "string",
      "enum": [
        "NONE",
        "INTEGER",
        "FLOAT",
        "STRING",
        "BOOLEAN",
        "DATETIME",
        "DURATION",
        "BINARY",
        "ERROR",
        "STRUCT"
      ],
      "default": "NONE",
      "description": "Define a set of simple types."
    },
    "coreSleepCondition": {
      "type": "object",
      "properties": {
        "duration": {
          "type": "string",
          "description": "The overall duration for this sleep."
        }
      },
      "description": "SleepCondition represents a dependency on waiting for the specified duration."
    },
    "coreSpan": {
      "type": "object",
      "properties": {
        "start_time": {
          "type": "string",
          "format": "date-time",
          "description": "start_time defines the instance this span began."
        },
        "end_time": {
          "type": "string",
          "format": "date-time",
          "description": "end_time defines the instance this span completed."
        },
        "workflow_id": {
          "$ref": "#/definitions/coreWorkflowExecutionIdentifier",
          "description": "workflow_id is the id of the workflow execution this Span represents."
        },
        "node_id": {
          "$ref": "#/definitions/coreNodeExecutionIdentifier",
          "description": "node_id is the id of the node execution this Span represents."
        },
        "task_id": {
          "$ref": "#/definitions/coreTaskExecutionIdentifier",
          "description": "task_id is the id of the task execution this Span represents."
        },
        "operation_id": {
          "type": "string",
          "description": "operation_id is the id of a unique operation that this Span represents."
        },
        "spans": {
          "type": "array",
          "items": {
            "type": "object",
            "$ref": "#/definitions/coreSpan"
          },
          "description": "spans defines a collection of Spans that breakdown this execution."
        }
      },
      "description": "Span represents a duration trace of Flyte execution. The id field denotes a Flyte execution entity or an operation\nwhich uniquely identifies the Span. The spans attribute allows this Span to be further broken down into more\nprecise definitions."
    },
    "coreSql": {
      "type": "object",
      "properties": {
        "statement": {
          "type": "string",
          "title": "The actual query to run, the query can have templated parameters.\nWe use Flyte's Golang templating format for Query templating.\nFor example,\ninsert overwrite directory '{{ .rawOutputDataPrefix }}' stored as parquet\nselect *\nfrom my_table\nwhere ds = '{{ .Inputs.ds }}'"
        },
        "dialect": {
          "$ref": "#/definitions/SqlDialect"
        }
      },
      "description": "Sql represents a generic sql workload with a statement and dialect."
    },
    "coreStructuredDataset": {
      "type": "object",
      "properties": {
        "uri": {
          "type": "string",
          "title": "String location uniquely identifying where the data is.\nShould start with the storage location (e.g. s3://, gs://, bq://, etc.)"
        },
        "metadata": {
          "$ref": "#/definitions/coreStructuredDatasetMetadata"
        }
      }
    },
    "coreStructuredDatasetMetadata": {
      "type": "object",
      "properties": {
        "structured_dataset_type": {
          "$ref": "#/definitions/coreStructuredDatasetType",
          "description": "Bundle the type information along with the literal.\nThis is here because StructuredDatasets can often be more defined at run time than at compile time.\nThat is, at compile time you might only declare a task to return a pandas dataframe or a StructuredDataset,\nwithout any column information, but at run time, you might have that column information.\nflytekit python will copy this type information into the literal, from the type information, if not provided by\nthe various plugins (encoders).\nSince this field is run time generated, it's not used for any type checking."
        }
      }
    },
    "coreStructuredDatasetType": {
      "type": "object",
      "properties": {
        "columns": {
          "type": "array",
          "items": {
            "type": "object",
            "$ref": "#/definitions/StructuredDatasetTypeDatasetColumn"
          },
          "description": "A list of ordered columns this schema comprises of."
        },
        "format": {
          "type": "string",
          "description": "This is the storage format, the format of the bits at rest\nparquet, feather, csv, etc.\nFor two types to be compatible, the format will need to be an exact match."
        },
        "external_schema_type": {
          "type": "string",
          "description": "This is a string representing the type that the bytes in external_schema_bytes are formatted in.\nThis is an optional field that will not be used for type checking."
        },
        "external_schema_bytes": {
          "type": "string",
          "format": "byte",
          "description": "The serialized bytes of a third-party schema library like Arrow.\nThis is an optional field that will not be used for type checking."
        }
      }
    },
    "coreTaskExecutionIdentifier": {
      "type": "object",
      "properties": {
        "task_id": {
          "$ref": "#/definitions/coreIdentifier"
        },
        "node_execution_id": {
          "$ref": "#/definitions/coreNodeExecutionIdentifier"
        },
        "retry_attempt": {
          "type": "integer",
          "format": "int64"
        }
      },
      "description": "Encapsulation of fields that identify a Flyte task execution entity."
    },
    "coreTaskExecutionPhase": {
      "type": "string",
      "enum": [
        "UNDEFINED",
        "QUEUED",
        "RUNNING",
        "SUCCEEDED",
        "ABORTED",
        "FAILED",
        "INITIALIZING",
        "WAITING_FOR_RESOURCES"
      ],
      "default": "UNDEFINED",
      "title": "- INITIALIZING: To indicate cases where task is initializing, like: ErrImagePull, ContainerCreating, PodInitializing\n - WAITING_FOR_RESOURCES: To address cases, where underlying resource is not available: Backoff error, Resource quota exceeded"
    },
    "coreTaskLog": {
      "type": "object",
      "properties": {
        "uri": {
          "type": "string"
        },
        "name": {
          "type": "string"
        },
        "message_format": {
          "$ref": "#/definitions/TaskLogMessageFormat"
        },
        "ttl": {
          "type": "string"
        },
        "ShowWhilePending": {
          "type": "boolean"
        },
        "HideOnceFinished": {
          "type": "boolean"
        }
      },
      "title": "Log information for the task that is specific to a log sink\nWhen our log story is flushed out, we may have more metadata here like log link expiry"
    },
    "coreTaskMetadata": {
      "type": "object",
      "properties": {
        "discoverable": {
          "type": "boolean",
          "description": "Indicates whether the system should attempt to lookup this task's output to avoid duplication of work."
        },
        "runtime": {
          "$ref": "#/definitions/coreRuntimeMetadata",
          "description": "Runtime information about the task."
        },
        "timeout": {
          "type": "string",
          "description": "The overall timeout of a task including user-triggered retries."
        },
        "retries": {
          "$ref": "#/definitions/coreRetryStrategy",
          "description": "Number of retries per task."
        },
        "discovery_version": {
          "type": "string",
          "description": "Indicates a logical version to apply to this task for the purpose of discovery."
        },
        "deprecated_error_message": {
          "type": "string",
          "description": "If set, this indicates that this task is deprecated.  This will enable owners of tasks to notify consumers\nof the ending of support for a given task."
        },
        "interruptible": {
          "type": "boolean"
        },
        "cache_serializable": {
          "type": "boolean",
          "title": "Indicates whether the system should attempt to execute discoverable instances in serial to avoid duplicate work"
        },
        "generates_deck": {
          "type": "boolean",
          "description": "Indicates whether the task will generate a Deck URI when it finishes executing."
        },
        "tags": {
          "type": "object",
          "additionalProperties": {
            "type": "string"
          },
          "title": "Arbitrary tags that allow users and the platform to store small but arbitrary labels"
        },
        "pod_template_name": {
          "type": "string",
          "description": "pod_template_name is the unique name of a PodTemplate k8s resource to be used as the base configuration if this\ntask creates a k8s Pod. If this value is set, the specified PodTemplate will be used instead of, but applied\nidentically as, the default PodTemplate configured in FlytePropeller."
        },
        "cache_ignore_input_vars": {
          "type": "array",
          "items": {
            "type": "string"
          },
          "description": "cache_ignore_input_vars is the input variables that should not be included when calculating hash for cache."
        }
      },
      "title": "Task Metadata"
    },
    "coreTaskNode": {
      "type": "object",
      "properties": {
        "reference_id": {
          "$ref": "#/definitions/coreIdentifier",
          "description": "A globally unique identifier for the task."
        },
        "overrides": {
          "$ref": "#/definitions/coreTaskNodeOverrides",
          "description": "Optional overrides applied at task execution time."
        }
      },
      "description": "Refers to the task that the Node is to execute."
    },
    "coreTaskNodeOverrides": {
      "type": "object",
      "properties": {
        "resources": {
          "$ref": "#/definitions/coreResources",
          "description": "A customizable interface to convey resources requested for a task container."
        },
        "extended_resources": {
          "$ref": "#/definitions/coreExtendedResources",
          "description": "Overrides for all non-standard resources, not captured by\nv1.ResourceRequirements, to allocate to a task."
        },
        "container_image": {
          "type": "string",
          "description": "Override for the image used by task pods."
        }
      },
      "description": "Optional task node overrides that will be applied at task execution time."
    },
    "coreTaskTemplate": {
      "type": "object",
      "properties": {
        "id": {
          "$ref": "#/definitions/coreIdentifier",
          "description": "Auto generated taskId by the system. Task Id uniquely identifies this task globally."
        },
        "type": {
          "type": "string",
          "description": "A predefined yet extensible Task type identifier. This can be used to customize any of the components. If no\nextensions are provided in the system, Flyte will resolve the this task to its TaskCategory and default the\nimplementation registered for the TaskCategory."
        },
        "metadata": {
          "$ref": "#/definitions/coreTaskMetadata",
          "description": "Extra metadata about the task."
        },
        "interface": {
          "$ref": "#/definitions/coreTypedInterface",
          "description": "A strongly typed interface for the task. This enables others to use this task within a workflow and guarantees\ncompile-time validation of the workflow to avoid costly runtime failures."
        },
        "custom": {
          "type": "object",
          "description": "Custom data about the task. This is extensible to allow various plugins in the system."
        },
        "container": {
          "$ref": "#/definitions/coreContainer"
        },
        "k8s_pod": {
          "$ref": "#/definitions/coreK8sPod"
        },
        "sql": {
          "$ref": "#/definitions/coreSql"
        },
        "task_type_version": {
          "type": "integer",
          "format": "int32",
          "description": "This can be used to customize task handling at execution time for the same task type."
        },
        "security_context": {
          "$ref": "#/definitions/coreSecurityContext",
          "description": "security_context encapsulates security attributes requested to run this task."
        },
        "extended_resources": {
          "$ref": "#/definitions/coreExtendedResources",
          "description": "Encapsulates all non-standard resources, not captured by\nv1.ResourceRequirements, to allocate to a task."
        },
        "config": {
          "type": "object",
          "additionalProperties": {
            "type": "string"
          },
          "title": "Metadata about the custom defined for this task. This is extensible to allow various plugins in the system\nto use as required.\nreserve the field numbers 1 through 15 for very frequently occurring message elements"
        }
      },
      "description": "A Task structure that uniquely identifies a task in the system\nTasks are registered as a first step in the system."
    },
    "coreTimePartition": {
      "type": "object",
      "properties": {
        "value": {
          "$ref": "#/definitions/coreLabelValue"
        },
        "granularity": {
          "$ref": "#/definitions/coreGranularity"
        }
      }
    },
    "coreTimeTransform": {
      "type": "object",
      "properties": {
        "transform": {
          "type": "string"
        },
        "op": {
          "$ref": "#/definitions/flyteidlcoreOperator"
        }
      }
    },
    "coreTypeAnnotation": {
      "type": "object",
      "properties": {
        "annotations": {
          "type": "object",
          "description": "A arbitrary JSON payload to describe a type."
        }
      },
      "description": "TypeAnnotation encapsulates registration time information about a type. This can be used for various control-plane operations. TypeAnnotation will not be available at runtime when a task runs."
    },
    "coreTypeStructure": {
      "type": "object",
      "properties": {
        "tag": {
          "type": "string",
          "title": "Must exactly match for types to be castable"
        },
        "dataclass_type": {
          "type": "object",
          "additionalProperties": {
            "$ref": "#/definitions/coreLiteralType"
          },
          "title": "dataclass_type only exists for dataclasses.\nThis is used to resolve the type of the fields of dataclass\nThe key is the field name, and the value is the literal type of the field\ne.g. For dataclass Foo, with fields a, and a is a string\nFoo.a will be resolved as a literal type of string from dataclass_type"
        }
      },
      "description": "Hints to improve type matching\ne.g. allows distinguishing output from custom type transformers\neven if the underlying IDL serialization matches."
    },
    "coreTypedInterface": {
      "type": "object",
      "properties": {
        "inputs": {
          "$ref": "#/definitions/coreVariableMap"
        },
        "outputs": {
          "$ref": "#/definitions/coreVariableMap"
        }
      },
      "description": "Defines strongly typed inputs and outputs."
    },
    "coreUnion": {
      "type": "object",
      "properties": {
        "value": {
          "$ref": "#/definitions/coreLiteral"
        },
        "type": {
          "$ref": "#/definitions/coreLiteralType"
        }
      },
      "description": "The runtime representation of a tagged union value. See `UnionType` for more details."
    },
    "coreUnionInfo": {
      "type": "object",
      "properties": {
        "targetType": {
          "$ref": "#/definitions/coreLiteralType"
        }
      }
    },
    "coreUnionType": {
      "type": "object",
      "properties": {
        "variants": {
          "type": "array",
          "items": {
            "type": "object",
            "$ref": "#/definitions/coreLiteralType"
          },
          "description": "Predefined set of variants in union."
        }
      },
      "description": "Defines a tagged union type, also known as a variant (and formally as the sum type).\n\nA sum type S is defined by a sequence of types (A, B, C, ...), each tagged by a string tag\nA value of type S is constructed from a value of any of the variant types. The specific choice of type is recorded by\nstoring the varaint's tag with the literal value and can be examined in runtime.\n\nType S is typically written as\nS := Apple A | Banana B | Cantaloupe C | ...\n\nNotably, a nullable (optional) type is a sum type between some type X and the singleton type representing a null-value:\nOptional X := X | Null\n\nSee also: https://en.wikipedia.org/wiki/Tagged_union"
    },
    "coreVariable": {
      "type": "object",
      "properties": {
        "type": {
          "$ref": "#/definitions/coreLiteralType",
          "description": "Variable literal type."
        },
        "description": {
          "type": "string",
          "title": "+optional string describing input variable"
        },
        "artifact_partial_id": {
          "$ref": "#/definitions/coreArtifactID",
          "description": "+optional This object allows the user to specify how Artifacts are created.\nname, tag, partitions can be specified. The other fields (version and project/domain) are ignored."
        },
        "artifact_tag": {
          "$ref": "#/definitions/coreArtifactTag"
        }
      },
      "description": "Defines a strongly typed variable."
    },
    "coreVariableMap": {
      "type": "object",
      "properties": {
        "variables": {
          "type": "object",
          "additionalProperties": {
            "$ref": "#/definitions/coreVariable"
          },
          "description": "Defines a map of variable names to variables."
        }
      },
      "title": "A map of Variables"
    },
    "coreVoid": {
      "type": "object",
      "description": "Used to denote a nil/null/None assignment to a scalar value. The underlying LiteralType for Void is intentionally\nundefined since it can be assigned to a scalar of any LiteralType."
    },
    "coreWorkflowExecutionIdentifier": {
      "type": "object",
      "properties": {
        "project": {
          "type": "string",
          "description": "Name of the project the resource belongs to."
        },
        "domain": {
          "type": "string",
          "description": "Name of the domain the resource belongs to.\nA domain can be considered as a subset within a specific project."
        },
        "name": {
          "type": "string",
          "description": "User or system provided value for the resource."
        },
        "org": {
          "type": "string",
          "description": "Optional, org key applied to the resource."
        }
      },
      "title": "Encapsulation of fields that uniquely identifies a Flyte workflow execution"
    },
    "coreWorkflowExecutionPhase": {
      "type": "string",
      "enum": [
        "UNDEFINED",
        "QUEUED",
        "RUNNING",
        "SUCCEEDING",
        "SUCCEEDED",
        "FAILING",
        "FAILED",
        "ABORTED",
        "TIMED_OUT",
        "ABORTING"
      ],
      "default": "UNDEFINED"
    },
    "coreWorkflowMetadata": {
      "type": "object",
      "properties": {
        "quality_of_service": {
          "$ref": "#/definitions/coreQualityOfService",
          "description": "Indicates the runtime priority of workflow executions."
        },
        "on_failure": {
          "$ref": "#/definitions/WorkflowMetadataOnFailurePolicy",
          "description": "Defines how the system should behave when a failure is detected in the workflow execution."
        },
        "tags": {
          "type": "object",
          "additionalProperties": {
            "type": "string"
          },
          "title": "Arbitrary tags that allow users and the platform to store small but arbitrary labels"
        }
      },
      "description": "This is workflow layer metadata. These settings are only applicable to the workflow as a whole, and do not\npercolate down to child entities (like tasks) launched by the workflow."
    },
    "coreWorkflowMetadataDefaults": {
      "type": "object",
      "properties": {
        "interruptible": {
          "type": "boolean",
          "description": "Whether child nodes of the workflow are interruptible."
        }
      },
      "description": "The difference between these settings and the WorkflowMetadata ones is that these are meant to be passed down to\na workflow's underlying entities (like tasks). For instance, 'interruptible' has no meaning at the workflow layer, it\nis only relevant when a task executes. The settings here are the defaults that are passed to all nodes\nunless explicitly overridden at the node layer.\nIf you are adding a setting that applies to both the Workflow itself, and everything underneath it, it should be\nadded to both this object and the WorkflowMetadata object above."
    },
    "coreWorkflowNode": {
      "type": "object",
      "properties": {
        "launchplan_ref": {
          "$ref": "#/definitions/coreIdentifier",
          "description": "A globally unique identifier for the launch plan."
        },
        "sub_workflow_ref": {
          "$ref": "#/definitions/coreIdentifier",
          "title": "Reference to a subworkflow, that should be defined with the compiler context"
        }
      },
      "description": "Refers to a the workflow the node is to execute."
    },
    "coreWorkflowTemplate": {
      "type": "object",
      "properties": {
        "id": {
          "$ref": "#/definitions/coreIdentifier",
          "description": "A globally unique identifier for the workflow."
        },
        "metadata": {
          "$ref": "#/definitions/coreWorkflowMetadata",
          "description": "Extra metadata about the workflow."
        },
        "interface": {
          "$ref": "#/definitions/coreTypedInterface",
          "description": "Defines a strongly typed interface for the Workflow. This can include some optional parameters."
        },
        "nodes": {
          "type": "array",
          "items": {
            "type": "object",
            "$ref": "#/definitions/coreNode"
          },
          "description": "A list of nodes. In addition, 'globals' is a special reserved node id that can be used to consume workflow inputs."
        },
        "outputs": {
          "type": "array",
          "items": {
            "type": "object",
            "$ref": "#/definitions/coreBinding"
          },
          "description": "A list of output bindings that specify how to construct workflow outputs. Bindings can pull node outputs or\nspecify literals. All workflow outputs specified in the interface field must be bound in order for the workflow\nto be validated. A workflow has an implicit dependency on all of its nodes to execute successfully in order to\nbind final outputs.\nMost of these outputs will be Binding's with a BindingData of type OutputReference.  That is, your workflow can\njust have an output of some constant (`Output(5)`), but usually, the workflow will be pulling\noutputs from the output of a task."
        },
        "failure_node": {
          "$ref": "#/definitions/coreNode",
          "description": "+optional A catch-all node. This node is executed whenever the execution engine determines the workflow has failed.\nThe interface of this node must match the Workflow interface with an additional input named 'error' of type\npb.lyft.flyte.core.Error."
        },
        "metadata_defaults": {
          "$ref": "#/definitions/coreWorkflowMetadataDefaults",
          "title": "workflow defaults"
        }
      },
      "description": "Flyte Workflow Structure that encapsulates task, branch and subworkflow nodes to form a statically analyzable,\ndirected acyclic graph."
    },
    "eventEventReason": {
      "type": "object",
      "properties": {
        "reason": {
          "type": "string",
          "title": "An explanation for this event"
        },
        "occurred_at": {
          "type": "string",
          "format": "date-time",
          "title": "The time this reason occurred"
        }
      }
    },
    "eventExternalResourceInfo": {
      "type": "object",
      "properties": {
        "external_id": {
          "type": "string",
          "description": "Identifier for an external resource created by this task execution, for example Qubole query ID or presto query ids."
        },
        "index": {
          "type": "integer",
          "format": "int64",
          "description": "A unique index for the external resource with respect to all external resources for this task. Although the\nidentifier may change between task reporting events or retries, this will remain the same to enable aggregating\ninformation from multiple reports."
        },
        "retry_attempt": {
          "type": "integer",
          "format": "int64",
          "title": "Retry attempt number for this external resource, ie., 2 for the second attempt"
        },
        "phase": {
          "$ref": "#/definitions/coreTaskExecutionPhase",
          "title": "Phase associated with the external resource"
        },
        "cache_status": {
          "$ref": "#/definitions/coreCatalogCacheStatus",
          "description": "Captures the status of caching for this external resource execution."
        },
        "logs": {
          "type": "array",
          "items": {
            "type": "object",
            "$ref": "#/definitions/coreTaskLog"
          },
          "title": "log information for the external resource execution"
        }
      },
      "description": "This message contains metadata about external resources produced or used by a specific task execution."
    },
    "eventNodeExecutionEvent": {
      "type": "object",
      "properties": {
        "id": {
          "$ref": "#/definitions/coreNodeExecutionIdentifier",
          "title": "Unique identifier for this node execution"
        },
        "producer_id": {
          "type": "string",
          "title": "the id of the originator (Propeller) of the event"
        },
        "phase": {
          "$ref": "#/definitions/coreNodeExecutionPhase"
        },
        "occurred_at": {
          "type": "string",
          "format": "date-time",
          "description": "This timestamp represents when the original event occurred, it is generated\nby the executor of the node."
        },
        "input_uri": {
          "type": "string"
        },
        "input_data": {
          "$ref": "#/definitions/coreLiteralMap",
          "description": "Raw input data consumed by this node execution."
        },
        "output_uri": {
          "type": "string",
          "description": "URL to the output of the execution, it encodes all the information\nincluding Cloud source provider. ie., s3://..."
        },
        "error": {
          "$ref": "#/definitions/coreExecutionError",
          "title": "Error information for the execution"
        },
        "output_data": {
          "$ref": "#/definitions/coreLiteralMap",
          "description": "Raw output data produced by this node execution."
        },
        "workflow_node_metadata": {
          "$ref": "#/definitions/flyteidleventWorkflowNodeMetadata"
        },
        "task_node_metadata": {
          "$ref": "#/definitions/flyteidleventTaskNodeMetadata"
        },
        "parent_task_metadata": {
          "$ref": "#/definitions/eventParentTaskExecutionMetadata",
          "description": "[To be deprecated] Specifies which task (if any) launched this node."
        },
        "parent_node_metadata": {
          "$ref": "#/definitions/eventParentNodeExecutionMetadata",
          "description": "Specifies the parent node of the current node execution. Node executions at level zero will not have a parent node."
        },
        "retry_group": {
          "type": "string",
          "title": "Retry group to indicate grouping of nodes by retries"
        },
        "spec_node_id": {
          "type": "string",
          "title": "Identifier of the node in the original workflow/graph\nThis maps to value of WorkflowTemplate.nodes[X].id"
        },
        "node_name": {
          "type": "string",
          "title": "Friendly readable name for the node"
        },
        "event_version": {
          "type": "integer",
          "format": "int32"
        },
        "is_parent": {
          "type": "boolean",
          "description": "Whether this node launched a subworkflow."
        },
        "is_dynamic": {
          "type": "boolean",
          "description": "Whether this node yielded a dynamic workflow."
        },
        "deck_uri": {
          "type": "string",
          "title": "String location uniquely identifying where the deck HTML file is\nNativeUrl specifies the url in the format of the configured storage provider (e.g. s3://my-bucket/randomstring/suffix.tar)"
        },
        "reported_at": {
          "type": "string",
          "format": "date-time",
          "description": "This timestamp represents the instant when the event was reported by the executing framework. For example,\nwhen first processing a node the `occurred_at` timestamp should be the instant propeller makes progress, so when\nliteral inputs are initially copied. The event however will not be sent until after the copy completes.\nExtracting both of these timestamps facilitates a more accurate portrayal of the evaluation time-series."
        },
        "is_array": {
          "type": "boolean",
          "description": "Indicates if this node is an ArrayNode."
        },
        "target_entity": {
          "$ref": "#/definitions/coreIdentifier",
          "description": "Holding this field here for now, this will be upstreamed soon.\nSo that Admin doesn't have to rebuild the node execution graph to find the target entity, propeller will fill this\nin optionally - currently this is only filled in for subworkflows. This is the ID of the subworkflow corresponding\nto this node execution. It is difficult to find because Admin only sees one node at a time. A subworkflow could be\nnested multiple layers deep, and you'd need to access the correct workflow template to know the target subworkflow."
        },
        "is_in_dynamic_chain": {
          "type": "boolean",
          "description": "Holding this field here for now, this will be upstreamed soon.\nTasks and subworkflows (but not launch plans) that are run within a dynamic task are effectively independent of\nthe tasks that are registered in Admin's db. Confusingly, they are often identical, but sometimes they are not\neven registered at all. Similar to the target_entity field, at the time Admin receives this event, it has no idea\nif the relevant execution entity is was registered, or dynamic. This field indicates that the target_entity ID,\nas well as task IDs in any corresponding Task Executions, should not be used to looked up the task in Admin's db."
        }
      }
    },
    "eventParentNodeExecutionMetadata": {
      "type": "object",
      "properties": {
        "node_id": {
          "type": "string",
          "title": "Unique identifier of the parent node id within the execution\nThis is value of core.NodeExecutionIdentifier.node_id of the parent node"
        }
      }
    },
    "eventParentTaskExecutionMetadata": {
      "type": "object",
      "properties": {
        "id": {
          "$ref": "#/definitions/coreTaskExecutionIdentifier"
        }
      }
    },
    "eventResourcePoolInfo": {
      "type": "object",
      "properties": {
        "allocation_token": {
          "type": "string",
          "description": "Unique resource ID used to identify this execution when allocating a token."
        },
        "namespace": {
          "type": "string",
          "description": "Namespace under which this task execution requested an allocation token."
        }
      },
      "description": "This message holds task execution metadata specific to resource allocation used to manage concurrent\nexecutions for a project namespace."
    },
    "eventTaskExecutionEvent": {
      "type": "object",
      "properties": {
        "task_id": {
          "$ref": "#/definitions/coreIdentifier",
          "description": "ID of the task. In combination with the retryAttempt this will indicate\nthe task execution uniquely for a given parent node execution."
        },
        "parent_node_execution_id": {
          "$ref": "#/definitions/coreNodeExecutionIdentifier",
          "title": "A task execution is always kicked off by a node execution, the event consumer\nwill use the parent_id to relate the task to it's parent node execution"
        },
        "retry_attempt": {
          "type": "integer",
          "format": "int64",
          "title": "retry attempt number for this task, ie., 2 for the second attempt"
        },
        "phase": {
          "$ref": "#/definitions/coreTaskExecutionPhase",
          "title": "Phase associated with the event"
        },
        "producer_id": {
          "type": "string",
          "title": "id of the process that sent this event, mainly for trace debugging"
        },
        "logs": {
          "type": "array",
          "items": {
            "type": "object",
            "$ref": "#/definitions/coreTaskLog"
          },
          "title": "log information for the task execution"
        },
        "occurred_at": {
          "type": "string",
          "format": "date-time",
          "description": "This timestamp represents when the original event occurred, it is generated\nby the executor of the task."
        },
        "input_uri": {
          "type": "string",
          "description": "URI of the input file, it encodes all the information\nincluding Cloud source provider. ie., s3://..."
        },
        "input_data": {
          "$ref": "#/definitions/coreLiteralMap",
          "description": "Raw input data consumed by this task execution."
        },
        "output_uri": {
          "type": "string",
          "description": "URI to the output of the execution, it will be in a format that encodes all the information\nincluding Cloud source provider. ie., s3://..."
        },
        "error": {
          "$ref": "#/definitions/coreExecutionError",
          "title": "Error information for the execution"
        },
        "output_data": {
          "$ref": "#/definitions/coreLiteralMap",
          "description": "Raw output data produced by this task execution."
        },
        "custom_info": {
          "type": "object",
          "description": "Custom data that the task plugin sends back. This is extensible to allow various plugins in the system."
        },
        "phase_version": {
          "type": "integer",
          "format": "int64",
          "description": "Some phases, like RUNNING, can send multiple events with changed metadata (new logs, additional custom_info, etc)\nthat should be recorded regardless of the lack of phase change.\nThe version field should be incremented when metadata changes across the duration of an individual phase."
        },
        "reason": {
          "type": "string",
          "description": "An optional explanation for the phase transition.\nDeprecated: Use reasons instead."
        },
        "reasons": {
          "type": "array",
          "items": {
            "type": "object",
            "$ref": "#/definitions/eventEventReason"
          },
          "description": "An optional list of explanations for the phase transition."
        },
        "task_type": {
          "type": "string",
          "description": "A predefined yet extensible Task type identifier. If the task definition is already registered in flyte admin\nthis type will be identical, but not all task executions necessarily use pre-registered definitions and this\ntype is useful to render the task in the UI, filter task executions, etc."
        },
        "metadata": {
          "$ref": "#/definitions/flyteidleventTaskExecutionMetadata",
          "description": "Metadata around how a task was executed."
        },
        "event_version": {
          "type": "integer",
          "format": "int32",
          "description": "The event version is used to indicate versioned changes in how data is reported using this\nproto message. For example, event_verison \u003e 0 means that maps tasks report logs using the\nTaskExecutionMetadata ExternalResourceInfo fields for each subtask rather than the TaskLog\nin this message."
        },
        "reported_at": {
          "type": "string",
          "format": "date-time",
          "description": "This timestamp represents the instant when the event was reported by the executing framework. For example, a k8s\npod task may be marked completed at (ie. `occurred_at`) the instant the container running user code completes,\nbut this event will not be reported until the pod is marked as completed. Extracting both of these timestamps\nfacilitates a more accurate portrayal of the evaluation time-series."
        }
      },
      "description": "Plugin specific execution event information. For tasks like Python, Hive, Spark, DynamicJob."
    },
    "eventWorkflowExecutionEvent": {
      "type": "object",
      "properties": {
        "execution_id": {
          "$ref": "#/definitions/coreWorkflowExecutionIdentifier",
          "title": "Workflow execution id"
        },
        "producer_id": {
          "type": "string",
          "title": "the id of the originator (Propeller) of the event"
        },
        "phase": {
          "$ref": "#/definitions/coreWorkflowExecutionPhase"
        },
        "occurred_at": {
          "type": "string",
          "format": "date-time",
          "description": "This timestamp represents when the original event occurred, it is generated\nby the executor of the workflow."
        },
        "output_uri": {
          "type": "string",
          "description": "URL to the output of the execution, it encodes all the information\nincluding Cloud source provider. ie., s3://..."
        },
        "error": {
          "$ref": "#/definitions/coreExecutionError",
          "title": "Error information for the execution"
        },
        "output_data": {
          "$ref": "#/definitions/coreLiteralMap",
          "description": "Raw output data produced by this workflow execution."
        }
      }
    },
    "flyteidladminDynamicWorkflowNodeMetadata": {
      "type": "object",
      "properties": {
        "id": {
          "$ref": "#/definitions/coreIdentifier",
          "description": "id represents the unique identifier of the workflow."
        },
        "compiled_workflow": {
          "$ref": "#/definitions/coreCompiledWorkflowClosure",
          "description": "Represents the compiled representation of the embedded dynamic workflow."
        },
        "dynamic_job_spec_uri": {
          "type": "string",
          "description": "dynamic_job_spec_uri is the location of the DynamicJobSpec proto message for this DynamicWorkflow. This is\nrequired to correctly recover partially completed executions where the subworkflow has already been compiled."
        }
      },
      "description": "For dynamic workflow nodes we capture information about the dynamic workflow definition that gets generated."
    },
    "flyteidladminNodeExecution": {
      "type": "object",
      "properties": {
        "id": {
          "$ref": "#/definitions/coreNodeExecutionIdentifier",
          "description": "Uniquely identifies an individual node execution."
        },
        "input_uri": {
          "type": "string",
          "description": "Path to remote data store where input blob is stored."
        },
        "closure": {
          "$ref": "#/definitions/adminNodeExecutionClosure",
          "description": "Computed results associated with this node execution."
        },
        "metadata": {
          "$ref": "#/definitions/adminNodeExecutionMetaData",
          "title": "Metadata for Node Execution"
        }
      },
      "description": "Encapsulates all details for a single node execution entity.\nA node represents a component in the overall workflow graph. A node launch a task, multiple tasks, an entire nested\nsub-workflow, or even a separate child-workflow execution.\nThe same task can be called repeatedly in a single workflow but each node is unique."
    },
    "flyteidladminTaskCreateRequest": {
      "type": "object",
      "properties": {
        "id": {
          "$ref": "#/definitions/coreIdentifier",
          "title": "id represents the unique identifier of the task.\n+required"
        },
        "spec": {
          "$ref": "#/definitions/adminTaskSpec",
          "title": "Represents the specification for task.\n+required"
        }
      },
      "title": "Represents a request structure to create a revision of a task.\nSee :ref:`ref_flyteidl.admin.Task` for more details"
    },
    "flyteidladminTaskCreateResponse": {
      "type": "object",
      "description": "Represents a response structure if task creation succeeds.\n\nPurposefully empty, may be populated in the future."
    },
    "flyteidladminTaskExecution": {
      "type": "object",
      "properties": {
        "id": {
          "$ref": "#/definitions/coreTaskExecutionIdentifier",
          "description": "Unique identifier for the task execution."
        },
        "input_uri": {
          "type": "string",
          "description": "Path to remote data store where input blob is stored."
        },
        "closure": {
          "$ref": "#/definitions/adminTaskExecutionClosure",
          "description": "Task execution details and results."
        },
        "is_parent": {
          "type": "boolean",
          "description": "Whether this task spawned nodes."
        }
      },
      "description": "Encapsulates all details for a single task execution entity.\nA task execution represents an instantiated task, including all inputs and additional\nmetadata as well as computed results included state, outputs, and duration-based attributes."
    },
    "flyteidladminTaskNodeMetadata": {
      "type": "object",
      "properties": {
        "cache_status": {
          "$ref": "#/definitions/coreCatalogCacheStatus",
          "description": "Captures the status of caching for this execution."
        },
        "catalog_key": {
          "$ref": "#/definitions/coreCatalogMetadata",
          "title": "This structure carries the catalog artifact information"
        },
        "checkpoint_uri": {
          "type": "string",
          "title": "The latest checkpoint location"
        }
      },
      "title": "Metadata for the case in which the node is a TaskNode"
    },
    "flyteidladminWorkflowClosure": {
      "type": "object",
      "properties": {
        "compiled_workflow": {
          "$ref": "#/definitions/coreCompiledWorkflowClosure",
          "description": "Represents the compiled representation of the workflow from the specification provided."
        },
        "created_at": {
          "type": "string",
          "format": "date-time",
          "description": "Time at which the workflow was created."
        }
      },
      "description": "A container holding the compiled workflow produced from the WorkflowSpec and additional metadata."
    },
    "flyteidladminWorkflowNodeMetadata": {
      "type": "object",
      "properties": {
        "executionId": {
          "$ref": "#/definitions/coreWorkflowExecutionIdentifier",
          "description": "The identifier for a workflow execution launched by a node."
        }
      },
      "title": "Metadata for a WorkflowNode"
    },
    "flyteidlcoreEnumType": {
      "type": "object",
      "properties": {
        "values": {
          "type": "array",
          "items": {
            "type": "string"
          },
          "description": "Predefined set of enum values."
        }
      },
      "description": "Enables declaring enum types, with predefined string values\nFor len(values) \u003e 0, the first value in the ordered list is regarded as the default value. If you wish\nTo provide no defaults, make the first value as undefined."
    },
    "flyteidlcoreKeyValuePair": {
      "type": "object",
      "properties": {
        "key": {
          "type": "string",
          "description": "required."
        },
        "value": {
          "type": "string",
          "description": "+optional."
        }
      },
      "description": "A generic key value pair."
    },
    "flyteidlcoreOperator": {
      "type": "string",
      "enum": [
        "MINUS",
        "PLUS"
      ],
      "default": "MINUS"
    },
    "flyteidlcoreSchema": {
      "type": "object",
      "properties": {
        "uri": {
          "type": "string"
        },
        "type": {
          "$ref": "#/definitions/coreSchemaType"
        }
      },
      "description": "A strongly typed schema that defines the interface of data retrieved from the underlying storage medium."
    },
    "flyteidleventDynamicWorkflowNodeMetadata": {
      "type": "object",
      "properties": {
        "id": {
          "$ref": "#/definitions/coreIdentifier",
          "description": "id represents the unique identifier of the workflow."
        },
        "compiled_workflow": {
          "$ref": "#/definitions/coreCompiledWorkflowClosure",
          "description": "Represents the compiled representation of the embedded dynamic workflow."
        },
        "dynamic_job_spec_uri": {
          "type": "string",
          "description": "dynamic_job_spec_uri is the location of the DynamicJobSpec proto message for this DynamicWorkflow. This is\nrequired to correctly recover partially completed executions where the workflow has already been compiled."
        }
      },
      "description": "For dynamic workflow nodes we send information about the dynamic workflow definition that gets generated."
    },
    "flyteidleventTaskExecutionMetadata": {
      "type": "object",
      "properties": {
        "generated_name": {
          "type": "string",
          "description": "Unique, generated name for this task execution used by the backend."
        },
        "external_resources": {
          "type": "array",
          "items": {
            "type": "object",
            "$ref": "#/definitions/eventExternalResourceInfo"
          },
          "description": "Additional data on external resources on other back-ends or platforms (e.g. Hive, Qubole, etc) launched by this task execution."
        },
        "resource_pool_info": {
          "type": "array",
          "items": {
            "type": "object",
            "$ref": "#/definitions/eventResourcePoolInfo"
          },
          "description": "Includes additional data on concurrent resource management used during execution..\nThis is a repeated field because a plugin can request multiple resource allocations during execution."
        },
        "plugin_identifier": {
          "type": "string",
          "description": "The identifier of the plugin used to execute this task."
        },
        "instance_class": {
          "$ref": "#/definitions/TaskExecutionMetadataInstanceClass"
        }
      },
      "description": "Holds metadata around how a task was executed.\nAs a task transitions across event phases during execution some attributes, such its generated name, generated external resources,\nand more may grow in size but not change necessarily based on the phase transition that sparked the event update.\nMetadata is a container for these attributes across the task execution lifecycle."
    },
    "flyteidleventTaskNodeMetadata": {
      "type": "object",
      "properties": {
        "cache_status": {
          "$ref": "#/definitions/coreCatalogCacheStatus",
          "description": "Captures the status of caching for this execution."
        },
        "catalog_key": {
          "$ref": "#/definitions/coreCatalogMetadata",
          "title": "This structure carries the catalog artifact information"
        },
        "reservation_status": {
          "$ref": "#/definitions/coreCatalogReservationStatus",
          "description": "Captures the status of cache reservations for this execution."
        },
        "checkpoint_uri": {
          "type": "string",
          "title": "The latest checkpoint location"
        },
        "dynamic_workflow": {
          "$ref": "#/definitions/flyteidleventDynamicWorkflowNodeMetadata",
          "description": "In the case this task launched a dynamic workflow we capture its structure here."
        }
      }
    },
    "flyteidleventWorkflowNodeMetadata": {
      "type": "object",
      "properties": {
        "execution_id": {
          "$ref": "#/definitions/coreWorkflowExecutionIdentifier"
        }
      },
      "title": "For Workflow Nodes we need to send information about the workflow that's launched"
    },
    "googlerpcStatus": {
      "type": "object",
      "properties": {
        "code": {
          "type": "integer",
          "format": "int32"
        },
        "message": {
          "type": "string"
        },
        "details": {
          "type": "array",
          "items": {
            "type": "object",
            "$ref": "#/definitions/protobufAny"
          }
        }
      }
    },
    "protobufAny": {
      "type": "object",
      "properties": {
        "@type": {
          "type": "string",
          "description": "A URL/resource name that uniquely identifies the type of the serialized\nprotocol buffer message. This string must contain at least\none \"/\" character. The last segment of the URL's path must represent\nthe fully qualified name of the type (as in\n`path/google.protobuf.Duration`). The name should be in a canonical form\n(e.g., leading \".\" is not accepted).\n\nIn practice, teams usually precompile into the binary all types that they\nexpect it to use in the context of Any. However, for URLs which use the\nscheme `http`, `https`, or no scheme, one can optionally set up a type\nserver that maps type URLs to message definitions as follows:\n\n* If no scheme is provided, `https` is assumed.\n* An HTTP GET on the URL must yield a [google.protobuf.Type][]\n  value in binary format, or produce an error.\n* Applications are allowed to cache lookup results based on the\n  URL, or have them precompiled into a binary to avoid any\n  lookup. Therefore, binary compatibility needs to be preserved\n  on changes to types. (Use versioned type names to manage\n  breaking changes.)\n\nNote: this functionality is not currently available in the official\nprotobuf release, and it is not used for type URLs beginning with\ntype.googleapis.com. As of May 2023, there are no widely used type server\nimplementations and no plans to implement one.\n\nSchemes other than `http`, `https` (or the empty scheme) might be\nused with implementation specific semantics."
        }
      },
      "additionalProperties": {},
      "description": "`Any` contains an arbitrary serialized protocol buffer message along with a\nURL that describes the type of the serialized message.\n\nProtobuf library provides support to pack/unpack Any values in the form\nof utility functions or additional generated methods of the Any type.\n\nExample 1: Pack and unpack a message in C++.\n\n    Foo foo = ...;\n    Any any;\n    any.PackFrom(foo);\n    ...\n    if (any.UnpackTo(\u0026foo)) {\n      ...\n    }\n\nExample 2: Pack and unpack a message in Java.\n\n    Foo foo = ...;\n    Any any = Any.pack(foo);\n    ...\n    if (any.is(Foo.class)) {\n      foo = any.unpack(Foo.class);\n    }\n    // or ...\n    if (any.isSameTypeAs(Foo.getDefaultInstance())) {\n      foo = any.unpack(Foo.getDefaultInstance());\n    }\n\n Example 3: Pack and unpack a message in Python.\n\n    foo = Foo(...)\n    any = Any()\n    any.Pack(foo)\n    ...\n    if any.Is(Foo.DESCRIPTOR):\n      any.Unpack(foo)\n      ...\n\n Example 4: Pack and unpack a message in Go\n\n     foo := \u0026pb.Foo{...}\n     any, err := anypb.New(foo)\n     if err != nil {\n       ...\n     }\n     ...\n     foo := \u0026pb.Foo{}\n     if err := any.UnmarshalTo(foo); err != nil {\n       ...\n     }\n\nThe pack methods provided by protobuf library will by default use\n'type.googleapis.com/full.type.name' as the type URL and the unpack\nmethods only use the fully qualified type name after the last '/'\nin the type URL, for example \"foo.bar.com/x/y.z\" will yield type\nname \"y.z\".\n\nJSON\n====\nThe JSON representation of an `Any` value uses the regular\nrepresentation of the deserialized, embedded message, with an\nadditional field `@type` which contains the type URL. Example:\n\n    package google.profile;\n    message Person {\n      string first_name = 1;\n      string last_name = 2;\n    }\n\n    {\n      \"@type\": \"type.googleapis.com/google.profile.Person\",\n      \"firstName\": \u003cstring\u003e,\n      \"lastName\": \u003cstring\u003e\n    }\n\nIf the embedded message type is well-known and has a custom JSON\nrepresentation, that representation will be embedded adding a field\n`value` which holds the custom JSON in addition to the `@type`\nfield. Example (for message [google.protobuf.Duration][]):\n\n    {\n      \"@type\": \"type.googleapis.com/google.protobuf.Duration\",\n      \"value\": \"1.212s\"\n    }"
    },
    "protobufNullValue": {
      "type": "string",
      "enum": [
        "NULL_VALUE"
      ],
      "default": "NULL_VALUE",
      "description": "`NullValue` is a singleton enumeration to represent the null value for the\n`Value` type union.\n\nThe JSON representation for `NullValue` is JSON `null`.\n\n - NULL_VALUE: Null value."
    }
  }
}<|MERGE_RESOLUTION|>--- conflicted
+++ resolved
@@ -5061,13 +5061,10 @@
             "$ref": "#/definitions/coreExecutionEnvAssignment"
           },
           "description": "Execution environment assignments to be set for the execution."
-<<<<<<< HEAD
         },
         "external_resource_attributes": {
           "$ref": "#/definitions/adminExternalResourceAttributes",
           "description": "The connection to use for the execution."
-=======
->>>>>>> ce5eb03a
         }
       },
       "description": "An ExecutionSpec encompasses all data used to launch this execution. The Spec does not change over the lifetime\nof an execution as it progresses across phase changes."
@@ -7127,9 +7124,9 @@
     "coreExecutionEnv": {
       "type": "object",
       "properties": {
-        "id": {
-          "type": "string",
-          "description": "id is a unique identifier for the execution environment."
+        "name": {
+          "type": "string",
+          "description": "name is a human-readable identifier for the execution environment. This is combined with the\nproject, domain, and version to uniquely identify an execution environment."
         },
         "type": {
           "type": "string",
@@ -7142,6 +7139,10 @@
         "spec": {
           "type": "object",
           "description": "spec is a specification of the environment."
+        },
+        "version": {
+          "type": "string",
+          "description": "version is the version of the execution environment. This may be used differently by each\nindividual environment type (ex. auto-generated or manually provided), but is intended to\nallow variance in environment specifications with the same ID."
         }
       },
       "description": "ExecutionEnv is a message that is used to specify the execution environment."
