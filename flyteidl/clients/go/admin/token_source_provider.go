package admin

import (
	"context"
	"fmt"
	"io/ioutil"
	"k8s.io/apimachinery/pkg/util/wait"
	"k8s.io/client-go/util/retry"
	"net/url"
	"os"
	"strings"
	"sync"

	"golang.org/x/oauth2"
	"golang.org/x/oauth2/clientcredentials"

	"github.com/flyteorg/flyte/flyteidl/clients/go/admin/cache"
	"github.com/flyteorg/flyte/flyteidl/clients/go/admin/deviceflow"
	"github.com/flyteorg/flyte/flyteidl/clients/go/admin/externalprocess"
	"github.com/flyteorg/flyte/flyteidl/clients/go/admin/pkce"
	"github.com/flyteorg/flyte/flyteidl/clients/go/admin/tokenorchestrator"
	"github.com/flyteorg/flyte/flyteidl/gen/pb-go/flyteidl/service"
	"github.com/flyteorg/flyte/flytestdlib/logger"
)

//go:generate mockery -name TokenSource
type TokenSource interface {
	Token() (*oauth2.Token, error)
}

const (
	audienceKey = "audience"
)

// TokenSourceProvider defines the interface needed to provide a TokenSource that is used to
// create a client with authentication enabled.
type TokenSourceProvider interface {
	GetTokenSource(ctx context.Context) (oauth2.TokenSource, error)
}

func NewTokenSourceProvider(ctx context.Context, cfg *Config, tokenCache cache.TokenCache,
	authClient service.AuthMetadataServiceClient) (TokenSourceProvider, error) {

	var tokenProvider TokenSourceProvider
	var err error
	switch cfg.AuthType {
	case AuthTypeClientSecret:
		tokenURL := cfg.TokenURL
		if len(tokenURL) == 0 {
			metadata, err := authClient.GetOAuth2Metadata(ctx, &service.OAuth2MetadataRequest{})
			if err != nil {
				return nil, fmt.Errorf("failed to fetch auth metadata. Error: %v", err)
			}

			tokenURL = metadata.TokenEndpoint
		}

		scopes := cfg.Scopes
		audienceValue := cfg.Audience

		if len(scopes) == 0 || cfg.UseAudienceFromAdmin {
			publicClientConfig, err := authClient.GetPublicClientConfig(ctx, &service.PublicClientAuthConfigRequest{})
			if err != nil {
				return nil, fmt.Errorf("failed to fetch client metadata. Error: %v", err)
			}
			// Update scopes from publicClientConfig
			if len(scopes) == 0 {
				scopes = publicClientConfig.Scopes
			}
			// Update audience from publicClientConfig
			if cfg.UseAudienceFromAdmin {
				audienceValue = publicClientConfig.Audience
			}
		}

		tokenProvider, err = NewClientCredentialsTokenSourceProvider(ctx, cfg, scopes, tokenURL, tokenCache, audienceValue)
		if err != nil {
			return nil, err
		}
	case AuthTypePkce:
		baseTokenOrchestrator, err := tokenorchestrator.NewBaseTokenOrchestrator(ctx, tokenCache, authClient)
		if err != nil {
			return nil, err
		}

		tokenProvider, err = NewPKCETokenSourceProvider(baseTokenOrchestrator, cfg.PkceConfig)
		if err != nil {
			return nil, err
		}
	case AuthTypeExternalCommand:
		tokenProvider, err = NewExternalTokenSourceProvider(cfg.Command)
		if err != nil {
			return nil, err
		}
	case AuthTypeDeviceFlow:
		baseTokenOrchestrator, err := tokenorchestrator.NewBaseTokenOrchestrator(ctx, tokenCache, authClient)
		if err != nil {
			return nil, err
		}

		tokenProvider, err = NewDeviceFlowTokenSourceProvider(baseTokenOrchestrator, cfg.DeviceFlowConfig)
		if err != nil {
			return nil, err
		}
	default:
		return nil, fmt.Errorf("unsupported type %v", cfg.AuthType)
	}

	return tokenProvider, nil
}

type ExternalTokenSourceProvider struct {
	command []string
}

func NewExternalTokenSourceProvider(command []string) (TokenSourceProvider, error) {
	return &ExternalTokenSourceProvider{command: command}, nil
}

func (e ExternalTokenSourceProvider) GetTokenSource(ctx context.Context) (oauth2.TokenSource, error) {
	output, err := externalprocess.Execute(e.command)
	if err != nil {
		return nil, err
	}

	return oauth2.StaticTokenSource(&oauth2.Token{
		AccessToken: strings.Trim(string(output), "\t \n"),
		TokenType:   "bearer",
	}), nil
}

type PKCETokenSourceProvider struct {
	tokenOrchestrator pkce.TokenOrchestrator
}

func NewPKCETokenSourceProvider(baseTokenOrchestrator tokenorchestrator.BaseTokenOrchestrator, pkceCfg pkce.Config) (TokenSourceProvider, error) {
	tokenOrchestrator, err := pkce.NewTokenOrchestrator(baseTokenOrchestrator, pkceCfg)
	if err != nil {
		return nil, err
	}
	return PKCETokenSourceProvider{tokenOrchestrator: tokenOrchestrator}, nil
}

func (p PKCETokenSourceProvider) GetTokenSource(ctx context.Context) (oauth2.TokenSource, error) {
	return GetPKCEAuthTokenSource(ctx, p.tokenOrchestrator)
}

// Returns the token source which would be used for three legged oauth. eg : for admin to authorize access to flytectl
func GetPKCEAuthTokenSource(ctx context.Context, pkceTokenOrchestrator pkce.TokenOrchestrator) (oauth2.TokenSource, error) {
	// explicitly ignore error while fetching token from cache.
	authToken, err := pkceTokenOrchestrator.FetchTokenFromCacheOrRefreshIt(ctx, pkceTokenOrchestrator.Config.BrowserSessionTimeout)
	if err != nil {
		logger.Warnf(ctx, "Failed fetching from cache. Will restart the flow. Error: %v", err)
	}

	if authToken == nil {
		// Fetch using auth flow
		if authToken, err = pkceTokenOrchestrator.FetchTokenFromAuthFlow(ctx); err != nil {
			logger.Errorf(ctx, "Error fetching token using auth flow due to %v", err)
			return nil, err
		}
	}

	return &pkce.SimpleTokenSource{
		CachedToken: authToken,
	}, nil
}

type ClientCredentialsTokenSourceProvider struct {
	ccConfig   clientcredentials.Config
	tokenCache cache.TokenCache
	cfg        *Config
}

func NewClientCredentialsTokenSourceProvider(ctx context.Context, cfg *Config, scopes []string, tokenURL string,
	tokenCache cache.TokenCache, audience string) (TokenSourceProvider, error) {
	var secret string
	if len(cfg.ClientSecretEnvVar) > 0 {
		secret = os.Getenv(cfg.ClientSecretEnvVar)
	} else if len(cfg.ClientSecretLocation) > 0 {
		secretBytes, err := ioutil.ReadFile(cfg.ClientSecretLocation)
		if err != nil {
			logger.Errorf(ctx, "Error reading secret from location %s", cfg.ClientSecretLocation)
			return nil, err
		}
		secret = string(secretBytes)
	}
	endpointParams := url.Values{}
	if len(audience) > 0 {
		endpointParams = url.Values{audienceKey: {audience}}
	}
	secret = strings.TrimSpace(secret)
	if tokenCache == nil {
		tokenCache = cache.NewTokenCacheInMemoryProvider()
	}
	return ClientCredentialsTokenSourceProvider{
		ccConfig: clientcredentials.Config{
			ClientID:       cfg.ClientID,
			ClientSecret:   secret,
			TokenURL:       tokenURL,
			Scopes:         scopes,
			EndpointParams: endpointParams,
		},
		tokenCache: tokenCache,
		cfg:        cfg,
	}, nil
}

func (p ClientCredentialsTokenSourceProvider) GetTokenSource(ctx context.Context) (oauth2.TokenSource, error) {
	return &customTokenSource{
		ctx:        ctx,
		new:        p.ccConfig.TokenSource(ctx),
		mu:         sync.Mutex{},
		tokenCache: p.tokenCache,
		cfg:        p.cfg,
	}, nil
}

type customTokenSource struct {
	ctx        context.Context
	mu         sync.Mutex // guards everything else
	new        oauth2.TokenSource
	tokenCache cache.TokenCache
	cfg        *Config
}

func (s *customTokenSource) Token() (*oauth2.Token, error) {
	s.mu.Lock()
	defer s.mu.Unlock()

	if token, err := s.tokenCache.GetToken(); err == nil && token.Valid() {
		return token, nil
	}

	totalAttempts := s.cfg.MaxRetries + 1 // Add one for initial request attempt
	backoff := wait.Backoff{
		Duration: s.cfg.PerRetryTimeout.Duration,
		Steps:    totalAttempts,
	}
	var token *oauth2.Token
	err := retry.OnError(backoff, func(err error) bool {
		return err != nil
	}, func() (err error) {
		token, err = s.new.Token()
		if err != nil {
			logger.Infof(s.ctx, "failed to get token: %w", err)
			return fmt.Errorf("failed to get token: %w", err)
		}
		return nil
	})
	if err != nil {
<<<<<<< HEAD
		logger.Warnf(s.ctx, "failed to get token: %v", err)
		return nil, fmt.Errorf("failed to get token: %w", err)
=======
		return nil, err
>>>>>>> fa228f11
	}

	logger.Infof(s.ctx, "retrieved token with expiry %v", token.Expiry)

	err = s.tokenCache.SaveToken(token)
	if err != nil {
		logger.Warnf(s.ctx, "failed to cache token: %v", err)
	}

	return token, nil
}

type DeviceFlowTokenSourceProvider struct {
	tokenOrchestrator deviceflow.TokenOrchestrator
}

func NewDeviceFlowTokenSourceProvider(baseTokenOrchestrator tokenorchestrator.BaseTokenOrchestrator, deviceFlowConfig deviceflow.Config) (TokenSourceProvider, error) {

	tokenOrchestrator, err := deviceflow.NewDeviceFlowTokenOrchestrator(baseTokenOrchestrator, deviceFlowConfig)
	if err != nil {
		return nil, err
	}

	return DeviceFlowTokenSourceProvider{tokenOrchestrator: tokenOrchestrator}, nil
}

func (p DeviceFlowTokenSourceProvider) GetTokenSource(ctx context.Context) (oauth2.TokenSource, error) {
	return GetDeviceFlowAuthTokenSource(ctx, p.tokenOrchestrator)
}

// GetDeviceFlowAuthTokenSource Returns the token source which would be used for device auth flow
func GetDeviceFlowAuthTokenSource(ctx context.Context, deviceFlowOrchestrator deviceflow.TokenOrchestrator) (oauth2.TokenSource, error) {
	// explicitly ignore error while fetching token from cache.
	authToken, err := deviceFlowOrchestrator.FetchTokenFromCacheOrRefreshIt(ctx, deviceFlowOrchestrator.Config.TokenRefreshGracePeriod)
	if err != nil {
		logger.Warnf(ctx, "Failed fetching from cache. Will restart the flow. Error: %v", err)
	}

	if authToken == nil {
		// Fetch using auth flow
		if authToken, err = deviceFlowOrchestrator.FetchTokenFromAuthFlow(ctx); err != nil {
			logger.Errorf(ctx, "Error fetching token using auth flow due to %v", err)
			return nil, err
		}
	}

	return &pkce.SimpleTokenSource{
		CachedToken: authToken,
	}, nil
}<|MERGE_RESOLUTION|>--- conflicted
+++ resolved
@@ -249,12 +249,8 @@
 		return nil
 	})
 	if err != nil {
-<<<<<<< HEAD
 		logger.Warnf(s.ctx, "failed to get token: %v", err)
 		return nil, fmt.Errorf("failed to get token: %w", err)
-=======
-		return nil, err
->>>>>>> fa228f11
 	}
 
 	logger.Infof(s.ctx, "retrieved token with expiry %v", token.Expiry)
