--- conflicted
+++ resolved
@@ -238,11 +238,7 @@
 						if newErr != nil {
 							errString := fmt.Sprintf("authentication error! Original Error: %v, Auth Error: %v", err, newErr)
 							logger.Errorf(ctx, errString)
-<<<<<<< HEAD
-							return errors.New(errString)
-=======
 							return fmt.Errorf(errString) //nolint
->>>>>>> fd9a3780
 						}
 
 						tokenCache.CondBroadcast()
