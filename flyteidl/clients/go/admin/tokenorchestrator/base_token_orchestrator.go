--- conflicted
+++ resolved
@@ -3,11 +3,6 @@
 import (
 	"context"
 	"fmt"
-<<<<<<< HEAD
-	"time"
-=======
-	"github.com/flyteorg/flyte/flyteidl/gen/pb-go/flyteidl/service"
->>>>>>> d498c2fb
 
 	"golang.org/x/oauth2"
 
