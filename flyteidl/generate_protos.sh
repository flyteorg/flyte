--- conflicted
+++ resolved
@@ -7,28 +7,6 @@
 # Override system locale during protos/docs generation to ensure consistent sorting (differences in system locale could e.g. lead to differently ordered docs)
 export LC_ALL=C.UTF-8
 
-<<<<<<< HEAD
-docker run --rm -u $(id -u):$(id -g) -v $DIR:/defs $LYFT_IMAGE -i ./protos -d protos/flyteidl/service --with_gateway -l go --go_source_relative
-docker run --rm -u $(id -u):$(id -g) -v $DIR:/defs $LYFT_IMAGE -i ./protos -d protos/flyteidl/admin --with_gateway -l go --go_source_relative
-docker run --rm -u $(id -u):$(id -g) -v $DIR:/defs $LYFT_IMAGE -i ./protos -d protos/flyteidl/artifacts --with_gateway -l go --go_source_relative
-docker run --rm -u $(id -u):$(id -g) -v $DIR:/defs $LYFT_IMAGE -i ./protos -d protos/flyteidl/core --with_gateway -l go --go_source_relative
-docker run --rm -u $(id -u):$(id -g) -v $DIR:/defs $LYFT_IMAGE -i ./protos -d protos/flyteidl/event --with_gateway -l go --go_source_relative
-docker run --rm -u $(id -u):$(id -g) -v $DIR:/defs $LYFT_IMAGE -i ./protos -d protos/flyteidl/plugins -l go --go_source_relative
-docker run --rm -u $(id -u):$(id -g) -v $DIR:/defs $LYFT_IMAGE -i ./protos -d protos/flyteidl/datacatalog -l go --go_source_relative
-
-languages=("cpp" "java")
-idlfolders=("service" "admin" "core" "event" "plugins" "datacatalog" "artifacts")
-
-for lang in "${languages[@]}"
-do
-    for folder in "${idlfolders[@]}"
-    do
-        docker run --rm -u $(id -u):$(id -g) -v $DIR:/defs $LYFT_IMAGE -i ./protos -d protos/flyteidl/$folder -l $lang
-    done
-done
-
-=======
->>>>>>> 80a87658
 # Buf migration
 docker run -u $(id -u):$(id -g) -e "BUF_CACHE_DIR=/tmp/cache" --volume "$(pwd):/workspace" --workdir /workspace bufbuild/buf generate
 
