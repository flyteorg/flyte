// @generated
/// Represents a subset of runtime task execution metadata that are relevant to external plugins.
#[allow(clippy::derive_partial_eq_without_eq)]
#[derive(Clone, PartialEq, ::prost::Message)]
pub struct TaskExecutionMetadata {
    /// ID of the task execution
    #[prost(message, optional, tag="1")]
    pub task_execution_id: ::core::option::Option<super::core::TaskExecutionIdentifier>,
    /// k8s namespace where the task is executed in
    #[prost(string, tag="2")]
    pub namespace: ::prost::alloc::string::String,
    /// Labels attached to the task execution
    #[prost(map="string, string", tag="3")]
    pub labels: ::std::collections::HashMap<::prost::alloc::string::String, ::prost::alloc::string::String>,
    /// Annotations attached to the task execution
    #[prost(map="string, string", tag="4")]
    pub annotations: ::std::collections::HashMap<::prost::alloc::string::String, ::prost::alloc::string::String>,
    /// k8s service account associated with the task execution
    #[prost(string, tag="5")]
    pub k8s_service_account: ::prost::alloc::string::String,
    /// Environment variables attached to the task execution
    #[prost(map="string, string", tag="6")]
    pub environment_variables: ::std::collections::HashMap<::prost::alloc::string::String, ::prost::alloc::string::String>,
}
/// Represents a request structure to create task.
#[allow(clippy::derive_partial_eq_without_eq)]
#[derive(Clone, PartialEq, ::prost::Message)]
pub struct CreateTaskRequest {
    /// The inputs required to start the execution. All required inputs must be
    /// included in this map. If not required and not provided, defaults apply.
    /// +optional
    /// Deprecated: Use inputs instead.
    #[deprecated]
    #[prost(message, optional, tag="1")]
    pub deprecated_inputs: ::core::option::Option<super::core::LiteralMap>,
    /// Template of the task that encapsulates all the metadata of the task.
    #[prost(message, optional, tag="2")]
    pub template: ::core::option::Option<super::core::TaskTemplate>,
    /// Prefix for where task output data will be written. (e.g. s3://my-bucket/randomstring)
    #[prost(string, tag="3")]
    pub output_prefix: ::prost::alloc::string::String,
    /// subset of runtime task execution metadata.
    #[prost(message, optional, tag="4")]
    pub task_execution_metadata: ::core::option::Option<TaskExecutionMetadata>,
    /// Inputs are the inputs required to start the execution. All required inputs must be
    /// included in this map. If not required and not provided, defaults apply.
    /// +optional
    #[prost(message, optional, tag="5")]
    pub inputs: ::core::option::Option<super::core::InputData>,
}
/// Represents a create response structure.
#[allow(clippy::derive_partial_eq_without_eq)]
#[derive(Clone, PartialEq, ::prost::Message)]
pub struct CreateTaskResponse {
    /// Metadata is created by the agent. It could be a string (jobId) or a dict (more complex metadata).
    /// Resource is for synchronous task execution.
    #[prost(oneof="create_task_response::Res", tags="1, 2")]
    pub res: ::core::option::Option<create_task_response::Res>,
}
/// Nested message and enum types in `CreateTaskResponse`.
pub mod create_task_response {
    /// Metadata is created by the agent. It could be a string (jobId) or a dict (more complex metadata).
    /// Resource is for synchronous task execution.
    #[allow(clippy::derive_partial_eq_without_eq)]
#[derive(Clone, PartialEq, ::prost::Oneof)]
    pub enum Res {
        #[prost(bytes, tag="1")]
        ResourceMeta(::prost::alloc::vec::Vec<u8>),
        #[prost(message, tag="2")]
        Resource(super::Resource),
    }
}
/// A message used to fetch a job resource from flyte agent server.
#[allow(clippy::derive_partial_eq_without_eq)]
#[derive(Clone, PartialEq, ::prost::Message)]
pub struct GetTaskRequest {
    /// A predefined yet extensible Task type identifier.
    #[prost(string, tag="1")]
    pub task_type: ::prost::alloc::string::String,
    /// Metadata about the resource to be pass to the agent.
    #[prost(bytes="vec", tag="2")]
    pub resource_meta: ::prost::alloc::vec::Vec<u8>,
}
/// Response to get an individual task resource.
#[allow(clippy::derive_partial_eq_without_eq)]
#[derive(Clone, PartialEq, ::prost::Message)]
pub struct GetTaskResponse {
    #[prost(message, optional, tag="1")]
    pub resource: ::core::option::Option<Resource>,
    /// log information for the task execution
    #[prost(message, repeated, tag="2")]
    pub log_links: ::prost::alloc::vec::Vec<super::core::TaskLog>,
}
#[allow(clippy::derive_partial_eq_without_eq)]
#[derive(Clone, PartialEq, ::prost::Message)]
pub struct Resource {
    /// The state of the execution is used to control its visibility in the UI/CLI.
    #[prost(enumeration="State", tag="1")]
    pub state: i32,
    /// The outputs of the execution. It's typically used by sql task. Agent service will create a
    /// Structured dataset pointing to the query result table.
    /// +optional
    /// Deprecated: Use outputs instead.
    #[deprecated]
    #[prost(message, optional, tag="2")]
    pub deprecated_outputs: ::core::option::Option<super::core::LiteralMap>,
    /// The outputs of the execution. It's typically used by sql task. Agent service will create a
    /// Structured dataset pointing to the query result table.
    /// +optional
    #[prost(message, optional, tag="5")]
    pub outputs: ::core::option::Option<super::core::OutputData>,
    /// A descriptive message for the current state. e.g. waiting for cluster.
    #[prost(string, tag="3")]
    pub message: ::prost::alloc::string::String,
    /// log information for the task execution.
    #[prost(message, repeated, tag="4")]
    pub log_links: ::prost::alloc::vec::Vec<super::core::TaskLog>,
}
/// A message used to delete a task.
#[allow(clippy::derive_partial_eq_without_eq)]
#[derive(Clone, PartialEq, ::prost::Message)]
pub struct DeleteTaskRequest {
    /// A predefined yet extensible Task type identifier.
    #[prost(string, tag="1")]
    pub task_type: ::prost::alloc::string::String,
    /// Metadata about the resource to be pass to the agent.
    #[prost(bytes="vec", tag="2")]
    pub resource_meta: ::prost::alloc::vec::Vec<u8>,
}
/// Response to delete a task.
#[allow(clippy::derive_partial_eq_without_eq)]
#[derive(Clone, PartialEq, ::prost::Message)]
pub struct DeleteTaskResponse {
}
/// A message containing the agent metadata.
#[allow(clippy::derive_partial_eq_without_eq)]
#[derive(Clone, PartialEq, ::prost::Message)]
pub struct Agent {
    /// Name is the developer-assigned name of the agent.
    #[prost(string, tag="1")]
    pub name: ::prost::alloc::string::String,
    /// SupportedTaskTypes are the types of the tasks that the agent can handle.
    #[prost(string, repeated, tag="2")]
    pub supported_task_types: ::prost::alloc::vec::Vec<::prost::alloc::string::String>,
}
/// A request to get an agent.
#[allow(clippy::derive_partial_eq_without_eq)]
#[derive(Clone, PartialEq, ::prost::Message)]
pub struct GetAgentRequest {
    /// The name of the agent.
    #[prost(string, tag="1")]
    pub name: ::prost::alloc::string::String,
}
/// A response containing an agent.
#[allow(clippy::derive_partial_eq_without_eq)]
#[derive(Clone, PartialEq, ::prost::Message)]
pub struct GetAgentResponse {
    #[prost(message, optional, tag="1")]
    pub agent: ::core::option::Option<Agent>,
}
/// A request to list all agents.
#[allow(clippy::derive_partial_eq_without_eq)]
#[derive(Clone, PartialEq, ::prost::Message)]
pub struct ListAgentsRequest {
}
/// A response containing a list of agents.
#[allow(clippy::derive_partial_eq_without_eq)]
#[derive(Clone, PartialEq, ::prost::Message)]
pub struct ListAgentsResponse {
    #[prost(message, repeated, tag="1")]
    pub agents: ::prost::alloc::vec::Vec<Agent>,
}
/// A request to get the metrics from a task execution.
#[allow(clippy::derive_partial_eq_without_eq)]
#[derive(Clone, PartialEq, ::prost::Message)]
pub struct GetTaskMetricsRequest {
    /// A predefined yet extensible Task type identifier.
    #[prost(string, tag="1")]
    pub task_type: ::prost::alloc::string::String,
    /// Metadata is created by the agent. It could be a string (jobId) or a dict (more complex metadata).
    #[prost(bytes="vec", tag="2")]
    pub resource_meta: ::prost::alloc::vec::Vec<u8>,
    /// The metrics to query. If empty, will return a default set of metrics.
    /// e.g. EXECUTION_METRIC_USED_CPU_AVG or EXECUTION_METRIC_USED_MEMORY_BYTES_AVG
    #[prost(string, repeated, tag="3")]
    pub queries: ::prost::alloc::vec::Vec<::prost::alloc::string::String>,
    /// Start timestamp, inclusive.
    #[prost(message, optional, tag="4")]
    pub start_time: ::core::option::Option<::prost_types::Timestamp>,
    /// End timestamp, inclusive..
    #[prost(message, optional, tag="5")]
    pub end_time: ::core::option::Option<::prost_types::Timestamp>,
    /// Query resolution step width in duration format or float number of seconds.
    #[prost(message, optional, tag="6")]
    pub step: ::core::option::Option<::prost_types::Duration>,
}
/// A response containing a list of metrics for a task execution.
#[allow(clippy::derive_partial_eq_without_eq)]
#[derive(Clone, PartialEq, ::prost::Message)]
pub struct GetTaskMetricsResponse {
    /// The execution metric results.
    #[prost(message, repeated, tag="1")]
    pub results: ::prost::alloc::vec::Vec<super::core::ExecutionMetricResult>,
}
/// A request to get the log from a task execution.
#[allow(clippy::derive_partial_eq_without_eq)]
#[derive(Clone, PartialEq, ::prost::Message)]
pub struct GetTaskLogsRequest {
    /// A predefined yet extensible Task type identifier.
    #[prost(string, tag="1")]
    pub task_type: ::prost::alloc::string::String,
    /// Metadata is created by the agent. It could be a string (jobId) or a dict (more complex metadata).
    #[prost(bytes="vec", tag="2")]
    pub resource_meta: ::prost::alloc::vec::Vec<u8>,
    /// Number of lines to return.
    #[prost(uint64, tag="3")]
    pub lines: u64,
    /// In the case of multiple pages of results, the server-provided token can be used to fetch the next page
    /// in a query. If there are no more results, this value will be empty.
    #[prost(string, tag="4")]
    pub token: ::prost::alloc::string::String,
}
/// A response containing the logs for a task execution.
#[allow(clippy::derive_partial_eq_without_eq)]
#[derive(Clone, PartialEq, ::prost::Message)]
pub struct GetTaskLogsResponse {
    /// The execution log results.
    #[prost(string, repeated, tag="1")]
    pub results: ::prost::alloc::vec::Vec<::prost::alloc::string::String>,
    /// In the case of multiple pages of results, the server-provided token can be used to fetch the next page
    /// in a query. If there are no more results, this value will be empty.
    #[prost(string, tag="2")]
    pub token: ::prost::alloc::string::String,
}
/// The state of the execution is used to control its visibility in the UI/CLI.
#[derive(Clone, Copy, Debug, PartialEq, Eq, Hash, PartialOrd, Ord, ::prost::Enumeration)]
#[repr(i32)]
pub enum State {
    RetryableFailure = 0,
    PermanentFailure = 1,
    Pending = 2,
    Running = 3,
    Succeeded = 4,
}
impl State {
    /// String value of the enum field names used in the ProtoBuf definition.
    ///
    /// The values are not transformed in any way and thus are considered stable
    /// (if the ProtoBuf definition does not change) and safe for programmatic use.
    pub fn as_str_name(&self) -> &'static str {
        match self {
            State::RetryableFailure => "RETRYABLE_FAILURE",
            State::PermanentFailure => "PERMANENT_FAILURE",
            State::Pending => "PENDING",
            State::Running => "RUNNING",
            State::Succeeded => "SUCCEEDED",
        }
    }
    /// Creates an enum from field names used in the ProtoBuf definition.
    pub fn from_str_name(value: &str) -> ::core::option::Option<Self> {
        match value {
            "RETRYABLE_FAILURE" => Some(Self::RetryableFailure),
            "PERMANENT_FAILURE" => Some(Self::PermanentFailure),
            "PENDING" => Some(Self::Pending),
            "RUNNING" => Some(Self::Running),
            "SUCCEEDED" => Some(Self::Succeeded),
            _ => None,
        }
    }
}
/// Encapsulates specifications for routing an execution onto a specific cluster.
#[allow(clippy::derive_partial_eq_without_eq)]
#[derive(Clone, PartialEq, ::prost::Message)]
pub struct ClusterAssignment {
    #[prost(string, tag="3")]
    pub cluster_pool_name: ::prost::alloc::string::String,
}
/// Encapsulation of fields that identifies a Flyte resource.
/// A Flyte resource can be a task, workflow or launch plan.
/// A resource can internally have multiple versions and is uniquely identified
/// by project, domain, and name.
#[allow(clippy::derive_partial_eq_without_eq)]
#[derive(Clone, PartialEq, ::prost::Message)]
pub struct NamedEntityIdentifier {
    /// Name of the project the resource belongs to.
    #[prost(string, tag="1")]
    pub project: ::prost::alloc::string::String,
    /// Name of the domain the resource belongs to.
    /// A domain can be considered as a subset within a specific project.
    #[prost(string, tag="2")]
    pub domain: ::prost::alloc::string::String,
    /// User provided value for the resource.
    /// The combination of project + domain + name uniquely identifies the resource.
    /// +optional - in certain contexts - like 'List API', 'Launch plans'
    #[prost(string, tag="3")]
    pub name: ::prost::alloc::string::String,
    /// Optional, org key applied to the resource.
    #[prost(string, tag="4")]
    pub org: ::prost::alloc::string::String,
}
/// Additional metadata around a named entity.
#[allow(clippy::derive_partial_eq_without_eq)]
#[derive(Clone, PartialEq, ::prost::Message)]
pub struct NamedEntityMetadata {
    /// Common description across all versions of the entity
    /// +optional
    #[prost(string, tag="1")]
    pub description: ::prost::alloc::string::String,
    /// Shared state across all version of the entity
    /// At this point in time, only workflow entities can have their state archived.
    #[prost(enumeration="NamedEntityState", tag="2")]
    pub state: i32,
}
/// Encapsulates information common to a NamedEntity, a Flyte resource such as a task,
/// workflow or launch plan. A NamedEntity is exclusively identified by its resource type
/// and identifier.
#[allow(clippy::derive_partial_eq_without_eq)]
#[derive(Clone, PartialEq, ::prost::Message)]
pub struct NamedEntity {
    /// Resource type of the named entity. One of Task, Workflow or LaunchPlan.
    #[prost(enumeration="super::core::ResourceType", tag="1")]
    pub resource_type: i32,
    #[prost(message, optional, tag="2")]
    pub id: ::core::option::Option<NamedEntityIdentifier>,
    /// Additional metadata around a named entity.
    #[prost(message, optional, tag="3")]
    pub metadata: ::core::option::Option<NamedEntityMetadata>,
}
/// Specifies sort ordering in a list request.
#[allow(clippy::derive_partial_eq_without_eq)]
#[derive(Clone, PartialEq, ::prost::Message)]
pub struct Sort {
    /// Indicates an attribute to sort the response values.
    /// +required
    #[prost(string, tag="1")]
    pub key: ::prost::alloc::string::String,
    /// Indicates the direction to apply sort key for response values.
    /// +optional
    #[prost(enumeration="sort::Direction", tag="2")]
    pub direction: i32,
}
/// Nested message and enum types in `Sort`.
pub mod sort {
    #[derive(Clone, Copy, Debug, PartialEq, Eq, Hash, PartialOrd, Ord, ::prost::Enumeration)]
    #[repr(i32)]
    pub enum Direction {
        /// By default, fields are sorted in descending order.
        Descending = 0,
        Ascending = 1,
    }
    impl Direction {
        /// String value of the enum field names used in the ProtoBuf definition.
        ///
        /// The values are not transformed in any way and thus are considered stable
        /// (if the ProtoBuf definition does not change) and safe for programmatic use.
        pub fn as_str_name(&self) -> &'static str {
            match self {
                Direction::Descending => "DESCENDING",
                Direction::Ascending => "ASCENDING",
            }
        }
        /// Creates an enum from field names used in the ProtoBuf definition.
        pub fn from_str_name(value: &str) -> ::core::option::Option<Self> {
            match value {
                "DESCENDING" => Some(Self::Descending),
                "ASCENDING" => Some(Self::Ascending),
                _ => None,
            }
        }
    }
}
/// Represents a request structure to list NamedEntityIdentifiers.
#[allow(clippy::derive_partial_eq_without_eq)]
#[derive(Clone, PartialEq, ::prost::Message)]
pub struct NamedEntityIdentifierListRequest {
    /// Name of the project that contains the identifiers.
    /// +required
    #[prost(string, tag="1")]
    pub project: ::prost::alloc::string::String,
    /// Name of the domain the identifiers belongs to within the project.
    /// +required
    #[prost(string, tag="2")]
    pub domain: ::prost::alloc::string::String,
    /// Indicates the number of resources to be returned.
    /// +required
    #[prost(uint32, tag="3")]
    pub limit: u32,
    /// In the case of multiple pages of results, the server-provided token can be used to fetch the next page
    /// in a query.
    /// +optional
    #[prost(string, tag="4")]
    pub token: ::prost::alloc::string::String,
    /// Specifies how listed entities should be sorted in the response.
    /// +optional
    #[prost(message, optional, tag="5")]
    pub sort_by: ::core::option::Option<Sort>,
    /// Indicates a list of filters passed as string.
    /// +optional
    #[prost(string, tag="6")]
    pub filters: ::prost::alloc::string::String,
    /// Optional, org key applied to the resource.
    #[prost(string, tag="7")]
    pub org: ::prost::alloc::string::String,
}
/// Represents a request structure to list NamedEntity objects
#[allow(clippy::derive_partial_eq_without_eq)]
#[derive(Clone, PartialEq, ::prost::Message)]
pub struct NamedEntityListRequest {
    /// Resource type of the metadata to query. One of Task, Workflow or LaunchPlan.
    /// +required
    #[prost(enumeration="super::core::ResourceType", tag="1")]
    pub resource_type: i32,
    /// Name of the project that contains the identifiers.
    /// +required
    #[prost(string, tag="2")]
    pub project: ::prost::alloc::string::String,
    /// Name of the domain the identifiers belongs to within the project.
    #[prost(string, tag="3")]
    pub domain: ::prost::alloc::string::String,
    /// Indicates the number of resources to be returned.
    #[prost(uint32, tag="4")]
    pub limit: u32,
    /// In the case of multiple pages of results, the server-provided token can be used to fetch the next page
    /// in a query.
    /// +optional
    #[prost(string, tag="5")]
    pub token: ::prost::alloc::string::String,
    /// Specifies how listed entities should be sorted in the response.
    /// +optional
    #[prost(message, optional, tag="6")]
    pub sort_by: ::core::option::Option<Sort>,
    /// Indicates a list of filters passed as string.
    /// +optional
    #[prost(string, tag="7")]
    pub filters: ::prost::alloc::string::String,
    /// Optional, org key applied to the resource.
    #[prost(string, tag="8")]
    pub org: ::prost::alloc::string::String,
}
/// Represents a list of NamedEntityIdentifiers.
#[allow(clippy::derive_partial_eq_without_eq)]
#[derive(Clone, PartialEq, ::prost::Message)]
pub struct NamedEntityIdentifierList {
    /// A list of identifiers.
    #[prost(message, repeated, tag="1")]
    pub entities: ::prost::alloc::vec::Vec<NamedEntityIdentifier>,
    /// In the case of multiple pages of results, the server-provided token can be used to fetch the next page
    /// in a query. If there are no more results, this value will be empty.
    #[prost(string, tag="2")]
    pub token: ::prost::alloc::string::String,
}
/// Represents a list of NamedEntityIdentifiers.
#[allow(clippy::derive_partial_eq_without_eq)]
#[derive(Clone, PartialEq, ::prost::Message)]
pub struct NamedEntityList {
    /// A list of NamedEntity objects
    #[prost(message, repeated, tag="1")]
    pub entities: ::prost::alloc::vec::Vec<NamedEntity>,
    /// In the case of multiple pages of results, the server-provided token can be used to fetch the next page
    /// in a query. If there are no more results, this value will be empty.
    #[prost(string, tag="2")]
    pub token: ::prost::alloc::string::String,
}
/// A request to retrieve the metadata associated with a NamedEntityIdentifier
#[allow(clippy::derive_partial_eq_without_eq)]
#[derive(Clone, PartialEq, ::prost::Message)]
pub struct NamedEntityGetRequest {
    /// Resource type of the metadata to get. One of Task, Workflow or LaunchPlan.
    /// +required
    #[prost(enumeration="super::core::ResourceType", tag="1")]
    pub resource_type: i32,
    /// The identifier for the named entity for which to fetch metadata.
    /// +required
    #[prost(message, optional, tag="2")]
    pub id: ::core::option::Option<NamedEntityIdentifier>,
}
/// Request to set the referenced named entity state to the configured value.
#[allow(clippy::derive_partial_eq_without_eq)]
#[derive(Clone, PartialEq, ::prost::Message)]
pub struct NamedEntityUpdateRequest {
    /// Resource type of the metadata to update
    /// +required
    #[prost(enumeration="super::core::ResourceType", tag="1")]
    pub resource_type: i32,
    /// Identifier of the metadata to update
    /// +required
    #[prost(message, optional, tag="2")]
    pub id: ::core::option::Option<NamedEntityIdentifier>,
    /// Metadata object to set as the new value
    /// +required
    #[prost(message, optional, tag="3")]
    pub metadata: ::core::option::Option<NamedEntityMetadata>,
}
/// Purposefully empty, may be populated in the future.
#[allow(clippy::derive_partial_eq_without_eq)]
#[derive(Clone, PartialEq, ::prost::Message)]
pub struct NamedEntityUpdateResponse {
}
/// Shared request structure to fetch a single resource.
/// Resources include: Task, Workflow, LaunchPlan
#[allow(clippy::derive_partial_eq_without_eq)]
#[derive(Clone, PartialEq, ::prost::Message)]
pub struct ObjectGetRequest {
    /// Indicates a unique version of resource.
    /// +required
    #[prost(message, optional, tag="1")]
    pub id: ::core::option::Option<super::core::Identifier>,
}
/// Shared request structure to retrieve a list of resources.
/// Resources include: Task, Workflow, LaunchPlan
#[allow(clippy::derive_partial_eq_without_eq)]
#[derive(Clone, PartialEq, ::prost::Message)]
pub struct ResourceListRequest {
    /// id represents the unique identifier of the resource.
    /// +required
    #[prost(message, optional, tag="1")]
    pub id: ::core::option::Option<NamedEntityIdentifier>,
    /// Indicates the number of resources to be returned.
    /// +required
    #[prost(uint32, tag="2")]
    pub limit: u32,
    /// In the case of multiple pages of results, this server-provided token can be used to fetch the next page
    /// in a query.
    /// +optional
    #[prost(string, tag="3")]
    pub token: ::prost::alloc::string::String,
    /// Indicates a list of filters passed as string.
    /// More info on constructing filters : <Link>
    /// +optional
    #[prost(string, tag="4")]
    pub filters: ::prost::alloc::string::String,
    /// Sort ordering.
    /// +optional
    #[prost(message, optional, tag="5")]
    pub sort_by: ::core::option::Option<Sort>,
}
/// Defines an email notification specification.
#[allow(clippy::derive_partial_eq_without_eq)]
#[derive(Clone, PartialEq, ::prost::Message)]
pub struct EmailNotification {
    /// The list of email addresses recipients for this notification.
    /// +required
    #[prost(string, repeated, tag="1")]
    pub recipients_email: ::prost::alloc::vec::Vec<::prost::alloc::string::String>,
}
/// Defines a pager duty notification specification.
#[allow(clippy::derive_partial_eq_without_eq)]
#[derive(Clone, PartialEq, ::prost::Message)]
pub struct PagerDutyNotification {
    /// Currently, PagerDuty notifications leverage email to trigger a notification.
    /// +required
    #[prost(string, repeated, tag="1")]
    pub recipients_email: ::prost::alloc::vec::Vec<::prost::alloc::string::String>,
}
/// Defines a slack notification specification.
#[allow(clippy::derive_partial_eq_without_eq)]
#[derive(Clone, PartialEq, ::prost::Message)]
pub struct SlackNotification {
    /// Currently, Slack notifications leverage email to trigger a notification.
    /// +required
    #[prost(string, repeated, tag="1")]
    pub recipients_email: ::prost::alloc::vec::Vec<::prost::alloc::string::String>,
}
/// Represents a structure for notifications based on execution status.
/// The notification content is configured within flyte admin but can be templatized.
/// Future iterations could expose configuring notifications with custom content.
#[allow(clippy::derive_partial_eq_without_eq)]
#[derive(Clone, PartialEq, ::prost::Message)]
pub struct Notification {
    /// A list of phases to which users can associate the notifications to.
    /// +required
    #[prost(enumeration="super::core::workflow_execution::Phase", repeated, tag="1")]
    pub phases: ::prost::alloc::vec::Vec<i32>,
    /// The type of notification to trigger.
    /// +required
    #[prost(oneof="notification::Type", tags="2, 3, 4")]
    pub r#type: ::core::option::Option<notification::Type>,
}
/// Nested message and enum types in `Notification`.
pub mod notification {
    /// The type of notification to trigger.
    /// +required
    #[allow(clippy::derive_partial_eq_without_eq)]
#[derive(Clone, PartialEq, ::prost::Oneof)]
    pub enum Type {
        #[prost(message, tag="2")]
        Email(super::EmailNotification),
        #[prost(message, tag="3")]
        PagerDuty(super::PagerDutyNotification),
        #[prost(message, tag="4")]
        Slack(super::SlackNotification),
    }
}
/// Represents a string url and associated metadata used throughout the platform.
#[allow(clippy::derive_partial_eq_without_eq)]
#[derive(Clone, PartialEq, ::prost::Message)]
pub struct UrlBlob {
    /// Actual url value.
    #[prost(string, tag="1")]
    pub url: ::prost::alloc::string::String,
    /// Represents the size of the file accessible at the above url.
    #[prost(int64, tag="2")]
    pub bytes: i64,
}
/// Label values to be applied to an execution resource.
/// In the future a mode (e.g. OVERRIDE, APPEND, etc) can be defined
/// to specify how to merge labels defined at registration and execution time.
#[allow(clippy::derive_partial_eq_without_eq)]
#[derive(Clone, PartialEq, ::prost::Message)]
pub struct Labels {
    /// Map of custom labels to be applied to the execution resource.
    #[prost(map="string, string", tag="1")]
    pub values: ::std::collections::HashMap<::prost::alloc::string::String, ::prost::alloc::string::String>,
}
/// Annotation values to be applied to an execution resource.
/// In the future a mode (e.g. OVERRIDE, APPEND, etc) can be defined
/// to specify how to merge annotations defined at registration and execution time.
#[allow(clippy::derive_partial_eq_without_eq)]
#[derive(Clone, PartialEq, ::prost::Message)]
pub struct Annotations {
    /// Map of custom annotations to be applied to the execution resource.
    #[prost(map="string, string", tag="1")]
    pub values: ::std::collections::HashMap<::prost::alloc::string::String, ::prost::alloc::string::String>,
}
/// Environment variable values to be applied to an execution resource.
/// In the future a mode (e.g. OVERRIDE, APPEND, etc) can be defined
/// to specify how to merge environment variables defined at registration and execution time.
#[allow(clippy::derive_partial_eq_without_eq)]
#[derive(Clone, PartialEq, ::prost::Message)]
pub struct Envs {
    /// Map of custom environment variables to be applied to the execution resource.
    #[prost(message, repeated, tag="1")]
    pub values: ::prost::alloc::vec::Vec<super::core::KeyValuePair>,
}
/// Defines permissions associated with executions created by this launch plan spec.
/// Use either of these roles when they have permissions required by your workflow execution.
/// Deprecated.
#[allow(clippy::derive_partial_eq_without_eq)]
#[derive(Clone, PartialEq, ::prost::Message)]
pub struct AuthRole {
    /// Defines an optional iam role which will be used for tasks run in executions created with this launch plan.
    #[prost(string, tag="1")]
    pub assumable_iam_role: ::prost::alloc::string::String,
    /// Defines an optional kubernetes service account which will be used for tasks run in executions created with this launch plan.
    #[prost(string, tag="2")]
    pub kubernetes_service_account: ::prost::alloc::string::String,
}
/// Encapsulates user settings pertaining to offloaded data (i.e. Blobs, Schema, query data, etc.).
/// See <https://github.com/flyteorg/flyte/issues/211> for more background information.
#[allow(clippy::derive_partial_eq_without_eq)]
#[derive(Clone, PartialEq, ::prost::Message)]
pub struct RawOutputDataConfig {
    /// Prefix for where offloaded data from user workflows will be written
    /// e.g. s3://bucket/key or s3://bucket/
    #[prost(string, tag="1")]
    pub output_location_prefix: ::prost::alloc::string::String,
}
/// These URLs are returned as part of node and task execution data requests.
#[allow(clippy::derive_partial_eq_without_eq)]
#[derive(Clone, PartialEq, ::prost::Message)]
pub struct FlyteUrLs {
    #[prost(string, tag="1")]
    pub inputs: ::prost::alloc::string::String,
    #[prost(string, tag="2")]
    pub outputs: ::prost::alloc::string::String,
    #[prost(string, tag="3")]
    pub deck: ::prost::alloc::string::String,
}
/// The status of the named entity is used to control its visibility in the UI.
#[derive(Clone, Copy, Debug, PartialEq, Eq, Hash, PartialOrd, Ord, ::prost::Enumeration)]
#[repr(i32)]
pub enum NamedEntityState {
    /// By default, all named entities are considered active and under development.
    NamedEntityActive = 0,
    /// Archived named entities are no longer visible in the UI.
    NamedEntityArchived = 1,
    /// System generated entities that aren't explicitly created or managed by a user.
    SystemGenerated = 2,
}
impl NamedEntityState {
    /// String value of the enum field names used in the ProtoBuf definition.
    ///
    /// The values are not transformed in any way and thus are considered stable
    /// (if the ProtoBuf definition does not change) and safe for programmatic use.
    pub fn as_str_name(&self) -> &'static str {
        match self {
            NamedEntityState::NamedEntityActive => "NAMED_ENTITY_ACTIVE",
            NamedEntityState::NamedEntityArchived => "NAMED_ENTITY_ARCHIVED",
            NamedEntityState::SystemGenerated => "SYSTEM_GENERATED",
        }
    }
    /// Creates an enum from field names used in the ProtoBuf definition.
    pub fn from_str_name(value: &str) -> ::core::option::Option<Self> {
        match value {
            "NAMED_ENTITY_ACTIVE" => Some(Self::NamedEntityActive),
            "NAMED_ENTITY_ARCHIVED" => Some(Self::NamedEntityArchived),
            "SYSTEM_GENERATED" => Some(Self::SystemGenerated),
            _ => None,
        }
    }
}
/// DescriptionEntity contains detailed description for the task/workflow.
/// Documentation could provide insight into the algorithms, business use case, etc.
#[allow(clippy::derive_partial_eq_without_eq)]
#[derive(Clone, PartialEq, ::prost::Message)]
pub struct DescriptionEntity {
    /// id represents the unique identifier of the description entity.
    #[prost(message, optional, tag="1")]
    pub id: ::core::option::Option<super::core::Identifier>,
    /// One-liner overview of the entity.
    #[prost(string, tag="2")]
    pub short_description: ::prost::alloc::string::String,
    /// Full user description with formatting preserved.
    #[prost(message, optional, tag="3")]
    pub long_description: ::core::option::Option<Description>,
    /// Optional link to source code used to define this entity.
    #[prost(message, optional, tag="4")]
    pub source_code: ::core::option::Option<SourceCode>,
    /// User-specified tags. These are arbitrary and can be used for searching
    /// filtering and discovering tasks.
    #[prost(string, repeated, tag="5")]
    pub tags: ::prost::alloc::vec::Vec<::prost::alloc::string::String>,
}
/// Full user description with formatting preserved. This can be rendered
/// by clients, such as the console or command line tools with in-tact
/// formatting.
#[allow(clippy::derive_partial_eq_without_eq)]
#[derive(Clone, PartialEq, ::prost::Message)]
pub struct Description {
    /// Format of the long description
    #[prost(enumeration="DescriptionFormat", tag="3")]
    pub format: i32,
    /// Optional link to an icon for the entity
    #[prost(string, tag="4")]
    pub icon_link: ::prost::alloc::string::String,
    #[prost(oneof="description::Content", tags="1, 2")]
    pub content: ::core::option::Option<description::Content>,
}
/// Nested message and enum types in `Description`.
pub mod description {
    #[allow(clippy::derive_partial_eq_without_eq)]
#[derive(Clone, PartialEq, ::prost::Oneof)]
    pub enum Content {
        /// long description - no more than 4KB
        #[prost(string, tag="1")]
        Value(::prost::alloc::string::String),
        /// if the description sizes exceed some threshold we can offload the entire
        /// description proto altogether to an external data store, like S3 rather than store inline in the db
        #[prost(string, tag="2")]
        Uri(::prost::alloc::string::String),
    }
}
/// Link to source code used to define this entity
#[allow(clippy::derive_partial_eq_without_eq)]
#[derive(Clone, PartialEq, ::prost::Message)]
pub struct SourceCode {
    #[prost(string, tag="1")]
    pub link: ::prost::alloc::string::String,
}
/// Represents a list of DescriptionEntities returned from the admin.
/// See :ref:`ref_flyteidl.admin.DescriptionEntity` for more details
#[allow(clippy::derive_partial_eq_without_eq)]
#[derive(Clone, PartialEq, ::prost::Message)]
pub struct DescriptionEntityList {
    /// A list of DescriptionEntities returned based on the request.
    #[prost(message, repeated, tag="1")]
    pub description_entities: ::prost::alloc::vec::Vec<DescriptionEntity>,
    /// In the case of multiple pages of results, the server-provided token can be used to fetch the next page
    /// in a query. If there are no more results, this value will be empty.
    #[prost(string, tag="2")]
    pub token: ::prost::alloc::string::String,
}
/// Represents a request structure to retrieve a list of DescriptionEntities.
/// See :ref:`ref_flyteidl.admin.DescriptionEntity` for more details
#[allow(clippy::derive_partial_eq_without_eq)]
#[derive(Clone, PartialEq, ::prost::Message)]
pub struct DescriptionEntityListRequest {
    /// Identifies the specific type of resource that this identifier corresponds to.
    #[prost(enumeration="super::core::ResourceType", tag="1")]
    pub resource_type: i32,
    /// The identifier for the description entity.
    /// +required
    #[prost(message, optional, tag="2")]
    pub id: ::core::option::Option<NamedEntityIdentifier>,
    /// Indicates the number of resources to be returned.
    /// +required
    #[prost(uint32, tag="3")]
    pub limit: u32,
    /// In the case of multiple pages of results, the server-provided token can be used to fetch the next page
    /// in a query.
    /// +optional
    #[prost(string, tag="4")]
    pub token: ::prost::alloc::string::String,
    /// Indicates a list of filters passed as string.
    /// More info on constructing filters : <Link>
    /// +optional
    #[prost(string, tag="5")]
    pub filters: ::prost::alloc::string::String,
    /// Sort ordering for returned list.
    /// +optional
    #[prost(message, optional, tag="6")]
    pub sort_by: ::core::option::Option<Sort>,
}
/// The format of the long description
#[derive(Clone, Copy, Debug, PartialEq, Eq, Hash, PartialOrd, Ord, ::prost::Enumeration)]
#[repr(i32)]
pub enum DescriptionFormat {
    Unknown = 0,
    Markdown = 1,
    Html = 2,
    /// python default documentation - comments is rst
    Rst = 3,
}
impl DescriptionFormat {
    /// String value of the enum field names used in the ProtoBuf definition.
    ///
    /// The values are not transformed in any way and thus are considered stable
    /// (if the ProtoBuf definition does not change) and safe for programmatic use.
    pub fn as_str_name(&self) -> &'static str {
        match self {
            DescriptionFormat::Unknown => "DESCRIPTION_FORMAT_UNKNOWN",
            DescriptionFormat::Markdown => "DESCRIPTION_FORMAT_MARKDOWN",
            DescriptionFormat::Html => "DESCRIPTION_FORMAT_HTML",
            DescriptionFormat::Rst => "DESCRIPTION_FORMAT_RST",
        }
    }
    /// Creates an enum from field names used in the ProtoBuf definition.
    pub fn from_str_name(value: &str) -> ::core::option::Option<Self> {
        match value {
            "DESCRIPTION_FORMAT_UNKNOWN" => Some(Self::Unknown),
            "DESCRIPTION_FORMAT_MARKDOWN" => Some(Self::Markdown),
            "DESCRIPTION_FORMAT_HTML" => Some(Self::Html),
            "DESCRIPTION_FORMAT_RST" => Some(Self::Rst),
            _ => None,
        }
    }
}
/// Indicates that a sent event was not used to update execution state due to
/// the referenced execution already being terminated (and therefore ineligible
/// for further state transitions).
#[allow(clippy::derive_partial_eq_without_eq)]
#[derive(Clone, PartialEq, ::prost::Message)]
pub struct EventErrorAlreadyInTerminalState {
    /// +required
    #[prost(string, tag="1")]
    pub current_phase: ::prost::alloc::string::String,
}
/// Indicates an event was rejected because it came from a different cluster than 
/// is on record as running the execution.
#[allow(clippy::derive_partial_eq_without_eq)]
#[derive(Clone, PartialEq, ::prost::Message)]
pub struct EventErrorIncompatibleCluster {
    /// The cluster which has been recorded as processing the execution.
    /// +required
    #[prost(string, tag="1")]
    pub cluster: ::prost::alloc::string::String,
}
/// Indicates why a sent event was not used to update execution.
#[allow(clippy::derive_partial_eq_without_eq)]
#[derive(Clone, PartialEq, ::prost::Message)]
pub struct EventFailureReason {
    /// +required
    #[prost(oneof="event_failure_reason::Reason", tags="1, 2")]
    pub reason: ::core::option::Option<event_failure_reason::Reason>,
}
/// Nested message and enum types in `EventFailureReason`.
pub mod event_failure_reason {
    /// +required
    #[allow(clippy::derive_partial_eq_without_eq)]
#[derive(Clone, PartialEq, ::prost::Oneof)]
    pub enum Reason {
        #[prost(message, tag="1")]
        AlreadyInTerminalState(super::EventErrorAlreadyInTerminalState),
        #[prost(message, tag="2")]
        IncompatibleCluster(super::EventErrorIncompatibleCluster),
    }
}
/// Request to send a notification that a workflow execution event has occurred.
#[allow(clippy::derive_partial_eq_without_eq)]
#[derive(Clone, PartialEq, ::prost::Message)]
pub struct WorkflowExecutionEventRequest {
    /// Unique ID for this request that can be traced between services
    #[prost(string, tag="1")]
    pub request_id: ::prost::alloc::string::String,
    /// Details about the event that occurred.
    #[prost(message, optional, tag="2")]
    pub event: ::core::option::Option<super::event::WorkflowExecutionEvent>,
}
/// Purposefully empty, may be populated in the future.
#[allow(clippy::derive_partial_eq_without_eq)]
#[derive(Clone, PartialEq, ::prost::Message)]
pub struct WorkflowExecutionEventResponse {
}
/// Request to send a notification that a node execution event has occurred.
#[allow(clippy::derive_partial_eq_without_eq)]
#[derive(Clone, PartialEq, ::prost::Message)]
pub struct NodeExecutionEventRequest {
    /// Unique ID for this request that can be traced between services
    #[prost(string, tag="1")]
    pub request_id: ::prost::alloc::string::String,
    /// Details about the event that occurred.
    #[prost(message, optional, tag="2")]
    pub event: ::core::option::Option<super::event::NodeExecutionEvent>,
}
/// Purposefully empty, may be populated in the future.
#[allow(clippy::derive_partial_eq_without_eq)]
#[derive(Clone, PartialEq, ::prost::Message)]
pub struct NodeExecutionEventResponse {
}
/// Request to send a notification that a task execution event has occurred.
#[allow(clippy::derive_partial_eq_without_eq)]
#[derive(Clone, PartialEq, ::prost::Message)]
pub struct TaskExecutionEventRequest {
    /// Unique ID for this request that can be traced between services
    #[prost(string, tag="1")]
    pub request_id: ::prost::alloc::string::String,
    /// Details about the event that occurred.
    #[prost(message, optional, tag="2")]
    pub event: ::core::option::Option<super::event::TaskExecutionEvent>,
}
/// Purposefully empty, may be populated in the future.
#[allow(clippy::derive_partial_eq_without_eq)]
#[derive(Clone, PartialEq, ::prost::Message)]
pub struct TaskExecutionEventResponse {
}
/// Request to launch an execution with the given project, domain and optionally-assigned name.
#[allow(clippy::derive_partial_eq_without_eq)]
#[derive(Clone, PartialEq, ::prost::Message)]
pub struct ExecutionCreateRequest {
    /// Name of the project the execution belongs to.
    /// +required
    #[prost(string, tag="1")]
    pub project: ::prost::alloc::string::String,
    /// Name of the domain the execution belongs to.
    /// A domain can be considered as a subset within a specific project.
    /// +required
    #[prost(string, tag="2")]
    pub domain: ::prost::alloc::string::String,
    /// User provided value for the resource.
    /// If none is provided the system will generate a unique string.
    /// +optional
    #[prost(string, tag="3")]
    pub name: ::prost::alloc::string::String,
    /// Additional fields necessary to launch the execution.
    /// +optional
    #[prost(message, optional, tag="4")]
    pub spec: ::core::option::Option<ExecutionSpec>,
    /// The inputs required to start the execution. All required inputs must be
    /// included in this map. If not required and not provided, defaults apply.
    /// +optional
    /// Deprecated: Please use input_data instead.
    #[deprecated]
    #[prost(message, optional, tag="5")]
    pub inputs: ::core::option::Option<super::core::LiteralMap>,
    /// Optional, org key applied to the resource.
    #[prost(string, tag="6")]
    pub org: ::prost::alloc::string::String,
<<<<<<< HEAD
    /// The inputs required to start the execution. All required inputs must be
    /// included in this map. If not required and not provided, defaults apply.
    /// +optional
    #[prost(message, optional, tag="7")]
    pub input_data: ::core::option::Option<super::core::InputData>,
=======
>>>>>>> c1447528
}
/// Request to relaunch the referenced execution.
#[allow(clippy::derive_partial_eq_without_eq)]
#[derive(Clone, PartialEq, ::prost::Message)]
pub struct ExecutionRelaunchRequest {
    /// Identifier of the workflow execution to relaunch.
    /// +required
    #[prost(message, optional, tag="1")]
    pub id: ::core::option::Option<super::core::WorkflowExecutionIdentifier>,
    /// User provided value for the relaunched execution.
    /// If none is provided the system will generate a unique string.
    /// +optional
    #[prost(string, tag="3")]
    pub name: ::prost::alloc::string::String,
    /// Allows for all cached values of a workflow and its tasks to be overwritten for a single execution.
    /// If enabled, all calculations are performed even if cached results would be available, overwriting the stored
    /// data once execution finishes successfully.
    #[prost(bool, tag="4")]
    pub overwrite_cache: bool,
}
/// Request to recover the referenced execution.
#[allow(clippy::derive_partial_eq_without_eq)]
#[derive(Clone, PartialEq, ::prost::Message)]
pub struct ExecutionRecoverRequest {
    /// Identifier of the workflow execution to recover.
    #[prost(message, optional, tag="1")]
    pub id: ::core::option::Option<super::core::WorkflowExecutionIdentifier>,
    /// User provided value for the recovered execution.
    /// If none is provided the system will generate a unique string.
    /// +optional
    #[prost(string, tag="2")]
    pub name: ::prost::alloc::string::String,
    /// Additional metadata which will be used to overwrite any metadata in the reference execution when triggering a recovery execution.
    #[prost(message, optional, tag="3")]
    pub metadata: ::core::option::Option<ExecutionMetadata>,
}
/// The unique identifier for a successfully created execution.
/// If the name was *not* specified in the create request, this identifier will include a generated name.
#[allow(clippy::derive_partial_eq_without_eq)]
#[derive(Clone, PartialEq, ::prost::Message)]
pub struct ExecutionCreateResponse {
    #[prost(message, optional, tag="1")]
    pub id: ::core::option::Option<super::core::WorkflowExecutionIdentifier>,
}
/// A message used to fetch a single workflow execution entity.
/// See :ref:`ref_flyteidl.admin.Execution` for more details
#[allow(clippy::derive_partial_eq_without_eq)]
#[derive(Clone, PartialEq, ::prost::Message)]
pub struct WorkflowExecutionGetRequest {
    /// Uniquely identifies an individual workflow execution.
    #[prost(message, optional, tag="1")]
    pub id: ::core::option::Option<super::core::WorkflowExecutionIdentifier>,
}
/// A workflow execution represents an instantiated workflow, including all inputs and additional
/// metadata as well as computed results included state, outputs, and duration-based attributes.
/// Used as a response object used in Get and List execution requests.
#[allow(clippy::derive_partial_eq_without_eq)]
#[derive(Clone, PartialEq, ::prost::Message)]
pub struct Execution {
    /// Unique identifier of the workflow execution.
    #[prost(message, optional, tag="1")]
    pub id: ::core::option::Option<super::core::WorkflowExecutionIdentifier>,
    /// User-provided configuration and inputs for launching the execution.
    #[prost(message, optional, tag="2")]
    pub spec: ::core::option::Option<ExecutionSpec>,
    /// Execution results.
    #[prost(message, optional, tag="3")]
    pub closure: ::core::option::Option<ExecutionClosure>,
}
/// Used as a response for request to list executions.
/// See :ref:`ref_flyteidl.admin.Execution` for more details
#[allow(clippy::derive_partial_eq_without_eq)]
#[derive(Clone, PartialEq, ::prost::Message)]
pub struct ExecutionList {
    #[prost(message, repeated, tag="1")]
    pub executions: ::prost::alloc::vec::Vec<Execution>,
    /// In the case of multiple pages of results, the server-provided token can be used to fetch the next page
    /// in a query. If there are no more results, this value will be empty.
    #[prost(string, tag="2")]
    pub token: ::prost::alloc::string::String,
}
/// Input/output data can represented by actual values or a link to where values are stored
#[allow(clippy::derive_partial_eq_without_eq)]
#[derive(Clone, PartialEq, ::prost::Message)]
pub struct LiteralMapBlob {
    #[prost(oneof="literal_map_blob::Data", tags="1, 2")]
    pub data: ::core::option::Option<literal_map_blob::Data>,
}
/// Nested message and enum types in `LiteralMapBlob`.
pub mod literal_map_blob {
    #[allow(clippy::derive_partial_eq_without_eq)]
#[derive(Clone, PartialEq, ::prost::Oneof)]
    pub enum Data {
        /// Data in LiteralMap format
        #[prost(message, tag="1")]
        Values(super::super::core::LiteralMap),
        /// In the event that the map is too large, we return a uri to the data
        #[prost(string, tag="2")]
        Uri(::prost::alloc::string::String),
    }
}
/// Specifies metadata around an aborted workflow execution.
#[allow(clippy::derive_partial_eq_without_eq)]
#[derive(Clone, PartialEq, ::prost::Message)]
pub struct AbortMetadata {
    /// In the case of a user-specified abort, this will pass along the user-supplied cause.
    #[prost(string, tag="1")]
    pub cause: ::prost::alloc::string::String,
    /// Identifies the entity (if any) responsible for terminating the execution
    #[prost(string, tag="2")]
    pub principal: ::prost::alloc::string::String,
}
/// Encapsulates the results of the Execution
#[allow(clippy::derive_partial_eq_without_eq)]
#[derive(Clone, PartialEq, ::prost::Message)]
pub struct ExecutionClosure {
    /// Inputs computed and passed for execution.
    /// computed_inputs depends on inputs in ExecutionSpec, fixed and default inputs in launch plan
    #[deprecated]
    #[prost(message, optional, tag="3")]
    pub computed_inputs: ::core::option::Option<super::core::LiteralMap>,
    /// Most recent recorded phase for the execution.
    #[prost(enumeration="super::core::workflow_execution::Phase", tag="4")]
    pub phase: i32,
    /// Reported time at which the execution began running.
    #[prost(message, optional, tag="5")]
    pub started_at: ::core::option::Option<::prost_types::Timestamp>,
    /// The amount of time the execution spent running.
    #[prost(message, optional, tag="6")]
    pub duration: ::core::option::Option<::prost_types::Duration>,
    /// Reported time at which the execution was created.
    #[prost(message, optional, tag="7")]
    pub created_at: ::core::option::Option<::prost_types::Timestamp>,
    /// Reported time at which the execution was last updated.
    #[prost(message, optional, tag="8")]
    pub updated_at: ::core::option::Option<::prost_types::Timestamp>,
    /// The notification settings to use after merging the CreateExecutionRequest and the launch plan
    /// notification settings. An execution launched with notifications will always prefer that definition
    /// to notifications defined statically in a launch plan.
    #[prost(message, repeated, tag="9")]
    pub notifications: ::prost::alloc::vec::Vec<Notification>,
    /// Identifies the workflow definition for this execution.
    #[prost(message, optional, tag="11")]
    pub workflow_id: ::core::option::Option<super::core::Identifier>,
    /// Provides the details of the last stage change
    #[prost(message, optional, tag="14")]
    pub state_change_details: ::core::option::Option<ExecutionStateChangeDetails>,
    /// A result produced by a terminated execution.
    /// A pending (non-terminal) execution will not have any output result.
    #[prost(oneof="execution_closure::OutputResult", tags="1, 2, 10, 12, 13, 15")]
    pub output_result: ::core::option::Option<execution_closure::OutputResult>,
}
/// Nested message and enum types in `ExecutionClosure`.
pub mod execution_closure {
    /// A result produced by a terminated execution.
    /// A pending (non-terminal) execution will not have any output result.
    #[allow(clippy::derive_partial_eq_without_eq)]
#[derive(Clone, PartialEq, ::prost::Oneof)]
    pub enum OutputResult {
        /// Output URI in the case of a successful execution.
        /// DEPRECATED. Use GetExecutionData to fetch output data instead.
        #[prost(message, tag="1")]
        Outputs(super::LiteralMapBlob),
        /// Error information in the case of a failed execution.
        #[prost(message, tag="2")]
        Error(super::super::core::ExecutionError),
        /// In the case of a user-specified abort, this will pass along the user-supplied cause.
        #[prost(string, tag="10")]
        AbortCause(::prost::alloc::string::String),
        /// In the case of a user-specified abort, this will pass along the user and their supplied cause.
        #[prost(message, tag="12")]
        AbortMetadata(super::AbortMetadata),
        /// Raw output data produced by this execution.
        /// DEPRECATED. Use GetExecutionData to fetch output data instead.
        #[prost(message, tag="13")]
        OutputData(super::super::core::LiteralMap),
        /// Raw output data produced by this execution.
        /// DEPRECATED. Use GetExecutionData to fetch output data instead.
        #[prost(message, tag="15")]
        FullOutputs(super::super::core::OutputData),
    }
}
/// Represents system, rather than user-facing, metadata about an execution.
#[allow(clippy::derive_partial_eq_without_eq)]
#[derive(Clone, PartialEq, ::prost::Message)]
pub struct SystemMetadata {
    /// Which execution cluster this execution ran on.
    #[prost(string, tag="1")]
    pub execution_cluster: ::prost::alloc::string::String,
    /// Which kubernetes namespace the execution ran under.
    #[prost(string, tag="2")]
    pub namespace: ::prost::alloc::string::String,
}
/// Represents attributes about an execution which are not required to launch the execution but are useful to record.
/// These attributes are assigned at launch time and do not change.
#[allow(clippy::derive_partial_eq_without_eq)]
#[derive(Clone, PartialEq, ::prost::Message)]
pub struct ExecutionMetadata {
    #[prost(enumeration="execution_metadata::ExecutionMode", tag="1")]
    pub mode: i32,
    /// Identifier of the entity that triggered this execution.
    /// For systems using back-end authentication any value set here will be discarded in favor of the
    /// authenticated user context.
    #[prost(string, tag="2")]
    pub principal: ::prost::alloc::string::String,
    /// Indicates the nestedness of this execution.
    /// If a user launches a workflow execution, the default nesting is 0.
    /// If this execution further launches a workflow (child workflow), the nesting level is incremented by 0 => 1
    /// Generally, if workflow at nesting level k launches a workflow then the child workflow will have
    /// nesting = k + 1.
    #[prost(uint32, tag="3")]
    pub nesting: u32,
    /// For scheduled executions, the requested time for execution for this specific schedule invocation.
    #[prost(message, optional, tag="4")]
    pub scheduled_at: ::core::option::Option<::prost_types::Timestamp>,
    /// Which subworkflow node (if any) launched this execution
    #[prost(message, optional, tag="5")]
    pub parent_node_execution: ::core::option::Option<super::core::NodeExecutionIdentifier>,
    /// Optional, a reference workflow execution related to this execution.
    /// In the case of a relaunch, this references the original workflow execution.
    #[prost(message, optional, tag="16")]
    pub reference_execution: ::core::option::Option<super::core::WorkflowExecutionIdentifier>,
    /// Optional, platform-specific metadata about the execution.
    /// In this the future this may be gated behind an ACL or some sort of authorization.
    #[prost(message, optional, tag="17")]
    pub system_metadata: ::core::option::Option<SystemMetadata>,
    /// Save a list of the artifacts used in this execution for now. This is a list only rather than a mapping
    /// since we don't have a structure to handle nested ones anyways.
    #[prost(message, repeated, tag="18")]
    pub artifact_ids: ::prost::alloc::vec::Vec<super::core::ArtifactId>,
}
/// Nested message and enum types in `ExecutionMetadata`.
pub mod execution_metadata {
    /// The method by which this execution was launched.
    #[derive(Clone, Copy, Debug, PartialEq, Eq, Hash, PartialOrd, Ord, ::prost::Enumeration)]
    #[repr(i32)]
    pub enum ExecutionMode {
        /// The default execution mode, MANUAL implies that an execution was launched by an individual.
        Manual = 0,
        /// A schedule triggered this execution launch.
        Scheduled = 1,
        /// A system process was responsible for launching this execution rather an individual.
        System = 2,
        /// This execution was launched with identical inputs as a previous execution.
        Relaunch = 3,
        /// This execution was triggered by another execution.
        ChildWorkflow = 4,
        /// This execution was recovered from another execution.
        Recovered = 5,
    }
    impl ExecutionMode {
        /// String value of the enum field names used in the ProtoBuf definition.
        ///
        /// The values are not transformed in any way and thus are considered stable
        /// (if the ProtoBuf definition does not change) and safe for programmatic use.
        pub fn as_str_name(&self) -> &'static str {
            match self {
                ExecutionMode::Manual => "MANUAL",
                ExecutionMode::Scheduled => "SCHEDULED",
                ExecutionMode::System => "SYSTEM",
                ExecutionMode::Relaunch => "RELAUNCH",
                ExecutionMode::ChildWorkflow => "CHILD_WORKFLOW",
                ExecutionMode::Recovered => "RECOVERED",
            }
        }
        /// Creates an enum from field names used in the ProtoBuf definition.
        pub fn from_str_name(value: &str) -> ::core::option::Option<Self> {
            match value {
                "MANUAL" => Some(Self::Manual),
                "SCHEDULED" => Some(Self::Scheduled),
                "SYSTEM" => Some(Self::System),
                "RELAUNCH" => Some(Self::Relaunch),
                "CHILD_WORKFLOW" => Some(Self::ChildWorkflow),
                "RECOVERED" => Some(Self::Recovered),
                _ => None,
            }
        }
    }
}
#[allow(clippy::derive_partial_eq_without_eq)]
#[derive(Clone, PartialEq, ::prost::Message)]
pub struct NotificationList {
    #[prost(message, repeated, tag="1")]
    pub notifications: ::prost::alloc::vec::Vec<Notification>,
}
/// An ExecutionSpec encompasses all data used to launch this execution. The Spec does not change over the lifetime
/// of an execution as it progresses across phase changes.
#[allow(clippy::derive_partial_eq_without_eq)]
#[derive(Clone, PartialEq, ::prost::Message)]
pub struct ExecutionSpec {
    /// Launch plan to be executed
    #[prost(message, optional, tag="1")]
    pub launch_plan: ::core::option::Option<super::core::Identifier>,
    /// Input values to be passed for the execution
    #[deprecated]
    #[prost(message, optional, tag="2")]
    pub inputs: ::core::option::Option<super::core::LiteralMap>,
    /// Metadata for the execution
    #[prost(message, optional, tag="3")]
    pub metadata: ::core::option::Option<ExecutionMetadata>,
    /// Labels to apply to the execution resource.
    #[prost(message, optional, tag="7")]
    pub labels: ::core::option::Option<Labels>,
    /// Annotations to apply to the execution resource.
    #[prost(message, optional, tag="8")]
    pub annotations: ::core::option::Option<Annotations>,
    /// Optional: security context override to apply this execution.
    #[prost(message, optional, tag="10")]
    pub security_context: ::core::option::Option<super::core::SecurityContext>,
    /// Optional: auth override to apply this execution.
    #[deprecated]
    #[prost(message, optional, tag="16")]
    pub auth_role: ::core::option::Option<AuthRole>,
    /// Indicates the runtime priority of the execution.
    #[prost(message, optional, tag="17")]
    pub quality_of_service: ::core::option::Option<super::core::QualityOfService>,
    /// Controls the maximum number of task nodes that can be run in parallel for the entire workflow.
    /// This is useful to achieve fairness. Note: MapTasks are regarded as one unit,
    /// and parallelism/concurrency of MapTasks is independent from this.
    #[prost(int32, tag="18")]
    pub max_parallelism: i32,
    /// User setting to configure where to store offloaded data (i.e. Blobs, structured datasets, query data, etc.).
    /// This should be a prefix like s3://my-bucket/my-data
    #[prost(message, optional, tag="19")]
    pub raw_output_data_config: ::core::option::Option<RawOutputDataConfig>,
    /// Controls how to select an available cluster on which this execution should run.
    #[prost(message, optional, tag="20")]
    pub cluster_assignment: ::core::option::Option<ClusterAssignment>,
    /// Allows for the interruptible flag of a workflow to be overwritten for a single execution.
    /// Omitting this field uses the workflow's value as a default.
    /// As we need to distinguish between the field not being provided and its default value false, we have to use a wrapper
    /// around the bool field.
    #[prost(message, optional, tag="21")]
    pub interruptible: ::core::option::Option<bool>,
    /// Allows for all cached values of a workflow and its tasks to be overwritten for a single execution.
    /// If enabled, all calculations are performed even if cached results would be available, overwriting the stored
    /// data once execution finishes successfully.
    #[prost(bool, tag="22")]
    pub overwrite_cache: bool,
    /// Environment variables to be set for the execution.
    #[prost(message, optional, tag="23")]
    pub envs: ::core::option::Option<Envs>,
    /// Tags to be set for the execution.
    #[prost(string, repeated, tag="24")]
    pub tags: ::prost::alloc::vec::Vec<::prost::alloc::string::String>,
    #[prost(oneof="execution_spec::NotificationOverrides", tags="5, 6")]
    pub notification_overrides: ::core::option::Option<execution_spec::NotificationOverrides>,
}
/// Nested message and enum types in `ExecutionSpec`.
pub mod execution_spec {
    #[allow(clippy::derive_partial_eq_without_eq)]
#[derive(Clone, PartialEq, ::prost::Oneof)]
    pub enum NotificationOverrides {
        /// List of notifications based on Execution status transitions
        /// When this list is not empty it is used rather than any notifications defined in the referenced launch plan.
        /// When this list is empty, the notifications defined for the launch plan will be applied.
        #[prost(message, tag="5")]
        Notifications(super::NotificationList),
        /// This should be set to true if all notifications are intended to be disabled for this execution.
        #[prost(bool, tag="6")]
        DisableAll(bool),
    }
}
/// Request to terminate an in-progress execution.  This action is irreversible.
/// If an execution is already terminated, this request will simply be a no-op.
/// This request will fail if it references a non-existent execution.
/// If the request succeeds the phase "ABORTED" will be recorded for the termination
/// with the optional cause added to the output_result.
#[allow(clippy::derive_partial_eq_without_eq)]
#[derive(Clone, PartialEq, ::prost::Message)]
pub struct ExecutionTerminateRequest {
    /// Uniquely identifies the individual workflow execution to be terminated.
    #[prost(message, optional, tag="1")]
    pub id: ::core::option::Option<super::core::WorkflowExecutionIdentifier>,
    /// Optional reason for aborting.
    #[prost(string, tag="2")]
    pub cause: ::prost::alloc::string::String,
}
/// Purposefully empty, may be populated in the future.
#[allow(clippy::derive_partial_eq_without_eq)]
#[derive(Clone, PartialEq, ::prost::Message)]
pub struct ExecutionTerminateResponse {
}
/// Request structure to fetch inputs, output and other data produced by an execution.
/// By default this data is not returned inline in :ref:`ref_flyteidl.admin.WorkflowExecutionGetRequest`
#[allow(clippy::derive_partial_eq_without_eq)]
#[derive(Clone, PartialEq, ::prost::Message)]
pub struct WorkflowExecutionGetDataRequest {
    /// The identifier of the execution for which to fetch inputs and outputs.
    #[prost(message, optional, tag="1")]
    pub id: ::core::option::Option<super::core::WorkflowExecutionIdentifier>,
}
/// Response structure for WorkflowExecutionGetDataRequest which contains inputs and outputs for an execution.
#[allow(clippy::derive_partial_eq_without_eq)]
#[derive(Clone, PartialEq, ::prost::Message)]
pub struct WorkflowExecutionGetDataResponse {
    /// Signed url to fetch a core.LiteralMap of execution outputs.
    /// Deprecated: Please use full_outputs instead.
    #[deprecated]
    #[prost(message, optional, tag="1")]
    pub outputs: ::core::option::Option<UrlBlob>,
    /// Signed url to fetch a core.LiteralMap of execution inputs.
    /// Deprecated: Please use full_inputs instead.
    #[deprecated]
    #[prost(message, optional, tag="2")]
    pub inputs: ::core::option::Option<UrlBlob>,
    /// Full_inputs will only be populated if they are under a configured size threshold.
    /// Deprecated: Please use input_data instead.
    #[deprecated]
    #[prost(message, optional, tag="3")]
    pub full_inputs: ::core::option::Option<super::core::LiteralMap>,
    /// Full_outputs will only be populated if they are under a configured size threshold.
    /// Deprecated: Please use output_data instead.
    #[deprecated]
    #[prost(message, optional, tag="4")]
    pub full_outputs: ::core::option::Option<super::core::LiteralMap>,
    /// InputData will only be populated if they are under a configured size threshold.
    #[prost(message, optional, tag="5")]
    pub input_data: ::core::option::Option<super::core::InputData>,
    /// OutputData will only be populated if they are under a configured size threshold.
    #[prost(message, optional, tag="6")]
    pub output_data: ::core::option::Option<super::core::OutputData>,
}
#[allow(clippy::derive_partial_eq_without_eq)]
#[derive(Clone, PartialEq, ::prost::Message)]
pub struct ExecutionUpdateRequest {
    /// Identifier of the execution to update
    #[prost(message, optional, tag="1")]
    pub id: ::core::option::Option<super::core::WorkflowExecutionIdentifier>,
    /// State to set as the new value active/archive
    #[prost(enumeration="ExecutionState", tag="2")]
    pub state: i32,
}
#[allow(clippy::derive_partial_eq_without_eq)]
#[derive(Clone, PartialEq, ::prost::Message)]
pub struct ExecutionStateChangeDetails {
    /// The state of the execution is used to control its visibility in the UI/CLI.
    #[prost(enumeration="ExecutionState", tag="1")]
    pub state: i32,
    /// This timestamp represents when the state changed.
    #[prost(message, optional, tag="2")]
    pub occurred_at: ::core::option::Option<::prost_types::Timestamp>,
    /// Identifies the entity (if any) responsible for causing the state change of the execution
    #[prost(string, tag="3")]
    pub principal: ::prost::alloc::string::String,
}
#[allow(clippy::derive_partial_eq_without_eq)]
#[derive(Clone, PartialEq, ::prost::Message)]
pub struct ExecutionUpdateResponse {
}
/// WorkflowExecutionGetMetricsRequest represents a request to retrieve metrics for the specified workflow execution.
#[allow(clippy::derive_partial_eq_without_eq)]
#[derive(Clone, PartialEq, ::prost::Message)]
pub struct WorkflowExecutionGetMetricsRequest {
    /// id defines the workflow execution to query for.
    #[prost(message, optional, tag="1")]
    pub id: ::core::option::Option<super::core::WorkflowExecutionIdentifier>,
    /// depth defines the number of Flyte entity levels to traverse when breaking down execution details.
    #[prost(int32, tag="2")]
    pub depth: i32,
}
/// WorkflowExecutionGetMetricsResponse represents the response containing metrics for the specified workflow execution.
#[allow(clippy::derive_partial_eq_without_eq)]
#[derive(Clone, PartialEq, ::prost::Message)]
pub struct WorkflowExecutionGetMetricsResponse {
    /// Span defines the top-level breakdown of the workflows execution. More precise information is nested in a
    /// hierarchical structure using Flyte entity references.
    #[prost(message, optional, tag="1")]
    pub span: ::core::option::Option<super::core::Span>,
}
/// The state of the execution is used to control its visibility in the UI/CLI.
#[derive(Clone, Copy, Debug, PartialEq, Eq, Hash, PartialOrd, Ord, ::prost::Enumeration)]
#[repr(i32)]
pub enum ExecutionState {
    /// By default, all executions are considered active.
    ExecutionActive = 0,
    /// Archived executions are no longer visible in the UI.
    ExecutionArchived = 1,
}
impl ExecutionState {
    /// String value of the enum field names used in the ProtoBuf definition.
    ///
    /// The values are not transformed in any way and thus are considered stable
    /// (if the ProtoBuf definition does not change) and safe for programmatic use.
    pub fn as_str_name(&self) -> &'static str {
        match self {
            ExecutionState::ExecutionActive => "EXECUTION_ACTIVE",
            ExecutionState::ExecutionArchived => "EXECUTION_ARCHIVED",
        }
    }
    /// Creates an enum from field names used in the ProtoBuf definition.
    pub fn from_str_name(value: &str) -> ::core::option::Option<Self> {
        match value {
            "EXECUTION_ACTIVE" => Some(Self::ExecutionActive),
            "EXECUTION_ARCHIVED" => Some(Self::ExecutionArchived),
            _ => None,
        }
    }
}
/// Option for schedules run at a certain frequency e.g. every 2 minutes.
#[allow(clippy::derive_partial_eq_without_eq)]
#[derive(Clone, PartialEq, ::prost::Message)]
pub struct FixedRate {
    #[prost(uint32, tag="1")]
    pub value: u32,
    #[prost(enumeration="FixedRateUnit", tag="2")]
    pub unit: i32,
}
/// Options for schedules to run according to a cron expression.
#[allow(clippy::derive_partial_eq_without_eq)]
#[derive(Clone, PartialEq, ::prost::Message)]
pub struct CronSchedule {
    /// Standard/default cron implementation as described by <https://en.wikipedia.org/wiki/Cron#CRON_expression;>
    /// Also supports nonstandard predefined scheduling definitions
    /// as described by <https://docs.aws.amazon.com/AmazonCloudWatch/latest/events/ScheduledEvents.html#CronExpressions>
    /// except @reboot
    #[prost(string, tag="1")]
    pub schedule: ::prost::alloc::string::String,
    /// ISO 8601 duration as described by <https://en.wikipedia.org/wiki/ISO_8601#Durations>
    #[prost(string, tag="2")]
    pub offset: ::prost::alloc::string::String,
}
/// Defines complete set of information required to trigger an execution on a schedule.
#[allow(clippy::derive_partial_eq_without_eq)]
#[derive(Clone, PartialEq, ::prost::Message)]
pub struct Schedule {
    /// Name of the input variable that the kickoff time will be supplied to when the workflow is kicked off.
    #[prost(string, tag="3")]
    pub kickoff_time_input_arg: ::prost::alloc::string::String,
    #[prost(oneof="schedule::ScheduleExpression", tags="1, 2, 4")]
    pub schedule_expression: ::core::option::Option<schedule::ScheduleExpression>,
}
/// Nested message and enum types in `Schedule`.
pub mod schedule {
    #[allow(clippy::derive_partial_eq_without_eq)]
#[derive(Clone, PartialEq, ::prost::Oneof)]
    pub enum ScheduleExpression {
        /// Uses AWS syntax: Minutes Hours Day-of-month Month Day-of-week Year
        /// e.g. for a schedule that runs every 15 minutes: 0/15 * * * ? *
        #[prost(string, tag="1")]
        CronExpression(::prost::alloc::string::String),
        #[prost(message, tag="2")]
        Rate(super::FixedRate),
        #[prost(message, tag="4")]
        CronSchedule(super::CronSchedule),
    }
}
/// Represents a frequency at which to run a schedule.
#[derive(Clone, Copy, Debug, PartialEq, Eq, Hash, PartialOrd, Ord, ::prost::Enumeration)]
#[repr(i32)]
pub enum FixedRateUnit {
    Minute = 0,
    Hour = 1,
    Day = 2,
}
impl FixedRateUnit {
    /// String value of the enum field names used in the ProtoBuf definition.
    ///
    /// The values are not transformed in any way and thus are considered stable
    /// (if the ProtoBuf definition does not change) and safe for programmatic use.
    pub fn as_str_name(&self) -> &'static str {
        match self {
            FixedRateUnit::Minute => "MINUTE",
            FixedRateUnit::Hour => "HOUR",
            FixedRateUnit::Day => "DAY",
        }
    }
    /// Creates an enum from field names used in the ProtoBuf definition.
    pub fn from_str_name(value: &str) -> ::core::option::Option<Self> {
        match value {
            "MINUTE" => Some(Self::Minute),
            "HOUR" => Some(Self::Hour),
            "DAY" => Some(Self::Day),
            _ => None,
        }
    }
}
/// Request to register a launch plan. The included LaunchPlanSpec may have a complete or incomplete set of inputs required
/// to launch a workflow execution. By default all launch plans are registered in state INACTIVE. If you wish to
/// set the state to ACTIVE, you must submit a LaunchPlanUpdateRequest, after you have successfully created a launch plan.
#[allow(clippy::derive_partial_eq_without_eq)]
#[derive(Clone, PartialEq, ::prost::Message)]
pub struct LaunchPlanCreateRequest {
    /// Uniquely identifies a launch plan entity.
    #[prost(message, optional, tag="1")]
    pub id: ::core::option::Option<super::core::Identifier>,
    /// User-provided launch plan details, including reference workflow, inputs and other metadata.
    #[prost(message, optional, tag="2")]
    pub spec: ::core::option::Option<LaunchPlanSpec>,
}
/// Purposefully empty, may be populated in the future.
#[allow(clippy::derive_partial_eq_without_eq)]
#[derive(Clone, PartialEq, ::prost::Message)]
pub struct LaunchPlanCreateResponse {
}
/// A LaunchPlan provides the capability to templatize workflow executions.
/// Launch plans simplify associating one or more schedules, inputs and notifications with your workflows.
/// Launch plans can be shared and used to trigger executions with predefined inputs even when a workflow
/// definition doesn't necessarily have a default value for said input.
#[allow(clippy::derive_partial_eq_without_eq)]
#[derive(Clone, PartialEq, ::prost::Message)]
pub struct LaunchPlan {
    /// Uniquely identifies a launch plan entity.
    #[prost(message, optional, tag="1")]
    pub id: ::core::option::Option<super::core::Identifier>,
    /// User-provided launch plan details, including reference workflow, inputs and other metadata.
    #[prost(message, optional, tag="2")]
    pub spec: ::core::option::Option<LaunchPlanSpec>,
    /// Values computed by the flyte platform after launch plan registration.
    #[prost(message, optional, tag="3")]
    pub closure: ::core::option::Option<LaunchPlanClosure>,
}
/// Response object for list launch plan requests.
/// See :ref:`ref_flyteidl.admin.LaunchPlan` for more details
#[allow(clippy::derive_partial_eq_without_eq)]
#[derive(Clone, PartialEq, ::prost::Message)]
pub struct LaunchPlanList {
    #[prost(message, repeated, tag="1")]
    pub launch_plans: ::prost::alloc::vec::Vec<LaunchPlan>,
    /// In the case of multiple pages of results, the server-provided token can be used to fetch the next page
    /// in a query. If there are no more results, this value will be empty.
    #[prost(string, tag="2")]
    pub token: ::prost::alloc::string::String,
}
/// Defines permissions associated with executions created by this launch plan spec.
/// Use either of these roles when they have permissions required by your workflow execution.
/// Deprecated.
#[allow(clippy::derive_partial_eq_without_eq)]
#[derive(Clone, PartialEq, ::prost::Message)]
pub struct Auth {
    /// Defines an optional iam role which will be used for tasks run in executions created with this launch plan.
    #[prost(string, tag="1")]
    pub assumable_iam_role: ::prost::alloc::string::String,
    /// Defines an optional kubernetes service account which will be used for tasks run in executions created with this launch plan.
    #[prost(string, tag="2")]
    pub kubernetes_service_account: ::prost::alloc::string::String,
}
/// User-provided launch plan definition and configuration values.
#[allow(clippy::derive_partial_eq_without_eq)]
#[derive(Clone, PartialEq, ::prost::Message)]
pub struct LaunchPlanSpec {
    /// Reference to the Workflow template that the launch plan references
    #[prost(message, optional, tag="1")]
    pub workflow_id: ::core::option::Option<super::core::Identifier>,
    /// Metadata for the Launch Plan
    #[prost(message, optional, tag="2")]
    pub entity_metadata: ::core::option::Option<LaunchPlanMetadata>,
    /// Input values to be passed for the execution.
    /// These can be overridden when an execution is created with this launch plan.
    #[prost(message, optional, tag="3")]
    pub default_inputs: ::core::option::Option<super::core::ParameterMap>,
    /// Fixed, non-overridable inputs for the Launch Plan.
    /// These can not be overridden when an execution is created with this launch plan.
    /// Deprecated: Please use fixec_input_data instead
    #[deprecated]
    #[prost(message, optional, tag="4")]
    pub fixed_inputs: ::core::option::Option<super::core::LiteralMap>,
    /// Fixed, non-overridable inputs for the Launch Plan.
    /// These can not be overridden when an execution is created with this launch plan.
    #[prost(message, optional, tag="22")]
    pub fixed_input_data: ::core::option::Option<super::core::InputData>,
    /// String to indicate the role to use to execute the workflow underneath
    #[deprecated]
    #[prost(string, tag="5")]
    pub role: ::prost::alloc::string::String,
    /// Custom labels to be applied to the execution resource.
    #[prost(message, optional, tag="6")]
    pub labels: ::core::option::Option<Labels>,
    /// Custom annotations to be applied to the execution resource.
    #[prost(message, optional, tag="7")]
    pub annotations: ::core::option::Option<Annotations>,
    /// Indicates the permission associated with workflow executions triggered with this launch plan.
    #[deprecated]
    #[prost(message, optional, tag="8")]
    pub auth: ::core::option::Option<Auth>,
    #[deprecated]
    #[prost(message, optional, tag="9")]
    pub auth_role: ::core::option::Option<AuthRole>,
    /// Indicates security context for permissions triggered with this launch plan
    #[prost(message, optional, tag="10")]
    pub security_context: ::core::option::Option<super::core::SecurityContext>,
    /// Indicates the runtime priority of the execution.
    #[prost(message, optional, tag="16")]
    pub quality_of_service: ::core::option::Option<super::core::QualityOfService>,
    /// Encapsulates user settings pertaining to offloaded data (i.e. Blobs, Schema, query data, etc.).
    #[prost(message, optional, tag="17")]
    pub raw_output_data_config: ::core::option::Option<RawOutputDataConfig>,
    /// Controls the maximum number of tasknodes that can be run in parallel for the entire workflow.
    /// This is useful to achieve fairness. Note: MapTasks are regarded as one unit,
    /// and parallelism/concurrency of MapTasks is independent from this.
    #[prost(int32, tag="18")]
    pub max_parallelism: i32,
    /// Allows for the interruptible flag of a workflow to be overwritten for a single execution.
    /// Omitting this field uses the workflow's value as a default.
    /// As we need to distinguish between the field not being provided and its default value false, we have to use a wrapper
    /// around the bool field.
    #[prost(message, optional, tag="19")]
    pub interruptible: ::core::option::Option<bool>,
    /// Allows for all cached values of a workflow and its tasks to be overwritten for a single execution.
    /// If enabled, all calculations are performed even if cached results would be available, overwriting the stored
    /// data once execution finishes successfully.
    #[prost(bool, tag="20")]
    pub overwrite_cache: bool,
    /// Environment variables to be set for the execution.
    #[prost(message, optional, tag="21")]
    pub envs: ::core::option::Option<Envs>,
}
/// Values computed by the flyte platform after launch plan registration.
/// These include expected_inputs required to be present in a CreateExecutionRequest
/// to launch the reference workflow as well timestamp values associated with the launch plan.
#[allow(clippy::derive_partial_eq_without_eq)]
#[derive(Clone, PartialEq, ::prost::Message)]
pub struct LaunchPlanClosure {
    /// Indicate the Launch plan state. 
    #[prost(enumeration="LaunchPlanState", tag="1")]
    pub state: i32,
    /// Indicates the set of inputs expected when creating an execution with the Launch plan
    #[prost(message, optional, tag="2")]
    pub expected_inputs: ::core::option::Option<super::core::ParameterMap>,
    /// Indicates the set of outputs expected to be produced by creating an execution with the Launch plan
    #[prost(message, optional, tag="3")]
    pub expected_outputs: ::core::option::Option<super::core::VariableMap>,
    /// Time at which the launch plan was created.
    #[prost(message, optional, tag="4")]
    pub created_at: ::core::option::Option<::prost_types::Timestamp>,
    /// Time at which the launch plan was last updated.
    #[prost(message, optional, tag="5")]
    pub updated_at: ::core::option::Option<::prost_types::Timestamp>,
}
/// Additional launch plan attributes included in the LaunchPlanSpec not strictly required to launch
/// the reference workflow.
#[allow(clippy::derive_partial_eq_without_eq)]
#[derive(Clone, PartialEq, ::prost::Message)]
pub struct LaunchPlanMetadata {
    /// Schedule to execute the Launch Plan
    #[prost(message, optional, tag="1")]
    pub schedule: ::core::option::Option<Schedule>,
    /// List of notifications based on Execution status transitions
    #[prost(message, repeated, tag="2")]
    pub notifications: ::prost::alloc::vec::Vec<Notification>,
    /// Additional metadata for how to launch the launch plan
    #[prost(message, optional, tag="3")]
    pub launch_conditions: ::core::option::Option<::prost_types::Any>,
}
/// Request to set the referenced launch plan state to the configured value.
/// See :ref:`ref_flyteidl.admin.LaunchPlan` for more details
#[allow(clippy::derive_partial_eq_without_eq)]
#[derive(Clone, PartialEq, ::prost::Message)]
pub struct LaunchPlanUpdateRequest {
    /// Identifier of launch plan for which to change state.
    /// +required.
    #[prost(message, optional, tag="1")]
    pub id: ::core::option::Option<super::core::Identifier>,
    /// Desired state to apply to the launch plan.
    /// +required.
    #[prost(enumeration="LaunchPlanState", tag="2")]
    pub state: i32,
}
/// Purposefully empty, may be populated in the future.
#[allow(clippy::derive_partial_eq_without_eq)]
#[derive(Clone, PartialEq, ::prost::Message)]
pub struct LaunchPlanUpdateResponse {
}
/// Represents a request struct for finding an active launch plan for a given NamedEntityIdentifier
/// See :ref:`ref_flyteidl.admin.LaunchPlan` for more details
#[allow(clippy::derive_partial_eq_without_eq)]
#[derive(Clone, PartialEq, ::prost::Message)]
pub struct ActiveLaunchPlanRequest {
    /// +required.
    #[prost(message, optional, tag="1")]
    pub id: ::core::option::Option<NamedEntityIdentifier>,
}
/// Represents a request structure to list active launch plans within a project/domain and optional org.
/// See :ref:`ref_flyteidl.admin.LaunchPlan` for more details
#[allow(clippy::derive_partial_eq_without_eq)]
#[derive(Clone, PartialEq, ::prost::Message)]
pub struct ActiveLaunchPlanListRequest {
    /// Name of the project that contains the identifiers.
    /// +required.
    #[prost(string, tag="1")]
    pub project: ::prost::alloc::string::String,
    /// Name of the domain the identifiers belongs to within the project.
    /// +required.
    #[prost(string, tag="2")]
    pub domain: ::prost::alloc::string::String,
    /// Indicates the number of resources to be returned.
    /// +required.
    #[prost(uint32, tag="3")]
    pub limit: u32,
    /// In the case of multiple pages of results, the server-provided token can be used to fetch the next page
    /// in a query.
    /// +optional
    #[prost(string, tag="4")]
    pub token: ::prost::alloc::string::String,
    /// Sort ordering.
    /// +optional
    #[prost(message, optional, tag="5")]
    pub sort_by: ::core::option::Option<Sort>,
    /// Optional, org key applied to the resource.
    #[prost(string, tag="6")]
    pub org: ::prost::alloc::string::String,
}
/// By default any launch plan regardless of state can be used to launch a workflow execution.
/// However, at most one version of a launch plan
/// (e.g. a NamedEntityIdentifier set of shared project, domain and name values) can be
/// active at a time in regards to *schedules*. That is, at most one schedule in a NamedEntityIdentifier
/// group will be observed and trigger executions at a defined cadence.
#[derive(Clone, Copy, Debug, PartialEq, Eq, Hash, PartialOrd, Ord, ::prost::Enumeration)]
#[repr(i32)]
pub enum LaunchPlanState {
    Inactive = 0,
    Active = 1,
}
impl LaunchPlanState {
    /// String value of the enum field names used in the ProtoBuf definition.
    ///
    /// The values are not transformed in any way and thus are considered stable
    /// (if the ProtoBuf definition does not change) and safe for programmatic use.
    pub fn as_str_name(&self) -> &'static str {
        match self {
            LaunchPlanState::Inactive => "INACTIVE",
            LaunchPlanState::Active => "ACTIVE",
        }
    }
    /// Creates an enum from field names used in the ProtoBuf definition.
    pub fn from_str_name(value: &str) -> ::core::option::Option<Self> {
        match value {
            "INACTIVE" => Some(Self::Inactive),
            "ACTIVE" => Some(Self::Active),
            _ => None,
        }
    }
}
/// Defines a set of overridable task resource attributes set during task registration.
#[allow(clippy::derive_partial_eq_without_eq)]
#[derive(Clone, PartialEq, ::prost::Message)]
pub struct TaskResourceSpec {
    #[prost(string, tag="1")]
    pub cpu: ::prost::alloc::string::String,
    #[prost(string, tag="2")]
    pub gpu: ::prost::alloc::string::String,
    #[prost(string, tag="3")]
    pub memory: ::prost::alloc::string::String,
    #[prost(string, tag="4")]
    pub storage: ::prost::alloc::string::String,
    #[prost(string, tag="5")]
    pub ephemeral_storage: ::prost::alloc::string::String,
}
/// Defines task resource defaults and limits that will be applied at task registration.
#[allow(clippy::derive_partial_eq_without_eq)]
#[derive(Clone, PartialEq, ::prost::Message)]
pub struct TaskResourceAttributes {
    #[prost(message, optional, tag="1")]
    pub defaults: ::core::option::Option<TaskResourceSpec>,
    #[prost(message, optional, tag="2")]
    pub limits: ::core::option::Option<TaskResourceSpec>,
}
#[allow(clippy::derive_partial_eq_without_eq)]
#[derive(Clone, PartialEq, ::prost::Message)]
pub struct ClusterResourceAttributes {
    /// Custom resource attributes which will be applied in cluster resource creation (e.g. quotas).
    /// Map keys are the *case-sensitive* names of variables in templatized resource files.
    /// Map values should be the custom values which get substituted during resource creation.
    #[prost(map="string, string", tag="1")]
    pub attributes: ::std::collections::HashMap<::prost::alloc::string::String, ::prost::alloc::string::String>,
}
#[allow(clippy::derive_partial_eq_without_eq)]
#[derive(Clone, PartialEq, ::prost::Message)]
pub struct ExecutionQueueAttributes {
    /// Tags used for assigning execution queues for tasks defined within this project.
    #[prost(string, repeated, tag="1")]
    pub tags: ::prost::alloc::vec::Vec<::prost::alloc::string::String>,
}
#[allow(clippy::derive_partial_eq_without_eq)]
#[derive(Clone, PartialEq, ::prost::Message)]
pub struct ExecutionClusterLabel {
    /// Label value to determine where the execution will be run
    #[prost(string, tag="1")]
    pub value: ::prost::alloc::string::String,
}
/// This MatchableAttribute configures selecting alternate plugin implementations for a given task type.
/// In addition to an override implementation a selection of fallbacks can be provided or other modes
/// for handling cases where the desired plugin override is not enabled in a given Flyte deployment.
#[allow(clippy::derive_partial_eq_without_eq)]
#[derive(Clone, PartialEq, ::prost::Message)]
pub struct PluginOverride {
    /// A predefined yet extensible Task type identifier.
    #[prost(string, tag="1")]
    pub task_type: ::prost::alloc::string::String,
    /// A set of plugin ids which should handle tasks of this type instead of the default registered plugin. The list will be tried in order until a plugin is found with that id.
    #[prost(string, repeated, tag="2")]
    pub plugin_id: ::prost::alloc::vec::Vec<::prost::alloc::string::String>,
    /// Defines the behavior when no plugin from the plugin_id list is not found.
    #[prost(enumeration="plugin_override::MissingPluginBehavior", tag="4")]
    pub missing_plugin_behavior: i32,
}
/// Nested message and enum types in `PluginOverride`.
pub mod plugin_override {
    #[derive(Clone, Copy, Debug, PartialEq, Eq, Hash, PartialOrd, Ord, ::prost::Enumeration)]
    #[repr(i32)]
    pub enum MissingPluginBehavior {
        /// By default, if this plugin is not enabled for a Flyte deployment then execution will fail.
        Fail = 0,
        /// Uses the system-configured default implementation.
        UseDefault = 1,
    }
    impl MissingPluginBehavior {
        /// String value of the enum field names used in the ProtoBuf definition.
        ///
        /// The values are not transformed in any way and thus are considered stable
        /// (if the ProtoBuf definition does not change) and safe for programmatic use.
        pub fn as_str_name(&self) -> &'static str {
            match self {
                MissingPluginBehavior::Fail => "FAIL",
                MissingPluginBehavior::UseDefault => "USE_DEFAULT",
            }
        }
        /// Creates an enum from field names used in the ProtoBuf definition.
        pub fn from_str_name(value: &str) -> ::core::option::Option<Self> {
            match value {
                "FAIL" => Some(Self::Fail),
                "USE_DEFAULT" => Some(Self::UseDefault),
                _ => None,
            }
        }
    }
}
#[allow(clippy::derive_partial_eq_without_eq)]
#[derive(Clone, PartialEq, ::prost::Message)]
pub struct PluginOverrides {
    #[prost(message, repeated, tag="1")]
    pub overrides: ::prost::alloc::vec::Vec<PluginOverride>,
}
/// Adds defaults for customizable workflow-execution specifications and overrides.
#[allow(clippy::derive_partial_eq_without_eq)]
#[derive(Clone, PartialEq, ::prost::Message)]
pub struct WorkflowExecutionConfig {
    /// Can be used to control the number of parallel nodes to run within the workflow. This is useful to achieve fairness.
    #[prost(int32, tag="1")]
    pub max_parallelism: i32,
    /// Indicates security context permissions for executions triggered with this matchable attribute. 
    #[prost(message, optional, tag="2")]
    pub security_context: ::core::option::Option<super::core::SecurityContext>,
    /// Encapsulates user settings pertaining to offloaded data (i.e. Blobs, Schema, query data, etc.).
    #[prost(message, optional, tag="3")]
    pub raw_output_data_config: ::core::option::Option<RawOutputDataConfig>,
    /// Custom labels to be applied to a triggered execution resource.
    #[prost(message, optional, tag="4")]
    pub labels: ::core::option::Option<Labels>,
    /// Custom annotations to be applied to a triggered execution resource.
    #[prost(message, optional, tag="5")]
    pub annotations: ::core::option::Option<Annotations>,
    /// Allows for the interruptible flag of a workflow to be overwritten for a single execution.
    /// Omitting this field uses the workflow's value as a default.
    /// As we need to distinguish between the field not being provided and its default value false, we have to use a wrapper
    /// around the bool field.
    #[prost(message, optional, tag="6")]
    pub interruptible: ::core::option::Option<bool>,
    /// Allows for all cached values of a workflow and its tasks to be overwritten for a single execution.
    /// If enabled, all calculations are performed even if cached results would be available, overwriting the stored
    /// data once execution finishes successfully.
    #[prost(bool, tag="7")]
    pub overwrite_cache: bool,
    /// Environment variables to be set for the execution.
    #[prost(message, optional, tag="8")]
    pub envs: ::core::option::Option<Envs>,
}
/// Generic container for encapsulating all types of the above attributes messages.
#[allow(clippy::derive_partial_eq_without_eq)]
#[derive(Clone, PartialEq, ::prost::Message)]
pub struct MatchingAttributes {
    #[prost(oneof="matching_attributes::Target", tags="1, 2, 3, 4, 5, 6, 7, 8")]
    pub target: ::core::option::Option<matching_attributes::Target>,
}
/// Nested message and enum types in `MatchingAttributes`.
pub mod matching_attributes {
    #[allow(clippy::derive_partial_eq_without_eq)]
#[derive(Clone, PartialEq, ::prost::Oneof)]
    pub enum Target {
        #[prost(message, tag="1")]
        TaskResourceAttributes(super::TaskResourceAttributes),
        #[prost(message, tag="2")]
        ClusterResourceAttributes(super::ClusterResourceAttributes),
        #[prost(message, tag="3")]
        ExecutionQueueAttributes(super::ExecutionQueueAttributes),
        #[prost(message, tag="4")]
        ExecutionClusterLabel(super::ExecutionClusterLabel),
        #[prost(message, tag="5")]
        QualityOfService(super::super::core::QualityOfService),
        #[prost(message, tag="6")]
        PluginOverrides(super::PluginOverrides),
        #[prost(message, tag="7")]
        WorkflowExecutionConfig(super::WorkflowExecutionConfig),
        #[prost(message, tag="8")]
        ClusterAssignment(super::ClusterAssignment),
    }
}
/// Represents a custom set of attributes applied for either a domain (and optional org); a domain and project (and optional org);
/// or domain, project and workflow name (and optional org).
/// These are used to override system level defaults for kubernetes cluster resource management,
/// default execution values, and more all across different levels of specificity.
#[allow(clippy::derive_partial_eq_without_eq)]
#[derive(Clone, PartialEq, ::prost::Message)]
pub struct MatchableAttributesConfiguration {
    #[prost(message, optional, tag="1")]
    pub attributes: ::core::option::Option<MatchingAttributes>,
    #[prost(string, tag="2")]
    pub domain: ::prost::alloc::string::String,
    #[prost(string, tag="3")]
    pub project: ::prost::alloc::string::String,
    #[prost(string, tag="4")]
    pub workflow: ::prost::alloc::string::String,
    #[prost(string, tag="5")]
    pub launch_plan: ::prost::alloc::string::String,
    /// Optional, org key applied to the resource.
    #[prost(string, tag="6")]
    pub org: ::prost::alloc::string::String,
}
/// Request all matching resource attributes for a resource type.
/// See :ref:`ref_flyteidl.admin.MatchableAttributesConfiguration` for more details
#[allow(clippy::derive_partial_eq_without_eq)]
#[derive(Clone, PartialEq, ::prost::Message)]
pub struct ListMatchableAttributesRequest {
    /// +required
    #[prost(enumeration="MatchableResource", tag="1")]
    pub resource_type: i32,
    /// Optional, org filter applied to list project requests.
    #[prost(string, tag="2")]
    pub org: ::prost::alloc::string::String,
}
/// Response for a request for all matching resource attributes for a resource type.
/// See :ref:`ref_flyteidl.admin.MatchableAttributesConfiguration` for more details
#[allow(clippy::derive_partial_eq_without_eq)]
#[derive(Clone, PartialEq, ::prost::Message)]
pub struct ListMatchableAttributesResponse {
    #[prost(message, repeated, tag="1")]
    pub configurations: ::prost::alloc::vec::Vec<MatchableAttributesConfiguration>,
}
/// Defines a resource that can be configured by customizable Project-, ProjectDomain- or WorkflowAttributes
/// based on matching tags.
#[derive(Clone, Copy, Debug, PartialEq, Eq, Hash, PartialOrd, Ord, ::prost::Enumeration)]
#[repr(i32)]
pub enum MatchableResource {
    /// Applies to customizable task resource requests and limits.
    TaskResource = 0,
    /// Applies to configuring templated kubernetes cluster resources.
    ClusterResource = 1,
    /// Configures task and dynamic task execution queue assignment.
    ExecutionQueue = 2,
    /// Configures the K8s cluster label to be used for execution to be run
    ExecutionClusterLabel = 3,
    /// Configures default quality of service when undefined in an execution spec.
    QualityOfServiceSpecification = 4,
    /// Selects configurable plugin implementation behavior for a given task type.
    PluginOverride = 5,
    /// Adds defaults for customizable workflow-execution specifications and overrides.
    WorkflowExecutionConfig = 6,
    /// Controls how to select an available cluster on which this execution should run.
    ClusterAssignment = 7,
}
impl MatchableResource {
    /// String value of the enum field names used in the ProtoBuf definition.
    ///
    /// The values are not transformed in any way and thus are considered stable
    /// (if the ProtoBuf definition does not change) and safe for programmatic use.
    pub fn as_str_name(&self) -> &'static str {
        match self {
            MatchableResource::TaskResource => "TASK_RESOURCE",
            MatchableResource::ClusterResource => "CLUSTER_RESOURCE",
            MatchableResource::ExecutionQueue => "EXECUTION_QUEUE",
            MatchableResource::ExecutionClusterLabel => "EXECUTION_CLUSTER_LABEL",
            MatchableResource::QualityOfServiceSpecification => "QUALITY_OF_SERVICE_SPECIFICATION",
            MatchableResource::PluginOverride => "PLUGIN_OVERRIDE",
            MatchableResource::WorkflowExecutionConfig => "WORKFLOW_EXECUTION_CONFIG",
            MatchableResource::ClusterAssignment => "CLUSTER_ASSIGNMENT",
        }
    }
    /// Creates an enum from field names used in the ProtoBuf definition.
    pub fn from_str_name(value: &str) -> ::core::option::Option<Self> {
        match value {
            "TASK_RESOURCE" => Some(Self::TaskResource),
            "CLUSTER_RESOURCE" => Some(Self::ClusterResource),
            "EXECUTION_QUEUE" => Some(Self::ExecutionQueue),
            "EXECUTION_CLUSTER_LABEL" => Some(Self::ExecutionClusterLabel),
            "QUALITY_OF_SERVICE_SPECIFICATION" => Some(Self::QualityOfServiceSpecification),
            "PLUGIN_OVERRIDE" => Some(Self::PluginOverride),
            "WORKFLOW_EXECUTION_CONFIG" => Some(Self::WorkflowExecutionConfig),
            "CLUSTER_ASSIGNMENT" => Some(Self::ClusterAssignment),
            _ => None,
        }
    }
}
/// A message used to fetch a single node execution entity.
/// See :ref:`ref_flyteidl.admin.NodeExecution` for more details
#[allow(clippy::derive_partial_eq_without_eq)]
#[derive(Clone, PartialEq, ::prost::Message)]
pub struct NodeExecutionGetRequest {
    /// Uniquely identifies an individual node execution.
    /// +required
    #[prost(message, optional, tag="1")]
    pub id: ::core::option::Option<super::core::NodeExecutionIdentifier>,
}
/// Represents a request structure to retrieve a list of node execution entities.
/// See :ref:`ref_flyteidl.admin.NodeExecution` for more details
#[allow(clippy::derive_partial_eq_without_eq)]
#[derive(Clone, PartialEq, ::prost::Message)]
pub struct NodeExecutionListRequest {
    /// Indicates the workflow execution to filter by.
    /// +required
    #[prost(message, optional, tag="1")]
    pub workflow_execution_id: ::core::option::Option<super::core::WorkflowExecutionIdentifier>,
    /// Indicates the number of resources to be returned.
    /// +required
    #[prost(uint32, tag="2")]
    pub limit: u32,
    // In the case of multiple pages of results, the, server-provided token can be used to fetch the next page
    // in a query.
    // +optional

    #[prost(string, tag="3")]
    pub token: ::prost::alloc::string::String,
    /// Indicates a list of filters passed as string.
    /// More info on constructing filters : <Link>
    /// +optional
    #[prost(string, tag="4")]
    pub filters: ::prost::alloc::string::String,
    /// Sort ordering.
    /// +optional
    #[prost(message, optional, tag="5")]
    pub sort_by: ::core::option::Option<Sort>,
    /// Unique identifier of the parent node in the execution
    /// +optional
    #[prost(string, tag="6")]
    pub unique_parent_id: ::prost::alloc::string::String,
}
/// Represents a request structure to retrieve a list of node execution entities launched by a specific task.
/// This can arise when a task yields a subworkflow.
#[allow(clippy::derive_partial_eq_without_eq)]
#[derive(Clone, PartialEq, ::prost::Message)]
pub struct NodeExecutionForTaskListRequest {
    /// Indicates the node execution to filter by.
    /// +required
    #[prost(message, optional, tag="1")]
    pub task_execution_id: ::core::option::Option<super::core::TaskExecutionIdentifier>,
    /// Indicates the number of resources to be returned.
    /// +required
    #[prost(uint32, tag="2")]
    pub limit: u32,
    /// In the case of multiple pages of results, the, server-provided token can be used to fetch the next page
    /// in a query.
    /// +optional
    #[prost(string, tag="3")]
    pub token: ::prost::alloc::string::String,
    /// Indicates a list of filters passed as string.
    /// More info on constructing filters : <Link>
    /// +optional
    #[prost(string, tag="4")]
    pub filters: ::prost::alloc::string::String,
    /// Sort ordering.
    /// +optional
    #[prost(message, optional, tag="5")]
    pub sort_by: ::core::option::Option<Sort>,
}
/// Encapsulates all details for a single node execution entity.
/// A node represents a component in the overall workflow graph. A node launch a task, multiple tasks, an entire nested
/// sub-workflow, or even a separate child-workflow execution.
/// The same task can be called repeatedly in a single workflow but each node is unique.
#[allow(clippy::derive_partial_eq_without_eq)]
#[derive(Clone, PartialEq, ::prost::Message)]
pub struct NodeExecution {
    /// Uniquely identifies an individual node execution.
    #[prost(message, optional, tag="1")]
    pub id: ::core::option::Option<super::core::NodeExecutionIdentifier>,
    /// Path to remote data store where input blob is stored.
    #[prost(string, tag="2")]
    pub input_uri: ::prost::alloc::string::String,
    /// Computed results associated with this node execution.
    #[prost(message, optional, tag="3")]
    pub closure: ::core::option::Option<NodeExecutionClosure>,
    /// Metadata for Node Execution
    #[prost(message, optional, tag="4")]
    pub metadata: ::core::option::Option<NodeExecutionMetaData>,
}
/// Represents additional attributes related to a Node Execution
#[allow(clippy::derive_partial_eq_without_eq)]
#[derive(Clone, PartialEq, ::prost::Message)]
pub struct NodeExecutionMetaData {
    /// Node executions are grouped depending on retries of the parent
    /// Retry group is unique within the context of a parent node.
    #[prost(string, tag="1")]
    pub retry_group: ::prost::alloc::string::String,
    /// Boolean flag indicating if the node has child nodes under it
    /// This can be true when a node contains a dynamic workflow which then produces
    /// child nodes.
    #[prost(bool, tag="2")]
    pub is_parent_node: bool,
    /// Node id of the node in the original workflow
    /// This maps to value of WorkflowTemplate.nodes\[X\].id
    #[prost(string, tag="3")]
    pub spec_node_id: ::prost::alloc::string::String,
    /// Boolean flag indicating if the node has contains a dynamic workflow which then produces child nodes.
    /// This is to distinguish between subworkflows and dynamic workflows which can both have is_parent_node as true.
    #[prost(bool, tag="4")]
    pub is_dynamic: bool,
    /// Boolean flag indicating if the node is an array node. This is intended to uniquely identify
    /// array nodes from other nodes which can have is_parent_node as true.
    #[prost(bool, tag="5")]
    pub is_array: bool,
}
/// Request structure to retrieve a list of node execution entities.
/// See :ref:`ref_flyteidl.admin.NodeExecution` for more details
#[allow(clippy::derive_partial_eq_without_eq)]
#[derive(Clone, PartialEq, ::prost::Message)]
pub struct NodeExecutionList {
    #[prost(message, repeated, tag="1")]
    pub node_executions: ::prost::alloc::vec::Vec<NodeExecution>,
    /// In the case of multiple pages of results, the server-provided token can be used to fetch the next page
    /// in a query. If there are no more results, this value will be empty.
    #[prost(string, tag="2")]
    pub token: ::prost::alloc::string::String,
}
/// Container for node execution details and results.
#[allow(clippy::derive_partial_eq_without_eq)]
#[derive(Clone, PartialEq, ::prost::Message)]
pub struct NodeExecutionClosure {
    /// The last recorded phase for this node execution.
    #[prost(enumeration="super::core::node_execution::Phase", tag="3")]
    pub phase: i32,
    /// Time at which the node execution began running.
    #[prost(message, optional, tag="4")]
    pub started_at: ::core::option::Option<::prost_types::Timestamp>,
    /// The amount of time the node execution spent running.
    #[prost(message, optional, tag="5")]
    pub duration: ::core::option::Option<::prost_types::Duration>,
    /// Time at which the node execution was created.
    #[prost(message, optional, tag="6")]
    pub created_at: ::core::option::Option<::prost_types::Timestamp>,
    /// Time at which the node execution was last updated.
    #[prost(message, optional, tag="7")]
    pub updated_at: ::core::option::Option<::prost_types::Timestamp>,
    /// String location uniquely identifying where the deck HTML file is.
    /// NativeUrl specifies the url in the format of the configured storage provider (e.g. s3://my-bucket/randomstring/suffix.tar)
    #[prost(string, tag="11")]
    pub deck_uri: ::prost::alloc::string::String,
    /// dynamic_job_spec_uri is the location of the DynamicJobSpec proto message for a DynamicWorkflow. This is required
    /// to correctly recover partially completed executions where the subworkflow has already been compiled.
    #[prost(string, tag="12")]
    pub dynamic_job_spec_uri: ::prost::alloc::string::String,
    /// Only a node in a terminal state will have a non-empty output_result.
    #[prost(oneof="node_execution_closure::OutputResult", tags="1, 2, 10, 13")]
    pub output_result: ::core::option::Option<node_execution_closure::OutputResult>,
    /// Store metadata for what the node launched.
    /// for ex: if this is a workflow node, we store information for the launched workflow.
    #[prost(oneof="node_execution_closure::TargetMetadata", tags="8, 9")]
    pub target_metadata: ::core::option::Option<node_execution_closure::TargetMetadata>,
}
/// Nested message and enum types in `NodeExecutionClosure`.
pub mod node_execution_closure {
    /// Only a node in a terminal state will have a non-empty output_result.
    #[allow(clippy::derive_partial_eq_without_eq)]
#[derive(Clone, PartialEq, ::prost::Oneof)]
    pub enum OutputResult {
        /// Links to a remotely stored, serialized core.LiteralMap of node execution outputs.
        /// DEPRECATED. Use GetNodeExecutionData to fetch output data instead.
        #[prost(string, tag="1")]
        OutputUri(::prost::alloc::string::String),
        /// Error information for the Node
        #[prost(message, tag="2")]
        Error(super::super::core::ExecutionError),
        /// Raw output data produced by this node execution.
        /// DEPRECATED. Use GetNodeExecutionData to fetch output data instead.
        #[prost(message, tag="10")]
        OutputData(super::super::core::LiteralMap),
        /// Raw output data produced by this node execution.
        #[prost(message, tag="13")]
        FullOutputs(super::super::core::OutputData),
    }
    /// Store metadata for what the node launched.
    /// for ex: if this is a workflow node, we store information for the launched workflow.
    #[allow(clippy::derive_partial_eq_without_eq)]
#[derive(Clone, PartialEq, ::prost::Oneof)]
    pub enum TargetMetadata {
        #[prost(message, tag="8")]
        WorkflowNodeMetadata(super::WorkflowNodeMetadata),
        #[prost(message, tag="9")]
        TaskNodeMetadata(super::TaskNodeMetadata),
    }
}
/// Metadata for a WorkflowNode
#[allow(clippy::derive_partial_eq_without_eq)]
#[derive(Clone, PartialEq, ::prost::Message)]
pub struct WorkflowNodeMetadata {
    /// The identifier for a workflow execution launched by a node.
    #[prost(message, optional, tag="1")]
    pub execution_id: ::core::option::Option<super::core::WorkflowExecutionIdentifier>,
}
/// Metadata for the case in which the node is a TaskNode
#[allow(clippy::derive_partial_eq_without_eq)]
#[derive(Clone, PartialEq, ::prost::Message)]
pub struct TaskNodeMetadata {
    /// Captures the status of caching for this execution.
    #[prost(enumeration="super::core::CatalogCacheStatus", tag="1")]
    pub cache_status: i32,
    /// This structure carries the catalog artifact information
    #[prost(message, optional, tag="2")]
    pub catalog_key: ::core::option::Option<super::core::CatalogMetadata>,
    /// The latest checkpoint location
    #[prost(string, tag="4")]
    pub checkpoint_uri: ::prost::alloc::string::String,
}
/// For dynamic workflow nodes we capture information about the dynamic workflow definition that gets generated.
#[allow(clippy::derive_partial_eq_without_eq)]
#[derive(Clone, PartialEq, ::prost::Message)]
pub struct DynamicWorkflowNodeMetadata {
    /// id represents the unique identifier of the workflow.
    #[prost(message, optional, tag="1")]
    pub id: ::core::option::Option<super::core::Identifier>,
    /// Represents the compiled representation of the embedded dynamic workflow.
    #[prost(message, optional, tag="2")]
    pub compiled_workflow: ::core::option::Option<super::core::CompiledWorkflowClosure>,
    /// dynamic_job_spec_uri is the location of the DynamicJobSpec proto message for this DynamicWorkflow. This is
    /// required to correctly recover partially completed executions where the subworkflow has already been compiled.
    #[prost(string, tag="3")]
    pub dynamic_job_spec_uri: ::prost::alloc::string::String,
}
/// Request structure to fetch inputs and output for a node execution.
/// By default, these are not returned in :ref:`ref_flyteidl.admin.NodeExecutionGetRequest`
#[allow(clippy::derive_partial_eq_without_eq)]
#[derive(Clone, PartialEq, ::prost::Message)]
pub struct NodeExecutionGetDataRequest {
    /// The identifier of the node execution for which to fetch inputs and outputs.
    #[prost(message, optional, tag="1")]
    pub id: ::core::option::Option<super::core::NodeExecutionIdentifier>,
}
/// Response structure for NodeExecutionGetDataRequest which contains inputs and outputs for a node execution.
#[allow(clippy::derive_partial_eq_without_eq)]
#[derive(Clone, PartialEq, ::prost::Message)]
pub struct NodeExecutionGetDataResponse {
    /// Signed url to fetch a core.LiteralMap of node execution inputs.
    /// Deprecated: Please use full_inputs instead.
    #[deprecated]
    #[prost(message, optional, tag="1")]
    pub inputs: ::core::option::Option<UrlBlob>,
    /// Signed url to fetch a core.LiteralMap of node execution outputs.
    /// Deprecated: Please use full_outputs instead.
    #[deprecated]
    #[prost(message, optional, tag="2")]
    pub outputs: ::core::option::Option<UrlBlob>,
    /// Full_inputs will only be populated if they are under a configured size threshold.
    /// Deprecated: Please use input_data instead.
    #[deprecated]
    #[prost(message, optional, tag="3")]
    pub full_inputs: ::core::option::Option<super::core::LiteralMap>,
    /// Full_outputs will only be populated if they are under a configured size threshold.
    /// Deprecated: Please use output_data instead.
    #[deprecated]
    #[prost(message, optional, tag="4")]
    pub full_outputs: ::core::option::Option<super::core::LiteralMap>,
    /// InputData will only be populated if they are under a configured size threshold.
    #[prost(message, optional, tag="5")]
    pub input_data: ::core::option::Option<super::core::InputData>,
    /// OutputData will only be populated if they are under a configured size threshold.
    #[prost(message, optional, tag="6")]
    pub output_data: ::core::option::Option<super::core::OutputData>,
    /// Optional Workflow closure for a dynamically generated workflow, in the case this node yields a dynamic workflow we return its structure here.
    #[prost(message, optional, tag="16")]
    pub dynamic_workflow: ::core::option::Option<DynamicWorkflowNodeMetadata>,
    #[prost(message, optional, tag="17")]
    pub flyte_urls: ::core::option::Option<FlyteUrLs>,
}
/// Represents the Email object that is sent to a publisher/subscriber
/// to forward the notification.
/// Note: This is internal to Admin and doesn't need to be exposed to other components.
#[allow(clippy::derive_partial_eq_without_eq)]
#[derive(Clone, PartialEq, ::prost::Message)]
pub struct EmailMessage {
    /// The list of email addresses to receive an email with the content populated in the other fields.
    /// Currently, each email recipient will receive its own email.
    /// This populates the TO field.
    #[prost(string, repeated, tag="1")]
    pub recipients_email: ::prost::alloc::vec::Vec<::prost::alloc::string::String>,
    /// The email of the sender.
    /// This populates the FROM field.
    #[prost(string, tag="2")]
    pub sender_email: ::prost::alloc::string::String,
    /// The content of the subject line.
    /// This populates the SUBJECT field.
    #[prost(string, tag="3")]
    pub subject_line: ::prost::alloc::string::String,
    /// The content of the email body.
    /// This populates the BODY field.
    #[prost(string, tag="4")]
    pub body: ::prost::alloc::string::String,
}
/// Namespace within a project commonly used to differentiate between different service instances.
/// e.g. "production", "development", etc.
#[allow(clippy::derive_partial_eq_without_eq)]
#[derive(Clone, PartialEq, ::prost::Message)]
pub struct Domain {
    /// Globally unique domain name.
    #[prost(string, tag="1")]
    pub id: ::prost::alloc::string::String,
    /// Display name.
    #[prost(string, tag="2")]
    pub name: ::prost::alloc::string::String,
}
/// Top-level namespace used to classify different entities like workflows and executions.
#[allow(clippy::derive_partial_eq_without_eq)]
#[derive(Clone, PartialEq, ::prost::Message)]
pub struct Project {
    /// Globally unique project name.
    #[prost(string, tag="1")]
    pub id: ::prost::alloc::string::String,
    /// Display name.
    #[prost(string, tag="2")]
    pub name: ::prost::alloc::string::String,
    #[prost(message, repeated, tag="3")]
    pub domains: ::prost::alloc::vec::Vec<Domain>,
    #[prost(string, tag="4")]
    pub description: ::prost::alloc::string::String,
    /// Leverage Labels from flyteidl.admin.common.proto to
    /// tag projects with ownership information.
    #[prost(message, optional, tag="5")]
    pub labels: ::core::option::Option<Labels>,
    #[prost(enumeration="project::ProjectState", tag="6")]
    pub state: i32,
    /// Optional, org key applied to the resource.
    #[prost(string, tag="7")]
    pub org: ::prost::alloc::string::String,
}
/// Nested message and enum types in `Project`.
pub mod project {
    /// The state of the project is used to control its visibility in the UI and validity.
    #[derive(Clone, Copy, Debug, PartialEq, Eq, Hash, PartialOrd, Ord, ::prost::Enumeration)]
    #[repr(i32)]
    pub enum ProjectState {
        /// By default, all projects are considered active.
        Active = 0,
        /// Archived projects are no longer visible in the UI and no longer valid.
        Archived = 1,
        /// System generated projects that aren't explicitly created or managed by a user.
        SystemGenerated = 2,
    }
    impl ProjectState {
        /// String value of the enum field names used in the ProtoBuf definition.
        ///
        /// The values are not transformed in any way and thus are considered stable
        /// (if the ProtoBuf definition does not change) and safe for programmatic use.
        pub fn as_str_name(&self) -> &'static str {
            match self {
                ProjectState::Active => "ACTIVE",
                ProjectState::Archived => "ARCHIVED",
                ProjectState::SystemGenerated => "SYSTEM_GENERATED",
            }
        }
        /// Creates an enum from field names used in the ProtoBuf definition.
        pub fn from_str_name(value: &str) -> ::core::option::Option<Self> {
            match value {
                "ACTIVE" => Some(Self::Active),
                "ARCHIVED" => Some(Self::Archived),
                "SYSTEM_GENERATED" => Some(Self::SystemGenerated),
                _ => None,
            }
        }
    }
}
/// Represents a list of projects.
/// See :ref:`ref_flyteidl.admin.Project` for more details
#[allow(clippy::derive_partial_eq_without_eq)]
#[derive(Clone, PartialEq, ::prost::Message)]
pub struct Projects {
    #[prost(message, repeated, tag="1")]
    pub projects: ::prost::alloc::vec::Vec<Project>,
    /// In the case of multiple pages of results, the server-provided token can be used to fetch the next page
    /// in a query. If there are no more results, this value will be empty.
    #[prost(string, tag="2")]
    pub token: ::prost::alloc::string::String,
}
/// Request to retrieve a list of projects matching specified filters. 
/// See :ref:`ref_flyteidl.admin.Project` for more details
#[allow(clippy::derive_partial_eq_without_eq)]
#[derive(Clone, PartialEq, ::prost::Message)]
pub struct ProjectListRequest {
    /// Indicates the number of projects to be returned.
    /// +required
    #[prost(uint32, tag="1")]
    pub limit: u32,
    /// In the case of multiple pages of results, this server-provided token can be used to fetch the next page
    /// in a query.
    /// +optional
    #[prost(string, tag="2")]
    pub token: ::prost::alloc::string::String,
    /// Indicates a list of filters passed as string.
    /// More info on constructing filters : <Link>
    /// +optional
    #[prost(string, tag="3")]
    pub filters: ::prost::alloc::string::String,
    /// Sort ordering.
    /// +optional
    #[prost(message, optional, tag="4")]
    pub sort_by: ::core::option::Option<Sort>,
    /// Optional, org filter applied to list project requests.
    #[prost(string, tag="5")]
    pub org: ::prost::alloc::string::String,
}
/// Adds a new user-project within the Flyte deployment.
/// See :ref:`ref_flyteidl.admin.Project` for more details
#[allow(clippy::derive_partial_eq_without_eq)]
#[derive(Clone, PartialEq, ::prost::Message)]
pub struct ProjectRegisterRequest {
    /// +required
    #[prost(message, optional, tag="1")]
    pub project: ::core::option::Option<Project>,
}
/// Purposefully empty, may be updated in the future.
#[allow(clippy::derive_partial_eq_without_eq)]
#[derive(Clone, PartialEq, ::prost::Message)]
pub struct ProjectRegisterResponse {
}
/// Purposefully empty, may be updated in the future.
#[allow(clippy::derive_partial_eq_without_eq)]
#[derive(Clone, PartialEq, ::prost::Message)]
pub struct ProjectUpdateResponse {
}
/// Defines a set of custom matching attributes at the project level.
/// For more info on matchable attributes, see :ref:`ref_flyteidl.admin.MatchableAttributesConfiguration`
#[allow(clippy::derive_partial_eq_without_eq)]
#[derive(Clone, PartialEq, ::prost::Message)]
pub struct ProjectAttributes {
    /// Unique project id for which this set of attributes will be applied.
    #[prost(string, tag="1")]
    pub project: ::prost::alloc::string::String,
    #[prost(message, optional, tag="2")]
    pub matching_attributes: ::core::option::Option<MatchingAttributes>,
    /// Optional, org key applied to the project.
    #[prost(string, tag="3")]
    pub org: ::prost::alloc::string::String,
}
/// Sets custom attributes for a project
/// For more info on matchable attributes, see :ref:`ref_flyteidl.admin.MatchableAttributesConfiguration`
#[allow(clippy::derive_partial_eq_without_eq)]
#[derive(Clone, PartialEq, ::prost::Message)]
pub struct ProjectAttributesUpdateRequest {
    /// +required
    #[prost(message, optional, tag="1")]
    pub attributes: ::core::option::Option<ProjectAttributes>,
}
/// Purposefully empty, may be populated in the future.
#[allow(clippy::derive_partial_eq_without_eq)]
#[derive(Clone, PartialEq, ::prost::Message)]
pub struct ProjectAttributesUpdateResponse {
}
/// Request to get an individual project level attribute override.
/// For more info on matchable attributes, see :ref:`ref_flyteidl.admin.MatchableAttributesConfiguration`
#[allow(clippy::derive_partial_eq_without_eq)]
#[derive(Clone, PartialEq, ::prost::Message)]
pub struct ProjectAttributesGetRequest {
    /// Unique project id which this set of attributes references.
    /// +required
    #[prost(string, tag="1")]
    pub project: ::prost::alloc::string::String,
    /// Which type of matchable attributes to return.
    /// +required
    #[prost(enumeration="MatchableResource", tag="2")]
    pub resource_type: i32,
    /// Optional, org key applied to the project.
    #[prost(string, tag="3")]
    pub org: ::prost::alloc::string::String,
}
/// Response to get an individual project level attribute override.
/// For more info on matchable attributes, see :ref:`ref_flyteidl.admin.MatchableAttributesConfiguration`
#[allow(clippy::derive_partial_eq_without_eq)]
#[derive(Clone, PartialEq, ::prost::Message)]
pub struct ProjectAttributesGetResponse {
    #[prost(message, optional, tag="1")]
    pub attributes: ::core::option::Option<ProjectAttributes>,
}
/// Request to delete a set matchable project level attribute override.
/// For more info on matchable attributes, see :ref:`ref_flyteidl.admin.MatchableAttributesConfiguration`
#[allow(clippy::derive_partial_eq_without_eq)]
#[derive(Clone, PartialEq, ::prost::Message)]
pub struct ProjectAttributesDeleteRequest {
    /// Unique project id which this set of attributes references.
    /// +required
    #[prost(string, tag="1")]
    pub project: ::prost::alloc::string::String,
    /// Which type of matchable attributes to delete.
    /// +required
    #[prost(enumeration="MatchableResource", tag="2")]
    pub resource_type: i32,
    /// Optional, org key applied to the project.
    #[prost(string, tag="3")]
    pub org: ::prost::alloc::string::String,
}
/// Purposefully empty, may be populated in the future.
#[allow(clippy::derive_partial_eq_without_eq)]
#[derive(Clone, PartialEq, ::prost::Message)]
pub struct ProjectAttributesDeleteResponse {
}
/// Defines a set of custom matching attributes which defines resource defaults for a project and domain.
/// For more info on matchable attributes, see :ref:`ref_flyteidl.admin.MatchableAttributesConfiguration`
#[allow(clippy::derive_partial_eq_without_eq)]
#[derive(Clone, PartialEq, ::prost::Message)]
pub struct ProjectDomainAttributes {
    /// Unique project id for which this set of attributes will be applied.
    #[prost(string, tag="1")]
    pub project: ::prost::alloc::string::String,
    /// Unique domain id for which this set of attributes will be applied.
    #[prost(string, tag="2")]
    pub domain: ::prost::alloc::string::String,
    #[prost(message, optional, tag="3")]
    pub matching_attributes: ::core::option::Option<MatchingAttributes>,
    /// Optional, org key applied to the attributes.
    #[prost(string, tag="4")]
    pub org: ::prost::alloc::string::String,
}
/// Sets custom attributes for a project-domain combination.
/// For more info on matchable attributes, see :ref:`ref_flyteidl.admin.MatchableAttributesConfiguration`
#[allow(clippy::derive_partial_eq_without_eq)]
#[derive(Clone, PartialEq, ::prost::Message)]
pub struct ProjectDomainAttributesUpdateRequest {
    /// +required
    #[prost(message, optional, tag="1")]
    pub attributes: ::core::option::Option<ProjectDomainAttributes>,
}
/// Purposefully empty, may be populated in the future.
#[allow(clippy::derive_partial_eq_without_eq)]
#[derive(Clone, PartialEq, ::prost::Message)]
pub struct ProjectDomainAttributesUpdateResponse {
}
/// Request to get an individual project domain attribute override.
/// For more info on matchable attributes, see :ref:`ref_flyteidl.admin.MatchableAttributesConfiguration`
#[allow(clippy::derive_partial_eq_without_eq)]
#[derive(Clone, PartialEq, ::prost::Message)]
pub struct ProjectDomainAttributesGetRequest {
    /// Unique project id which this set of attributes references.
    /// +required
    #[prost(string, tag="1")]
    pub project: ::prost::alloc::string::String,
    /// Unique domain id which this set of attributes references.
    /// +required
    #[prost(string, tag="2")]
    pub domain: ::prost::alloc::string::String,
    /// Which type of matchable attributes to return.
    /// +required
    #[prost(enumeration="MatchableResource", tag="3")]
    pub resource_type: i32,
    /// Optional, org key applied to the attributes.
    #[prost(string, tag="4")]
    pub org: ::prost::alloc::string::String,
}
/// Response to get an individual project domain attribute override.
/// For more info on matchable attributes, see :ref:`ref_flyteidl.admin.MatchableAttributesConfiguration`
#[allow(clippy::derive_partial_eq_without_eq)]
#[derive(Clone, PartialEq, ::prost::Message)]
pub struct ProjectDomainAttributesGetResponse {
    #[prost(message, optional, tag="1")]
    pub attributes: ::core::option::Option<ProjectDomainAttributes>,
}
/// Request to delete a set matchable project domain attribute override.
/// For more info on matchable attributes, see :ref:`ref_flyteidl.admin.MatchableAttributesConfiguration`
#[allow(clippy::derive_partial_eq_without_eq)]
#[derive(Clone, PartialEq, ::prost::Message)]
pub struct ProjectDomainAttributesDeleteRequest {
    /// Unique project id which this set of attributes references.
    /// +required
    #[prost(string, tag="1")]
    pub project: ::prost::alloc::string::String,
    /// Unique domain id which this set of attributes references.
    /// +required
    #[prost(string, tag="2")]
    pub domain: ::prost::alloc::string::String,
    /// Which type of matchable attributes to delete.
    /// +required
    #[prost(enumeration="MatchableResource", tag="3")]
    pub resource_type: i32,
    /// Optional, org key applied to the attributes.
    #[prost(string, tag="4")]
    pub org: ::prost::alloc::string::String,
}
/// Purposefully empty, may be populated in the future.
#[allow(clippy::derive_partial_eq_without_eq)]
#[derive(Clone, PartialEq, ::prost::Message)]
pub struct ProjectDomainAttributesDeleteResponse {
}
/// SignalGetOrCreateRequest represents a request structure to retrieve or create a signal.
/// See :ref:`ref_flyteidl.admin.Signal` for more details
#[allow(clippy::derive_partial_eq_without_eq)]
#[derive(Clone, PartialEq, ::prost::Message)]
pub struct SignalGetOrCreateRequest {
    /// A unique identifier for the requested signal.
    #[prost(message, optional, tag="1")]
    pub id: ::core::option::Option<super::core::SignalIdentifier>,
    /// A type denoting the required value type for this signal.
    #[prost(message, optional, tag="2")]
    pub r#type: ::core::option::Option<super::core::LiteralType>,
}
/// SignalListRequest represents a request structure to retrieve a collection of signals.
/// See :ref:`ref_flyteidl.admin.Signal` for more details
#[allow(clippy::derive_partial_eq_without_eq)]
#[derive(Clone, PartialEq, ::prost::Message)]
pub struct SignalListRequest {
    /// Indicates the workflow execution to filter by.
    /// +required
    #[prost(message, optional, tag="1")]
    pub workflow_execution_id: ::core::option::Option<super::core::WorkflowExecutionIdentifier>,
    /// Indicates the number of resources to be returned.
    /// +required
    #[prost(uint32, tag="2")]
    pub limit: u32,
    /// In the case of multiple pages of results, the, server-provided token can be used to fetch the next page
    /// in a query.
    /// +optional
    #[prost(string, tag="3")]
    pub token: ::prost::alloc::string::String,
    /// Indicates a list of filters passed as string.
    /// +optional
    #[prost(string, tag="4")]
    pub filters: ::prost::alloc::string::String,
    /// Sort ordering.
    /// +optional
    #[prost(message, optional, tag="5")]
    pub sort_by: ::core::option::Option<Sort>,
}
/// SignalList represents collection of signals along with the token of the last result.
/// See :ref:`ref_flyteidl.admin.Signal` for more details
#[allow(clippy::derive_partial_eq_without_eq)]
#[derive(Clone, PartialEq, ::prost::Message)]
pub struct SignalList {
    /// A list of signals matching the input filters.
    #[prost(message, repeated, tag="1")]
    pub signals: ::prost::alloc::vec::Vec<Signal>,
    /// In the case of multiple pages of results, the server-provided token can be used to fetch the next page
    /// in a query. If there are no more results, this value will be empty.
    #[prost(string, tag="2")]
    pub token: ::prost::alloc::string::String,
}
/// SignalSetRequest represents a request structure to set the value on a signal. Setting a signal
/// effetively satisfies the signal condition within a Flyte workflow.
/// See :ref:`ref_flyteidl.admin.Signal` for more details
#[allow(clippy::derive_partial_eq_without_eq)]
#[derive(Clone, PartialEq, ::prost::Message)]
pub struct SignalSetRequest {
    /// A unique identifier for the requested signal.
    #[prost(message, optional, tag="1")]
    pub id: ::core::option::Option<super::core::SignalIdentifier>,
    /// The value of this signal, must match the defining signal type.
    #[prost(message, optional, tag="2")]
    pub value: ::core::option::Option<super::core::Literal>,
}
/// SignalSetResponse represents a response structure if signal setting succeeds.
///
/// Purposefully empty, may be populated in the future.
#[allow(clippy::derive_partial_eq_without_eq)]
#[derive(Clone, PartialEq, ::prost::Message)]
pub struct SignalSetResponse {
}
/// Signal encapsulates a unique identifier, associated metadata, and a value for a single Flyte
/// signal. Signals may exist either without a set value (representing a signal request) or with a
/// populated value (indicating the signal has been given).
#[allow(clippy::derive_partial_eq_without_eq)]
#[derive(Clone, PartialEq, ::prost::Message)]
pub struct Signal {
    /// A unique identifier for the requested signal.
    #[prost(message, optional, tag="1")]
    pub id: ::core::option::Option<super::core::SignalIdentifier>,
    /// A type denoting the required value type for this signal.
    #[prost(message, optional, tag="2")]
    pub r#type: ::core::option::Option<super::core::LiteralType>,
    /// The value of the signal. This is only available if the signal has been "set" and must match
    /// the defined the type.
    #[prost(message, optional, tag="3")]
    pub value: ::core::option::Option<super::core::Literal>,
}
/// Represents a request structure to create a revision of a task.
/// See :ref:`ref_flyteidl.admin.Task` for more details
#[allow(clippy::derive_partial_eq_without_eq)]
#[derive(Clone, PartialEq, ::prost::Message)]
pub struct TaskCreateRequest {
    /// id represents the unique identifier of the task.
    /// +required
    #[prost(message, optional, tag="1")]
    pub id: ::core::option::Option<super::core::Identifier>,
    /// Represents the specification for task.
    /// +required
    #[prost(message, optional, tag="2")]
    pub spec: ::core::option::Option<TaskSpec>,
}
/// Represents a response structure if task creation succeeds.
///
/// Purposefully empty, may be populated in the future.
#[allow(clippy::derive_partial_eq_without_eq)]
#[derive(Clone, PartialEq, ::prost::Message)]
pub struct TaskCreateResponse {
}
/// Flyte workflows are composed of many ordered tasks. That is small, reusable, self-contained logical blocks
/// arranged to process workflow inputs and produce a deterministic set of outputs.
/// Tasks can come in many varieties tuned for specialized behavior. 
#[allow(clippy::derive_partial_eq_without_eq)]
#[derive(Clone, PartialEq, ::prost::Message)]
pub struct Task {
    /// id represents the unique identifier of the task.
    #[prost(message, optional, tag="1")]
    pub id: ::core::option::Option<super::core::Identifier>,
    /// closure encapsulates all the fields that maps to a compiled version of the task.
    #[prost(message, optional, tag="2")]
    pub closure: ::core::option::Option<TaskClosure>,
    /// One-liner overview of the entity.
    #[prost(string, tag="3")]
    pub short_description: ::prost::alloc::string::String,
}
/// Represents a list of tasks returned from the admin.
/// See :ref:`ref_flyteidl.admin.Task` for more details
#[allow(clippy::derive_partial_eq_without_eq)]
#[derive(Clone, PartialEq, ::prost::Message)]
pub struct TaskList {
    /// A list of tasks returned based on the request.
    #[prost(message, repeated, tag="1")]
    pub tasks: ::prost::alloc::vec::Vec<Task>,
    /// In the case of multiple pages of results, the server-provided token can be used to fetch the next page
    /// in a query. If there are no more results, this value will be empty.
    #[prost(string, tag="2")]
    pub token: ::prost::alloc::string::String,
}
/// Represents a structure that encapsulates the user-configured specification of the task.
#[allow(clippy::derive_partial_eq_without_eq)]
#[derive(Clone, PartialEq, ::prost::Message)]
pub struct TaskSpec {
    /// Template of the task that encapsulates all the metadata of the task.
    #[prost(message, optional, tag="1")]
    pub template: ::core::option::Option<super::core::TaskTemplate>,
    /// Represents the specification for description entity.
    #[prost(message, optional, tag="2")]
    pub description: ::core::option::Option<DescriptionEntity>,
}
/// Compute task attributes which include values derived from the TaskSpec, as well as plugin-specific data
/// and task metadata.
#[allow(clippy::derive_partial_eq_without_eq)]
#[derive(Clone, PartialEq, ::prost::Message)]
pub struct TaskClosure {
    /// Represents the compiled representation of the task from the specification provided.
    #[prost(message, optional, tag="1")]
    pub compiled_task: ::core::option::Option<super::core::CompiledTask>,
    /// Time at which the task was created.
    #[prost(message, optional, tag="2")]
    pub created_at: ::core::option::Option<::prost_types::Timestamp>,
}
/// A message used to fetch a single task execution entity.
/// See :ref:`ref_flyteidl.admin.TaskExecution` for more details
#[allow(clippy::derive_partial_eq_without_eq)]
#[derive(Clone, PartialEq, ::prost::Message)]
pub struct TaskExecutionGetRequest {
    /// Unique identifier for the task execution.
    /// +required
    #[prost(message, optional, tag="1")]
    pub id: ::core::option::Option<super::core::TaskExecutionIdentifier>,
}
/// Represents a request structure to retrieve a list of task execution entities yielded by a specific node execution.
/// See :ref:`ref_flyteidl.admin.TaskExecution` for more details
#[allow(clippy::derive_partial_eq_without_eq)]
#[derive(Clone, PartialEq, ::prost::Message)]
pub struct TaskExecutionListRequest {
    /// Indicates the node execution to filter by.
    /// +required
    #[prost(message, optional, tag="1")]
    pub node_execution_id: ::core::option::Option<super::core::NodeExecutionIdentifier>,
    /// Indicates the number of resources to be returned.
    /// +required
    #[prost(uint32, tag="2")]
    pub limit: u32,
    /// In the case of multiple pages of results, the server-provided token can be used to fetch the next page
    /// in a query.
    /// +optional
    #[prost(string, tag="3")]
    pub token: ::prost::alloc::string::String,
    /// Indicates a list of filters passed as string.
    /// More info on constructing filters : <Link>
    /// +optional
    #[prost(string, tag="4")]
    pub filters: ::prost::alloc::string::String,
    /// Sort ordering for returned list.
    /// +optional
    #[prost(message, optional, tag="5")]
    pub sort_by: ::core::option::Option<Sort>,
}
/// Encapsulates all details for a single task execution entity.
/// A task execution represents an instantiated task, including all inputs and additional
/// metadata as well as computed results included state, outputs, and duration-based attributes.
#[allow(clippy::derive_partial_eq_without_eq)]
#[derive(Clone, PartialEq, ::prost::Message)]
pub struct TaskExecution {
    /// Unique identifier for the task execution.
    #[prost(message, optional, tag="1")]
    pub id: ::core::option::Option<super::core::TaskExecutionIdentifier>,
    /// Path to remote data store where input blob is stored.
    #[prost(string, tag="2")]
    pub input_uri: ::prost::alloc::string::String,
    /// Task execution details and results.
    #[prost(message, optional, tag="3")]
    pub closure: ::core::option::Option<TaskExecutionClosure>,
    /// Whether this task spawned nodes.
    #[prost(bool, tag="4")]
    pub is_parent: bool,
}
/// Response structure for a query to list of task execution entities.
/// See :ref:`ref_flyteidl.admin.TaskExecution` for more details
#[allow(clippy::derive_partial_eq_without_eq)]
#[derive(Clone, PartialEq, ::prost::Message)]
pub struct TaskExecutionList {
    #[prost(message, repeated, tag="1")]
    pub task_executions: ::prost::alloc::vec::Vec<TaskExecution>,
    /// In the case of multiple pages of results, the server-provided token can be used to fetch the next page
    /// in a query. If there are no more results, this value will be empty.
    #[prost(string, tag="2")]
    pub token: ::prost::alloc::string::String,
}
/// Container for task execution details and results.
#[allow(clippy::derive_partial_eq_without_eq)]
#[derive(Clone, PartialEq, ::prost::Message)]
pub struct TaskExecutionClosure {
    /// The last recorded phase for this task execution.
    #[prost(enumeration="super::core::task_execution::Phase", tag="3")]
    pub phase: i32,
    /// Detailed log information output by the task execution.
    #[prost(message, repeated, tag="4")]
    pub logs: ::prost::alloc::vec::Vec<super::core::TaskLog>,
    /// Time at which the task execution began running.
    #[prost(message, optional, tag="5")]
    pub started_at: ::core::option::Option<::prost_types::Timestamp>,
    /// The amount of time the task execution spent running.
    #[prost(message, optional, tag="6")]
    pub duration: ::core::option::Option<::prost_types::Duration>,
    /// Time at which the task execution was created.
    #[prost(message, optional, tag="7")]
    pub created_at: ::core::option::Option<::prost_types::Timestamp>,
    /// Time at which the task execution was last updated.
    #[prost(message, optional, tag="8")]
    pub updated_at: ::core::option::Option<::prost_types::Timestamp>,
    /// Custom data specific to the task plugin.
    #[prost(message, optional, tag="9")]
    pub custom_info: ::core::option::Option<::prost_types::Struct>,
    /// If there is an explanation for the most recent phase transition, the reason will capture it.
    #[prost(string, tag="10")]
    pub reason: ::prost::alloc::string::String,
    /// A predefined yet extensible Task type identifier.
    #[prost(string, tag="11")]
    pub task_type: ::prost::alloc::string::String,
    /// Metadata around how a task was executed.
    #[prost(message, optional, tag="16")]
    pub metadata: ::core::option::Option<super::event::TaskExecutionMetadata>,
    /// The event version is used to indicate versioned changes in how data is maintained using this
    /// proto message. For example, event_verison > 0 means that maps tasks logs use the
    /// TaskExecutionMetadata ExternalResourceInfo fields for each subtask rather than the TaskLog
    /// in this message.
    #[prost(int32, tag="17")]
    pub event_version: i32,
    /// A time-series of the phase transition or update explanations. This, when compared to storing a singular reason
    /// as previously done, is much more valuable in visualizing and understanding historical evaluations.
    #[prost(message, repeated, tag="18")]
    pub reasons: ::prost::alloc::vec::Vec<Reason>,
    #[prost(oneof="task_execution_closure::OutputResult", tags="1, 2, 12, 19")]
    pub output_result: ::core::option::Option<task_execution_closure::OutputResult>,
}
/// Nested message and enum types in `TaskExecutionClosure`.
pub mod task_execution_closure {
    #[allow(clippy::derive_partial_eq_without_eq)]
#[derive(Clone, PartialEq, ::prost::Oneof)]
    pub enum OutputResult {
        /// Path to remote data store where output blob is stored if the execution succeeded (and produced outputs).
        /// DEPRECATED. Use GetTaskExecutionData to fetch output data instead.
        #[prost(string, tag="1")]
        OutputUri(::prost::alloc::string::String),
        /// Error information for the task execution. Populated if the execution failed.
        #[prost(message, tag="2")]
        Error(super::super::core::ExecutionError),
        /// Raw output data produced by this task execution.
        /// DEPRECATED. Use GetTaskExecutionData to fetch output data instead.
        #[prost(message, tag="12")]
        OutputData(super::super::core::LiteralMap),
        /// Raw output data produced by this task execution.
        #[prost(message, tag="19")]
        FullOutputs(super::super::core::OutputData),
    }
}
/// Reason is a single message annotated with a timestamp to indicate the instant the reason occurred.
#[allow(clippy::derive_partial_eq_without_eq)]
#[derive(Clone, PartialEq, ::prost::Message)]
pub struct Reason {
    /// occurred_at is the timestamp indicating the instant that this reason happened.
    #[prost(message, optional, tag="1")]
    pub occurred_at: ::core::option::Option<::prost_types::Timestamp>,
    /// message is the explanation for the most recent phase transition or status update.
    #[prost(string, tag="2")]
    pub message: ::prost::alloc::string::String,
}
/// Request structure to fetch inputs and output for a task execution.
/// By default this data is not returned inline in :ref:`ref_flyteidl.admin.TaskExecutionGetRequest`
#[allow(clippy::derive_partial_eq_without_eq)]
#[derive(Clone, PartialEq, ::prost::Message)]
pub struct TaskExecutionGetDataRequest {
    /// The identifier of the task execution for which to fetch inputs and outputs.
    /// +required
    #[prost(message, optional, tag="1")]
    pub id: ::core::option::Option<super::core::TaskExecutionIdentifier>,
}
/// Response structure for TaskExecutionGetDataRequest which contains inputs and outputs for a task execution.
#[allow(clippy::derive_partial_eq_without_eq)]
#[derive(Clone, PartialEq, ::prost::Message)]
pub struct TaskExecutionGetDataResponse {
    /// Signed url to fetch a core.LiteralMap of task execution inputs.
    /// Deprecated: Please use full_inputs instead.
    #[deprecated]
    #[prost(message, optional, tag="1")]
    pub inputs: ::core::option::Option<UrlBlob>,
    /// Signed url to fetch a core.LiteralMap of task execution outputs.
    /// Deprecated: Please use full_outputs instead.
    #[deprecated]
    #[prost(message, optional, tag="2")]
    pub outputs: ::core::option::Option<UrlBlob>,
    /// Full_inputs will only be populated if they are under a configured size threshold.
    /// Deprecated: Please use input_data instead.
    #[deprecated]
    #[prost(message, optional, tag="3")]
    pub full_inputs: ::core::option::Option<super::core::LiteralMap>,
    /// Full_outputs will only be populated if they are under a configured size threshold.
    /// Deprecated: Please use output_data instead.
    #[deprecated]
    #[prost(message, optional, tag="4")]
    pub full_outputs: ::core::option::Option<super::core::LiteralMap>,
    /// InputData will only be populated if they are under a configured size threshold.
    #[prost(message, optional, tag="6")]
    pub input_data: ::core::option::Option<super::core::InputData>,
    /// OutputData will only be populated if they are under a configured size threshold.
    #[prost(message, optional, tag="7")]
    pub output_data: ::core::option::Option<super::core::OutputData>,
    /// flyte tiny url to fetch a core.LiteralMap of task execution's IO
    /// Deck will be empty for task
    #[prost(message, optional, tag="5")]
    pub flyte_urls: ::core::option::Option<FlyteUrLs>,
}
/// Response for the GetVersion API
#[allow(clippy::derive_partial_eq_without_eq)]
#[derive(Clone, PartialEq, ::prost::Message)]
pub struct GetVersionResponse {
    /// The control plane version information. FlyteAdmin and related components
    /// form the control plane of Flyte
    #[prost(message, optional, tag="1")]
    pub control_plane_version: ::core::option::Option<Version>,
}
/// Provides Version information for a component
#[allow(clippy::derive_partial_eq_without_eq)]
#[derive(Clone, PartialEq, ::prost::Message)]
pub struct Version {
    /// Specifies the GIT sha of the build
    #[prost(string, tag="1")]
    pub build: ::prost::alloc::string::String,
    /// Version for the build, should follow a semver
    #[prost(string, tag="2")]
    pub version: ::prost::alloc::string::String,
    /// Build timestamp
    #[prost(string, tag="3")]
    pub build_time: ::prost::alloc::string::String,
}
/// Empty request for GetVersion
#[allow(clippy::derive_partial_eq_without_eq)]
#[derive(Clone, PartialEq, ::prost::Message)]
pub struct GetVersionRequest {
}
/// Represents a request structure to create a revision of a workflow.
/// See :ref:`ref_flyteidl.admin.Workflow` for more details
#[allow(clippy::derive_partial_eq_without_eq)]
#[derive(Clone, PartialEq, ::prost::Message)]
pub struct WorkflowCreateRequest {
    /// id represents the unique identifier of the workflow.
    /// +required
    #[prost(message, optional, tag="1")]
    pub id: ::core::option::Option<super::core::Identifier>,
    /// Represents the specification for workflow.
    /// +required
    #[prost(message, optional, tag="2")]
    pub spec: ::core::option::Option<WorkflowSpec>,
}
/// Purposefully empty, may be populated in the future. 
#[allow(clippy::derive_partial_eq_without_eq)]
#[derive(Clone, PartialEq, ::prost::Message)]
pub struct WorkflowCreateResponse {
}
/// Represents the workflow structure stored in the Admin
/// A workflow is created by ordering tasks and associating outputs to inputs
/// in order to produce a directed-acyclic execution graph.
#[allow(clippy::derive_partial_eq_without_eq)]
#[derive(Clone, PartialEq, ::prost::Message)]
pub struct Workflow {
    /// id represents the unique identifier of the workflow.
    #[prost(message, optional, tag="1")]
    pub id: ::core::option::Option<super::core::Identifier>,
    /// closure encapsulates all the fields that maps to a compiled version of the workflow.
    #[prost(message, optional, tag="2")]
    pub closure: ::core::option::Option<WorkflowClosure>,
    /// One-liner overview of the entity.
    #[prost(string, tag="3")]
    pub short_description: ::prost::alloc::string::String,
}
/// Represents a list of workflows returned from the admin.
/// See :ref:`ref_flyteidl.admin.Workflow` for more details
#[allow(clippy::derive_partial_eq_without_eq)]
#[derive(Clone, PartialEq, ::prost::Message)]
pub struct WorkflowList {
    /// A list of workflows returned based on the request.
    #[prost(message, repeated, tag="1")]
    pub workflows: ::prost::alloc::vec::Vec<Workflow>,
    /// In the case of multiple pages of results, the server-provided token can be used to fetch the next page
    /// in a query. If there are no more results, this value will be empty.
    #[prost(string, tag="2")]
    pub token: ::prost::alloc::string::String,
}
/// Represents a structure that encapsulates the specification of the workflow.
#[allow(clippy::derive_partial_eq_without_eq)]
#[derive(Clone, PartialEq, ::prost::Message)]
pub struct WorkflowSpec {
    /// Template of the task that encapsulates all the metadata of the workflow.
    #[prost(message, optional, tag="1")]
    pub template: ::core::option::Option<super::core::WorkflowTemplate>,
    /// Workflows that are embedded into other workflows need to be passed alongside the parent workflow to the
    /// propeller compiler (since the compiler doesn't have any knowledge of other workflows - ie, it doesn't reach out
    /// to Admin to see other registered workflows).  In fact, subworkflows do not even need to be registered.
    #[prost(message, repeated, tag="2")]
    pub sub_workflows: ::prost::alloc::vec::Vec<super::core::WorkflowTemplate>,
    /// Represents the specification for description entity.
    #[prost(message, optional, tag="3")]
    pub description: ::core::option::Option<DescriptionEntity>,
}
/// A container holding the compiled workflow produced from the WorkflowSpec and additional metadata.
#[allow(clippy::derive_partial_eq_without_eq)]
#[derive(Clone, PartialEq, ::prost::Message)]
pub struct WorkflowClosure {
    /// Represents the compiled representation of the workflow from the specification provided.
    #[prost(message, optional, tag="1")]
    pub compiled_workflow: ::core::option::Option<super::core::CompiledWorkflowClosure>,
    /// Time at which the workflow was created.
    #[prost(message, optional, tag="2")]
    pub created_at: ::core::option::Option<::prost_types::Timestamp>,
}
/// The workflow id is already used and the structure is different
#[allow(clippy::derive_partial_eq_without_eq)]
#[derive(Clone, PartialEq, ::prost::Message)]
pub struct WorkflowErrorExistsDifferentStructure {
    #[prost(message, optional, tag="1")]
    pub id: ::core::option::Option<super::core::Identifier>,
}
/// The workflow id is already used with an identical sctructure
#[allow(clippy::derive_partial_eq_without_eq)]
#[derive(Clone, PartialEq, ::prost::Message)]
pub struct WorkflowErrorExistsIdenticalStructure {
    #[prost(message, optional, tag="1")]
    pub id: ::core::option::Option<super::core::Identifier>,
}
/// When a CreateWorkflowRequest fails due to matching id
#[allow(clippy::derive_partial_eq_without_eq)]
#[derive(Clone, PartialEq, ::prost::Message)]
pub struct CreateWorkflowFailureReason {
    #[prost(oneof="create_workflow_failure_reason::Reason", tags="1, 2")]
    pub reason: ::core::option::Option<create_workflow_failure_reason::Reason>,
}
/// Nested message and enum types in `CreateWorkflowFailureReason`.
pub mod create_workflow_failure_reason {
    #[allow(clippy::derive_partial_eq_without_eq)]
#[derive(Clone, PartialEq, ::prost::Oneof)]
    pub enum Reason {
        #[prost(message, tag="1")]
        ExistsDifferentStructure(super::WorkflowErrorExistsDifferentStructure),
        #[prost(message, tag="2")]
        ExistsIdenticalStructure(super::WorkflowErrorExistsIdenticalStructure),
    }
}
/// Defines a set of custom matching attributes which defines resource defaults for a project, domain and workflow.
/// For more info on matchable attributes, see :ref:`ref_flyteidl.admin.MatchableAttributesConfiguration`
#[allow(clippy::derive_partial_eq_without_eq)]
#[derive(Clone, PartialEq, ::prost::Message)]
pub struct WorkflowAttributes {
    /// Unique project id for which this set of attributes will be applied.
    #[prost(string, tag="1")]
    pub project: ::prost::alloc::string::String,
    /// Unique domain id for which this set of attributes will be applied.
    #[prost(string, tag="2")]
    pub domain: ::prost::alloc::string::String,
    /// Workflow name for which this set of attributes will be applied.
    #[prost(string, tag="3")]
    pub workflow: ::prost::alloc::string::String,
    #[prost(message, optional, tag="4")]
    pub matching_attributes: ::core::option::Option<MatchingAttributes>,
    /// Optional, org key applied to the attributes.
    #[prost(string, tag="5")]
    pub org: ::prost::alloc::string::String,
}
/// Sets custom attributes for a project, domain and workflow combination.
/// For more info on matchable attributes, see :ref:`ref_flyteidl.admin.MatchableAttributesConfiguration`
#[allow(clippy::derive_partial_eq_without_eq)]
#[derive(Clone, PartialEq, ::prost::Message)]
pub struct WorkflowAttributesUpdateRequest {
    #[prost(message, optional, tag="1")]
    pub attributes: ::core::option::Option<WorkflowAttributes>,
}
/// Purposefully empty, may be populated in the future.
#[allow(clippy::derive_partial_eq_without_eq)]
#[derive(Clone, PartialEq, ::prost::Message)]
pub struct WorkflowAttributesUpdateResponse {
}
/// Request to get an individual workflow attribute override.
/// For more info on matchable attributes, see :ref:`ref_flyteidl.admin.MatchableAttributesConfiguration`
#[allow(clippy::derive_partial_eq_without_eq)]
#[derive(Clone, PartialEq, ::prost::Message)]
pub struct WorkflowAttributesGetRequest {
    /// Unique project id which this set of attributes references.
    /// +required
    #[prost(string, tag="1")]
    pub project: ::prost::alloc::string::String,
    /// Unique domain id which this set of attributes references.
    /// +required
    #[prost(string, tag="2")]
    pub domain: ::prost::alloc::string::String,
    /// Workflow name which this set of attributes references.
    /// +required
    #[prost(string, tag="3")]
    pub workflow: ::prost::alloc::string::String,
    /// Which type of matchable attributes to return.
    /// +required
    #[prost(enumeration="MatchableResource", tag="4")]
    pub resource_type: i32,
    /// Optional, org key applied to the attributes.
    #[prost(string, tag="5")]
    pub org: ::prost::alloc::string::String,
}
/// Response to get an individual workflow attribute override.
#[allow(clippy::derive_partial_eq_without_eq)]
#[derive(Clone, PartialEq, ::prost::Message)]
pub struct WorkflowAttributesGetResponse {
    #[prost(message, optional, tag="1")]
    pub attributes: ::core::option::Option<WorkflowAttributes>,
}
/// Request to delete a set matchable workflow attribute override.
/// For more info on matchable attributes, see :ref:`ref_flyteidl.admin.MatchableAttributesConfiguration`
#[allow(clippy::derive_partial_eq_without_eq)]
#[derive(Clone, PartialEq, ::prost::Message)]
pub struct WorkflowAttributesDeleteRequest {
    /// Unique project id which this set of attributes references.
    /// +required
    #[prost(string, tag="1")]
    pub project: ::prost::alloc::string::String,
    /// Unique domain id which this set of attributes references.
    /// +required
    #[prost(string, tag="2")]
    pub domain: ::prost::alloc::string::String,
    /// Workflow name which this set of attributes references.
    /// +required
    #[prost(string, tag="3")]
    pub workflow: ::prost::alloc::string::String,
    /// Which type of matchable attributes to delete.
    /// +required
    #[prost(enumeration="MatchableResource", tag="4")]
    pub resource_type: i32,
    /// Optional, org key applied to the attributes.
    #[prost(string, tag="5")]
    pub org: ::prost::alloc::string::String,
}
/// Purposefully empty, may be populated in the future.
#[allow(clippy::derive_partial_eq_without_eq)]
#[derive(Clone, PartialEq, ::prost::Message)]
pub struct WorkflowAttributesDeleteResponse {
}
// @@protoc_insertion_point(module)<|MERGE_RESOLUTION|>--- conflicted
+++ resolved
@@ -955,14 +955,11 @@
     /// Optional, org key applied to the resource.
     #[prost(string, tag="6")]
     pub org: ::prost::alloc::string::String,
-<<<<<<< HEAD
     /// The inputs required to start the execution. All required inputs must be
     /// included in this map. If not required and not provided, defaults apply.
     /// +optional
     #[prost(message, optional, tag="7")]
     pub input_data: ::core::option::Option<super::core::InputData>,
-=======
->>>>>>> c1447528
 }
 /// Request to relaunch the referenced execution.
 #[allow(clippy::derive_partial_eq_without_eq)]
