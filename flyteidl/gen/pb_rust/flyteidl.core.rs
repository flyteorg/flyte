// @generated
/// Defines schema columns and types to strongly type-validate schemas interoperability.
#[allow(clippy::derive_partial_eq_without_eq)]
#[derive(Clone, PartialEq, ::prost::Message)]
pub struct SchemaType {
    /// A list of ordered columns this schema comprises of.
    #[prost(message, repeated, tag="3")]
    pub columns: ::prost::alloc::vec::Vec<schema_type::SchemaColumn>,
}
/// Nested message and enum types in `SchemaType`.
pub mod schema_type {
    #[allow(clippy::derive_partial_eq_without_eq)]
#[derive(Clone, PartialEq, ::prost::Message)]
    pub struct SchemaColumn {
        /// A unique name -within the schema type- for the column
        #[prost(string, tag="1")]
        pub name: ::prost::alloc::string::String,
        /// The column type. This allows a limited set of types currently.
        #[prost(enumeration="schema_column::SchemaColumnType", tag="2")]
        pub r#type: i32,
    }
    /// Nested message and enum types in `SchemaColumn`.
    pub mod schema_column {
        #[derive(Clone, Copy, Debug, PartialEq, Eq, Hash, PartialOrd, Ord, ::prost::Enumeration)]
        #[repr(i32)]
        pub enum SchemaColumnType {
            Integer = 0,
            Float = 1,
            String = 2,
            Boolean = 3,
            Datetime = 4,
            Duration = 5,
        }
        impl SchemaColumnType {
            /// String value of the enum field names used in the ProtoBuf definition.
            ///
            /// The values are not transformed in any way and thus are considered stable
            /// (if the ProtoBuf definition does not change) and safe for programmatic use.
            pub fn as_str_name(&self) -> &'static str {
                match self {
                    SchemaColumnType::Integer => "INTEGER",
                    SchemaColumnType::Float => "FLOAT",
                    SchemaColumnType::String => "STRING",
                    SchemaColumnType::Boolean => "BOOLEAN",
                    SchemaColumnType::Datetime => "DATETIME",
                    SchemaColumnType::Duration => "DURATION",
                }
            }
            /// Creates an enum from field names used in the ProtoBuf definition.
            pub fn from_str_name(value: &str) -> ::core::option::Option<Self> {
                match value {
                    "INTEGER" => Some(Self::Integer),
                    "FLOAT" => Some(Self::Float),
                    "STRING" => Some(Self::String),
                    "BOOLEAN" => Some(Self::Boolean),
                    "DATETIME" => Some(Self::Datetime),
                    "DURATION" => Some(Self::Duration),
                    _ => None,
                }
            }
        }
    }
}
#[allow(clippy::derive_partial_eq_without_eq)]
#[derive(Clone, PartialEq, ::prost::Message)]
pub struct StructuredDatasetType {
    /// A list of ordered columns this schema comprises of.
    #[prost(message, repeated, tag="1")]
    pub columns: ::prost::alloc::vec::Vec<structured_dataset_type::DatasetColumn>,
    /// This is the storage format, the format of the bits at rest
    /// parquet, feather, csv, etc.
    /// For two types to be compatible, the format will need to be an exact match.
    #[prost(string, tag="2")]
    pub format: ::prost::alloc::string::String,
    /// This is a string representing the type that the bytes in external_schema_bytes are formatted in.
    /// This is an optional field that will not be used for type checking.
    #[prost(string, tag="3")]
    pub external_schema_type: ::prost::alloc::string::String,
    /// The serialized bytes of a third-party schema library like Arrow.
    /// This is an optional field that will not be used for type checking.
    #[prost(bytes="vec", tag="4")]
    pub external_schema_bytes: ::prost::alloc::vec::Vec<u8>,
}
/// Nested message and enum types in `StructuredDatasetType`.
pub mod structured_dataset_type {
    #[allow(clippy::derive_partial_eq_without_eq)]
#[derive(Clone, PartialEq, ::prost::Message)]
    pub struct DatasetColumn {
        /// A unique name within the schema type for the column.
        #[prost(string, tag="1")]
        pub name: ::prost::alloc::string::String,
        /// The column type.
        #[prost(message, optional, tag="2")]
        pub literal_type: ::core::option::Option<super::LiteralType>,
    }
}
/// Defines type behavior for blob objects
#[allow(clippy::derive_partial_eq_without_eq)]
#[derive(Clone, PartialEq, ::prost::Message)]
pub struct BlobType {
    /// Format can be a free form string understood by SDK/UI etc like
    /// csv, parquet etc
    #[prost(string, tag="1")]
    pub format: ::prost::alloc::string::String,
    #[prost(enumeration="blob_type::BlobDimensionality", tag="2")]
    pub dimensionality: i32,
}
/// Nested message and enum types in `BlobType`.
pub mod blob_type {
    #[derive(Clone, Copy, Debug, PartialEq, Eq, Hash, PartialOrd, Ord, ::prost::Enumeration)]
    #[repr(i32)]
    pub enum BlobDimensionality {
        Single = 0,
        Multipart = 1,
    }
    impl BlobDimensionality {
        /// String value of the enum field names used in the ProtoBuf definition.
        ///
        /// The values are not transformed in any way and thus are considered stable
        /// (if the ProtoBuf definition does not change) and safe for programmatic use.
        pub fn as_str_name(&self) -> &'static str {
            match self {
                BlobDimensionality::Single => "SINGLE",
                BlobDimensionality::Multipart => "MULTIPART",
            }
        }
        /// Creates an enum from field names used in the ProtoBuf definition.
        pub fn from_str_name(value: &str) -> ::core::option::Option<Self> {
            match value {
                "SINGLE" => Some(Self::Single),
                "MULTIPART" => Some(Self::Multipart),
                _ => None,
            }
        }
    }
}
/// Enables declaring enum types, with predefined string values
/// For len(values) > 0, the first value in the ordered list is regarded as the default value. If you wish
/// To provide no defaults, make the first value as undefined.
#[allow(clippy::derive_partial_eq_without_eq)]
#[derive(Clone, PartialEq, ::prost::Message)]
pub struct EnumType {
    /// Predefined set of enum values.
    #[prost(string, repeated, tag="1")]
    pub values: ::prost::alloc::vec::Vec<::prost::alloc::string::String>,
}
/// Defines a tagged union type, also known as a variant (and formally as the sum type).
///
/// A sum type S is defined by a sequence of types (A, B, C, ...), each tagged by a string tag
/// A value of type S is constructed from a value of any of the variant types. The specific choice of type is recorded by
/// storing the varaint's tag with the literal value and can be examined in runtime.
///
/// Type S is typically written as
/// S := Apple A | Banana B | Cantaloupe C | ...
///
/// Notably, a nullable (optional) type is a sum type between some type X and the singleton type representing a null-value:
/// Optional X := X | Null
///
/// See also: <https://en.wikipedia.org/wiki/Tagged_union>
#[allow(clippy::derive_partial_eq_without_eq)]
#[derive(Clone, PartialEq, ::prost::Message)]
pub struct UnionType {
    /// Predefined set of variants in union.
    #[prost(message, repeated, tag="1")]
    pub variants: ::prost::alloc::vec::Vec<LiteralType>,
}
/// Hints to improve type matching
/// e.g. allows distinguishing output from custom type transformers
/// even if the underlying IDL serialization matches.
#[allow(clippy::derive_partial_eq_without_eq)]
#[derive(Clone, PartialEq, ::prost::Message)]
pub struct TypeStructure {
    /// Must exactly match for types to be castable
    #[prost(string, tag="1")]
    pub tag: ::prost::alloc::string::String,
    /// dataclass_type only exists for dataclasses.
    /// This is used to resolve the type of the fields of dataclass
    /// The key is the field name, and the value is the literal type of the field
    /// e.g. For dataclass Foo, with fields a, and a is a string
    /// Foo.a will be resolved as a literal type of string from dataclass_type
    #[prost(map="string, message", tag="2")]
    pub dataclass_type: ::std::collections::HashMap<::prost::alloc::string::String, LiteralType>,
}
/// TypeAnnotation encapsulates registration time information about a type. This can be used for various control-plane operations. TypeAnnotation will not be available at runtime when a task runs.
#[allow(clippy::derive_partial_eq_without_eq)]
#[derive(Clone, PartialEq, ::prost::Message)]
pub struct TypeAnnotation {
    /// A arbitrary JSON payload to describe a type.
    #[prost(message, optional, tag="1")]
    pub annotations: ::core::option::Option<::prost_types::Struct>,
}
/// Defines a strong type to allow type checking between interfaces.
#[allow(clippy::derive_partial_eq_without_eq)]
#[derive(Clone, PartialEq, ::prost::Message)]
pub struct LiteralType {
    /// This field contains type metadata that is descriptive of the type, but is NOT considered in type-checking.  This might be used by
    /// consumers to identify special behavior or display extended information for the type.
    #[prost(message, optional, tag="6")]
    pub metadata: ::core::option::Option<::prost_types::Struct>,
    /// This field contains arbitrary data that might have special semantic
    /// meaning for the client but does not effect internal flyte behavior.
    #[prost(message, optional, tag="9")]
    pub annotation: ::core::option::Option<TypeAnnotation>,
    /// Hints to improve type matching.
    #[prost(message, optional, tag="11")]
    pub structure: ::core::option::Option<TypeStructure>,
    #[prost(oneof="literal_type::Type", tags="1, 2, 3, 4, 5, 7, 8, 10")]
    pub r#type: ::core::option::Option<literal_type::Type>,
}
/// Nested message and enum types in `LiteralType`.
pub mod literal_type {
    #[allow(clippy::derive_partial_eq_without_eq)]
#[derive(Clone, PartialEq, ::prost::Oneof)]
    pub enum Type {
        /// A simple type that can be compared one-to-one with another.
        #[prost(enumeration="super::SimpleType", tag="1")]
        Simple(i32),
        /// A complex type that requires matching of inner fields.
        #[prost(message, tag="2")]
        Schema(super::SchemaType),
        /// Defines the type of the value of a collection. Only homogeneous collections are allowed.
        #[prost(message, tag="3")]
        CollectionType(::prost::alloc::boxed::Box<super::LiteralType>),
        /// Defines the type of the value of a map type. The type of the key is always a string.
        #[prost(message, tag="4")]
        MapValueType(::prost::alloc::boxed::Box<super::LiteralType>),
        /// A blob might have specialized implementation details depending on associated metadata.
        #[prost(message, tag="5")]
        Blob(super::BlobType),
        /// Defines an enum with pre-defined string values.
        #[prost(message, tag="7")]
        EnumType(super::EnumType),
        /// Generalized schema support
        #[prost(message, tag="8")]
        StructuredDatasetType(super::StructuredDatasetType),
        /// Defines an union type with pre-defined LiteralTypes.
        #[prost(message, tag="10")]
        UnionType(super::UnionType),
    }
}
/// A reference to an output produced by a node. The type can be retrieved -and validated- from
/// the underlying interface of the node.
#[allow(clippy::derive_partial_eq_without_eq)]
#[derive(Clone, PartialEq, ::prost::Message)]
pub struct OutputReference {
    /// Node id must exist at the graph layer.
    #[prost(string, tag="1")]
    pub node_id: ::prost::alloc::string::String,
    /// Variable name must refer to an output variable for the node.
    #[prost(string, tag="2")]
    pub var: ::prost::alloc::string::String,
    #[prost(message, repeated, tag="3")]
    pub attr_path: ::prost::alloc::vec::Vec<PromiseAttribute>,
}
// PromiseAttribute stores the attribute path of a promise, which will be resolved at runtime.
// The attribute path is a list of strings and integers.
// In the following example,
// ```
// @workflow
// def wf():
//      o = t1()
//      t2(o.a["b"][0])
// ```
// the output reference t2 binds to has a list of PromiseAttribute \["a", "b", 0\]

#[allow(clippy::derive_partial_eq_without_eq)]
#[derive(Clone, PartialEq, ::prost::Message)]
pub struct PromiseAttribute {
    #[prost(oneof="promise_attribute::Value", tags="1, 2")]
    pub value: ::core::option::Option<promise_attribute::Value>,
}
/// Nested message and enum types in `PromiseAttribute`.
pub mod promise_attribute {
    #[allow(clippy::derive_partial_eq_without_eq)]
#[derive(Clone, PartialEq, ::prost::Oneof)]
    pub enum Value {
        #[prost(string, tag="1")]
        StringValue(::prost::alloc::string::String),
        #[prost(int32, tag="2")]
        IntValue(i32),
    }
}
/// Represents an error thrown from a node.
#[allow(clippy::derive_partial_eq_without_eq)]
#[derive(Clone, PartialEq, ::prost::Message)]
pub struct Error {
    /// The node id that threw the error.
    #[prost(string, tag="1")]
    pub failed_node_id: ::prost::alloc::string::String,
    /// Error message thrown.
    #[prost(string, tag="2")]
    pub message: ::prost::alloc::string::String,
}
/// Define a set of simple types.
#[derive(Clone, Copy, Debug, PartialEq, Eq, Hash, PartialOrd, Ord, ::prost::Enumeration)]
#[repr(i32)]
pub enum SimpleType {
    None = 0,
    Integer = 1,
    Float = 2,
    String = 3,
    Boolean = 4,
    Datetime = 5,
    Duration = 6,
    Binary = 7,
    Error = 8,
    Struct = 9,
}
impl SimpleType {
    /// String value of the enum field names used in the ProtoBuf definition.
    ///
    /// The values are not transformed in any way and thus are considered stable
    /// (if the ProtoBuf definition does not change) and safe for programmatic use.
    pub fn as_str_name(&self) -> &'static str {
        match self {
            SimpleType::None => "NONE",
            SimpleType::Integer => "INTEGER",
            SimpleType::Float => "FLOAT",
            SimpleType::String => "STRING",
            SimpleType::Boolean => "BOOLEAN",
            SimpleType::Datetime => "DATETIME",
            SimpleType::Duration => "DURATION",
            SimpleType::Binary => "BINARY",
            SimpleType::Error => "ERROR",
            SimpleType::Struct => "STRUCT",
        }
    }
    /// Creates an enum from field names used in the ProtoBuf definition.
    pub fn from_str_name(value: &str) -> ::core::option::Option<Self> {
        match value {
            "NONE" => Some(Self::None),
            "INTEGER" => Some(Self::Integer),
            "FLOAT" => Some(Self::Float),
            "STRING" => Some(Self::String),
            "BOOLEAN" => Some(Self::Boolean),
            "DATETIME" => Some(Self::Datetime),
            "DURATION" => Some(Self::Duration),
            "BINARY" => Some(Self::Binary),
            "ERROR" => Some(Self::Error),
            "STRUCT" => Some(Self::Struct),
            _ => None,
        }
    }
}
/// Primitive Types
#[allow(clippy::derive_partial_eq_without_eq)]
#[derive(Clone, PartialEq, ::prost::Message)]
pub struct Primitive {
    /// Defines one of simple primitive types. These types will get translated into different programming languages as
    /// described in <https://developers.google.com/protocol-buffers/docs/proto#scalar.>
    #[prost(oneof="primitive::Value", tags="1, 2, 3, 4, 5, 6")]
    pub value: ::core::option::Option<primitive::Value>,
}
/// Nested message and enum types in `Primitive`.
pub mod primitive {
    /// Defines one of simple primitive types. These types will get translated into different programming languages as
    /// described in <https://developers.google.com/protocol-buffers/docs/proto#scalar.>
    #[allow(clippy::derive_partial_eq_without_eq)]
#[derive(Clone, PartialEq, ::prost::Oneof)]
    pub enum Value {
        #[prost(int64, tag="1")]
        Integer(i64),
        #[prost(double, tag="2")]
        FloatValue(f64),
        #[prost(string, tag="3")]
        StringValue(::prost::alloc::string::String),
        #[prost(bool, tag="4")]
        Boolean(bool),
        #[prost(message, tag="5")]
        Datetime(::prost_types::Timestamp),
        #[prost(message, tag="6")]
        Duration(::prost_types::Duration),
    }
}
/// Used to denote a nil/null/None assignment to a scalar value. The underlying LiteralType for Void is intentionally
/// undefined since it can be assigned to a scalar of any LiteralType.
#[allow(clippy::derive_partial_eq_without_eq)]
#[derive(Clone, PartialEq, ::prost::Message)]
pub struct Void {
}
/// Refers to an offloaded set of files. It encapsulates the type of the store and a unique uri for where the data is.
/// There are no restrictions on how the uri is formatted since it will depend on how to interact with the store.
#[allow(clippy::derive_partial_eq_without_eq)]
#[derive(Clone, PartialEq, ::prost::Message)]
pub struct Blob {
    #[prost(message, optional, tag="1")]
    pub metadata: ::core::option::Option<BlobMetadata>,
    #[prost(string, tag="3")]
    pub uri: ::prost::alloc::string::String,
}
#[allow(clippy::derive_partial_eq_without_eq)]
#[derive(Clone, PartialEq, ::prost::Message)]
pub struct BlobMetadata {
    #[prost(message, optional, tag="1")]
    pub r#type: ::core::option::Option<BlobType>,
}
/// A simple byte array with a tag to help different parts of the system communicate about what is in the byte array.
/// It's strongly advisable that consumers of this type define a unique tag and validate the tag before parsing the data.
#[allow(clippy::derive_partial_eq_without_eq)]
#[derive(Clone, PartialEq, ::prost::Message)]
pub struct Binary {
    #[prost(bytes="vec", tag="1")]
    pub value: ::prost::alloc::vec::Vec<u8>,
    #[prost(string, tag="2")]
    pub tag: ::prost::alloc::string::String,
}
/// A strongly typed schema that defines the interface of data retrieved from the underlying storage medium.
#[allow(clippy::derive_partial_eq_without_eq)]
#[derive(Clone, PartialEq, ::prost::Message)]
pub struct Schema {
    #[prost(string, tag="1")]
    pub uri: ::prost::alloc::string::String,
    #[prost(message, optional, tag="3")]
    pub r#type: ::core::option::Option<SchemaType>,
}
/// The runtime representation of a tagged union value. See `UnionType` for more details.
#[allow(clippy::derive_partial_eq_without_eq)]
#[derive(Clone, PartialEq, ::prost::Message)]
pub struct Union {
    #[prost(message, optional, boxed, tag="1")]
    pub value: ::core::option::Option<::prost::alloc::boxed::Box<Literal>>,
    #[prost(message, optional, tag="2")]
    pub r#type: ::core::option::Option<LiteralType>,
}
#[allow(clippy::derive_partial_eq_without_eq)]
#[derive(Clone, PartialEq, ::prost::Message)]
pub struct StructuredDatasetMetadata {
    /// Bundle the type information along with the literal.
    /// This is here because StructuredDatasets can often be more defined at run time than at compile time.
    /// That is, at compile time you might only declare a task to return a pandas dataframe or a StructuredDataset,
    /// without any column information, but at run time, you might have that column information.
    /// flytekit python will copy this type information into the literal, from the type information, if not provided by
    /// the various plugins (encoders).
    /// Since this field is run time generated, it's not used for any type checking.
    #[prost(message, optional, tag="1")]
    pub structured_dataset_type: ::core::option::Option<StructuredDatasetType>,
}
#[allow(clippy::derive_partial_eq_without_eq)]
#[derive(Clone, PartialEq, ::prost::Message)]
pub struct StructuredDataset {
    /// String location uniquely identifying where the data is.
    /// Should start with the storage location (e.g. s3://, gs://, bq://, etc.)
    #[prost(string, tag="1")]
    pub uri: ::prost::alloc::string::String,
    #[prost(message, optional, tag="2")]
    pub metadata: ::core::option::Option<StructuredDatasetMetadata>,
}
#[allow(clippy::derive_partial_eq_without_eq)]
#[derive(Clone, PartialEq, ::prost::Message)]
pub struct Scalar {
    #[prost(oneof="scalar::Value", tags="1, 2, 3, 4, 5, 6, 7, 8, 9")]
    pub value: ::core::option::Option<scalar::Value>,
}
/// Nested message and enum types in `Scalar`.
pub mod scalar {
    #[allow(clippy::derive_partial_eq_without_eq)]
#[derive(Clone, PartialEq, ::prost::Oneof)]
    pub enum Value {
        #[prost(message, tag="1")]
        Primitive(super::Primitive),
        #[prost(message, tag="2")]
        Blob(super::Blob),
        #[prost(message, tag="3")]
        Binary(super::Binary),
        #[prost(message, tag="4")]
        Schema(super::Schema),
        #[prost(message, tag="5")]
        NoneType(super::Void),
        #[prost(message, tag="6")]
        Error(super::Error),
        #[prost(message, tag="7")]
        Generic(::prost_types::Struct),
        #[prost(message, tag="8")]
        StructuredDataset(super::StructuredDataset),
        #[prost(message, tag="9")]
        Union(::prost::alloc::boxed::Box<super::Union>),
    }
}
/// A simple value. This supports any level of nesting (e.g. array of array of array of Blobs) as well as simple primitives.
#[allow(clippy::derive_partial_eq_without_eq)]
#[derive(Clone, PartialEq, ::prost::Message)]
pub struct Literal {
    /// A hash representing this literal.
    /// This is used for caching purposes. For more details refer to RFC 1893
    /// (<https://github.com/flyteorg/flyte/blob/master/rfc/system/1893-caching-of-offloaded-objects.md>)
    #[prost(string, tag="4")]
    pub hash: ::prost::alloc::string::String,
    /// Additional metadata for literals.
    #[prost(map="string, string", tag="5")]
    pub metadata: ::std::collections::HashMap<::prost::alloc::string::String, ::prost::alloc::string::String>,
    #[prost(oneof="literal::Value", tags="1, 2, 3")]
    pub value: ::core::option::Option<literal::Value>,
}
/// Nested message and enum types in `Literal`.
pub mod literal {
    #[allow(clippy::derive_partial_eq_without_eq)]
#[derive(Clone, PartialEq, ::prost::Oneof)]
    pub enum Value {
        /// A simple value.
        #[prost(message, tag="1")]
        Scalar(::prost::alloc::boxed::Box<super::Scalar>),
        /// A collection of literals to allow nesting.
        #[prost(message, tag="2")]
        Collection(super::LiteralCollection),
        /// A map of strings to literals.
        #[prost(message, tag="3")]
        Map(super::LiteralMap),
    }
}
/// A collection of literals. This is a workaround since oneofs in proto messages cannot contain a repeated field.
#[allow(clippy::derive_partial_eq_without_eq)]
#[derive(Clone, PartialEq, ::prost::Message)]
pub struct LiteralCollection {
    #[prost(message, repeated, tag="1")]
    pub literals: ::prost::alloc::vec::Vec<Literal>,
}
/// A map of literals. This is a workaround since oneofs in proto messages cannot contain a repeated field.
#[allow(clippy::derive_partial_eq_without_eq)]
#[derive(Clone, PartialEq, ::prost::Message)]
pub struct LiteralMap {
    #[prost(map="string, message", tag="1")]
    pub literals: ::std::collections::HashMap<::prost::alloc::string::String, Literal>,
}
/// A collection of BindingData items.
#[allow(clippy::derive_partial_eq_without_eq)]
#[derive(Clone, PartialEq, ::prost::Message)]
pub struct BindingDataCollection {
    #[prost(message, repeated, tag="1")]
    pub bindings: ::prost::alloc::vec::Vec<BindingData>,
}
/// A map of BindingData items.
#[allow(clippy::derive_partial_eq_without_eq)]
#[derive(Clone, PartialEq, ::prost::Message)]
pub struct BindingDataMap {
    #[prost(map="string, message", tag="1")]
    pub bindings: ::std::collections::HashMap<::prost::alloc::string::String, BindingData>,
}
#[allow(clippy::derive_partial_eq_without_eq)]
#[derive(Clone, PartialEq, ::prost::Message)]
pub struct UnionInfo {
    #[prost(message, optional, tag="1")]
    pub target_type: ::core::option::Option<LiteralType>,
}
/// Specifies either a simple value or a reference to another output.
#[allow(clippy::derive_partial_eq_without_eq)]
#[derive(Clone, PartialEq, ::prost::Message)]
pub struct BindingData {
    #[prost(message, optional, tag="5")]
    pub union: ::core::option::Option<UnionInfo>,
    #[prost(oneof="binding_data::Value", tags="1, 2, 3, 4")]
    pub value: ::core::option::Option<binding_data::Value>,
}
/// Nested message and enum types in `BindingData`.
pub mod binding_data {
    #[allow(clippy::derive_partial_eq_without_eq)]
#[derive(Clone, PartialEq, ::prost::Oneof)]
    pub enum Value {
        /// A simple scalar value.
        #[prost(message, tag="1")]
        Scalar(super::Scalar),
        /// A collection of binding data. This allows nesting of binding data to any number
        /// of levels.
        #[prost(message, tag="2")]
        Collection(super::BindingDataCollection),
        /// References an output promised by another node.
        #[prost(message, tag="3")]
        Promise(super::OutputReference),
        /// A map of bindings. The key is always a string.
        #[prost(message, tag="4")]
        Map(super::BindingDataMap),
    }
}
/// An input/output binding of a variable to either static value or a node output.
#[allow(clippy::derive_partial_eq_without_eq)]
#[derive(Clone, PartialEq, ::prost::Message)]
pub struct Binding {
    /// Variable name must match an input/output variable of the node.
    #[prost(string, tag="1")]
    pub var: ::prost::alloc::string::String,
    /// Data to use to bind this variable.
    #[prost(message, optional, tag="2")]
    pub binding: ::core::option::Option<BindingData>,
}
/// A generic key value pair.
#[allow(clippy::derive_partial_eq_without_eq)]
#[derive(Clone, PartialEq, ::prost::Message)]
pub struct KeyValuePair {
    /// required.
    #[prost(string, tag="1")]
    pub key: ::prost::alloc::string::String,
    /// +optional.
    #[prost(string, tag="2")]
    pub value: ::prost::alloc::string::String,
}
/// Retry strategy associated with an executable unit.
#[allow(clippy::derive_partial_eq_without_eq)]
#[derive(Clone, PartialEq, ::prost::Message)]
pub struct RetryStrategy {
    /// Number of retries. Retries will be consumed when the job fails with a recoverable error.
    /// The number of retries must be less than or equals to 10.
    #[prost(uint32, tag="5")]
    pub retries: u32,
}
/// Encapsulation of fields that uniquely identifies a Flyte resource.
#[allow(clippy::derive_partial_eq_without_eq)]
#[derive(Clone, PartialEq, ::prost::Message)]
pub struct Identifier {
    /// Identifies the specific type of resource that this identifier corresponds to.
    #[prost(enumeration="ResourceType", tag="1")]
    pub resource_type: i32,
    /// Name of the project the resource belongs to.
    #[prost(string, tag="2")]
    pub project: ::prost::alloc::string::String,
    /// Name of the domain the resource belongs to.
    /// A domain can be considered as a subset within a specific project.
    #[prost(string, tag="3")]
    pub domain: ::prost::alloc::string::String,
    /// User provided value for the resource.
    #[prost(string, tag="4")]
    pub name: ::prost::alloc::string::String,
    /// Specific version of the resource.
    #[prost(string, tag="5")]
    pub version: ::prost::alloc::string::String,
    /// Optional, org key applied to the resource.
    #[prost(string, tag="6")]
    pub org: ::prost::alloc::string::String,
}
/// Encapsulation of fields that uniquely identifies a Flyte workflow execution
#[allow(clippy::derive_partial_eq_without_eq)]
#[derive(Clone, PartialEq, ::prost::Message)]
pub struct WorkflowExecutionIdentifier {
    /// Name of the project the resource belongs to.
    #[prost(string, tag="1")]
    pub project: ::prost::alloc::string::String,
    /// Name of the domain the resource belongs to.
    /// A domain can be considered as a subset within a specific project.
    #[prost(string, tag="2")]
    pub domain: ::prost::alloc::string::String,
    /// User or system provided value for the resource.
    #[prost(string, tag="4")]
    pub name: ::prost::alloc::string::String,
    /// Optional, org key applied to the resource.
    #[prost(string, tag="5")]
    pub org: ::prost::alloc::string::String,
}
/// Encapsulation of fields that identify a Flyte node execution entity.
#[allow(clippy::derive_partial_eq_without_eq)]
#[derive(Clone, PartialEq, ::prost::Message)]
pub struct NodeExecutionIdentifier {
    #[prost(string, tag="1")]
    pub node_id: ::prost::alloc::string::String,
    #[prost(message, optional, tag="2")]
    pub execution_id: ::core::option::Option<WorkflowExecutionIdentifier>,
}
/// Encapsulation of fields that identify a Flyte task execution entity.
#[allow(clippy::derive_partial_eq_without_eq)]
#[derive(Clone, PartialEq, ::prost::Message)]
pub struct TaskExecutionIdentifier {
    #[prost(message, optional, tag="1")]
    pub task_id: ::core::option::Option<Identifier>,
    #[prost(message, optional, tag="2")]
    pub node_execution_id: ::core::option::Option<NodeExecutionIdentifier>,
    #[prost(uint32, tag="3")]
    pub retry_attempt: u32,
}
/// Encapsulation of fields the uniquely identify a signal.
#[allow(clippy::derive_partial_eq_without_eq)]
#[derive(Clone, PartialEq, ::prost::Message)]
pub struct SignalIdentifier {
    /// Unique identifier for a signal.
    #[prost(string, tag="1")]
    pub signal_id: ::prost::alloc::string::String,
    /// Identifies the Flyte workflow execution this signal belongs to.
    #[prost(message, optional, tag="2")]
    pub execution_id: ::core::option::Option<WorkflowExecutionIdentifier>,
}
/// Indicates a resource type within Flyte.
#[derive(Clone, Copy, Debug, PartialEq, Eq, Hash, PartialOrd, Ord, ::prost::Enumeration)]
#[repr(i32)]
pub enum ResourceType {
    Unspecified = 0,
    Task = 1,
    Workflow = 2,
    LaunchPlan = 3,
    /// A dataset represents an entity modeled in Flyte DataCatalog. A Dataset is also a versioned entity and can be a compilation of multiple individual objects.
    /// Eventually all Catalog objects should be modeled similar to Flyte Objects. The Dataset entities makes it possible for the UI  and CLI to act on the objects 
    /// in a similar manner to other Flyte objects
    Dataset = 4,
}
impl ResourceType {
    /// String value of the enum field names used in the ProtoBuf definition.
    ///
    /// The values are not transformed in any way and thus are considered stable
    /// (if the ProtoBuf definition does not change) and safe for programmatic use.
    pub fn as_str_name(&self) -> &'static str {
        match self {
            ResourceType::Unspecified => "UNSPECIFIED",
            ResourceType::Task => "TASK",
            ResourceType::Workflow => "WORKFLOW",
            ResourceType::LaunchPlan => "LAUNCH_PLAN",
            ResourceType::Dataset => "DATASET",
        }
    }
    /// Creates an enum from field names used in the ProtoBuf definition.
    pub fn from_str_name(value: &str) -> ::core::option::Option<Self> {
        match value {
            "UNSPECIFIED" => Some(Self::Unspecified),
            "TASK" => Some(Self::Task),
            "WORKFLOW" => Some(Self::Workflow),
            "LAUNCH_PLAN" => Some(Self::LaunchPlan),
            "DATASET" => Some(Self::Dataset),
            _ => None,
        }
    }
}
#[allow(clippy::derive_partial_eq_without_eq)]
#[derive(Clone, PartialEq, ::prost::Message)]
pub struct ArtifactKey {
    /// Project and domain and suffix needs to be unique across a given artifact store.
    #[prost(string, tag="1")]
    pub project: ::prost::alloc::string::String,
    #[prost(string, tag="2")]
    pub domain: ::prost::alloc::string::String,
    #[prost(string, tag="3")]
    pub name: ::prost::alloc::string::String,
    #[prost(string, tag="4")]
    pub org: ::prost::alloc::string::String,
}
/// Only valid for triggers
#[allow(clippy::derive_partial_eq_without_eq)]
#[derive(Clone, PartialEq, ::prost::Message)]
pub struct ArtifactBindingData {
    /// This is only relevant in the time partition case
    #[prost(message, optional, tag="7")]
    pub time_transform: ::core::option::Option<TimeTransform>,
    /// These two fields are only relevant in the partition value case
    #[prost(oneof="artifact_binding_data::PartitionData", tags="5, 6")]
    pub partition_data: ::core::option::Option<artifact_binding_data::PartitionData>,
}
/// Nested message and enum types in `ArtifactBindingData`.
pub mod artifact_binding_data {
    /// These two fields are only relevant in the partition value case
    #[allow(clippy::derive_partial_eq_without_eq)]
#[derive(Clone, PartialEq, ::prost::Oneof)]
    pub enum PartitionData {
        #[prost(string, tag="5")]
        PartitionKey(::prost::alloc::string::String),
        #[prost(bool, tag="6")]
        BindToTimePartition(bool),
    }
}
#[allow(clippy::derive_partial_eq_without_eq)]
#[derive(Clone, PartialEq, ::prost::Message)]
pub struct TimeTransform {
    #[prost(string, tag="1")]
    pub transform: ::prost::alloc::string::String,
    #[prost(enumeration="Operator", tag="2")]
    pub op: i32,
}
#[allow(clippy::derive_partial_eq_without_eq)]
#[derive(Clone, PartialEq, ::prost::Message)]
pub struct InputBindingData {
    #[prost(string, tag="1")]
    pub var: ::prost::alloc::string::String,
}
#[allow(clippy::derive_partial_eq_without_eq)]
#[derive(Clone, PartialEq, ::prost::Message)]
pub struct RuntimeBinding {
}
#[allow(clippy::derive_partial_eq_without_eq)]
#[derive(Clone, PartialEq, ::prost::Message)]
pub struct LabelValue {
    #[prost(oneof="label_value::Value", tags="1, 2, 3, 4, 5")]
    pub value: ::core::option::Option<label_value::Value>,
}
/// Nested message and enum types in `LabelValue`.
pub mod label_value {
    #[allow(clippy::derive_partial_eq_without_eq)]
#[derive(Clone, PartialEq, ::prost::Oneof)]
    pub enum Value {
        /// The string static value is for use in the Partitions object
        #[prost(string, tag="1")]
        StaticValue(::prost::alloc::string::String),
        /// The time value is for use in the TimePartition case
        #[prost(message, tag="2")]
        TimeValue(::prost_types::Timestamp),
        #[prost(message, tag="3")]
        TriggeredBinding(super::ArtifactBindingData),
        #[prost(message, tag="4")]
        InputBinding(super::InputBindingData),
        #[prost(message, tag="5")]
        RuntimeBinding(super::RuntimeBinding),
    }
}
#[allow(clippy::derive_partial_eq_without_eq)]
#[derive(Clone, PartialEq, ::prost::Message)]
pub struct Partitions {
    #[prost(map="string, message", tag="1")]
    pub value: ::std::collections::HashMap<::prost::alloc::string::String, LabelValue>,
}
#[allow(clippy::derive_partial_eq_without_eq)]
#[derive(Clone, PartialEq, ::prost::Message)]
pub struct TimePartition {
    #[prost(message, optional, tag="1")]
    pub value: ::core::option::Option<LabelValue>,
    #[prost(enumeration="Granularity", tag="2")]
    pub granularity: i32,
}
#[allow(clippy::derive_partial_eq_without_eq)]
#[derive(Clone, PartialEq, ::prost::Message)]
pub struct ArtifactId {
    #[prost(message, optional, tag="1")]
    pub artifact_key: ::core::option::Option<ArtifactKey>,
    #[prost(string, tag="2")]
    pub version: ::prost::alloc::string::String,
    /// Think of a partition as a tag on an Artifact, except it's a key-value pair.
    /// Different partitions naturally have different versions (execution ids).
    #[prost(message, optional, tag="3")]
    pub partitions: ::core::option::Option<Partitions>,
    /// There is no such thing as an empty time partition - if it's not set, then there is no time partition.
    #[prost(message, optional, tag="4")]
    pub time_partition: ::core::option::Option<TimePartition>,
}
#[allow(clippy::derive_partial_eq_without_eq)]
#[derive(Clone, PartialEq, ::prost::Message)]
pub struct ArtifactTag {
    #[prost(message, optional, tag="1")]
    pub artifact_key: ::core::option::Option<ArtifactKey>,
    #[prost(message, optional, tag="2")]
    pub value: ::core::option::Option<LabelValue>,
}
/// Uniqueness constraints for Artifacts
///   - project, domain, name, version, partitions
/// Option 2 (tags are standalone, point to an individual artifact id):
///   - project, domain, name, alias (points to one partition if partitioned)
///   - project, domain, name, partition key, partition value
#[allow(clippy::derive_partial_eq_without_eq)]
#[derive(Clone, PartialEq, ::prost::Message)]
pub struct ArtifactQuery {
    #[prost(oneof="artifact_query::Identifier", tags="1, 2, 3, 4")]
    pub identifier: ::core::option::Option<artifact_query::Identifier>,
}
/// Nested message and enum types in `ArtifactQuery`.
pub mod artifact_query {
    #[allow(clippy::derive_partial_eq_without_eq)]
#[derive(Clone, PartialEq, ::prost::Oneof)]
    pub enum Identifier {
        #[prost(message, tag="1")]
        ArtifactId(super::ArtifactId),
        #[prost(message, tag="2")]
        ArtifactTag(super::ArtifactTag),
        #[prost(string, tag="3")]
        Uri(::prost::alloc::string::String),
        /// This is used in the trigger case, where a user specifies a value for an input that is one of the triggering
        /// artifacts, or a partition value derived from a triggering artifact.
        #[prost(message, tag="4")]
        Binding(super::ArtifactBindingData),
    }
}
#[derive(Clone, Copy, Debug, PartialEq, Eq, Hash, PartialOrd, Ord, ::prost::Enumeration)]
#[repr(i32)]
pub enum Granularity {
    Unset = 0,
    Minute = 1,
    Hour = 2,
    /// default
    Day = 3,
    Month = 4,
}
impl Granularity {
    /// String value of the enum field names used in the ProtoBuf definition.
    ///
    /// The values are not transformed in any way and thus are considered stable
    /// (if the ProtoBuf definition does not change) and safe for programmatic use.
    pub fn as_str_name(&self) -> &'static str {
        match self {
            Granularity::Unset => "UNSET",
            Granularity::Minute => "MINUTE",
            Granularity::Hour => "HOUR",
            Granularity::Day => "DAY",
            Granularity::Month => "MONTH",
        }
    }
    /// Creates an enum from field names used in the ProtoBuf definition.
    pub fn from_str_name(value: &str) -> ::core::option::Option<Self> {
        match value {
            "UNSET" => Some(Self::Unset),
            "MINUTE" => Some(Self::Minute),
            "HOUR" => Some(Self::Hour),
            "DAY" => Some(Self::Day),
            "MONTH" => Some(Self::Month),
            _ => None,
        }
    }
}
#[derive(Clone, Copy, Debug, PartialEq, Eq, Hash, PartialOrd, Ord, ::prost::Enumeration)]
#[repr(i32)]
pub enum Operator {
    Minus = 0,
    Plus = 1,
}
impl Operator {
    /// String value of the enum field names used in the ProtoBuf definition.
    ///
    /// The values are not transformed in any way and thus are considered stable
    /// (if the ProtoBuf definition does not change) and safe for programmatic use.
    pub fn as_str_name(&self) -> &'static str {
        match self {
            Operator::Minus => "MINUS",
            Operator::Plus => "PLUS",
        }
    }
    /// Creates an enum from field names used in the ProtoBuf definition.
    pub fn from_str_name(value: &str) -> ::core::option::Option<Self> {
        match value {
            "MINUS" => Some(Self::Minus),
            "PLUS" => Some(Self::Plus),
            _ => None,
        }
    }
}
/// Defines a strongly typed variable.
#[allow(clippy::derive_partial_eq_without_eq)]
#[derive(Clone, PartialEq, ::prost::Message)]
pub struct Variable {
    /// Variable literal type.
    #[prost(message, optional, tag="1")]
    pub r#type: ::core::option::Option<LiteralType>,
    /// +optional string describing input variable
    #[prost(string, tag="2")]
    pub description: ::prost::alloc::string::String,
    /// +optional This object allows the user to specify how Artifacts are created.
    /// name, tag, partitions can be specified. The other fields (version and project/domain) are ignored.
    #[prost(message, optional, tag="3")]
    pub artifact_partial_id: ::core::option::Option<ArtifactId>,
    #[prost(message, optional, tag="4")]
    pub artifact_tag: ::core::option::Option<ArtifactTag>,
}
/// A map of Variables
#[allow(clippy::derive_partial_eq_without_eq)]
#[derive(Clone, PartialEq, ::prost::Message)]
pub struct VariableMap {
    /// Defines a map of variable names to variables.
    #[prost(map="string, message", tag="1")]
    pub variables: ::std::collections::HashMap<::prost::alloc::string::String, Variable>,
}
/// Defines strongly typed inputs and outputs.
#[allow(clippy::derive_partial_eq_without_eq)]
#[derive(Clone, PartialEq, ::prost::Message)]
pub struct TypedInterface {
    #[prost(message, optional, tag="1")]
    pub inputs: ::core::option::Option<VariableMap>,
    #[prost(message, optional, tag="2")]
    pub outputs: ::core::option::Option<VariableMap>,
}
/// A parameter is used as input to a launch plan and has
/// the special ability to have a default value or mark itself as required.
#[allow(clippy::derive_partial_eq_without_eq)]
#[derive(Clone, PartialEq, ::prost::Message)]
pub struct Parameter {
    /// +required Variable. Defines the type of the variable backing this parameter.
    #[prost(message, optional, tag="1")]
    pub var: ::core::option::Option<Variable>,
    /// +optional
    #[prost(oneof="parameter::Behavior", tags="2, 3, 4, 5")]
    pub behavior: ::core::option::Option<parameter::Behavior>,
}
/// Nested message and enum types in `Parameter`.
pub mod parameter {
    /// +optional
    #[allow(clippy::derive_partial_eq_without_eq)]
#[derive(Clone, PartialEq, ::prost::Oneof)]
    pub enum Behavior {
        /// Defines a default value that has to match the variable type defined.
        #[prost(message, tag="2")]
        Default(super::Literal),
        /// +optional, is this value required to be filled.
        #[prost(bool, tag="3")]
        Required(bool),
        /// This is an execution time search basically that should result in exactly one Artifact with a Type that
        /// matches the type of the variable.
        #[prost(message, tag="4")]
        ArtifactQuery(super::ArtifactQuery),
        #[prost(message, tag="5")]
        ArtifactId(super::ArtifactId),
    }
}
/// A map of Parameters.
#[allow(clippy::derive_partial_eq_without_eq)]
#[derive(Clone, PartialEq, ::prost::Message)]
pub struct ParameterMap {
    /// Defines a map of parameter names to parameters.
    #[prost(map="string, message", tag="1")]
    pub parameters: ::std::collections::HashMap<::prost::alloc::string::String, Parameter>,
}
/// Secret encapsulates information about the secret a task needs to proceed. An environment variable
/// FLYTE_SECRETS_ENV_PREFIX will be passed to indicate the prefix of the environment variables that will be present if
/// secrets are passed through environment variables.
/// FLYTE_SECRETS_DEFAULT_DIR will be passed to indicate the prefix of the path where secrets will be mounted if secrets
/// are passed through file mounts.
#[allow(clippy::derive_partial_eq_without_eq)]
#[derive(Clone, PartialEq, ::prost::Message)]
pub struct Secret {
    /// The name of the secret group where to find the key referenced below. For K8s secrets, this should be the name of
    /// the v1/secret object. For Confidant, this should be the Credential name. For Vault, this should be the secret name.
    /// For AWS Secret Manager, this should be the name of the secret.
    /// +required
    #[prost(string, tag="1")]
    pub group: ::prost::alloc::string::String,
    /// The group version to fetch. This is not supported in all secret management systems. It'll be ignored for the ones
    /// that do not support it.
    /// +optional
    #[prost(string, tag="2")]
    pub group_version: ::prost::alloc::string::String,
    /// The name of the secret to mount. This has to match an existing secret in the system. It's up to the implementation
    /// of the secret management system to require case sensitivity. For K8s secrets, Confidant and Vault, this should
    /// match one of the keys inside the secret. For AWS Secret Manager, it's ignored.
    /// +optional
    #[prost(string, tag="3")]
    pub key: ::prost::alloc::string::String,
    /// mount_requirement is optional. Indicates where the secret has to be mounted. If provided, the execution will fail
    /// if the underlying key management system cannot satisfy that requirement. If not provided, the default location
    /// will depend on the key management system.
    /// +optional
    #[prost(enumeration="secret::MountType", tag="4")]
    pub mount_requirement: i32,
}
/// Nested message and enum types in `Secret`.
pub mod secret {
    #[derive(Clone, Copy, Debug, PartialEq, Eq, Hash, PartialOrd, Ord, ::prost::Enumeration)]
    #[repr(i32)]
    pub enum MountType {
        /// Default case, indicates the client can tolerate either mounting options.
        Any = 0,
        /// ENV_VAR indicates the secret needs to be mounted as an environment variable.
        EnvVar = 1,
        /// FILE indicates the secret needs to be mounted as a file.
        File = 2,
    }
    impl MountType {
        /// String value of the enum field names used in the ProtoBuf definition.
        ///
        /// The values are not transformed in any way and thus are considered stable
        /// (if the ProtoBuf definition does not change) and safe for programmatic use.
        pub fn as_str_name(&self) -> &'static str {
            match self {
                MountType::Any => "ANY",
                MountType::EnvVar => "ENV_VAR",
                MountType::File => "FILE",
            }
        }
        /// Creates an enum from field names used in the ProtoBuf definition.
        pub fn from_str_name(value: &str) -> ::core::option::Option<Self> {
            match value {
                "ANY" => Some(Self::Any),
                "ENV_VAR" => Some(Self::EnvVar),
                "FILE" => Some(Self::File),
                _ => None,
            }
        }
    }
}
/// OAuth2Client encapsulates OAuth2 Client Credentials to be used when making calls on behalf of that task.
#[allow(clippy::derive_partial_eq_without_eq)]
#[derive(Clone, PartialEq, ::prost::Message)]
pub struct OAuth2Client {
    /// client_id is the public id for the client to use. The system will not perform any pre-auth validation that the
    /// secret requested matches the client_id indicated here.
    /// +required
    #[prost(string, tag="1")]
    pub client_id: ::prost::alloc::string::String,
    /// client_secret is a reference to the secret used to authenticate the OAuth2 client.
    /// +required
    #[prost(message, optional, tag="2")]
    pub client_secret: ::core::option::Option<Secret>,
}
/// Identity encapsulates the various security identities a task can run as. It's up to the underlying plugin to pick the
/// right identity for the execution environment.
#[allow(clippy::derive_partial_eq_without_eq)]
#[derive(Clone, PartialEq, ::prost::Message)]
pub struct Identity {
    /// iam_role references the fully qualified name of Identity & Access Management role to impersonate.
    #[prost(string, tag="1")]
    pub iam_role: ::prost::alloc::string::String,
    /// k8s_service_account references a kubernetes service account to impersonate.
    #[prost(string, tag="2")]
    pub k8s_service_account: ::prost::alloc::string::String,
    /// oauth2_client references an oauth2 client. Backend plugins can use this information to impersonate the client when
    /// making external calls.
    #[prost(message, optional, tag="3")]
    pub oauth2_client: ::core::option::Option<OAuth2Client>,
    /// execution_identity references the subject who makes the execution
    #[prost(string, tag="4")]
    pub execution_identity: ::prost::alloc::string::String,
}
/// OAuth2TokenRequest encapsulates information needed to request an OAuth2 token.
/// FLYTE_TOKENS_ENV_PREFIX will be passed to indicate the prefix of the environment variables that will be present if
/// tokens are passed through environment variables.
/// FLYTE_TOKENS_PATH_PREFIX will be passed to indicate the prefix of the path where secrets will be mounted if tokens
/// are passed through file mounts.
#[allow(clippy::derive_partial_eq_without_eq)]
#[derive(Clone, PartialEq, ::prost::Message)]
pub struct OAuth2TokenRequest {
    /// name indicates a unique id for the token request within this task token requests. It'll be used as a suffix for
    /// environment variables and as a filename for mounting tokens as files.
    /// +required
    #[prost(string, tag="1")]
    pub name: ::prost::alloc::string::String,
    /// type indicates the type of the request to make. Defaults to CLIENT_CREDENTIALS.
    /// +required
    #[prost(enumeration="o_auth2_token_request::Type", tag="2")]
    pub r#type: i32,
    /// client references the client_id/secret to use to request the OAuth2 token.
    /// +required
    #[prost(message, optional, tag="3")]
    pub client: ::core::option::Option<OAuth2Client>,
    /// idp_discovery_endpoint references the discovery endpoint used to retrieve token endpoint and other related
    /// information.
    /// +optional
    #[prost(string, tag="4")]
    pub idp_discovery_endpoint: ::prost::alloc::string::String,
    /// token_endpoint references the token issuance endpoint. If idp_discovery_endpoint is not provided, this parameter is
    /// mandatory.
    /// +optional
    #[prost(string, tag="5")]
    pub token_endpoint: ::prost::alloc::string::String,
}
/// Nested message and enum types in `OAuth2TokenRequest`.
pub mod o_auth2_token_request {
    /// Type of the token requested.
    #[derive(Clone, Copy, Debug, PartialEq, Eq, Hash, PartialOrd, Ord, ::prost::Enumeration)]
    #[repr(i32)]
    pub enum Type {
        /// CLIENT_CREDENTIALS indicates a 2-legged OAuth token requested using client credentials.
        ClientCredentials = 0,
    }
    impl Type {
        /// String value of the enum field names used in the ProtoBuf definition.
        ///
        /// The values are not transformed in any way and thus are considered stable
        /// (if the ProtoBuf definition does not change) and safe for programmatic use.
        pub fn as_str_name(&self) -> &'static str {
            match self {
                Type::ClientCredentials => "CLIENT_CREDENTIALS",
            }
        }
        /// Creates an enum from field names used in the ProtoBuf definition.
        pub fn from_str_name(value: &str) -> ::core::option::Option<Self> {
            match value {
                "CLIENT_CREDENTIALS" => Some(Self::ClientCredentials),
                _ => None,
            }
        }
    }
}
/// SecurityContext holds security attributes that apply to tasks.
#[allow(clippy::derive_partial_eq_without_eq)]
#[derive(Clone, PartialEq, ::prost::Message)]
pub struct SecurityContext {
    /// run_as encapsulates the identity a pod should run as. If the task fills in multiple fields here, it'll be up to the
    /// backend plugin to choose the appropriate identity for the execution engine the task will run on.
    #[prost(message, optional, tag="1")]
    pub run_as: ::core::option::Option<Identity>,
    /// secrets indicate the list of secrets the task needs in order to proceed. Secrets will be mounted/passed to the
    /// pod as it starts. If the plugin responsible for kicking of the task will not run it on a flyte cluster (e.g. AWS
    /// Batch), it's the responsibility of the plugin to fetch the secret (which means propeller identity will need access
    /// to the secret) and to pass it to the remote execution engine.
    #[prost(message, repeated, tag="2")]
    pub secrets: ::prost::alloc::vec::Vec<Secret>,
    /// tokens indicate the list of token requests the task needs in order to proceed. Tokens will be mounted/passed to the
    /// pod as it starts. If the plugin responsible for kicking of the task will not run it on a flyte cluster (e.g. AWS
    /// Batch), it's the responsibility of the plugin to fetch the secret (which means propeller identity will need access
    /// to the secret) and to pass it to the remote execution engine.
    #[prost(message, repeated, tag="3")]
    pub tokens: ::prost::alloc::vec::Vec<OAuth2TokenRequest>,
}
/// A customizable interface to convey resources requested for a container. This can be interpreted differently for different
/// container engines.
#[allow(clippy::derive_partial_eq_without_eq)]
#[derive(Clone, PartialEq, ::prost::Message)]
pub struct Resources {
    /// The desired set of resources requested. ResourceNames must be unique within the list.
    #[prost(message, repeated, tag="1")]
    pub requests: ::prost::alloc::vec::Vec<resources::ResourceEntry>,
    /// Defines a set of bounds (e.g. min/max) within which the task can reliably run. ResourceNames must be unique
    /// within the list.
    #[prost(message, repeated, tag="2")]
    pub limits: ::prost::alloc::vec::Vec<resources::ResourceEntry>,
}
/// Nested message and enum types in `Resources`.
pub mod resources {
    /// Encapsulates a resource name and value.
    #[allow(clippy::derive_partial_eq_without_eq)]
#[derive(Clone, PartialEq, ::prost::Message)]
    pub struct ResourceEntry {
        /// Resource name.
        #[prost(enumeration="ResourceName", tag="1")]
        pub name: i32,
        /// Value must be a valid k8s quantity. See
        /// <https://github.com/kubernetes/apimachinery/blob/master/pkg/api/resource/quantity.go#L30-L80>
        #[prost(string, tag="2")]
        pub value: ::prost::alloc::string::String,
    }
    /// Known resource names.
    #[derive(Clone, Copy, Debug, PartialEq, Eq, Hash, PartialOrd, Ord, ::prost::Enumeration)]
    #[repr(i32)]
    pub enum ResourceName {
        Unknown = 0,
        Cpu = 1,
        Gpu = 2,
        Memory = 3,
        Storage = 4,
        /// For Kubernetes-based deployments, pods use ephemeral local storage for scratch space, caching, and for logs.
        EphemeralStorage = 5,
    }
    impl ResourceName {
        /// String value of the enum field names used in the ProtoBuf definition.
        ///
        /// The values are not transformed in any way and thus are considered stable
        /// (if the ProtoBuf definition does not change) and safe for programmatic use.
        pub fn as_str_name(&self) -> &'static str {
            match self {
                ResourceName::Unknown => "UNKNOWN",
                ResourceName::Cpu => "CPU",
                ResourceName::Gpu => "GPU",
                ResourceName::Memory => "MEMORY",
                ResourceName::Storage => "STORAGE",
                ResourceName::EphemeralStorage => "EPHEMERAL_STORAGE",
            }
        }
        /// Creates an enum from field names used in the ProtoBuf definition.
        pub fn from_str_name(value: &str) -> ::core::option::Option<Self> {
            match value {
                "UNKNOWN" => Some(Self::Unknown),
                "CPU" => Some(Self::Cpu),
                "GPU" => Some(Self::Gpu),
                "MEMORY" => Some(Self::Memory),
                "STORAGE" => Some(Self::Storage),
                "EPHEMERAL_STORAGE" => Some(Self::EphemeralStorage),
                _ => None,
            }
        }
    }
}
/// Metadata associated with the GPU accelerator to allocate to a task. Contains
/// information about device type, and for multi-instance GPUs, the partition size to
/// use.
#[allow(clippy::derive_partial_eq_without_eq)]
#[derive(Clone, PartialEq, ::prost::Message)]
pub struct GpuAccelerator {
    /// This can be any arbitrary string, and should be informed by the labels or taints
    /// associated with the nodes in question. Default cloud provider labels typically
    /// use the following values: `nvidia-tesla-t4`, `nvidia-tesla-a100`, etc.
    #[prost(string, tag="1")]
    pub device: ::prost::alloc::string::String,
    #[prost(oneof="gpu_accelerator::PartitionSizeValue", tags="2, 3")]
    pub partition_size_value: ::core::option::Option<gpu_accelerator::PartitionSizeValue>,
}
/// Nested message and enum types in `GPUAccelerator`.
pub mod gpu_accelerator {
    #[allow(clippy::derive_partial_eq_without_eq)]
#[derive(Clone, PartialEq, ::prost::Oneof)]
    pub enum PartitionSizeValue {
        #[prost(bool, tag="2")]
        Unpartitioned(bool),
        /// Like `device`, this can be any arbitrary string, and should be informed by
        /// the labels or taints associated with the nodes in question. Default cloud
        /// provider labels typically use the following values: `1g.5gb`, `2g.10gb`, etc.
        #[prost(string, tag="3")]
        PartitionSize(::prost::alloc::string::String),
    }
}
/// Encapsulates all non-standard resources, not captured by v1.ResourceRequirements, to
/// allocate to a task.
#[allow(clippy::derive_partial_eq_without_eq)]
#[derive(Clone, PartialEq, ::prost::Message)]
pub struct ExtendedResources {
    /// GPU accelerator to select for task. Contains information about device type, and
    /// for multi-instance GPUs, the partition size to use.
    #[prost(message, optional, tag="1")]
    pub gpu_accelerator: ::core::option::Option<GpuAccelerator>,
}
/// Runtime information. This is loosely defined to allow for extensibility.
#[allow(clippy::derive_partial_eq_without_eq)]
#[derive(Clone, PartialEq, ::prost::Message)]
pub struct RuntimeMetadata {
    /// Type of runtime.
    #[prost(enumeration="runtime_metadata::RuntimeType", tag="1")]
    pub r#type: i32,
    /// Version of the runtime. All versions should be backward compatible. However, certain cases call for version
    /// checks to ensure tighter validation or setting expectations.
    #[prost(string, tag="2")]
    pub version: ::prost::alloc::string::String,
    /// +optional It can be used to provide extra information about the runtime (e.g. python, golang... etc.).
    #[prost(string, tag="3")]
    pub flavor: ::prost::alloc::string::String,
}
/// Nested message and enum types in `RuntimeMetadata`.
pub mod runtime_metadata {
    #[derive(Clone, Copy, Debug, PartialEq, Eq, Hash, PartialOrd, Ord, ::prost::Enumeration)]
    #[repr(i32)]
    pub enum RuntimeType {
        Other = 0,
        FlyteSdk = 1,
    }
    impl RuntimeType {
        /// String value of the enum field names used in the ProtoBuf definition.
        ///
        /// The values are not transformed in any way and thus are considered stable
        /// (if the ProtoBuf definition does not change) and safe for programmatic use.
        pub fn as_str_name(&self) -> &'static str {
            match self {
                RuntimeType::Other => "OTHER",
                RuntimeType::FlyteSdk => "FLYTE_SDK",
            }
        }
        /// Creates an enum from field names used in the ProtoBuf definition.
        pub fn from_str_name(value: &str) -> ::core::option::Option<Self> {
            match value {
                "OTHER" => Some(Self::Other),
                "FLYTE_SDK" => Some(Self::FlyteSdk),
                _ => None,
            }
        }
    }
}
/// Task Metadata
#[allow(clippy::derive_partial_eq_without_eq)]
#[derive(Clone, PartialEq, ::prost::Message)]
pub struct TaskMetadata {
    /// Indicates whether the system should attempt to lookup this task's output to avoid duplication of work.
    #[prost(bool, tag="1")]
    pub discoverable: bool,
    /// Runtime information about the task.
    #[prost(message, optional, tag="2")]
    pub runtime: ::core::option::Option<RuntimeMetadata>,
    /// The overall timeout of a task including user-triggered retries.
    #[prost(message, optional, tag="4")]
    pub timeout: ::core::option::Option<::prost_types::Duration>,
    /// Number of retries per task.
    #[prost(message, optional, tag="5")]
    pub retries: ::core::option::Option<RetryStrategy>,
    /// Indicates a logical version to apply to this task for the purpose of discovery.
    #[prost(string, tag="6")]
    pub discovery_version: ::prost::alloc::string::String,
    /// If set, this indicates that this task is deprecated.  This will enable owners of tasks to notify consumers
    /// of the ending of support for a given task.
    #[prost(string, tag="7")]
    pub deprecated_error_message: ::prost::alloc::string::String,
    /// Indicates whether the system should attempt to execute discoverable instances in serial to avoid duplicate work
    #[prost(bool, tag="9")]
    pub cache_serializable: bool,
    /// Indicates whether the task will generate a Deck URI when it finishes executing.
    #[prost(bool, tag="10")]
    pub generates_deck: bool,
    /// Arbitrary tags that allow users and the platform to store small but arbitrary labels
    #[prost(map="string, string", tag="11")]
    pub tags: ::std::collections::HashMap<::prost::alloc::string::String, ::prost::alloc::string::String>,
    /// pod_template_name is the unique name of a PodTemplate k8s resource to be used as the base configuration if this
    /// task creates a k8s Pod. If this value is set, the specified PodTemplate will be used instead of, but applied
    /// identically as, the default PodTemplate configured in FlytePropeller.
    #[prost(string, tag="12")]
    pub pod_template_name: ::prost::alloc::string::String,
    /// cache_ignore_input_vars is the input variables that should not be included when calculating hash for cache.
    #[prost(string, repeated, tag="13")]
    pub cache_ignore_input_vars: ::prost::alloc::vec::Vec<::prost::alloc::string::String>,
    // For interruptible we will populate it at the node level but require it be part of TaskMetadata
    // for a user to set the value.
    // We are using oneof instead of bool because otherwise we would be unable to distinguish between value being
    // set by the user or defaulting to false.
    // The logic of handling precedence will be done as part of flytepropeller.

    /// Identify whether task is interruptible
    #[prost(oneof="task_metadata::InterruptibleValue", tags="8")]
    pub interruptible_value: ::core::option::Option<task_metadata::InterruptibleValue>,
}
/// Nested message and enum types in `TaskMetadata`.
pub mod task_metadata {
    // For interruptible we will populate it at the node level but require it be part of TaskMetadata
    // for a user to set the value.
    // We are using oneof instead of bool because otherwise we would be unable to distinguish between value being
    // set by the user or defaulting to false.
    // The logic of handling precedence will be done as part of flytepropeller.

    /// Identify whether task is interruptible
    #[allow(clippy::derive_partial_eq_without_eq)]
#[derive(Clone, PartialEq, ::prost::Oneof)]
    pub enum InterruptibleValue {
        #[prost(bool, tag="8")]
        Interruptible(bool),
    }
}
/// A Task structure that uniquely identifies a task in the system
/// Tasks are registered as a first step in the system.
#[allow(clippy::derive_partial_eq_without_eq)]
#[derive(Clone, PartialEq, ::prost::Message)]
pub struct TaskTemplate {
    /// Auto generated taskId by the system. Task Id uniquely identifies this task globally.
    #[prost(message, optional, tag="1")]
    pub id: ::core::option::Option<Identifier>,
    /// A predefined yet extensible Task type identifier. This can be used to customize any of the components. If no
    /// extensions are provided in the system, Flyte will resolve the this task to its TaskCategory and default the
    /// implementation registered for the TaskCategory.
    #[prost(string, tag="2")]
    pub r#type: ::prost::alloc::string::String,
    /// Extra metadata about the task.
    #[prost(message, optional, tag="3")]
    pub metadata: ::core::option::Option<TaskMetadata>,
    /// A strongly typed interface for the task. This enables others to use this task within a workflow and guarantees
    /// compile-time validation of the workflow to avoid costly runtime failures.
    #[prost(message, optional, tag="4")]
    pub interface: ::core::option::Option<TypedInterface>,
    /// Custom data about the task. This is extensible to allow various plugins in the system.
    #[prost(message, optional, tag="5")]
    pub custom: ::core::option::Option<::prost_types::Struct>,
    /// This can be used to customize task handling at execution time for the same task type.
    #[prost(int32, tag="7")]
    pub task_type_version: i32,
    /// security_context encapsulates security attributes requested to run this task.
    #[prost(message, optional, tag="8")]
    pub security_context: ::core::option::Option<SecurityContext>,
    /// Encapsulates all non-standard resources, not captured by
    /// v1.ResourceRequirements, to allocate to a task.
    #[prost(message, optional, tag="9")]
    pub extended_resources: ::core::option::Option<ExtendedResources>,
    /// Metadata about the custom defined for this task. This is extensible to allow various plugins in the system
    /// to use as required.
    /// reserve the field numbers 1 through 15 for very frequently occurring message elements
    #[prost(map="string, string", tag="16")]
    pub config: ::std::collections::HashMap<::prost::alloc::string::String, ::prost::alloc::string::String>,
    /// Known target types that the system will guarantee plugins for. Custom SDK plugins are allowed to set these if needed.
    /// If no corresponding execution-layer plugins are found, the system will default to handling these using built-in
    /// handlers.
    #[prost(oneof="task_template::Target", tags="6, 17, 18")]
    pub target: ::core::option::Option<task_template::Target>,
}
/// Nested message and enum types in `TaskTemplate`.
pub mod task_template {
    /// Known target types that the system will guarantee plugins for. Custom SDK plugins are allowed to set these if needed.
    /// If no corresponding execution-layer plugins are found, the system will default to handling these using built-in
    /// handlers.
    #[allow(clippy::derive_partial_eq_without_eq)]
#[derive(Clone, PartialEq, ::prost::Oneof)]
    pub enum Target {
        #[prost(message, tag="6")]
        Container(super::Container),
        #[prost(message, tag="17")]
        K8sPod(super::K8sPod),
        #[prost(message, tag="18")]
        Sql(super::Sql),
    }
}
// ----------------- First class Plugins

/// Defines port properties for a container.
#[allow(clippy::derive_partial_eq_without_eq)]
#[derive(Clone, PartialEq, ::prost::Message)]
pub struct ContainerPort {
    /// Number of port to expose on the pod's IP address.
    /// This must be a valid port number, 0 < x < 65536.
    #[prost(uint32, tag="1")]
    pub container_port: u32,
}
#[allow(clippy::derive_partial_eq_without_eq)]
#[derive(Clone, PartialEq, ::prost::Message)]
pub struct Container {
    /// Container image url. Eg: docker/redis:latest
    #[prost(string, tag="1")]
    pub image: ::prost::alloc::string::String,
    /// Command to be executed, if not provided, the default entrypoint in the container image will be used.
    #[prost(string, repeated, tag="2")]
    pub command: ::prost::alloc::vec::Vec<::prost::alloc::string::String>,
    /// These will default to Flyte given paths. If provided, the system will not append known paths. If the task still
    /// needs flyte's inputs and outputs path, add $(FLYTE_INPUT_FILE), $(FLYTE_OUTPUT_FILE) wherever makes sense and the
    /// system will populate these before executing the container.
    #[prost(string, repeated, tag="3")]
    pub args: ::prost::alloc::vec::Vec<::prost::alloc::string::String>,
    /// Container resources requirement as specified by the container engine.
    #[prost(message, optional, tag="4")]
    pub resources: ::core::option::Option<Resources>,
    /// Environment variables will be set as the container is starting up.
    #[prost(message, repeated, tag="5")]
    pub env: ::prost::alloc::vec::Vec<KeyValuePair>,
    /// Allows extra configs to be available for the container.
    /// TODO: elaborate on how configs will become available.
    /// Deprecated, please use TaskTemplate.config instead.
    #[deprecated]
    #[prost(message, repeated, tag="6")]
    pub config: ::prost::alloc::vec::Vec<KeyValuePair>,
    /// Ports to open in the container. This feature is not supported by all execution engines. (e.g. supported on K8s but
    /// not supported on AWS Batch)
    /// Only K8s
    #[prost(message, repeated, tag="7")]
    pub ports: ::prost::alloc::vec::Vec<ContainerPort>,
    /// BETA: Optional configuration for DataLoading. If not specified, then default values are used.
    /// This makes it possible to to run a completely portable container, that uses inputs and outputs
    /// only from the local file-system and without having any reference to flyteidl. This is supported only on K8s at the moment.
    /// If data loading is enabled, then data will be mounted in accompanying directories specified in the DataLoadingConfig. If the directories
    /// are not specified, inputs will be mounted onto and outputs will be uploaded from a pre-determined file-system path. Refer to the documentation
    /// to understand the default paths.
    /// Only K8s
    #[prost(message, optional, tag="9")]
    pub data_config: ::core::option::Option<DataLoadingConfig>,
    #[prost(enumeration="container::Architecture", tag="10")]
    pub architecture: i32,
}
/// Nested message and enum types in `Container`.
pub mod container {
    /// Architecture-type the container image supports.
    #[derive(Clone, Copy, Debug, PartialEq, Eq, Hash, PartialOrd, Ord, ::prost::Enumeration)]
    #[repr(i32)]
    pub enum Architecture {
        Unknown = 0,
        Amd64 = 1,
        Arm64 = 2,
        ArmV6 = 3,
        ArmV7 = 4,
    }
    impl Architecture {
        /// String value of the enum field names used in the ProtoBuf definition.
        ///
        /// The values are not transformed in any way and thus are considered stable
        /// (if the ProtoBuf definition does not change) and safe for programmatic use.
        pub fn as_str_name(&self) -> &'static str {
            match self {
                Architecture::Unknown => "UNKNOWN",
                Architecture::Amd64 => "AMD64",
                Architecture::Arm64 => "ARM64",
                Architecture::ArmV6 => "ARM_V6",
                Architecture::ArmV7 => "ARM_V7",
            }
        }
        /// Creates an enum from field names used in the ProtoBuf definition.
        pub fn from_str_name(value: &str) -> ::core::option::Option<Self> {
            match value {
                "UNKNOWN" => Some(Self::Unknown),
                "AMD64" => Some(Self::Amd64),
                "ARM64" => Some(Self::Arm64),
                "ARM_V6" => Some(Self::ArmV6),
                "ARM_V7" => Some(Self::ArmV7),
                _ => None,
            }
        }
    }
}
/// Strategy to use when dealing with Blob, Schema, or multipart blob data (large datasets)
#[allow(clippy::derive_partial_eq_without_eq)]
#[derive(Clone, PartialEq, ::prost::Message)]
pub struct IoStrategy {
    /// Mode to use to manage downloads
    #[prost(enumeration="io_strategy::DownloadMode", tag="1")]
    pub download_mode: i32,
    /// Mode to use to manage uploads
    #[prost(enumeration="io_strategy::UploadMode", tag="2")]
    pub upload_mode: i32,
}
/// Nested message and enum types in `IOStrategy`.
pub mod io_strategy {
    /// Mode to use for downloading
    #[derive(Clone, Copy, Debug, PartialEq, Eq, Hash, PartialOrd, Ord, ::prost::Enumeration)]
    #[repr(i32)]
    pub enum DownloadMode {
        /// All data will be downloaded before the main container is executed
        DownloadEager = 0,
        /// Data will be downloaded as a stream and an End-Of-Stream marker will be written to indicate all data has been downloaded. Refer to protocol for details
        DownloadStream = 1,
        /// Large objects (offloaded) will not be downloaded
        DoNotDownload = 2,
    }
    impl DownloadMode {
        /// String value of the enum field names used in the ProtoBuf definition.
        ///
        /// The values are not transformed in any way and thus are considered stable
        /// (if the ProtoBuf definition does not change) and safe for programmatic use.
        pub fn as_str_name(&self) -> &'static str {
            match self {
                DownloadMode::DownloadEager => "DOWNLOAD_EAGER",
                DownloadMode::DownloadStream => "DOWNLOAD_STREAM",
                DownloadMode::DoNotDownload => "DO_NOT_DOWNLOAD",
            }
        }
        /// Creates an enum from field names used in the ProtoBuf definition.
        pub fn from_str_name(value: &str) -> ::core::option::Option<Self> {
            match value {
                "DOWNLOAD_EAGER" => Some(Self::DownloadEager),
                "DOWNLOAD_STREAM" => Some(Self::DownloadStream),
                "DO_NOT_DOWNLOAD" => Some(Self::DoNotDownload),
                _ => None,
            }
        }
    }
    /// Mode to use for uploading
    #[derive(Clone, Copy, Debug, PartialEq, Eq, Hash, PartialOrd, Ord, ::prost::Enumeration)]
    #[repr(i32)]
    pub enum UploadMode {
        /// All data will be uploaded after the main container exits
        UploadOnExit = 0,
        /// Data will be uploaded as it appears. Refer to protocol specification for details
        UploadEager = 1,
        /// Data will not be uploaded, only references will be written
        DoNotUpload = 2,
    }
    impl UploadMode {
        /// String value of the enum field names used in the ProtoBuf definition.
        ///
        /// The values are not transformed in any way and thus are considered stable
        /// (if the ProtoBuf definition does not change) and safe for programmatic use.
        pub fn as_str_name(&self) -> &'static str {
            match self {
                UploadMode::UploadOnExit => "UPLOAD_ON_EXIT",
                UploadMode::UploadEager => "UPLOAD_EAGER",
                UploadMode::DoNotUpload => "DO_NOT_UPLOAD",
            }
        }
        /// Creates an enum from field names used in the ProtoBuf definition.
        pub fn from_str_name(value: &str) -> ::core::option::Option<Self> {
            match value {
                "UPLOAD_ON_EXIT" => Some(Self::UploadOnExit),
                "UPLOAD_EAGER" => Some(Self::UploadEager),
                "DO_NOT_UPLOAD" => Some(Self::DoNotUpload),
                _ => None,
            }
        }
    }
}
/// This configuration allows executing raw containers in Flyte using the Flyte CoPilot system.
/// Flyte CoPilot, eliminates the needs of flytekit or sdk inside the container. Any inputs required by the users container are side-loaded in the input_path
/// Any outputs generated by the user container - within output_path are automatically uploaded.
#[allow(clippy::derive_partial_eq_without_eq)]
#[derive(Clone, PartialEq, ::prost::Message)]
pub struct DataLoadingConfig {
    /// Flag enables DataLoading Config. If this is not set, data loading will not be used!
    #[prost(bool, tag="1")]
    pub enabled: bool,
    /// File system path (start at root). This folder will contain all the inputs exploded to a separate file.
    /// Example, if the input interface needs (x: int, y: blob, z: multipart_blob) and the input path is '/var/flyte/inputs', then the file system will look like
    /// /var/flyte/inputs/inputs.<metadata format dependent -> .pb .json .yaml> -> Format as defined previously. The Blob and Multipart blob will reference local filesystem instead of remote locations
    /// /var/flyte/inputs/x -> X is a file that contains the value of x (integer) in string format
    /// /var/flyte/inputs/y -> Y is a file in Binary format
    /// /var/flyte/inputs/z/... -> Note Z itself is a directory
    /// More information about the protocol - refer to docs #TODO reference docs here
    #[prost(string, tag="2")]
    pub input_path: ::prost::alloc::string::String,
    /// File system path (start at root). This folder should contain all the outputs for the task as individual files and/or an error text file
    #[prost(string, tag="3")]
    pub output_path: ::prost::alloc::string::String,
    /// In the inputs folder, there will be an additional summary/metadata file that contains references to all files or inlined primitive values.
    /// This format decides the actual encoding for the data. Refer to the encoding to understand the specifics of the contents and the encoding
    #[prost(enumeration="data_loading_config::LiteralMapFormat", tag="4")]
    pub format: i32,
    #[prost(message, optional, tag="5")]
    pub io_strategy: ::core::option::Option<IoStrategy>,
}
/// Nested message and enum types in `DataLoadingConfig`.
pub mod data_loading_config {
    /// LiteralMapFormat decides the encoding format in which the input metadata should be made available to the containers.
    /// If the user has access to the protocol buffer definitions, it is recommended to use the PROTO format.
    /// JSON and YAML do not need any protobuf definitions to read it
    /// All remote references in core.LiteralMap are replaced with local filesystem references (the data is downloaded to local filesystem)
    #[derive(Clone, Copy, Debug, PartialEq, Eq, Hash, PartialOrd, Ord, ::prost::Enumeration)]
    #[repr(i32)]
    pub enum LiteralMapFormat {
        /// JSON / YAML for the metadata (which contains inlined primitive values). The representation is inline with the standard json specification as specified - <https://www.json.org/json-en.html>
        Json = 0,
        Yaml = 1,
        /// Proto is a serialized binary of `core.LiteralMap` defined in flyteidl/core
        Proto = 2,
    }
    impl LiteralMapFormat {
        /// String value of the enum field names used in the ProtoBuf definition.
        ///
        /// The values are not transformed in any way and thus are considered stable
        /// (if the ProtoBuf definition does not change) and safe for programmatic use.
        pub fn as_str_name(&self) -> &'static str {
            match self {
                LiteralMapFormat::Json => "JSON",
                LiteralMapFormat::Yaml => "YAML",
                LiteralMapFormat::Proto => "PROTO",
            }
        }
        /// Creates an enum from field names used in the ProtoBuf definition.
        pub fn from_str_name(value: &str) -> ::core::option::Option<Self> {
            match value {
                "JSON" => Some(Self::Json),
                "YAML" => Some(Self::Yaml),
                "PROTO" => Some(Self::Proto),
                _ => None,
            }
        }
    }
}
/// Defines a pod spec and additional pod metadata that is created when a task is executed.
#[allow(clippy::derive_partial_eq_without_eq)]
#[derive(Clone, PartialEq, ::prost::Message)]
pub struct K8sPod {
    /// Contains additional metadata for building a kubernetes pod.
    #[prost(message, optional, tag="1")]
    pub metadata: ::core::option::Option<K8sObjectMetadata>,
    /// Defines the primary pod spec created when a task is executed.
    /// This should be a JSON-marshalled pod spec, which can be defined in
    /// - go, using: <https://github.com/kubernetes/api/blob/release-1.21/core/v1/types.go#L2936>
    /// - python: using <https://github.com/kubernetes-client/python/blob/release-19.0/kubernetes/client/models/v1_pod_spec.py>
    #[prost(message, optional, tag="2")]
    pub pod_spec: ::core::option::Option<::prost_types::Struct>,
    /// BETA: Optional configuration for DataLoading. If not specified, then default values are used.
    /// This makes it possible to to run a completely portable container, that uses inputs and outputs
    /// only from the local file-system and without having any reference to flytekit. This is supported only on K8s at the moment.
    /// If data loading is enabled, then data will be mounted in accompanying directories specified in the DataLoadingConfig. If the directories
    /// are not specified, inputs will be mounted onto and outputs will be uploaded from a pre-determined file-system path. Refer to the documentation
    /// to understand the default paths.
    /// Only K8s
    #[prost(message, optional, tag="3")]
    pub data_config: ::core::option::Option<DataLoadingConfig>,
}
/// Metadata for building a kubernetes object when a task is executed.
#[allow(clippy::derive_partial_eq_without_eq)]
#[derive(Clone, PartialEq, ::prost::Message)]
pub struct K8sObjectMetadata {
    /// Optional labels to add to the pod definition.
    #[prost(map="string, string", tag="1")]
    pub labels: ::std::collections::HashMap<::prost::alloc::string::String, ::prost::alloc::string::String>,
    /// Optional annotations to add to the pod definition.
    #[prost(map="string, string", tag="2")]
    pub annotations: ::std::collections::HashMap<::prost::alloc::string::String, ::prost::alloc::string::String>,
}
/// Sql represents a generic sql workload with a statement and dialect.
#[allow(clippy::derive_partial_eq_without_eq)]
#[derive(Clone, PartialEq, ::prost::Message)]
pub struct Sql {
    /// The actual query to run, the query can have templated parameters.
    /// We use Flyte's Golang templating format for Query templating.
    /// For example,
    /// insert overwrite directory '{{ .rawOutputDataPrefix }}' stored as parquet
    /// select *
    /// from my_table
    /// where ds = '{{ .Inputs.ds }}'
    #[prost(string, tag="1")]
    pub statement: ::prost::alloc::string::String,
    #[prost(enumeration="sql::Dialect", tag="2")]
    pub dialect: i32,
}
/// Nested message and enum types in `Sql`.
pub mod sql {
    /// The dialect of the SQL statement. This is used to validate and parse SQL statements at compilation time to avoid
    /// expensive runtime operations. If set to an unsupported dialect, no validation will be done on the statement.
    /// We support the following dialect: ansi, hive.
    #[derive(Clone, Copy, Debug, PartialEq, Eq, Hash, PartialOrd, Ord, ::prost::Enumeration)]
    #[repr(i32)]
    pub enum Dialect {
        Undefined = 0,
        Ansi = 1,
        Hive = 2,
        Other = 3,
    }
    impl Dialect {
        /// String value of the enum field names used in the ProtoBuf definition.
        ///
        /// The values are not transformed in any way and thus are considered stable
        /// (if the ProtoBuf definition does not change) and safe for programmatic use.
        pub fn as_str_name(&self) -> &'static str {
            match self {
                Dialect::Undefined => "UNDEFINED",
                Dialect::Ansi => "ANSI",
                Dialect::Hive => "HIVE",
                Dialect::Other => "OTHER",
            }
        }
        /// Creates an enum from field names used in the ProtoBuf definition.
        pub fn from_str_name(value: &str) -> ::core::option::Option<Self> {
            match value {
                "UNDEFINED" => Some(Self::Undefined),
                "ANSI" => Some(Self::Ansi),
                "HIVE" => Some(Self::Hive),
                "OTHER" => Some(Self::Other),
                _ => None,
            }
        }
    }
}
/// Defines a 2-level tree where the root is a comparison operator and Operands are primitives or known variables.
/// Each expression results in a boolean result.
#[allow(clippy::derive_partial_eq_without_eq)]
#[derive(Clone, PartialEq, ::prost::Message)]
pub struct ComparisonExpression {
    #[prost(enumeration="comparison_expression::Operator", tag="1")]
    pub operator: i32,
    #[prost(message, optional, tag="2")]
    pub left_value: ::core::option::Option<Operand>,
    #[prost(message, optional, tag="3")]
    pub right_value: ::core::option::Option<Operand>,
}
/// Nested message and enum types in `ComparisonExpression`.
pub mod comparison_expression {
    /// Binary Operator for each expression
    #[derive(Clone, Copy, Debug, PartialEq, Eq, Hash, PartialOrd, Ord, ::prost::Enumeration)]
    #[repr(i32)]
    pub enum Operator {
        Eq = 0,
        Neq = 1,
        /// Greater Than
        Gt = 2,
        Gte = 3,
        /// Less Than
        Lt = 4,
        Lte = 5,
    }
    impl Operator {
        /// String value of the enum field names used in the ProtoBuf definition.
        ///
        /// The values are not transformed in any way and thus are considered stable
        /// (if the ProtoBuf definition does not change) and safe for programmatic use.
        pub fn as_str_name(&self) -> &'static str {
            match self {
                Operator::Eq => "EQ",
                Operator::Neq => "NEQ",
                Operator::Gt => "GT",
                Operator::Gte => "GTE",
                Operator::Lt => "LT",
                Operator::Lte => "LTE",
            }
        }
        /// Creates an enum from field names used in the ProtoBuf definition.
        pub fn from_str_name(value: &str) -> ::core::option::Option<Self> {
            match value {
                "EQ" => Some(Self::Eq),
                "NEQ" => Some(Self::Neq),
                "GT" => Some(Self::Gt),
                "GTE" => Some(Self::Gte),
                "LT" => Some(Self::Lt),
                "LTE" => Some(Self::Lte),
                _ => None,
            }
        }
    }
}
/// Defines an operand to a comparison expression.
#[allow(clippy::derive_partial_eq_without_eq)]
#[derive(Clone, PartialEq, ::prost::Message)]
pub struct Operand {
    #[prost(oneof="operand::Val", tags="1, 2, 3")]
    pub val: ::core::option::Option<operand::Val>,
}
/// Nested message and enum types in `Operand`.
pub mod operand {
    #[allow(clippy::derive_partial_eq_without_eq)]
#[derive(Clone, PartialEq, ::prost::Oneof)]
    pub enum Val {
        /// Can be a constant
        #[prost(message, tag="1")]
        Primitive(super::Primitive),
        /// Or one of this node's input variables
        #[prost(string, tag="2")]
        Var(::prost::alloc::string::String),
        /// Replace the primitive field
        #[prost(message, tag="3")]
        Scalar(super::Scalar),
    }
}
/// Defines a boolean expression tree. It can be a simple or a conjunction expression.
/// Multiple expressions can be combined using a conjunction or a disjunction to result in a final boolean result.
#[allow(clippy::derive_partial_eq_without_eq)]
#[derive(Clone, PartialEq, ::prost::Message)]
pub struct BooleanExpression {
    #[prost(oneof="boolean_expression::Expr", tags="1, 2")]
    pub expr: ::core::option::Option<boolean_expression::Expr>,
}
/// Nested message and enum types in `BooleanExpression`.
pub mod boolean_expression {
    #[allow(clippy::derive_partial_eq_without_eq)]
#[derive(Clone, PartialEq, ::prost::Oneof)]
    pub enum Expr {
        #[prost(message, tag="1")]
        Conjunction(::prost::alloc::boxed::Box<super::ConjunctionExpression>),
        #[prost(message, tag="2")]
        Comparison(super::ComparisonExpression),
    }
}
/// Defines a conjunction expression of two boolean expressions.
#[allow(clippy::derive_partial_eq_without_eq)]
#[derive(Clone, PartialEq, ::prost::Message)]
pub struct ConjunctionExpression {
    #[prost(enumeration="conjunction_expression::LogicalOperator", tag="1")]
    pub operator: i32,
    #[prost(message, optional, boxed, tag="2")]
    pub left_expression: ::core::option::Option<::prost::alloc::boxed::Box<BooleanExpression>>,
    #[prost(message, optional, boxed, tag="3")]
    pub right_expression: ::core::option::Option<::prost::alloc::boxed::Box<BooleanExpression>>,
}
/// Nested message and enum types in `ConjunctionExpression`.
pub mod conjunction_expression {
    /// Nested conditions. They can be conjoined using AND / OR
    /// Order of evaluation is not important as the operators are Commutative
    #[derive(Clone, Copy, Debug, PartialEq, Eq, Hash, PartialOrd, Ord, ::prost::Enumeration)]
    #[repr(i32)]
    pub enum LogicalOperator {
        /// Conjunction
        And = 0,
        Or = 1,
    }
    impl LogicalOperator {
        /// String value of the enum field names used in the ProtoBuf definition.
        ///
        /// The values are not transformed in any way and thus are considered stable
        /// (if the ProtoBuf definition does not change) and safe for programmatic use.
        pub fn as_str_name(&self) -> &'static str {
            match self {
                LogicalOperator::And => "AND",
                LogicalOperator::Or => "OR",
            }
        }
        /// Creates an enum from field names used in the ProtoBuf definition.
        pub fn from_str_name(value: &str) -> ::core::option::Option<Self> {
            match value {
                "AND" => Some(Self::And),
                "OR" => Some(Self::Or),
                _ => None,
            }
        }
    }
}
/// Indicates various phases of Workflow Execution
#[allow(clippy::derive_partial_eq_without_eq)]
#[derive(Clone, PartialEq, ::prost::Message)]
pub struct WorkflowExecution {
}
/// Nested message and enum types in `WorkflowExecution`.
pub mod workflow_execution {
    #[derive(Clone, Copy, Debug, PartialEq, Eq, Hash, PartialOrd, Ord, ::prost::Enumeration)]
    #[repr(i32)]
    pub enum Phase {
        Undefined = 0,
        Queued = 1,
        Running = 2,
        Succeeding = 3,
        Succeeded = 4,
        Failing = 5,
        Failed = 6,
        Aborted = 7,
        TimedOut = 8,
        Aborting = 9,
    }
    impl Phase {
        /// String value of the enum field names used in the ProtoBuf definition.
        ///
        /// The values are not transformed in any way and thus are considered stable
        /// (if the ProtoBuf definition does not change) and safe for programmatic use.
        pub fn as_str_name(&self) -> &'static str {
            match self {
                Phase::Undefined => "UNDEFINED",
                Phase::Queued => "QUEUED",
                Phase::Running => "RUNNING",
                Phase::Succeeding => "SUCCEEDING",
                Phase::Succeeded => "SUCCEEDED",
                Phase::Failing => "FAILING",
                Phase::Failed => "FAILED",
                Phase::Aborted => "ABORTED",
                Phase::TimedOut => "TIMED_OUT",
                Phase::Aborting => "ABORTING",
            }
        }
        /// Creates an enum from field names used in the ProtoBuf definition.
        pub fn from_str_name(value: &str) -> ::core::option::Option<Self> {
            match value {
                "UNDEFINED" => Some(Self::Undefined),
                "QUEUED" => Some(Self::Queued),
                "RUNNING" => Some(Self::Running),
                "SUCCEEDING" => Some(Self::Succeeding),
                "SUCCEEDED" => Some(Self::Succeeded),
                "FAILING" => Some(Self::Failing),
                "FAILED" => Some(Self::Failed),
                "ABORTED" => Some(Self::Aborted),
                "TIMED_OUT" => Some(Self::TimedOut),
                "ABORTING" => Some(Self::Aborting),
                _ => None,
            }
        }
    }
}
/// Indicates various phases of Node Execution that only include the time spent to run the nodes/workflows
#[allow(clippy::derive_partial_eq_without_eq)]
#[derive(Clone, PartialEq, ::prost::Message)]
pub struct NodeExecution {
}
/// Nested message and enum types in `NodeExecution`.
pub mod node_execution {
    #[derive(Clone, Copy, Debug, PartialEq, Eq, Hash, PartialOrd, Ord, ::prost::Enumeration)]
    #[repr(i32)]
    pub enum Phase {
        Undefined = 0,
        Queued = 1,
        Running = 2,
        Succeeded = 3,
        Failing = 4,
        Failed = 5,
        Aborted = 6,
        Skipped = 7,
        TimedOut = 8,
        DynamicRunning = 9,
        Recovered = 10,
    }
    impl Phase {
        /// String value of the enum field names used in the ProtoBuf definition.
        ///
        /// The values are not transformed in any way and thus are considered stable
        /// (if the ProtoBuf definition does not change) and safe for programmatic use.
        pub fn as_str_name(&self) -> &'static str {
            match self {
                Phase::Undefined => "UNDEFINED",
                Phase::Queued => "QUEUED",
                Phase::Running => "RUNNING",
                Phase::Succeeded => "SUCCEEDED",
                Phase::Failing => "FAILING",
                Phase::Failed => "FAILED",
                Phase::Aborted => "ABORTED",
                Phase::Skipped => "SKIPPED",
                Phase::TimedOut => "TIMED_OUT",
                Phase::DynamicRunning => "DYNAMIC_RUNNING",
                Phase::Recovered => "RECOVERED",
            }
        }
        /// Creates an enum from field names used in the ProtoBuf definition.
        pub fn from_str_name(value: &str) -> ::core::option::Option<Self> {
            match value {
                "UNDEFINED" => Some(Self::Undefined),
                "QUEUED" => Some(Self::Queued),
                "RUNNING" => Some(Self::Running),
                "SUCCEEDED" => Some(Self::Succeeded),
                "FAILING" => Some(Self::Failing),
                "FAILED" => Some(Self::Failed),
                "ABORTED" => Some(Self::Aborted),
                "SKIPPED" => Some(Self::Skipped),
                "TIMED_OUT" => Some(Self::TimedOut),
                "DYNAMIC_RUNNING" => Some(Self::DynamicRunning),
                "RECOVERED" => Some(Self::Recovered),
                _ => None,
            }
        }
    }
}
/// Phases that task plugins can go through. Not all phases may be applicable to a specific plugin task,
/// but this is the cumulative list that customers may want to know about for their task.
#[allow(clippy::derive_partial_eq_without_eq)]
#[derive(Clone, PartialEq, ::prost::Message)]
pub struct TaskExecution {
}
/// Nested message and enum types in `TaskExecution`.
pub mod task_execution {
    #[derive(Clone, Copy, Debug, PartialEq, Eq, Hash, PartialOrd, Ord, ::prost::Enumeration)]
    #[repr(i32)]
    pub enum Phase {
        Undefined = 0,
        Queued = 1,
        Running = 2,
        Succeeded = 3,
        Aborted = 4,
        Failed = 5,
        /// To indicate cases where task is initializing, like: ErrImagePull, ContainerCreating, PodInitializing
        Initializing = 6,
        /// To address cases, where underlying resource is not available: Backoff error, Resource quota exceeded
        WaitingForResources = 7,
    }
    impl Phase {
        /// String value of the enum field names used in the ProtoBuf definition.
        ///
        /// The values are not transformed in any way and thus are considered stable
        /// (if the ProtoBuf definition does not change) and safe for programmatic use.
        pub fn as_str_name(&self) -> &'static str {
            match self {
                Phase::Undefined => "UNDEFINED",
                Phase::Queued => "QUEUED",
                Phase::Running => "RUNNING",
                Phase::Succeeded => "SUCCEEDED",
                Phase::Aborted => "ABORTED",
                Phase::Failed => "FAILED",
                Phase::Initializing => "INITIALIZING",
                Phase::WaitingForResources => "WAITING_FOR_RESOURCES",
            }
        }
        /// Creates an enum from field names used in the ProtoBuf definition.
        pub fn from_str_name(value: &str) -> ::core::option::Option<Self> {
            match value {
                "UNDEFINED" => Some(Self::Undefined),
                "QUEUED" => Some(Self::Queued),
                "RUNNING" => Some(Self::Running),
                "SUCCEEDED" => Some(Self::Succeeded),
                "ABORTED" => Some(Self::Aborted),
                "FAILED" => Some(Self::Failed),
                "INITIALIZING" => Some(Self::Initializing),
                "WAITING_FOR_RESOURCES" => Some(Self::WaitingForResources),
                _ => None,
            }
        }
    }
}
/// Represents the error message from the execution.
#[allow(clippy::derive_partial_eq_without_eq)]
#[derive(Clone, PartialEq, ::prost::Message)]
pub struct ExecutionError {
    /// Error code indicates a grouping of a type of error.
    /// More Info: <Link>
    #[prost(string, tag="1")]
    pub code: ::prost::alloc::string::String,
    /// Detailed description of the error - including stack trace.
    #[prost(string, tag="2")]
    pub message: ::prost::alloc::string::String,
    /// Full error contents accessible via a URI
    #[prost(string, tag="3")]
    pub error_uri: ::prost::alloc::string::String,
    #[prost(enumeration="execution_error::ErrorKind", tag="4")]
    pub kind: i32,
}
/// Nested message and enum types in `ExecutionError`.
pub mod execution_error {
    /// Error type: System or User
    #[derive(Clone, Copy, Debug, PartialEq, Eq, Hash, PartialOrd, Ord, ::prost::Enumeration)]
    #[repr(i32)]
    pub enum ErrorKind {
        Unknown = 0,
        User = 1,
        System = 2,
    }
    impl ErrorKind {
        /// String value of the enum field names used in the ProtoBuf definition.
        ///
        /// The values are not transformed in any way and thus are considered stable
        /// (if the ProtoBuf definition does not change) and safe for programmatic use.
        pub fn as_str_name(&self) -> &'static str {
            match self {
                ErrorKind::Unknown => "UNKNOWN",
                ErrorKind::User => "USER",
                ErrorKind::System => "SYSTEM",
            }
        }
        /// Creates an enum from field names used in the ProtoBuf definition.
        pub fn from_str_name(value: &str) -> ::core::option::Option<Self> {
            match value {
                "UNKNOWN" => Some(Self::Unknown),
                "USER" => Some(Self::User),
                "SYSTEM" => Some(Self::System),
                _ => None,
            }
        }
    }
}
/// Log information for the task that is specific to a log sink
/// When our log story is flushed out, we may have more metadata here like log link expiry
#[allow(clippy::derive_partial_eq_without_eq)]
#[derive(Clone, PartialEq, ::prost::Message)]
pub struct TaskLog {
    #[prost(string, tag="1")]
    pub uri: ::prost::alloc::string::String,
    #[prost(string, tag="2")]
    pub name: ::prost::alloc::string::String,
    #[prost(enumeration="task_log::MessageFormat", tag="3")]
    pub message_format: i32,
    #[prost(message, optional, tag="4")]
    pub ttl: ::core::option::Option<::prost_types::Duration>,
}
/// Nested message and enum types in `TaskLog`.
pub mod task_log {
    #[derive(Clone, Copy, Debug, PartialEq, Eq, Hash, PartialOrd, Ord, ::prost::Enumeration)]
    #[repr(i32)]
    pub enum MessageFormat {
        Unknown = 0,
        Csv = 1,
        Json = 2,
    }
    impl MessageFormat {
        /// String value of the enum field names used in the ProtoBuf definition.
        ///
        /// The values are not transformed in any way and thus are considered stable
        /// (if the ProtoBuf definition does not change) and safe for programmatic use.
        pub fn as_str_name(&self) -> &'static str {
            match self {
                MessageFormat::Unknown => "UNKNOWN",
                MessageFormat::Csv => "CSV",
                MessageFormat::Json => "JSON",
            }
        }
        /// Creates an enum from field names used in the ProtoBuf definition.
        pub fn from_str_name(value: &str) -> ::core::option::Option<Self> {
            match value {
                "UNKNOWN" => Some(Self::Unknown),
                "CSV" => Some(Self::Csv),
                "JSON" => Some(Self::Json),
                _ => None,
            }
        }
    }
}
/// Represents customized execution run-time attributes.
#[allow(clippy::derive_partial_eq_without_eq)]
#[derive(Clone, PartialEq, ::prost::Message)]
pub struct QualityOfServiceSpec {
    /// Indicates how much queueing delay an execution can tolerate.
    #[prost(message, optional, tag="1")]
    pub queueing_budget: ::core::option::Option<::prost_types::Duration>,
}
/// Indicates the priority of an execution.
#[allow(clippy::derive_partial_eq_without_eq)]
#[derive(Clone, PartialEq, ::prost::Message)]
pub struct QualityOfService {
    #[prost(oneof="quality_of_service::Designation", tags="1, 2")]
    pub designation: ::core::option::Option<quality_of_service::Designation>,
}
/// Nested message and enum types in `QualityOfService`.
pub mod quality_of_service {
    #[derive(Clone, Copy, Debug, PartialEq, Eq, Hash, PartialOrd, Ord, ::prost::Enumeration)]
    #[repr(i32)]
    pub enum Tier {
        /// Default: no quality of service specified.
        Undefined = 0,
        High = 1,
        Medium = 2,
        Low = 3,
    }
    impl Tier {
        /// String value of the enum field names used in the ProtoBuf definition.
        ///
        /// The values are not transformed in any way and thus are considered stable
        /// (if the ProtoBuf definition does not change) and safe for programmatic use.
        pub fn as_str_name(&self) -> &'static str {
            match self {
                Tier::Undefined => "UNDEFINED",
                Tier::High => "HIGH",
                Tier::Medium => "MEDIUM",
                Tier::Low => "LOW",
            }
        }
        /// Creates an enum from field names used in the ProtoBuf definition.
        pub fn from_str_name(value: &str) -> ::core::option::Option<Self> {
            match value {
                "UNDEFINED" => Some(Self::Undefined),
                "HIGH" => Some(Self::High),
                "MEDIUM" => Some(Self::Medium),
                "LOW" => Some(Self::Low),
                _ => None,
            }
        }
    }
    #[allow(clippy::derive_partial_eq_without_eq)]
#[derive(Clone, PartialEq, ::prost::Oneof)]
    pub enum Designation {
        #[prost(enumeration="Tier", tag="1")]
        Tier(i32),
        #[prost(message, tag="2")]
        Spec(super::QualityOfServiceSpec),
    }
}
/// Defines a condition and the execution unit that should be executed if the condition is satisfied.
#[allow(clippy::derive_partial_eq_without_eq)]
#[derive(Clone, PartialEq, ::prost::Message)]
pub struct IfBlock {
    #[prost(message, optional, tag="1")]
    pub condition: ::core::option::Option<BooleanExpression>,
    #[prost(message, optional, boxed, tag="2")]
    pub then_node: ::core::option::Option<::prost::alloc::boxed::Box<Node>>,
}
/// Defines a series of if/else blocks. The first branch whose condition evaluates to true is the one to execute.
/// If no conditions were satisfied, the else_node or the error will execute.
#[allow(clippy::derive_partial_eq_without_eq)]
#[derive(Clone, PartialEq, ::prost::Message)]
pub struct IfElseBlock {
    /// +required. First condition to evaluate.
    #[prost(message, optional, boxed, tag="1")]
    pub case: ::core::option::Option<::prost::alloc::boxed::Box<IfBlock>>,
    /// +optional. Additional branches to evaluate.
    #[prost(message, repeated, tag="2")]
    pub other: ::prost::alloc::vec::Vec<IfBlock>,
    /// +required.
    #[prost(oneof="if_else_block::Default", tags="3, 4")]
    pub default: ::core::option::Option<if_else_block::Default>,
}
/// Nested message and enum types in `IfElseBlock`.
pub mod if_else_block {
    /// +required.
    #[allow(clippy::derive_partial_eq_without_eq)]
#[derive(Clone, PartialEq, ::prost::Oneof)]
    pub enum Default {
        /// The node to execute in case none of the branches were taken.
        #[prost(message, tag="3")]
        ElseNode(::prost::alloc::boxed::Box<super::Node>),
        /// An error to throw in case none of the branches were taken.
        #[prost(message, tag="4")]
        Error(super::Error),
    }
}
/// BranchNode is a special node that alter the flow of the workflow graph. It allows the control flow to branch at
/// runtime based on a series of conditions that get evaluated on various parameters (e.g. inputs, primitives).
#[allow(clippy::derive_partial_eq_without_eq)]
#[derive(Clone, PartialEq, ::prost::Message)]
pub struct BranchNode {
    /// +required
    #[prost(message, optional, boxed, tag="1")]
    pub if_else: ::core::option::Option<::prost::alloc::boxed::Box<IfElseBlock>>,
}
/// Refers to the task that the Node is to execute.
#[allow(clippy::derive_partial_eq_without_eq)]
#[derive(Clone, PartialEq, ::prost::Message)]
pub struct TaskNode {
    /// Optional overrides applied at task execution time.
    #[prost(message, optional, tag="2")]
    pub overrides: ::core::option::Option<TaskNodeOverrides>,
    #[prost(oneof="task_node::Reference", tags="1")]
    pub reference: ::core::option::Option<task_node::Reference>,
}
/// Nested message and enum types in `TaskNode`.
pub mod task_node {
    #[allow(clippy::derive_partial_eq_without_eq)]
#[derive(Clone, PartialEq, ::prost::Oneof)]
    pub enum Reference {
        /// A globally unique identifier for the task.
        #[prost(message, tag="1")]
        ReferenceId(super::Identifier),
    }
}
/// Refers to a the workflow the node is to execute.
#[allow(clippy::derive_partial_eq_without_eq)]
#[derive(Clone, PartialEq, ::prost::Message)]
pub struct WorkflowNode {
    #[prost(oneof="workflow_node::Reference", tags="1, 2")]
    pub reference: ::core::option::Option<workflow_node::Reference>,
}
/// Nested message and enum types in `WorkflowNode`.
pub mod workflow_node {
    #[allow(clippy::derive_partial_eq_without_eq)]
#[derive(Clone, PartialEq, ::prost::Oneof)]
    pub enum Reference {
        /// A globally unique identifier for the launch plan.
        #[prost(message, tag="1")]
        LaunchplanRef(super::Identifier),
        /// Reference to a subworkflow, that should be defined with the compiler context
        #[prost(message, tag="2")]
        SubWorkflowRef(super::Identifier),
    }
}
/// ApproveCondition represents a dependency on an external approval. During execution, this will manifest as a boolean
/// signal with the provided signal_id.
#[allow(clippy::derive_partial_eq_without_eq)]
#[derive(Clone, PartialEq, ::prost::Message)]
pub struct ApproveCondition {
    /// A unique identifier for the requested boolean signal.
    #[prost(string, tag="1")]
    pub signal_id: ::prost::alloc::string::String,
}
/// SignalCondition represents a dependency on an signal.
#[allow(clippy::derive_partial_eq_without_eq)]
#[derive(Clone, PartialEq, ::prost::Message)]
pub struct SignalCondition {
    /// A unique identifier for the requested signal.
    #[prost(string, tag="1")]
    pub signal_id: ::prost::alloc::string::String,
    /// A type denoting the required value type for this signal.
    #[prost(message, optional, tag="2")]
    pub r#type: ::core::option::Option<LiteralType>,
    /// The variable name for the signal value in this nodes outputs.
    #[prost(string, tag="3")]
    pub output_variable_name: ::prost::alloc::string::String,
}
/// SleepCondition represents a dependency on waiting for the specified duration.
#[allow(clippy::derive_partial_eq_without_eq)]
#[derive(Clone, PartialEq, ::prost::Message)]
pub struct SleepCondition {
    /// The overall duration for this sleep.
    #[prost(message, optional, tag="1")]
    pub duration: ::core::option::Option<::prost_types::Duration>,
}
/// GateNode refers to the condition that is required for the gate to successfully complete.
#[allow(clippy::derive_partial_eq_without_eq)]
#[derive(Clone, PartialEq, ::prost::Message)]
pub struct GateNode {
    #[prost(oneof="gate_node::Condition", tags="1, 2, 3")]
    pub condition: ::core::option::Option<gate_node::Condition>,
}
/// Nested message and enum types in `GateNode`.
pub mod gate_node {
    #[allow(clippy::derive_partial_eq_without_eq)]
#[derive(Clone, PartialEq, ::prost::Oneof)]
    pub enum Condition {
        /// ApproveCondition represents a dependency on an external approval provided by a boolean signal.
        #[prost(message, tag="1")]
        Approve(super::ApproveCondition),
        /// SignalCondition represents a dependency on an signal.
        #[prost(message, tag="2")]
        Signal(super::SignalCondition),
        /// SleepCondition represents a dependency on waiting for the specified duration.
        #[prost(message, tag="3")]
        Sleep(super::SleepCondition),
    }
}
/// ArrayNode is a Flyte node type that simplifies the execution of a sub-node over a list of input
/// values. An ArrayNode can be executed with configurable parallelism (separate from the parent
/// workflow) and can be configured to succeed when a certain number of sub-nodes succeed.
#[allow(clippy::derive_partial_eq_without_eq)]
#[derive(Clone, PartialEq, ::prost::Message)]
pub struct ArrayNode {
    /// node is the sub-node that will be executed for each element in the array.
    #[prost(message, optional, boxed, tag="1")]
    pub node: ::core::option::Option<::prost::alloc::boxed::Box<Node>>,
    #[prost(oneof="array_node::ParallelismOption", tags="2")]
    pub parallelism_option: ::core::option::Option<array_node::ParallelismOption>,
    #[prost(oneof="array_node::SuccessCriteria", tags="3, 4")]
    pub success_criteria: ::core::option::Option<array_node::SuccessCriteria>,
}
/// Nested message and enum types in `ArrayNode`.
pub mod array_node {
    #[allow(clippy::derive_partial_eq_without_eq)]
#[derive(Clone, PartialEq, ::prost::Oneof)]
    pub enum ParallelismOption {
        /// parallelism defines the minimum number of instances to bring up concurrently at any given
        /// point. Note that this is an optimistic restriction and that, due to network partitioning or
        /// other failures, the actual number of currently running instances might be more. This has to
        /// be a positive number if assigned. Default value is size.
        #[prost(uint32, tag="2")]
        Parallelism(u32),
    }
    #[allow(clippy::derive_partial_eq_without_eq)]
#[derive(Clone, PartialEq, ::prost::Oneof)]
    pub enum SuccessCriteria {
        /// min_successes is an absolute number of the minimum number of successful completions of
        /// sub-nodes. As soon as this criteria is met, the ArrayNode will be marked as successful
        /// and outputs will be computed. This has to be a non-negative number if assigned. Default
        /// value is size (if specified).
        #[prost(uint32, tag="3")]
        MinSuccesses(u32),
        /// If the array job size is not known beforehand, the min_success_ratio can instead be used
        /// to determine when an ArrayNode can be marked successful.
        #[prost(float, tag="4")]
        MinSuccessRatio(f32),
    }
}
/// Defines extra information about the Node.
#[allow(clippy::derive_partial_eq_without_eq)]
#[derive(Clone, PartialEq, ::prost::Message)]
pub struct NodeMetadata {
    /// A friendly name for the Node
    #[prost(string, tag="1")]
    pub name: ::prost::alloc::string::String,
    /// The overall timeout of a task.
    #[prost(message, optional, tag="4")]
    pub timeout: ::core::option::Option<::prost_types::Duration>,
    /// Number of retries per task.
    #[prost(message, optional, tag="5")]
    pub retries: ::core::option::Option<RetryStrategy>,
    /// Identify whether node is interruptible
    #[prost(oneof="node_metadata::InterruptibleValue", tags="6")]
    pub interruptible_value: ::core::option::Option<node_metadata::InterruptibleValue>,
    /// Identify whether a node should have it's outputs cached.
    #[prost(oneof="node_metadata::CacheableValue", tags="7")]
    pub cacheable_value: ::core::option::Option<node_metadata::CacheableValue>,
    /// The version of the cache to use.
    #[prost(oneof="node_metadata::CacheVersionValue", tags="8")]
    pub cache_version_value: ::core::option::Option<node_metadata::CacheVersionValue>,
    /// Identify whether caching operations involving this node should be serialized.
    #[prost(oneof="node_metadata::CacheSerializableValue", tags="9")]
    pub cache_serializable_value: ::core::option::Option<node_metadata::CacheSerializableValue>,
}
/// Nested message and enum types in `NodeMetadata`.
pub mod node_metadata {
    /// Identify whether node is interruptible
    #[allow(clippy::derive_partial_eq_without_eq)]
#[derive(Clone, PartialEq, ::prost::Oneof)]
    pub enum InterruptibleValue {
        #[prost(bool, tag="6")]
        Interruptible(bool),
    }
    /// Identify whether a node should have it's outputs cached.
    #[allow(clippy::derive_partial_eq_without_eq)]
#[derive(Clone, PartialEq, ::prost::Oneof)]
    pub enum CacheableValue {
        #[prost(bool, tag="7")]
        Cacheable(bool),
    }
    /// The version of the cache to use.
    #[allow(clippy::derive_partial_eq_without_eq)]
#[derive(Clone, PartialEq, ::prost::Oneof)]
    pub enum CacheVersionValue {
        #[prost(string, tag="8")]
        CacheVersion(::prost::alloc::string::String),
    }
    /// Identify whether caching operations involving this node should be serialized.
    #[allow(clippy::derive_partial_eq_without_eq)]
#[derive(Clone, PartialEq, ::prost::Oneof)]
    pub enum CacheSerializableValue {
        #[prost(bool, tag="9")]
        CacheSerializable(bool),
    }
}
/// Links a variable to an alias.
#[allow(clippy::derive_partial_eq_without_eq)]
#[derive(Clone, PartialEq, ::prost::Message)]
pub struct Alias {
    /// Must match one of the output variable names on a node.
    #[prost(string, tag="1")]
    pub var: ::prost::alloc::string::String,
    /// A workflow-level unique alias that downstream nodes can refer to in their input.
    #[prost(string, tag="2")]
    pub alias: ::prost::alloc::string::String,
}
/// A Workflow graph Node. One unit of execution in the graph. Each node can be linked to a Task, a Workflow or a branch
/// node.
#[allow(clippy::derive_partial_eq_without_eq)]
#[derive(Clone, PartialEq, ::prost::Message)]
pub struct Node {
    /// A workflow-level unique identifier that identifies this node in the workflow. 'inputs' and 'outputs' are reserved
    /// node ids that cannot be used by other nodes.
    #[prost(string, tag="1")]
    pub id: ::prost::alloc::string::String,
    /// Extra metadata about the node.
    #[prost(message, optional, tag="2")]
    pub metadata: ::core::option::Option<NodeMetadata>,
    /// Specifies how to bind the underlying interface's inputs. All required inputs specified in the underlying interface
    /// must be fulfilled.
    #[prost(message, repeated, tag="3")]
    pub inputs: ::prost::alloc::vec::Vec<Binding>,
    /// +optional Specifies execution dependency for this node ensuring it will only get scheduled to run after all its
    /// upstream nodes have completed. This node will have an implicit dependency on any node that appears in inputs
    /// field.
    #[prost(string, repeated, tag="4")]
    pub upstream_node_ids: ::prost::alloc::vec::Vec<::prost::alloc::string::String>,
    /// +optional. A node can define aliases for a subset of its outputs. This is particularly useful if different nodes
    /// need to conform to the same interface (e.g. all branches in a branch node). Downstream nodes must refer to this
    /// nodes outputs using the alias if one's specified.
    #[prost(message, repeated, tag="5")]
    pub output_aliases: ::prost::alloc::vec::Vec<Alias>,
    /// Information about the target to execute in this node.
    #[prost(oneof="node::Target", tags="6, 7, 8, 9, 10")]
    pub target: ::core::option::Option<node::Target>,
}
/// Nested message and enum types in `Node`.
pub mod node {
    /// Information about the target to execute in this node.
    #[allow(clippy::derive_partial_eq_without_eq)]
#[derive(Clone, PartialEq, ::prost::Oneof)]
    pub enum Target {
        /// Information about the Task to execute in this node.
        #[prost(message, tag="6")]
        TaskNode(super::TaskNode),
        /// Information about the Workflow to execute in this mode.
        #[prost(message, tag="7")]
        WorkflowNode(super::WorkflowNode),
        /// Information about the branch node to evaluate in this node.
        #[prost(message, tag="8")]
        BranchNode(::prost::alloc::boxed::Box<super::BranchNode>),
        /// Information about the condition to evaluate in this node.
        #[prost(message, tag="9")]
        GateNode(super::GateNode),
        /// Information about the sub-node executions for each value in the list of this nodes
        /// inputs values.
        #[prost(message, tag="10")]
        ArrayNode(::prost::alloc::boxed::Box<super::ArrayNode>),
    }
}
/// This is workflow layer metadata. These settings are only applicable to the workflow as a whole, and do not
/// percolate down to child entities (like tasks) launched by the workflow.
#[allow(clippy::derive_partial_eq_without_eq)]
#[derive(Clone, PartialEq, ::prost::Message)]
pub struct WorkflowMetadata {
    /// Indicates the runtime priority of workflow executions. 
    #[prost(message, optional, tag="1")]
    pub quality_of_service: ::core::option::Option<QualityOfService>,
    /// Defines how the system should behave when a failure is detected in the workflow execution.
    #[prost(enumeration="workflow_metadata::OnFailurePolicy", tag="2")]
    pub on_failure: i32,
    /// Arbitrary tags that allow users and the platform to store small but arbitrary labels
    #[prost(map="string, string", tag="3")]
    pub tags: ::std::collections::HashMap<::prost::alloc::string::String, ::prost::alloc::string::String>,
}
/// Nested message and enum types in `WorkflowMetadata`.
pub mod workflow_metadata {
    /// Failure Handling Strategy
    #[derive(Clone, Copy, Debug, PartialEq, Eq, Hash, PartialOrd, Ord, ::prost::Enumeration)]
    #[repr(i32)]
    pub enum OnFailurePolicy {
        /// FAIL_IMMEDIATELY instructs the system to fail as soon as a node fails in the workflow. It'll automatically
        /// abort all currently running nodes and clean up resources before finally marking the workflow executions as
        /// failed.
        FailImmediately = 0,
        /// FAIL_AFTER_EXECUTABLE_NODES_COMPLETE instructs the system to make as much progress as it can. The system will
        /// not alter the dependencies of the execution graph so any node that depend on the failed node will not be run.
        /// Other nodes that will be executed to completion before cleaning up resources and marking the workflow
        /// execution as failed.
        FailAfterExecutableNodesComplete = 1,
    }
    impl OnFailurePolicy {
        /// String value of the enum field names used in the ProtoBuf definition.
        ///
        /// The values are not transformed in any way and thus are considered stable
        /// (if the ProtoBuf definition does not change) and safe for programmatic use.
        pub fn as_str_name(&self) -> &'static str {
            match self {
                OnFailurePolicy::FailImmediately => "FAIL_IMMEDIATELY",
                OnFailurePolicy::FailAfterExecutableNodesComplete => "FAIL_AFTER_EXECUTABLE_NODES_COMPLETE",
            }
        }
        /// Creates an enum from field names used in the ProtoBuf definition.
        pub fn from_str_name(value: &str) -> ::core::option::Option<Self> {
            match value {
                "FAIL_IMMEDIATELY" => Some(Self::FailImmediately),
                "FAIL_AFTER_EXECUTABLE_NODES_COMPLETE" => Some(Self::FailAfterExecutableNodesComplete),
                _ => None,
            }
        }
    }
}
/// The difference between these settings and the WorkflowMetadata ones is that these are meant to be passed down to
/// a workflow's underlying entities (like tasks). For instance, 'interruptible' has no meaning at the workflow layer, it
/// is only relevant when a task executes. The settings here are the defaults that are passed to all nodes
/// unless explicitly overridden at the node layer.
/// If you are adding a setting that applies to both the Workflow itself, and everything underneath it, it should be
/// added to both this object and the WorkflowMetadata object above.
#[allow(clippy::derive_partial_eq_without_eq)]
#[derive(Clone, PartialEq, ::prost::Message)]
pub struct WorkflowMetadataDefaults {
    /// Whether child nodes of the workflow are interruptible.
    #[prost(bool, tag="1")]
    pub interruptible: bool,
}
/// Flyte Workflow Structure that encapsulates task, branch and subworkflow nodes to form a statically analyzable,
/// directed acyclic graph.
#[allow(clippy::derive_partial_eq_without_eq)]
#[derive(Clone, PartialEq, ::prost::Message)]
pub struct WorkflowTemplate {
    /// A globally unique identifier for the workflow.
    #[prost(message, optional, tag="1")]
    pub id: ::core::option::Option<Identifier>,
    /// Extra metadata about the workflow.
    #[prost(message, optional, tag="2")]
    pub metadata: ::core::option::Option<WorkflowMetadata>,
    /// Defines a strongly typed interface for the Workflow. This can include some optional parameters.
    #[prost(message, optional, tag="3")]
    pub interface: ::core::option::Option<TypedInterface>,
    /// A list of nodes. In addition, 'globals' is a special reserved node id that can be used to consume workflow inputs.
    #[prost(message, repeated, tag="4")]
    pub nodes: ::prost::alloc::vec::Vec<Node>,
    /// A list of output bindings that specify how to construct workflow outputs. Bindings can pull node outputs or
    /// specify literals. All workflow outputs specified in the interface field must be bound in order for the workflow
    /// to be validated. A workflow has an implicit dependency on all of its nodes to execute successfully in order to
    /// bind final outputs.
    /// Most of these outputs will be Binding's with a BindingData of type OutputReference.  That is, your workflow can
    /// just have an output of some constant (`Output(5)`), but usually, the workflow will be pulling
    /// outputs from the output of a task.
    #[prost(message, repeated, tag="5")]
    pub outputs: ::prost::alloc::vec::Vec<Binding>,
    /// +optional A catch-all node. This node is executed whenever the execution engine determines the workflow has failed.
    /// The interface of this node must match the Workflow interface with an additional input named 'error' of type
    /// pb.lyft.flyte.core.Error.
    #[prost(message, optional, tag="6")]
    pub failure_node: ::core::option::Option<Node>,
    /// workflow defaults
    #[prost(message, optional, tag="7")]
    pub metadata_defaults: ::core::option::Option<WorkflowMetadataDefaults>,
}
/// Optional task node overrides that will be applied at task execution time.
#[allow(clippy::derive_partial_eq_without_eq)]
#[derive(Clone, PartialEq, ::prost::Message)]
pub struct TaskNodeOverrides {
    /// A customizable interface to convey resources requested for a task container. 
    #[prost(message, optional, tag="1")]
    pub resources: ::core::option::Option<Resources>,
    /// Overrides for all non-standard resources, not captured by
    /// v1.ResourceRequirements, to allocate to a task.
    #[prost(message, optional, tag="2")]
    pub extended_resources: ::core::option::Option<ExtendedResources>,
    /// Override for the image used by task pods.
    #[prost(string, tag="3")]
    pub container_image: ::prost::alloc::string::String,
}
/// A structure that uniquely identifies a launch plan in the system.
#[allow(clippy::derive_partial_eq_without_eq)]
#[derive(Clone, PartialEq, ::prost::Message)]
pub struct LaunchPlanTemplate {
    /// A globally unique identifier for the launch plan.
    #[prost(message, optional, tag="1")]
    pub id: ::core::option::Option<Identifier>,
    /// The input and output interface for the launch plan
    #[prost(message, optional, tag="2")]
    pub interface: ::core::option::Option<TypedInterface>,
    /// A collection of input literals that are fixed for the launch plan
    #[prost(message, optional, tag="3")]
    pub fixed_inputs: ::core::option::Option<LiteralMap>,
}
/// Span represents a duration trace of Flyte execution. The id field denotes a Flyte execution entity or an operation
/// which uniquely identifies the Span. The spans attribute allows this Span to be further broken down into more
/// precise definitions.
#[allow(clippy::derive_partial_eq_without_eq)]
#[derive(Clone, PartialEq, ::prost::Message)]
pub struct Span {
    /// start_time defines the instance this span began.
    #[prost(message, optional, tag="1")]
    pub start_time: ::core::option::Option<::prost_types::Timestamp>,
    /// end_time defines the instance this span completed.
    #[prost(message, optional, tag="2")]
    pub end_time: ::core::option::Option<::prost_types::Timestamp>,
    /// spans defines a collection of Spans that breakdown this execution.
    #[prost(message, repeated, tag="7")]
    pub spans: ::prost::alloc::vec::Vec<Span>,
    #[prost(oneof="span::Id", tags="3, 4, 5, 6")]
    pub id: ::core::option::Option<span::Id>,
}
/// Nested message and enum types in `Span`.
pub mod span {
    #[allow(clippy::derive_partial_eq_without_eq)]
#[derive(Clone, PartialEq, ::prost::Oneof)]
    pub enum Id {
        /// workflow_id is the id of the workflow execution this Span represents.
        #[prost(message, tag="3")]
        WorkflowId(super::WorkflowExecutionIdentifier),
        /// node_id is the id of the node execution this Span represents.
        #[prost(message, tag="4")]
        NodeId(super::NodeExecutionIdentifier),
        /// task_id is the id of the task execution this Span represents.
        #[prost(message, tag="5")]
        TaskId(super::TaskExecutionIdentifier),
        /// operation_id is the id of a unique operation that this Span represents.
        #[prost(string, tag="6")]
        OperationId(::prost::alloc::string::String),
    }
}
/// ExecutionMetrics is a collection of metrics that are collected during the execution of a Flyte task.
#[allow(clippy::derive_partial_eq_without_eq)]
#[derive(Clone, PartialEq, ::prost::Message)]
pub struct ExecutionMetricResult {
    /// The metric this data represents. e.g. EXECUTION_METRIC_USED_CPU_AVG or EXECUTION_METRIC_USED_MEMORY_BYTES_AVG.
    #[prost(string, tag="1")]
    pub metric: ::prost::alloc::string::String,
    /// The result data in prometheus range query result format
    /// <https://prometheus.io/docs/prometheus/latest/querying/api/#expression-query-result-formats.>
    /// This may include multiple time series, differentiated by their metric labels.
    /// Start time is greater of (execution attempt start, 48h ago)
    /// End time is lesser of (execution attempt end, now)
    #[prost(message, optional, tag="2")]
    pub data: ::core::option::Option<::prost_types::Struct>,
<<<<<<< HEAD
}
/// ExecutionEnvAssignment is a message that is used to assign an execution environment to a set of
/// nodes.
#[allow(clippy::derive_partial_eq_without_eq)]
#[derive(Clone, PartialEq, ::prost::Message)]
pub struct ExecutionEnvAssignment {
    /// node_ids is a list of node ids that are being assigned the execution environment.
    #[prost(string, repeated, tag="1")]
    pub node_ids: ::prost::alloc::vec::Vec<::prost::alloc::string::String>,
    /// task_type is the type of task that is being assigned. This is used to override which Flyte
    /// plugin will be used during execution.
    #[prost(string, tag="2")]
    pub task_type: ::prost::alloc::string::String,
    /// execution_env is the environment that is being assigned to the nodes.
    #[prost(message, optional, tag="3")]
    pub execution_env: ::core::option::Option<ExecutionEnv>,
}
/// ExecutionEnv is a message that is used to specify the execution environment.
#[allow(clippy::derive_partial_eq_without_eq)]
#[derive(Clone, PartialEq, ::prost::Message)]
pub struct ExecutionEnv {
    /// id is a unique identifier for the execution environment.
    #[prost(string, tag="1")]
    pub id: ::prost::alloc::string::String,
    /// type is the type of the execution environment.
    #[prost(string, tag="2")]
    pub r#type: ::prost::alloc::string::String,
    /// environment is a oneof field that can be used to specify the environment in different ways.
    #[prost(oneof="execution_env::Environment", tags="3, 4")]
    pub environment: ::core::option::Option<execution_env::Environment>,
}
/// Nested message and enum types in `ExecutionEnv`.
pub mod execution_env {
    /// environment is a oneof field that can be used to specify the environment in different ways.
    #[allow(clippy::derive_partial_eq_without_eq)]
#[derive(Clone, PartialEq, ::prost::Oneof)]
    pub enum Environment {
        /// extant is a reference to an existing environment.
        #[prost(message, tag="3")]
        Extant(::prost_types::Struct),
        /// spec is a specification of the environment.
        #[prost(message, tag="4")]
        Spec(::prost_types::Struct),
    }
=======
>>>>>>> bd3ed0d2
}
/// Adjacency list for the workflow. This is created as part of the compilation process. Every process after the compilation
/// step uses this created ConnectionSet
#[allow(clippy::derive_partial_eq_without_eq)]
#[derive(Clone, PartialEq, ::prost::Message)]
pub struct ConnectionSet {
    /// A list of all the node ids that are downstream from a given node id
    #[prost(map="string, message", tag="7")]
    pub downstream: ::std::collections::HashMap<::prost::alloc::string::String, connection_set::IdList>,
    /// A list of all the node ids, that are upstream of this node id
    #[prost(map="string, message", tag="8")]
    pub upstream: ::std::collections::HashMap<::prost::alloc::string::String, connection_set::IdList>,
}
/// Nested message and enum types in `ConnectionSet`.
pub mod connection_set {
    #[allow(clippy::derive_partial_eq_without_eq)]
#[derive(Clone, PartialEq, ::prost::Message)]
    pub struct IdList {
        #[prost(string, repeated, tag="1")]
        pub ids: ::prost::alloc::vec::Vec<::prost::alloc::string::String>,
    }
}
/// Output of the compilation Step. This object represents one workflow. We store more metadata at this layer
#[allow(clippy::derive_partial_eq_without_eq)]
#[derive(Clone, PartialEq, ::prost::Message)]
pub struct CompiledWorkflow {
    /// Completely contained Workflow Template
    #[prost(message, optional, tag="1")]
    pub template: ::core::option::Option<WorkflowTemplate>,
    /// For internal use only! This field is used by the system and must not be filled in. Any values set will be ignored.
    #[prost(message, optional, tag="2")]
    pub connections: ::core::option::Option<ConnectionSet>,
}
/// Output of the compilation step. This object represents one LaunchPlan. We store more metadata at this layer
#[allow(clippy::derive_partial_eq_without_eq)]
#[derive(Clone, PartialEq, ::prost::Message)]
pub struct CompiledLaunchPlan {
    /// Completely contained LaunchPlan Template
    #[prost(message, optional, tag="1")]
    pub template: ::core::option::Option<LaunchPlanTemplate>,
}
/// Output of the Compilation step. This object represent one Task. We store more metadata at this layer
#[allow(clippy::derive_partial_eq_without_eq)]
#[derive(Clone, PartialEq, ::prost::Message)]
pub struct CompiledTask {
    /// Completely contained TaskTemplate
    #[prost(message, optional, tag="1")]
    pub template: ::core::option::Option<TaskTemplate>,
}
/// A Compiled Workflow Closure contains all the information required to start a new execution, or to visualize a workflow
/// and its details. The CompiledWorkflowClosure should always contain a primary workflow, that is the main workflow that
/// will being the execution. All subworkflows are denormalized. WorkflowNodes refer to the workflow identifiers of
/// compiled subworkflows.
#[allow(clippy::derive_partial_eq_without_eq)]
#[derive(Clone, PartialEq, ::prost::Message)]
pub struct CompiledWorkflowClosure {
    /// +required
    #[prost(message, optional, tag="1")]
    pub primary: ::core::option::Option<CompiledWorkflow>,
    /// Guaranteed that there will only exist one and only one workflow with a given id, i.e., every sub workflow has a
    /// unique identifier. Also every enclosed subworkflow is used either by a primary workflow or by a subworkflow
    /// as an inlined workflow
    /// +optional
    #[prost(message, repeated, tag="2")]
    pub sub_workflows: ::prost::alloc::vec::Vec<CompiledWorkflow>,
    /// Guaranteed that there will only exist one and only one task with a given id, i.e., every task has a unique id
    /// +required (at least 1)
    #[prost(message, repeated, tag="3")]
    pub tasks: ::prost::alloc::vec::Vec<CompiledTask>,
    /// A collection of launch plans that are compiled. Guaranteed that there will only exist one and only one launch plan
    /// with a given id, i.e., every launch plan has a unique id.
    #[prost(message, repeated, tag="4")]
    pub launch_plans: ::prost::alloc::vec::Vec<CompiledLaunchPlan>,
}
#[allow(clippy::derive_partial_eq_without_eq)]
#[derive(Clone, PartialEq, ::prost::Message)]
pub struct CatalogArtifactTag {
    /// Artifact ID is generated name
    #[prost(string, tag="1")]
    pub artifact_id: ::prost::alloc::string::String,
    /// Flyte computes the tag automatically, as the hash of the values
    #[prost(string, tag="2")]
    pub name: ::prost::alloc::string::String,
}
/// Catalog artifact information with specific metadata
#[allow(clippy::derive_partial_eq_without_eq)]
#[derive(Clone, PartialEq, ::prost::Message)]
pub struct CatalogMetadata {
    /// Dataset ID in the catalog
    #[prost(message, optional, tag="1")]
    pub dataset_id: ::core::option::Option<Identifier>,
    /// Artifact tag in the catalog
    #[prost(message, optional, tag="2")]
    pub artifact_tag: ::core::option::Option<CatalogArtifactTag>,
    /// Optional: Source Execution identifier, if this dataset was generated by another execution in Flyte. This is a one-of field and will depend on the caching context
    #[prost(oneof="catalog_metadata::SourceExecution", tags="3")]
    pub source_execution: ::core::option::Option<catalog_metadata::SourceExecution>,
}
/// Nested message and enum types in `CatalogMetadata`.
pub mod catalog_metadata {
    /// Optional: Source Execution identifier, if this dataset was generated by another execution in Flyte. This is a one-of field and will depend on the caching context
    #[allow(clippy::derive_partial_eq_without_eq)]
#[derive(Clone, PartialEq, ::prost::Oneof)]
    pub enum SourceExecution {
        /// Today we only support TaskExecutionIdentifier as a source, as catalog caching only works for task executions
        #[prost(message, tag="3")]
        SourceTaskExecution(super::TaskExecutionIdentifier),
    }
}
#[allow(clippy::derive_partial_eq_without_eq)]
#[derive(Clone, PartialEq, ::prost::Message)]
pub struct CatalogReservation {
}
/// Nested message and enum types in `CatalogReservation`.
pub mod catalog_reservation {
    /// Indicates the status of a catalog reservation operation.
    #[derive(Clone, Copy, Debug, PartialEq, Eq, Hash, PartialOrd, Ord, ::prost::Enumeration)]
    #[repr(i32)]
    pub enum Status {
        /// Used to indicate that reservations are disabled
        ReservationDisabled = 0,
        /// Used to indicate that a reservation was successfully acquired or extended
        ReservationAcquired = 1,
        /// Used to indicate that an active reservation currently exists
        ReservationExists = 2,
        /// Used to indicate that the reservation has been successfully released
        ReservationReleased = 3,
        /// Used to indicate that a reservation operation resulted in failure
        ReservationFailure = 4,
    }
    impl Status {
        /// String value of the enum field names used in the ProtoBuf definition.
        ///
        /// The values are not transformed in any way and thus are considered stable
        /// (if the ProtoBuf definition does not change) and safe for programmatic use.
        pub fn as_str_name(&self) -> &'static str {
            match self {
                Status::ReservationDisabled => "RESERVATION_DISABLED",
                Status::ReservationAcquired => "RESERVATION_ACQUIRED",
                Status::ReservationExists => "RESERVATION_EXISTS",
                Status::ReservationReleased => "RESERVATION_RELEASED",
                Status::ReservationFailure => "RESERVATION_FAILURE",
            }
        }
        /// Creates an enum from field names used in the ProtoBuf definition.
        pub fn from_str_name(value: &str) -> ::core::option::Option<Self> {
            match value {
                "RESERVATION_DISABLED" => Some(Self::ReservationDisabled),
                "RESERVATION_ACQUIRED" => Some(Self::ReservationAcquired),
                "RESERVATION_EXISTS" => Some(Self::ReservationExists),
                "RESERVATION_RELEASED" => Some(Self::ReservationReleased),
                "RESERVATION_FAILURE" => Some(Self::ReservationFailure),
                _ => None,
            }
        }
    }
}
/// Indicates the status of CatalogCaching. The reason why this is not embedded in TaskNodeMetadata is, that we may use for other types of nodes as well in the future
#[derive(Clone, Copy, Debug, PartialEq, Eq, Hash, PartialOrd, Ord, ::prost::Enumeration)]
#[repr(i32)]
pub enum CatalogCacheStatus {
    /// Used to indicate that caching was disabled
    CacheDisabled = 0,
    /// Used to indicate that the cache lookup resulted in no matches
    CacheMiss = 1,
    /// used to indicate that the associated artifact was a result of a previous execution
    CacheHit = 2,
    /// used to indicate that the resultant artifact was added to the cache
    CachePopulated = 3,
    /// Used to indicate that cache lookup failed because of an error
    CacheLookupFailure = 4,
    /// Used to indicate that cache lookup failed because of an error
    CachePutFailure = 5,
    /// Used to indicate the cache lookup was skipped
    CacheSkipped = 6,
    /// Used to indicate that the cache was evicted
    CacheEvicted = 7,
}
impl CatalogCacheStatus {
    /// String value of the enum field names used in the ProtoBuf definition.
    ///
    /// The values are not transformed in any way and thus are considered stable
    /// (if the ProtoBuf definition does not change) and safe for programmatic use.
    pub fn as_str_name(&self) -> &'static str {
        match self {
            CatalogCacheStatus::CacheDisabled => "CACHE_DISABLED",
            CatalogCacheStatus::CacheMiss => "CACHE_MISS",
            CatalogCacheStatus::CacheHit => "CACHE_HIT",
            CatalogCacheStatus::CachePopulated => "CACHE_POPULATED",
            CatalogCacheStatus::CacheLookupFailure => "CACHE_LOOKUP_FAILURE",
            CatalogCacheStatus::CachePutFailure => "CACHE_PUT_FAILURE",
            CatalogCacheStatus::CacheSkipped => "CACHE_SKIPPED",
            CatalogCacheStatus::CacheEvicted => "CACHE_EVICTED",
        }
    }
    /// Creates an enum from field names used in the ProtoBuf definition.
    pub fn from_str_name(value: &str) -> ::core::option::Option<Self> {
        match value {
            "CACHE_DISABLED" => Some(Self::CacheDisabled),
            "CACHE_MISS" => Some(Self::CacheMiss),
            "CACHE_HIT" => Some(Self::CacheHit),
            "CACHE_POPULATED" => Some(Self::CachePopulated),
            "CACHE_LOOKUP_FAILURE" => Some(Self::CacheLookupFailure),
            "CACHE_PUT_FAILURE" => Some(Self::CachePutFailure),
            "CACHE_SKIPPED" => Some(Self::CacheSkipped),
            "CACHE_EVICTED" => Some(Self::CacheEvicted),
            _ => None,
        }
    }
}
/// ExecutionEnvAssignment is a message that is used to assign an execution environment to a set of
/// nodes.
#[allow(clippy::derive_partial_eq_without_eq)]
#[derive(Clone, PartialEq, ::prost::Message)]
pub struct ExecutionEnvAssignment {
    /// node_ids is a list of node ids that are being assigned the execution environment.
    #[prost(string, repeated, tag="1")]
    pub node_ids: ::prost::alloc::vec::Vec<::prost::alloc::string::String>,
    /// task_type is the type of task that is being assigned. This is used to override which Flyte
    /// plugin will be used during execution.
    #[prost(string, tag="2")]
    pub task_type: ::prost::alloc::string::String,
    /// execution_env is the environment that is being assigned to the nodes.
    #[prost(message, optional, tag="3")]
    pub execution_env: ::core::option::Option<ExecutionEnv>,
}
/// ExecutionEnv is a message that is used to specify the execution environment.
#[allow(clippy::derive_partial_eq_without_eq)]
#[derive(Clone, PartialEq, ::prost::Message)]
pub struct ExecutionEnv {
    /// id is a unique identifier for the execution environment.
    #[prost(string, tag="1")]
    pub id: ::prost::alloc::string::String,
    /// type is the type of the execution environment.
    #[prost(string, tag="2")]
    pub r#type: ::prost::alloc::string::String,
    /// environment is a oneof field that can be used to specify the environment in different ways.
    #[prost(oneof="execution_env::Environment", tags="3, 4")]
    pub environment: ::core::option::Option<execution_env::Environment>,
}
/// Nested message and enum types in `ExecutionEnv`.
pub mod execution_env {
    /// environment is a oneof field that can be used to specify the environment in different ways.
    #[allow(clippy::derive_partial_eq_without_eq)]
#[derive(Clone, PartialEq, ::prost::Oneof)]
    pub enum Environment {
        /// extant is a reference to an existing environment.
        #[prost(message, tag="3")]
        Extant(::prost_types::Struct),
        /// spec is a specification of the environment.
        #[prost(message, tag="4")]
        Spec(::prost_types::Struct),
    }
}
/// Describes a set of tasks to execute and how the final outputs are produced.
#[allow(clippy::derive_partial_eq_without_eq)]
#[derive(Clone, PartialEq, ::prost::Message)]
pub struct DynamicJobSpec {
    /// A collection of nodes to execute.
    #[prost(message, repeated, tag="1")]
    pub nodes: ::prost::alloc::vec::Vec<Node>,
    /// An absolute number of successful completions of nodes required to mark this job as succeeded. As soon as this
    /// criteria is met, the dynamic job will be marked as successful and outputs will be computed. If this number
    /// becomes impossible to reach (e.g. number of currently running tasks + number of already succeeded tasks <
    /// min_successes) the task will be aborted immediately and marked as failed. The default value of this field, if not
    /// specified, is the count of nodes repeated field.
    #[prost(int64, tag="2")]
    pub min_successes: i64,
    /// Describes how to bind the final output of the dynamic job from the outputs of executed nodes. The referenced ids
    /// in bindings should have the generated id for the subtask.
    #[prost(message, repeated, tag="3")]
    pub outputs: ::prost::alloc::vec::Vec<Binding>,
    /// \[Optional\] A complete list of task specs referenced in nodes.
    #[prost(message, repeated, tag="4")]
    pub tasks: ::prost::alloc::vec::Vec<TaskTemplate>,
    /// \[Optional\] A complete list of task specs referenced in nodes.
    #[prost(message, repeated, tag="5")]
    pub subworkflows: ::prost::alloc::vec::Vec<WorkflowTemplate>,
}
/// Error message to propagate detailed errors from container executions to the execution
/// engine.
#[allow(clippy::derive_partial_eq_without_eq)]
#[derive(Clone, PartialEq, ::prost::Message)]
pub struct ContainerError {
    /// A simplified code for errors, so that we can provide a glossary of all possible errors.
    #[prost(string, tag="1")]
    pub code: ::prost::alloc::string::String,
    /// A detailed error message.
    #[prost(string, tag="2")]
    pub message: ::prost::alloc::string::String,
    /// An abstract error kind for this error. Defaults to Non_Recoverable if not specified.
    #[prost(enumeration="container_error::Kind", tag="3")]
    pub kind: i32,
    /// Defines the origin of the error (system, user, unknown).
    #[prost(enumeration="execution_error::ErrorKind", tag="4")]
    pub origin: i32,
}
/// Nested message and enum types in `ContainerError`.
pub mod container_error {
    /// Defines a generic error type that dictates the behavior of the retry strategy.
    #[derive(Clone, Copy, Debug, PartialEq, Eq, Hash, PartialOrd, Ord, ::prost::Enumeration)]
    #[repr(i32)]
    pub enum Kind {
        NonRecoverable = 0,
        Recoverable = 1,
    }
    impl Kind {
        /// String value of the enum field names used in the ProtoBuf definition.
        ///
        /// The values are not transformed in any way and thus are considered stable
        /// (if the ProtoBuf definition does not change) and safe for programmatic use.
        pub fn as_str_name(&self) -> &'static str {
            match self {
                Kind::NonRecoverable => "NON_RECOVERABLE",
                Kind::Recoverable => "RECOVERABLE",
            }
        }
        /// Creates an enum from field names used in the ProtoBuf definition.
        pub fn from_str_name(value: &str) -> ::core::option::Option<Self> {
            match value {
                "NON_RECOVERABLE" => Some(Self::NonRecoverable),
                "RECOVERABLE" => Some(Self::Recoverable),
                _ => None,
            }
        }
    }
}
/// Defines the errors.pb file format the container can produce to communicate
/// failure reasons to the execution engine.
#[allow(clippy::derive_partial_eq_without_eq)]
#[derive(Clone, PartialEq, ::prost::Message)]
pub struct ErrorDocument {
    /// The error raised during execution.
    #[prost(message, optional, tag="1")]
    pub error: ::core::option::Option<ContainerError>,
}
/// Defines an enclosed package of workflow and tasks it references.
#[allow(clippy::derive_partial_eq_without_eq)]
#[derive(Clone, PartialEq, ::prost::Message)]
pub struct WorkflowClosure {
    /// required. Workflow template.
    #[prost(message, optional, tag="1")]
    pub workflow: ::core::option::Option<WorkflowTemplate>,
    /// optional. A collection of tasks referenced by the workflow. Only needed if the workflow
    /// references tasks.
    #[prost(message, repeated, tag="2")]
    pub tasks: ::prost::alloc::vec::Vec<TaskTemplate>,
}
// @@protoc_insertion_point(module)<|MERGE_RESOLUTION|>--- conflicted
+++ resolved
@@ -2731,7 +2731,6 @@
     /// End time is lesser of (execution attempt end, now)
     #[prost(message, optional, tag="2")]
     pub data: ::core::option::Option<::prost_types::Struct>,
-<<<<<<< HEAD
 }
 /// ExecutionEnvAssignment is a message that is used to assign an execution environment to a set of
 /// nodes.
@@ -2776,8 +2775,6 @@
         #[prost(message, tag="4")]
         Spec(::prost_types::Struct),
     }
-=======
->>>>>>> bd3ed0d2
 }
 /// Adjacency list for the workflow. This is created as part of the compilation process. Every process after the compilation
 /// step uses this created ConnectionSet
@@ -2986,50 +2983,6 @@
             "CACHE_EVICTED" => Some(Self::CacheEvicted),
             _ => None,
         }
-    }
-}
-/// ExecutionEnvAssignment is a message that is used to assign an execution environment to a set of
-/// nodes.
-#[allow(clippy::derive_partial_eq_without_eq)]
-#[derive(Clone, PartialEq, ::prost::Message)]
-pub struct ExecutionEnvAssignment {
-    /// node_ids is a list of node ids that are being assigned the execution environment.
-    #[prost(string, repeated, tag="1")]
-    pub node_ids: ::prost::alloc::vec::Vec<::prost::alloc::string::String>,
-    /// task_type is the type of task that is being assigned. This is used to override which Flyte
-    /// plugin will be used during execution.
-    #[prost(string, tag="2")]
-    pub task_type: ::prost::alloc::string::String,
-    /// execution_env is the environment that is being assigned to the nodes.
-    #[prost(message, optional, tag="3")]
-    pub execution_env: ::core::option::Option<ExecutionEnv>,
-}
-/// ExecutionEnv is a message that is used to specify the execution environment.
-#[allow(clippy::derive_partial_eq_without_eq)]
-#[derive(Clone, PartialEq, ::prost::Message)]
-pub struct ExecutionEnv {
-    /// id is a unique identifier for the execution environment.
-    #[prost(string, tag="1")]
-    pub id: ::prost::alloc::string::String,
-    /// type is the type of the execution environment.
-    #[prost(string, tag="2")]
-    pub r#type: ::prost::alloc::string::String,
-    /// environment is a oneof field that can be used to specify the environment in different ways.
-    #[prost(oneof="execution_env::Environment", tags="3, 4")]
-    pub environment: ::core::option::Option<execution_env::Environment>,
-}
-/// Nested message and enum types in `ExecutionEnv`.
-pub mod execution_env {
-    /// environment is a oneof field that can be used to specify the environment in different ways.
-    #[allow(clippy::derive_partial_eq_without_eq)]
-#[derive(Clone, PartialEq, ::prost::Oneof)]
-    pub enum Environment {
-        /// extant is a reference to an existing environment.
-        #[prost(message, tag="3")]
-        Extant(::prost_types::Struct),
-        /// spec is a specification of the environment.
-        #[prost(message, tag="4")]
-        Spec(::prost_types::Struct),
     }
 }
 /// Describes a set of tasks to execute and how the final outputs are produced.
