// @generated
/// Defines schema columns and types to strongly type-validate schemas interoperability.
#[allow(clippy::derive_partial_eq_without_eq)]
#[derive(Clone, PartialEq, ::prost::Message)]
pub struct SchemaType {
    /// A list of ordered columns this schema comprises of.
    #[prost(message, repeated, tag="3")]
    pub columns: ::prost::alloc::vec::Vec<schema_type::SchemaColumn>,
}
/// Nested message and enum types in `SchemaType`.
pub mod schema_type {
    #[allow(clippy::derive_partial_eq_without_eq)]
#[derive(Clone, PartialEq, ::prost::Message)]
    pub struct SchemaColumn {
        /// A unique name -within the schema type- for the column
        #[prost(string, tag="1")]
        pub name: ::prost::alloc::string::String,
        /// The column type. This allows a limited set of types currently.
        #[prost(enumeration="schema_column::SchemaColumnType", tag="2")]
        pub r#type: i32,
    }
    /// Nested message and enum types in `SchemaColumn`.
    pub mod schema_column {
        #[derive(Clone, Copy, Debug, PartialEq, Eq, Hash, PartialOrd, Ord, ::prost::Enumeration)]
        #[repr(i32)]
        pub enum SchemaColumnType {
            Integer = 0,
            Float = 1,
            String = 2,
            Boolean = 3,
            Datetime = 4,
            Duration = 5,
        }
        impl SchemaColumnType {
            /// String value of the enum field names used in the ProtoBuf definition.
            ///
            /// The values are not transformed in any way and thus are considered stable
            /// (if the ProtoBuf definition does not change) and safe for programmatic use.
            pub fn as_str_name(&self) -> &'static str {
                match self {
                    SchemaColumnType::Integer => "INTEGER",
                    SchemaColumnType::Float => "FLOAT",
                    SchemaColumnType::String => "STRING",
                    SchemaColumnType::Boolean => "BOOLEAN",
                    SchemaColumnType::Datetime => "DATETIME",
                    SchemaColumnType::Duration => "DURATION",
                }
            }
            /// Creates an enum from field names used in the ProtoBuf definition.
            pub fn from_str_name(value: &str) -> ::core::option::Option<Self> {
                match value {
                    "INTEGER" => Some(Self::Integer),
                    "FLOAT" => Some(Self::Float),
                    "STRING" => Some(Self::String),
                    "BOOLEAN" => Some(Self::Boolean),
                    "DATETIME" => Some(Self::Datetime),
                    "DURATION" => Some(Self::Duration),
                    _ => None,
                }
            }
        }
    }
}
#[allow(clippy::derive_partial_eq_without_eq)]
#[derive(Clone, PartialEq, ::prost::Message)]
pub struct StructuredDatasetType {
    /// A list of ordered columns this schema comprises of.
    #[prost(message, repeated, tag="1")]
    pub columns: ::prost::alloc::vec::Vec<structured_dataset_type::DatasetColumn>,
    /// This is the storage format, the format of the bits at rest
    /// parquet, feather, csv, etc.
    /// For two types to be compatible, the format will need to be an exact match.
    #[prost(string, tag="2")]
    pub format: ::prost::alloc::string::String,
    /// This is a string representing the type that the bytes in external_schema_bytes are formatted in.
    /// This is an optional field that will not be used for type checking.
    #[prost(string, tag="3")]
    pub external_schema_type: ::prost::alloc::string::String,
    /// The serialized bytes of a third-party schema library like Arrow.
    /// This is an optional field that will not be used for type checking.
    #[prost(bytes="vec", tag="4")]
    pub external_schema_bytes: ::prost::alloc::vec::Vec<u8>,
}
/// Nested message and enum types in `StructuredDatasetType`.
pub mod structured_dataset_type {
    #[allow(clippy::derive_partial_eq_without_eq)]
#[derive(Clone, PartialEq, ::prost::Message)]
    pub struct DatasetColumn {
        /// A unique name within the schema type for the column.
        #[prost(string, tag="1")]
        pub name: ::prost::alloc::string::String,
        /// The column type.
        #[prost(message, optional, tag="2")]
        pub literal_type: ::core::option::Option<super::LiteralType>,
    }
}
/// Defines type behavior for blob objects
#[allow(clippy::derive_partial_eq_without_eq)]
#[derive(Clone, PartialEq, ::prost::Message)]
pub struct BlobType {
    /// Format can be a free form string understood by SDK/UI etc like
    /// csv, parquet etc
    #[prost(string, tag="1")]
    pub format: ::prost::alloc::string::String,
    #[prost(enumeration="blob_type::BlobDimensionality", tag="2")]
    pub dimensionality: i32,
}
/// Nested message and enum types in `BlobType`.
pub mod blob_type {
    #[derive(Clone, Copy, Debug, PartialEq, Eq, Hash, PartialOrd, Ord, ::prost::Enumeration)]
    #[repr(i32)]
    pub enum BlobDimensionality {
        Single = 0,
        Multipart = 1,
    }
    impl BlobDimensionality {
        /// String value of the enum field names used in the ProtoBuf definition.
        ///
        /// The values are not transformed in any way and thus are considered stable
        /// (if the ProtoBuf definition does not change) and safe for programmatic use.
        pub fn as_str_name(&self) -> &'static str {
            match self {
                BlobDimensionality::Single => "SINGLE",
                BlobDimensionality::Multipart => "MULTIPART",
            }
        }
        /// Creates an enum from field names used in the ProtoBuf definition.
        pub fn from_str_name(value: &str) -> ::core::option::Option<Self> {
            match value {
                "SINGLE" => Some(Self::Single),
                "MULTIPART" => Some(Self::Multipart),
                _ => None,
            }
        }
    }
}
/// Enables declaring enum types, with predefined string values
/// For len(values) > 0, the first value in the ordered list is regarded as the default value. If you wish
/// To provide no defaults, make the first value as undefined.
#[allow(clippy::derive_partial_eq_without_eq)]
#[derive(Clone, PartialEq, ::prost::Message)]
pub struct EnumType {
    /// Predefined set of enum values.
    #[prost(string, repeated, tag="1")]
    pub values: ::prost::alloc::vec::Vec<::prost::alloc::string::String>,
}
/// Defines a tagged union type, also known as a variant (and formally as the sum type).
///
/// A sum type S is defined by a sequence of types (A, B, C, ...), each tagged by a string tag
/// A value of type S is constructed from a value of any of the variant types. The specific choice of type is recorded by
/// storing the varaint's tag with the literal value and can be examined in runtime.
///
/// Type S is typically written as
/// S := Apple A | Banana B | Cantaloupe C | ...
///
/// Notably, a nullable (optional) type is a sum type between some type X and the singleton type representing a null-value:
/// Optional X := X | Null
///
/// See also: <https://en.wikipedia.org/wiki/Tagged_union>
#[allow(clippy::derive_partial_eq_without_eq)]
#[derive(Clone, PartialEq, ::prost::Message)]
pub struct UnionType {
    /// Predefined set of variants in union.
    #[prost(message, repeated, tag="1")]
    pub variants: ::prost::alloc::vec::Vec<LiteralType>,
}
/// Hints to improve type matching
/// e.g. allows distinguishing output from custom type transformers
/// even if the underlying IDL serialization matches.
#[allow(clippy::derive_partial_eq_without_eq)]
#[derive(Clone, PartialEq, ::prost::Message)]
pub struct TypeStructure {
    /// Must exactly match for types to be castable
    #[prost(string, tag="1")]
    pub tag: ::prost::alloc::string::String,
    /// dataclass_type only exists for dataclasses.
    /// This is used to resolve the type of the fields of dataclass
    /// The key is the field name, and the value is the literal type of the field
    /// e.g. For dataclass Foo, with fields a, and a is a string
    /// Foo.a will be resolved as a literal type of string from dataclass_type
    #[prost(map="string, message", tag="2")]
    pub dataclass_type: ::std::collections::HashMap<::prost::alloc::string::String, LiteralType>,
}
/// TypeAnnotation encapsulates registration time information about a type. This can be used for various control-plane operations. TypeAnnotation will not be available at runtime when a task runs.
#[allow(clippy::derive_partial_eq_without_eq)]
#[derive(Clone, PartialEq, ::prost::Message)]
pub struct TypeAnnotation {
    /// A arbitrary JSON payload to describe a type.
    #[prost(message, optional, tag="1")]
    pub annotations: ::core::option::Option<::prost_types::Struct>,
}
/// Defines a strong type to allow type checking between interfaces.
#[allow(clippy::derive_partial_eq_without_eq)]
#[derive(Clone, PartialEq, ::prost::Message)]
pub struct LiteralType {
    /// This field contains type metadata that is descriptive of the type, but is NOT considered in type-checking.  This might be used by
    /// consumers to identify special behavior or display extended information for the type.
    #[prost(message, optional, tag="6")]
    pub metadata: ::core::option::Option<::prost_types::Struct>,
    /// This field contains arbitrary data that might have special semantic
    /// meaning for the client but does not effect internal flyte behavior.
    #[prost(message, optional, tag="9")]
    pub annotation: ::core::option::Option<TypeAnnotation>,
    /// Hints to improve type matching.
    #[prost(message, optional, tag="11")]
    pub structure: ::core::option::Option<TypeStructure>,
    #[prost(oneof="literal_type::Type", tags="1, 2, 3, 4, 5, 7, 8, 10")]
    pub r#type: ::core::option::Option<literal_type::Type>,
}
/// Nested message and enum types in `LiteralType`.
pub mod literal_type {
    #[allow(clippy::derive_partial_eq_without_eq)]
#[derive(Clone, PartialEq, ::prost::Oneof)]
    pub enum Type {
        /// A simple type that can be compared one-to-one with another.
        #[prost(enumeration="super::SimpleType", tag="1")]
        Simple(i32),
        /// A complex type that requires matching of inner fields.
        #[prost(message, tag="2")]
        Schema(super::SchemaType),
        /// Defines the type of the value of a collection. Only homogeneous collections are allowed.
        #[prost(message, tag="3")]
        CollectionType(::prost::alloc::boxed::Box<super::LiteralType>),
        /// Defines the type of the value of a map type. The type of the key is always a string.
        #[prost(message, tag="4")]
        MapValueType(::prost::alloc::boxed::Box<super::LiteralType>),
        /// A blob might have specialized implementation details depending on associated metadata.
        #[prost(message, tag="5")]
        Blob(super::BlobType),
        /// Defines an enum with pre-defined string values.
        #[prost(message, tag="7")]
        EnumType(super::EnumType),
        /// Generalized schema support
        #[prost(message, tag="8")]
        StructuredDatasetType(super::StructuredDatasetType),
        /// Defines an union type with pre-defined LiteralTypes.
        #[prost(message, tag="10")]
        UnionType(super::UnionType),
    }
}
/// A reference to an output produced by a node. The type can be retrieved -and validated- from
/// the underlying interface of the node.
#[allow(clippy::derive_partial_eq_without_eq)]
#[derive(Clone, PartialEq, ::prost::Message)]
pub struct OutputReference {
    /// Node id must exist at the graph layer.
    #[prost(string, tag="1")]
    pub node_id: ::prost::alloc::string::String,
    /// Variable name must refer to an output variable for the node.
    #[prost(string, tag="2")]
    pub var: ::prost::alloc::string::String,
    #[prost(message, repeated, tag="3")]
    pub attr_path: ::prost::alloc::vec::Vec<PromiseAttribute>,
}
// PromiseAttribute stores the attribute path of a promise, which will be resolved at runtime.
// The attribute path is a list of strings and integers.
// In the following example,
// ```
// @workflow
// def wf():
//      o = t1()
//      t2(o.a\["b"][0\])
// ```
// the output reference t2 binds to has a list of PromiseAttribute ["a", "b", 0]

#[allow(clippy::derive_partial_eq_without_eq)]
#[derive(Clone, PartialEq, ::prost::Message)]
pub struct PromiseAttribute {
    #[prost(oneof="promise_attribute::Value", tags="1, 2")]
    pub value: ::core::option::Option<promise_attribute::Value>,
}
/// Nested message and enum types in `PromiseAttribute`.
pub mod promise_attribute {
    #[allow(clippy::derive_partial_eq_without_eq)]
#[derive(Clone, PartialEq, ::prost::Oneof)]
    pub enum Value {
        #[prost(string, tag="1")]
        StringValue(::prost::alloc::string::String),
        #[prost(int32, tag="2")]
        IntValue(i32),
    }
}
/// Represents an error thrown from a node.
#[allow(clippy::derive_partial_eq_without_eq)]
#[derive(Clone, PartialEq, ::prost::Message)]
pub struct Error {
    /// The node id that threw the error.
    #[prost(string, tag="1")]
    pub failed_node_id: ::prost::alloc::string::String,
    /// Error message thrown.
    #[prost(string, tag="2")]
    pub message: ::prost::alloc::string::String,
}
/// Define a set of simple types.
#[derive(Clone, Copy, Debug, PartialEq, Eq, Hash, PartialOrd, Ord, ::prost::Enumeration)]
#[repr(i32)]
pub enum SimpleType {
    None = 0,
    Integer = 1,
    Float = 2,
    String = 3,
    Boolean = 4,
    Datetime = 5,
    Duration = 6,
    Binary = 7,
    Error = 8,
    Struct = 9,
}
impl SimpleType {
    /// String value of the enum field names used in the ProtoBuf definition.
    ///
    /// The values are not transformed in any way and thus are considered stable
    /// (if the ProtoBuf definition does not change) and safe for programmatic use.
    pub fn as_str_name(&self) -> &'static str {
        match self {
            SimpleType::None => "NONE",
            SimpleType::Integer => "INTEGER",
            SimpleType::Float => "FLOAT",
            SimpleType::String => "STRING",
            SimpleType::Boolean => "BOOLEAN",
            SimpleType::Datetime => "DATETIME",
            SimpleType::Duration => "DURATION",
            SimpleType::Binary => "BINARY",
            SimpleType::Error => "ERROR",
            SimpleType::Struct => "STRUCT",
        }
    }
    /// Creates an enum from field names used in the ProtoBuf definition.
    pub fn from_str_name(value: &str) -> ::core::option::Option<Self> {
        match value {
            "NONE" => Some(Self::None),
            "INTEGER" => Some(Self::Integer),
            "FLOAT" => Some(Self::Float),
            "STRING" => Some(Self::String),
            "BOOLEAN" => Some(Self::Boolean),
            "DATETIME" => Some(Self::Datetime),
            "DURATION" => Some(Self::Duration),
            "BINARY" => Some(Self::Binary),
            "ERROR" => Some(Self::Error),
            "STRUCT" => Some(Self::Struct),
            _ => None,
        }
    }
}
/// Primitive Types
#[allow(clippy::derive_partial_eq_without_eq)]
#[derive(Clone, PartialEq, ::prost::Message)]
pub struct Primitive {
    /// Defines one of simple primitive types. These types will get translated into different programming languages as
    /// described in <https://developers.google.com/protocol-buffers/docs/proto#scalar.>
    #[prost(oneof="primitive::Value", tags="1, 2, 3, 4, 5, 6")]
    pub value: ::core::option::Option<primitive::Value>,
}
/// Nested message and enum types in `Primitive`.
pub mod primitive {
    /// Defines one of simple primitive types. These types will get translated into different programming languages as
    /// described in <https://developers.google.com/protocol-buffers/docs/proto#scalar.>
    #[allow(clippy::derive_partial_eq_without_eq)]
#[derive(Clone, PartialEq, ::prost::Oneof)]
    pub enum Value {
        #[prost(int64, tag="1")]
        Integer(i64),
        #[prost(double, tag="2")]
        FloatValue(f64),
        #[prost(string, tag="3")]
        StringValue(::prost::alloc::string::String),
        #[prost(bool, tag="4")]
        Boolean(bool),
        #[prost(message, tag="5")]
        Datetime(::prost_types::Timestamp),
        #[prost(message, tag="6")]
        Duration(::prost_types::Duration),
    }
}
/// Used to denote a nil/null/None assignment to a scalar value. The underlying LiteralType for Void is intentionally
/// undefined since it can be assigned to a scalar of any LiteralType.
#[allow(clippy::derive_partial_eq_without_eq)]
#[derive(Clone, PartialEq, ::prost::Message)]
pub struct Void {
}
/// Refers to an offloaded set of files. It encapsulates the type of the store and a unique uri for where the data is.
/// There are no restrictions on how the uri is formatted since it will depend on how to interact with the store.
#[allow(clippy::derive_partial_eq_without_eq)]
#[derive(Clone, PartialEq, ::prost::Message)]
pub struct Blob {
    #[prost(message, optional, tag="1")]
    pub metadata: ::core::option::Option<BlobMetadata>,
    #[prost(string, tag="3")]
    pub uri: ::prost::alloc::string::String,
}
#[allow(clippy::derive_partial_eq_without_eq)]
#[derive(Clone, PartialEq, ::prost::Message)]
pub struct BlobMetadata {
    #[prost(message, optional, tag="1")]
    pub r#type: ::core::option::Option<BlobType>,
}
/// A simple byte array with a tag to help different parts of the system communicate about what is in the byte array.
/// It's strongly advisable that consumers of this type define a unique tag and validate the tag before parsing the data.
#[allow(clippy::derive_partial_eq_without_eq)]
#[derive(Clone, PartialEq, ::prost::Message)]
pub struct Binary {
    #[prost(bytes="vec", tag="1")]
    pub value: ::prost::alloc::vec::Vec<u8>,
    #[prost(string, tag="2")]
    pub tag: ::prost::alloc::string::String,
}
/// A strongly typed schema that defines the interface of data retrieved from the underlying storage medium.
#[allow(clippy::derive_partial_eq_without_eq)]
#[derive(Clone, PartialEq, ::prost::Message)]
pub struct Schema {
    #[prost(string, tag="1")]
    pub uri: ::prost::alloc::string::String,
    #[prost(message, optional, tag="3")]
    pub r#type: ::core::option::Option<SchemaType>,
}
/// The runtime representation of a tagged union value. See `UnionType` for more details.
#[allow(clippy::derive_partial_eq_without_eq)]
#[derive(Clone, PartialEq, ::prost::Message)]
pub struct Union {
    #[prost(message, optional, boxed, tag="1")]
    pub value: ::core::option::Option<::prost::alloc::boxed::Box<Literal>>,
    #[prost(message, optional, tag="2")]
    pub r#type: ::core::option::Option<LiteralType>,
}
#[allow(clippy::derive_partial_eq_without_eq)]
#[derive(Clone, PartialEq, ::prost::Message)]
pub struct StructuredDatasetMetadata {
    /// Bundle the type information along with the literal.
    /// This is here because StructuredDatasets can often be more defined at run time than at compile time.
    /// That is, at compile time you might only declare a task to return a pandas dataframe or a StructuredDataset,
    /// without any column information, but at run time, you might have that column information.
    /// flytekit python will copy this type information into the literal, from the type information, if not provided by
    /// the various plugins (encoders).
    /// Since this field is run time generated, it's not used for any type checking.
    #[prost(message, optional, tag="1")]
    pub structured_dataset_type: ::core::option::Option<StructuredDatasetType>,
}
#[allow(clippy::derive_partial_eq_without_eq)]
#[derive(Clone, PartialEq, ::prost::Message)]
pub struct StructuredDataset {
    /// String location uniquely identifying where the data is.
    /// Should start with the storage location (e.g. s3://, gs://, bq://, etc.)
    #[prost(string, tag="1")]
    pub uri: ::prost::alloc::string::String,
    #[prost(message, optional, tag="2")]
    pub metadata: ::core::option::Option<StructuredDatasetMetadata>,
}
#[allow(clippy::derive_partial_eq_without_eq)]
#[derive(Clone, PartialEq, ::prost::Message)]
pub struct Scalar {
    #[prost(oneof="scalar::Value", tags="1, 2, 3, 4, 5, 6, 7, 8, 9")]
    pub value: ::core::option::Option<scalar::Value>,
}
/// Nested message and enum types in `Scalar`.
pub mod scalar {
    #[allow(clippy::derive_partial_eq_without_eq)]
#[derive(Clone, PartialEq, ::prost::Oneof)]
    pub enum Value {
        #[prost(message, tag="1")]
        Primitive(super::Primitive),
        #[prost(message, tag="2")]
        Blob(super::Blob),
        #[prost(message, tag="3")]
        Binary(super::Binary),
        #[prost(message, tag="4")]
        Schema(super::Schema),
        #[prost(message, tag="5")]
        NoneType(super::Void),
        #[prost(message, tag="6")]
        Error(super::Error),
        #[prost(message, tag="7")]
        Generic(::prost_types::Struct),
        #[prost(message, tag="8")]
        StructuredDataset(super::StructuredDataset),
        #[prost(message, tag="9")]
        Union(::prost::alloc::boxed::Box<super::Union>),
    }
}
/// A simple value. This supports any level of nesting (e.g. array of array of array of Blobs) as well as simple primitives.
#[allow(clippy::derive_partial_eq_without_eq)]
#[derive(Clone, PartialEq, ::prost::Message)]
pub struct Literal {
    /// A hash representing this literal.
    /// This is used for caching purposes. For more details refer to RFC 1893
    /// (<https://github.com/flyteorg/flyte/blob/master/rfc/system/1893-caching-of-offloaded-objects.md>)
    #[prost(string, tag="4")]
    pub hash: ::prost::alloc::string::String,
    /// Additional metadata for literals.
    #[prost(map="string, string", tag="5")]
    pub metadata: ::std::collections::HashMap<::prost::alloc::string::String, ::prost::alloc::string::String>,
    #[prost(oneof="literal::Value", tags="1, 2, 3")]
    pub value: ::core::option::Option<literal::Value>,
}
/// Nested message and enum types in `Literal`.
pub mod literal {
    #[allow(clippy::derive_partial_eq_without_eq)]
#[derive(Clone, PartialEq, ::prost::Oneof)]
    pub enum Value {
        /// A simple value.
        #[prost(message, tag="1")]
        Scalar(::prost::alloc::boxed::Box<super::Scalar>),
        /// A collection of literals to allow nesting.
        #[prost(message, tag="2")]
        Collection(super::LiteralCollection),
        /// A map of strings to literals.
        #[prost(message, tag="3")]
        Map(super::LiteralMap),
    }
}
/// A collection of literals. This is a workaround since oneofs in proto messages cannot contain a repeated field.
#[allow(clippy::derive_partial_eq_without_eq)]
#[derive(Clone, PartialEq, ::prost::Message)]
pub struct LiteralCollection {
    #[prost(message, repeated, tag="1")]
    pub literals: ::prost::alloc::vec::Vec<Literal>,
}
/// A map of literals. This is a workaround since oneofs in proto messages cannot contain a repeated field.
#[allow(clippy::derive_partial_eq_without_eq)]
#[derive(Clone, PartialEq, ::prost::Message)]
pub struct LiteralMap {
    #[prost(map="string, message", tag="1")]
    pub literals: ::std::collections::HashMap<::prost::alloc::string::String, Literal>,
}
/// A collection of BindingData items.
#[allow(clippy::derive_partial_eq_without_eq)]
#[derive(Clone, PartialEq, ::prost::Message)]
pub struct BindingDataCollection {
    #[prost(message, repeated, tag="1")]
    pub bindings: ::prost::alloc::vec::Vec<BindingData>,
}
/// A map of BindingData items.
#[allow(clippy::derive_partial_eq_without_eq)]
#[derive(Clone, PartialEq, ::prost::Message)]
pub struct BindingDataMap {
    #[prost(map="string, message", tag="1")]
    pub bindings: ::std::collections::HashMap<::prost::alloc::string::String, BindingData>,
}
#[allow(clippy::derive_partial_eq_without_eq)]
#[derive(Clone, PartialEq, ::prost::Message)]
pub struct UnionInfo {
    #[prost(message, optional, tag="1")]
    pub target_type: ::core::option::Option<LiteralType>,
}
/// Specifies either a simple value or a reference to another output.
#[allow(clippy::derive_partial_eq_without_eq)]
#[derive(Clone, PartialEq, ::prost::Message)]
pub struct BindingData {
    #[prost(message, optional, tag="5")]
    pub union: ::core::option::Option<UnionInfo>,
    #[prost(oneof="binding_data::Value", tags="1, 2, 3, 4")]
    pub value: ::core::option::Option<binding_data::Value>,
}
/// Nested message and enum types in `BindingData`.
pub mod binding_data {
    #[allow(clippy::derive_partial_eq_without_eq)]
#[derive(Clone, PartialEq, ::prost::Oneof)]
    pub enum Value {
        /// A simple scalar value.
        #[prost(message, tag="1")]
        Scalar(super::Scalar),
        /// A collection of binding data. This allows nesting of binding data to any number
        /// of levels.
        #[prost(message, tag="2")]
        Collection(super::BindingDataCollection),
        /// References an output promised by another node.
        #[prost(message, tag="3")]
        Promise(super::OutputReference),
        /// A map of bindings. The key is always a string.
        #[prost(message, tag="4")]
        Map(super::BindingDataMap),
    }
}
/// An input/output binding of a variable to either static value or a node output.
#[allow(clippy::derive_partial_eq_without_eq)]
#[derive(Clone, PartialEq, ::prost::Message)]
pub struct Binding {
    /// Variable name must match an input/output variable of the node.
    #[prost(string, tag="1")]
    pub var: ::prost::alloc::string::String,
    /// Data to use to bind this variable.
    #[prost(message, optional, tag="2")]
    pub binding: ::core::option::Option<BindingData>,
}
/// A generic key value pair.
#[allow(clippy::derive_partial_eq_without_eq)]
#[derive(Clone, PartialEq, ::prost::Message)]
pub struct KeyValuePair {
    /// required.
    #[prost(string, tag="1")]
    pub key: ::prost::alloc::string::String,
    /// +optional.
    #[prost(string, tag="2")]
    pub value: ::prost::alloc::string::String,
}
/// Retry strategy associated with an executable unit.
#[allow(clippy::derive_partial_eq_without_eq)]
#[derive(Clone, PartialEq, ::prost::Message)]
pub struct RetryStrategy {
    /// Number of retries. Retries will be consumed when the job fails with a recoverable error.
    /// The number of retries must be less than or equals to 10.
    #[prost(uint32, tag="5")]
    pub retries: u32,
}
/// Encapsulation of fields that uniquely identifies a Flyte resource.
#[allow(clippy::derive_partial_eq_without_eq)]
#[derive(Clone, PartialEq, ::prost::Message)]
pub struct Identifier {
    /// Identifies the specific type of resource that this identifier corresponds to.
    #[prost(enumeration="ResourceType", tag="1")]
    pub resource_type: i32,
    /// Name of the project the resource belongs to.
    #[prost(string, tag="2")]
    pub project: ::prost::alloc::string::String,
    /// Name of the domain the resource belongs to.
    /// A domain can be considered as a subset within a specific project.
    #[prost(string, tag="3")]
    pub domain: ::prost::alloc::string::String,
    /// User provided value for the resource.
    #[prost(string, tag="4")]
    pub name: ::prost::alloc::string::String,
    /// Specific version of the resource.
    #[prost(string, tag="5")]
    pub version: ::prost::alloc::string::String,
    /// Optional, org key applied to the resource.
    #[prost(string, tag="6")]
    pub org: ::prost::alloc::string::String,
}
/// Encapsulation of fields that uniquely identifies a Flyte workflow execution
#[allow(clippy::derive_partial_eq_without_eq)]
#[derive(Clone, PartialEq, ::prost::Message)]
pub struct WorkflowExecutionIdentifier {
    /// Name of the project the resource belongs to.
    #[prost(string, tag="1")]
    pub project: ::prost::alloc::string::String,
    /// Name of the domain the resource belongs to.
    /// A domain can be considered as a subset within a specific project.
    #[prost(string, tag="2")]
    pub domain: ::prost::alloc::string::String,
    /// User or system provided value for the resource.
    #[prost(string, tag="4")]
    pub name: ::prost::alloc::string::String,
    /// Optional, org key applied to the resource.
    #[prost(string, tag="5")]
    pub org: ::prost::alloc::string::String,
}
/// Encapsulation of fields that identify a Flyte node execution entity.
#[allow(clippy::derive_partial_eq_without_eq)]
#[derive(Clone, PartialEq, ::prost::Message)]
pub struct NodeExecutionIdentifier {
    #[prost(string, tag="1")]
    pub node_id: ::prost::alloc::string::String,
    #[prost(message, optional, tag="2")]
    pub execution_id: ::core::option::Option<WorkflowExecutionIdentifier>,
}
/// Encapsulation of fields that identify a Flyte task execution entity.
#[allow(clippy::derive_partial_eq_without_eq)]
#[derive(Clone, PartialEq, ::prost::Message)]
pub struct TaskExecutionIdentifier {
    #[prost(message, optional, tag="1")]
    pub task_id: ::core::option::Option<Identifier>,
    #[prost(message, optional, tag="2")]
    pub node_execution_id: ::core::option::Option<NodeExecutionIdentifier>,
    #[prost(uint32, tag="3")]
    pub retry_attempt: u32,
}
/// Encapsulation of fields the uniquely identify a signal.
#[allow(clippy::derive_partial_eq_without_eq)]
#[derive(Clone, PartialEq, ::prost::Message)]
pub struct SignalIdentifier {
    /// Unique identifier for a signal.
    #[prost(string, tag="1")]
    pub signal_id: ::prost::alloc::string::String,
    /// Identifies the Flyte workflow execution this signal belongs to.
    #[prost(message, optional, tag="2")]
    pub execution_id: ::core::option::Option<WorkflowExecutionIdentifier>,
}
/// Indicates a resource type within Flyte.
#[derive(Clone, Copy, Debug, PartialEq, Eq, Hash, PartialOrd, Ord, ::prost::Enumeration)]
#[repr(i32)]
pub enum ResourceType {
    Unspecified = 0,
    Task = 1,
    Workflow = 2,
    LaunchPlan = 3,
    /// A dataset represents an entity modeled in Flyte DataCatalog. A Dataset is also a versioned entity and can be a compilation of multiple individual objects.
    /// Eventually all Catalog objects should be modeled similar to Flyte Objects. The Dataset entities makes it possible for the UI  and CLI to act on the objects 
    /// in a similar manner to other Flyte objects
    Dataset = 4,
}
impl ResourceType {
    /// String value of the enum field names used in the ProtoBuf definition.
    ///
    /// The values are not transformed in any way and thus are considered stable
    /// (if the ProtoBuf definition does not change) and safe for programmatic use.
    pub fn as_str_name(&self) -> &'static str {
        match self {
            ResourceType::Unspecified => "UNSPECIFIED",
            ResourceType::Task => "TASK",
            ResourceType::Workflow => "WORKFLOW",
            ResourceType::LaunchPlan => "LAUNCH_PLAN",
            ResourceType::Dataset => "DATASET",
        }
    }
    /// Creates an enum from field names used in the ProtoBuf definition.
    pub fn from_str_name(value: &str) -> ::core::option::Option<Self> {
        match value {
            "UNSPECIFIED" => Some(Self::Unspecified),
            "TASK" => Some(Self::Task),
            "WORKFLOW" => Some(Self::Workflow),
            "LAUNCH_PLAN" => Some(Self::LaunchPlan),
            "DATASET" => Some(Self::Dataset),
            _ => None,
        }
    }
}
#[allow(clippy::derive_partial_eq_without_eq)]
#[derive(Clone, PartialEq, ::prost::Message)]
pub struct ArtifactKey {
    /// Project and domain and suffix needs to be unique across a given artifact store.
    #[prost(string, tag="1")]
    pub project: ::prost::alloc::string::String,
    #[prost(string, tag="2")]
    pub domain: ::prost::alloc::string::String,
    #[prost(string, tag="3")]
    pub name: ::prost::alloc::string::String,
}
/// Only valid for triggers
#[allow(clippy::derive_partial_eq_without_eq)]
#[derive(Clone, PartialEq, ::prost::Message)]
pub struct ArtifactBindingData {
    #[prost(uint32, tag="1")]
    pub index: u32,
    /// This is only relevant in the time partition case
    #[prost(string, tag="4")]
    pub transform: ::prost::alloc::string::String,
    /// These two fields are only relevant in the partition value case
    #[prost(oneof="artifact_binding_data::PartitionData", tags="2, 3")]
    pub partition_data: ::core::option::Option<artifact_binding_data::PartitionData>,
}
/// Nested message and enum types in `ArtifactBindingData`.
pub mod artifact_binding_data {
    /// These two fields are only relevant in the partition value case
    #[allow(clippy::derive_partial_eq_without_eq)]
#[derive(Clone, PartialEq, ::prost::Oneof)]
    pub enum PartitionData {
        #[prost(string, tag="2")]
        PartitionKey(::prost::alloc::string::String),
        #[prost(bool, tag="3")]
        BindToTimePartition(bool),
    }
}
#[allow(clippy::derive_partial_eq_without_eq)]
#[derive(Clone, PartialEq, ::prost::Message)]
pub struct InputBindingData {
    #[prost(string, tag="1")]
    pub var: ::prost::alloc::string::String,
}
#[allow(clippy::derive_partial_eq_without_eq)]
#[derive(Clone, PartialEq, ::prost::Message)]
pub struct LabelValue {
    #[prost(oneof="label_value::Value", tags="1, 2, 3, 4")]
    pub value: ::core::option::Option<label_value::Value>,
}
/// Nested message and enum types in `LabelValue`.
pub mod label_value {
    #[allow(clippy::derive_partial_eq_without_eq)]
#[derive(Clone, PartialEq, ::prost::Oneof)]
    pub enum Value {
        /// The string static value is for use in the Partitions object
        #[prost(string, tag="1")]
        StaticValue(::prost::alloc::string::String),
        /// The time value is for use in the TimePartition case
        #[prost(message, tag="2")]
        TimeValue(::prost_types::Timestamp),
        #[prost(message, tag="3")]
        TriggeredBinding(super::ArtifactBindingData),
        #[prost(message, tag="4")]
        InputBinding(super::InputBindingData),
    }
}
#[allow(clippy::derive_partial_eq_without_eq)]
#[derive(Clone, PartialEq, ::prost::Message)]
pub struct Partitions {
    #[prost(map="string, message", tag="1")]
    pub value: ::std::collections::HashMap<::prost::alloc::string::String, LabelValue>,
}
#[allow(clippy::derive_partial_eq_without_eq)]
#[derive(Clone, PartialEq, ::prost::Message)]
pub struct TimePartition {
    #[prost(message, optional, tag="1")]
    pub value: ::core::option::Option<LabelValue>,
}
#[allow(clippy::derive_partial_eq_without_eq)]
#[derive(Clone, PartialEq, ::prost::Message)]
pub struct ArtifactId {
    #[prost(message, optional, tag="1")]
    pub artifact_key: ::core::option::Option<ArtifactKey>,
    #[prost(string, tag="2")]
    pub version: ::prost::alloc::string::String,
    /// Think of a partition as a tag on an Artifact, except it's a key-value pair.
    /// Different partitions naturally have different versions (execution ids).
    #[prost(message, optional, tag="3")]
    pub partitions: ::core::option::Option<Partitions>,
    /// There is no such thing as an empty time partition - if it's not set, then there is no time partition.
    #[prost(message, optional, tag="4")]
    pub time_partition: ::core::option::Option<TimePartition>,
}
#[allow(clippy::derive_partial_eq_without_eq)]
#[derive(Clone, PartialEq, ::prost::Message)]
pub struct ArtifactTag {
    #[prost(message, optional, tag="1")]
    pub artifact_key: ::core::option::Option<ArtifactKey>,
    #[prost(message, optional, tag="2")]
    pub value: ::core::option::Option<LabelValue>,
}
/// Uniqueness constraints for Artifacts
///   - project, domain, name, version, partitions
/// Option 2 (tags are standalone, point to an individual artifact id):
///   - project, domain, name, alias (points to one partition if partitioned)
///   - project, domain, name, partition key, partition value
#[allow(clippy::derive_partial_eq_without_eq)]
#[derive(Clone, PartialEq, ::prost::Message)]
pub struct ArtifactQuery {
    #[prost(oneof="artifact_query::Identifier", tags="1, 2, 3, 4")]
    pub identifier: ::core::option::Option<artifact_query::Identifier>,
}
/// Nested message and enum types in `ArtifactQuery`.
pub mod artifact_query {
    #[allow(clippy::derive_partial_eq_without_eq)]
#[derive(Clone, PartialEq, ::prost::Oneof)]
    pub enum Identifier {
        #[prost(message, tag="1")]
        ArtifactId(super::ArtifactId),
        #[prost(message, tag="2")]
        ArtifactTag(super::ArtifactTag),
        #[prost(string, tag="3")]
        Uri(::prost::alloc::string::String),
        /// This is used in the trigger case, where a user specifies a value for an input that is one of the triggering
        /// artifacts, or a partition value derived from a triggering artifact.
        #[prost(message, tag="4")]
        Binding(super::ArtifactBindingData),
    }
}
/// Defines a strongly typed variable.
#[allow(clippy::derive_partial_eq_without_eq)]
#[derive(Clone, PartialEq, ::prost::Message)]
pub struct Variable {
    /// Variable literal type.
    #[prost(message, optional, tag="1")]
    pub r#type: ::core::option::Option<LiteralType>,
    /// +optional string describing input variable
    #[prost(string, tag="2")]
    pub description: ::prost::alloc::string::String,
    /// +optional This object allows the user to specify how Artifacts are created.
    /// name, tag, partitions can be specified. The other fields (version and project/domain) are ignored.
    #[prost(message, optional, tag="3")]
    pub artifact_partial_id: ::core::option::Option<ArtifactId>,
    #[prost(message, optional, tag="4")]
    pub artifact_tag: ::core::option::Option<ArtifactTag>,
}
/// A map of Variables
#[allow(clippy::derive_partial_eq_without_eq)]
#[derive(Clone, PartialEq, ::prost::Message)]
pub struct VariableMap {
    /// Defines a map of variable names to variables.
    #[prost(map="string, message", tag="1")]
    pub variables: ::std::collections::HashMap<::prost::alloc::string::String, Variable>,
}
/// Defines strongly typed inputs and outputs.
#[allow(clippy::derive_partial_eq_without_eq)]
#[derive(Clone, PartialEq, ::prost::Message)]
pub struct TypedInterface {
    #[prost(message, optional, tag="1")]
    pub inputs: ::core::option::Option<VariableMap>,
    #[prost(message, optional, tag="2")]
    pub outputs: ::core::option::Option<VariableMap>,
}
/// A parameter is used as input to a launch plan and has
/// the special ability to have a default value or mark itself as required.
#[allow(clippy::derive_partial_eq_without_eq)]
#[derive(Clone, PartialEq, ::prost::Message)]
pub struct Parameter {
    /// +required Variable. Defines the type of the variable backing this parameter.
    #[prost(message, optional, tag="1")]
    pub var: ::core::option::Option<Variable>,
    /// +optional
    #[prost(oneof="parameter::Behavior", tags="2, 3, 4, 5")]
    pub behavior: ::core::option::Option<parameter::Behavior>,
}
/// Nested message and enum types in `Parameter`.
pub mod parameter {
    /// +optional
    #[allow(clippy::derive_partial_eq_without_eq)]
#[derive(Clone, PartialEq, ::prost::Oneof)]
    pub enum Behavior {
        /// Defines a default value that has to match the variable type defined.
        #[prost(message, tag="2")]
        Default(super::Literal),
        /// +optional, is this value required to be filled.
        #[prost(bool, tag="3")]
        Required(bool),
        /// This is an execution time search basically that should result in exactly one Artifact with a Type that
        /// matches the type of the variable.
        #[prost(message, tag="4")]
        ArtifactQuery(super::ArtifactQuery),
        #[prost(message, tag="5")]
        ArtifactId(super::ArtifactId),
    }
}
/// A map of Parameters.
#[allow(clippy::derive_partial_eq_without_eq)]
#[derive(Clone, PartialEq, ::prost::Message)]
pub struct ParameterMap {
    /// Defines a map of parameter names to parameters.
    #[prost(map="string, message", tag="1")]
    pub parameters: ::std::collections::HashMap<::prost::alloc::string::String, Parameter>,
}
/// Secret encapsulates information about the secret a task needs to proceed. An environment variable
/// FLYTE_SECRETS_ENV_PREFIX will be passed to indicate the prefix of the environment variables that will be present if
/// secrets are passed through environment variables.
/// FLYTE_SECRETS_DEFAULT_DIR will be passed to indicate the prefix of the path where secrets will be mounted if secrets
/// are passed through file mounts.
#[allow(clippy::derive_partial_eq_without_eq)]
#[derive(Clone, PartialEq, ::prost::Message)]
pub struct Secret {
    /// The name of the secret group where to find the key referenced below. For K8s secrets, this should be the name of
    /// the v1/secret object. For Confidant, this should be the Credential name. For Vault, this should be the secret name.
    /// For AWS Secret Manager, this should be the name of the secret.
    /// +required
    #[prost(string, tag="1")]
    pub group: ::prost::alloc::string::String,
    /// The group version to fetch. This is not supported in all secret management systems. It'll be ignored for the ones
    /// that do not support it.
    /// +optional
    #[prost(string, tag="2")]
    pub group_version: ::prost::alloc::string::String,
    /// The name of the secret to mount. This has to match an existing secret in the system. It's up to the implementation
    /// of the secret management system to require case sensitivity. For K8s secrets, Confidant and Vault, this should
    /// match one of the keys inside the secret. For AWS Secret Manager, it's ignored.
    /// +optional
    #[prost(string, tag="3")]
    pub key: ::prost::alloc::string::String,
    /// mount_requirement is optional. Indicates where the secret has to be mounted. If provided, the execution will fail
    /// if the underlying key management system cannot satisfy that requirement. If not provided, the default location
    /// will depend on the key management system.
    /// +optional
    #[prost(enumeration="secret::MountType", tag="4")]
    pub mount_requirement: i32,
}
/// Nested message and enum types in `Secret`.
pub mod secret {
    #[derive(Clone, Copy, Debug, PartialEq, Eq, Hash, PartialOrd, Ord, ::prost::Enumeration)]
    #[repr(i32)]
    pub enum MountType {
        /// Default case, indicates the client can tolerate either mounting options.
        Any = 0,
        /// ENV_VAR indicates the secret needs to be mounted as an environment variable.
        EnvVar = 1,
        /// FILE indicates the secret needs to be mounted as a file.
        File = 2,
    }
    impl MountType {
        /// String value of the enum field names used in the ProtoBuf definition.
        ///
        /// The values are not transformed in any way and thus are considered stable
        /// (if the ProtoBuf definition does not change) and safe for programmatic use.
        pub fn as_str_name(&self) -> &'static str {
            match self {
                MountType::Any => "ANY",
                MountType::EnvVar => "ENV_VAR",
                MountType::File => "FILE",
            }
        }
        /// Creates an enum from field names used in the ProtoBuf definition.
        pub fn from_str_name(value: &str) -> ::core::option::Option<Self> {
            match value {
                "ANY" => Some(Self::Any),
                "ENV_VAR" => Some(Self::EnvVar),
                "FILE" => Some(Self::File),
                _ => None,
            }
        }
    }
}
/// OAuth2Client encapsulates OAuth2 Client Credentials to be used when making calls on behalf of that task.
#[allow(clippy::derive_partial_eq_without_eq)]
#[derive(Clone, PartialEq, ::prost::Message)]
pub struct OAuth2Client {
    /// client_id is the public id for the client to use. The system will not perform any pre-auth validation that the
    /// secret requested matches the client_id indicated here.
    /// +required
    #[prost(string, tag="1")]
    pub client_id: ::prost::alloc::string::String,
    /// client_secret is a reference to the secret used to authenticate the OAuth2 client.
    /// +required
    #[prost(message, optional, tag="2")]
    pub client_secret: ::core::option::Option<Secret>,
}
/// Identity encapsulates the various security identities a task can run as. It's up to the underlying plugin to pick the
/// right identity for the execution environment.
#[allow(clippy::derive_partial_eq_without_eq)]
#[derive(Clone, PartialEq, ::prost::Message)]
pub struct Identity {
    /// iam_role references the fully qualified name of Identity & Access Management role to impersonate.
    #[prost(string, tag="1")]
    pub iam_role: ::prost::alloc::string::String,
    /// k8s_service_account references a kubernetes service account to impersonate.
    #[prost(string, tag="2")]
    pub k8s_service_account: ::prost::alloc::string::String,
    /// oauth2_client references an oauth2 client. Backend plugins can use this information to impersonate the client when
    /// making external calls.
    #[prost(message, optional, tag="3")]
    pub oauth2_client: ::core::option::Option<OAuth2Client>,
    /// execution_identity references the subject who makes the execution
    #[prost(string, tag="4")]
    pub execution_identity: ::prost::alloc::string::String,
}
/// OAuth2TokenRequest encapsulates information needed to request an OAuth2 token.
/// FLYTE_TOKENS_ENV_PREFIX will be passed to indicate the prefix of the environment variables that will be present if
/// tokens are passed through environment variables.
/// FLYTE_TOKENS_PATH_PREFIX will be passed to indicate the prefix of the path where secrets will be mounted if tokens
/// are passed through file mounts.
#[allow(clippy::derive_partial_eq_without_eq)]
#[derive(Clone, PartialEq, ::prost::Message)]
pub struct OAuth2TokenRequest {
    /// name indicates a unique id for the token request within this task token requests. It'll be used as a suffix for
    /// environment variables and as a filename for mounting tokens as files.
    /// +required
    #[prost(string, tag="1")]
    pub name: ::prost::alloc::string::String,
    /// type indicates the type of the request to make. Defaults to CLIENT_CREDENTIALS.
    /// +required
    #[prost(enumeration="o_auth2_token_request::Type", tag="2")]
    pub r#type: i32,
    /// client references the client_id/secret to use to request the OAuth2 token.
    /// +required
    #[prost(message, optional, tag="3")]
    pub client: ::core::option::Option<OAuth2Client>,
    /// idp_discovery_endpoint references the discovery endpoint used to retrieve token endpoint and other related
    /// information.
    /// +optional
    #[prost(string, tag="4")]
    pub idp_discovery_endpoint: ::prost::alloc::string::String,
    /// token_endpoint references the token issuance endpoint. If idp_discovery_endpoint is not provided, this parameter is
    /// mandatory.
    /// +optional
    #[prost(string, tag="5")]
    pub token_endpoint: ::prost::alloc::string::String,
}
/// Nested message and enum types in `OAuth2TokenRequest`.
pub mod o_auth2_token_request {
    /// Type of the token requested.
    #[derive(Clone, Copy, Debug, PartialEq, Eq, Hash, PartialOrd, Ord, ::prost::Enumeration)]
    #[repr(i32)]
    pub enum Type {
        /// CLIENT_CREDENTIALS indicates a 2-legged OAuth token requested using client credentials.
        ClientCredentials = 0,
    }
    impl Type {
        /// String value of the enum field names used in the ProtoBuf definition.
        ///
        /// The values are not transformed in any way and thus are considered stable
        /// (if the ProtoBuf definition does not change) and safe for programmatic use.
        pub fn as_str_name(&self) -> &'static str {
            match self {
                Type::ClientCredentials => "CLIENT_CREDENTIALS",
            }
        }
        /// Creates an enum from field names used in the ProtoBuf definition.
        pub fn from_str_name(value: &str) -> ::core::option::Option<Self> {
            match value {
                "CLIENT_CREDENTIALS" => Some(Self::ClientCredentials),
                _ => None,
            }
        }
    }
}
/// SecurityContext holds security attributes that apply to tasks.
#[allow(clippy::derive_partial_eq_without_eq)]
#[derive(Clone, PartialEq, ::prost::Message)]
pub struct SecurityContext {
    /// run_as encapsulates the identity a pod should run as. If the task fills in multiple fields here, it'll be up to the
    /// backend plugin to choose the appropriate identity for the execution engine the task will run on.
    #[prost(message, optional, tag="1")]
    pub run_as: ::core::option::Option<Identity>,
    /// secrets indicate the list of secrets the task needs in order to proceed. Secrets will be mounted/passed to the
    /// pod as it starts. If the plugin responsible for kicking of the task will not run it on a flyte cluster (e.g. AWS
    /// Batch), it's the responsibility of the plugin to fetch the secret (which means propeller identity will need access
    /// to the secret) and to pass it to the remote execution engine.
    #[prost(message, repeated, tag="2")]
    pub secrets: ::prost::alloc::vec::Vec<Secret>,
    /// tokens indicate the list of token requests the task needs in order to proceed. Tokens will be mounted/passed to the
    /// pod as it starts. If the plugin responsible for kicking of the task will not run it on a flyte cluster (e.g. AWS
    /// Batch), it's the responsibility of the plugin to fetch the secret (which means propeller identity will need access
    /// to the secret) and to pass it to the remote execution engine.
    #[prost(message, repeated, tag="3")]
    pub tokens: ::prost::alloc::vec::Vec<OAuth2TokenRequest>,
}
/// A customizable interface to convey resources requested for a container. This can be interpreted differently for different
/// container engines.
#[allow(clippy::derive_partial_eq_without_eq)]
#[derive(Clone, PartialEq, ::prost::Message)]
pub struct Resources {
    /// The desired set of resources requested. ResourceNames must be unique within the list.
    #[prost(message, repeated, tag="1")]
    pub requests: ::prost::alloc::vec::Vec<resources::ResourceEntry>,
    /// Defines a set of bounds (e.g. min/max) within which the task can reliably run. ResourceNames must be unique
    /// within the list.
    #[prost(message, repeated, tag="2")]
    pub limits: ::prost::alloc::vec::Vec<resources::ResourceEntry>,
}
/// Nested message and enum types in `Resources`.
pub mod resources {
    /// Encapsulates a resource name and value.
    #[allow(clippy::derive_partial_eq_without_eq)]
#[derive(Clone, PartialEq, ::prost::Message)]
    pub struct ResourceEntry {
        /// Resource name.
        #[prost(enumeration="ResourceName", tag="1")]
        pub name: i32,
        /// Value must be a valid k8s quantity. See
        /// <https://github.com/kubernetes/apimachinery/blob/master/pkg/api/resource/quantity.go#L30-L80>
        #[prost(string, tag="2")]
        pub value: ::prost::alloc::string::String,
    }
    /// Known resource names.
    #[derive(Clone, Copy, Debug, PartialEq, Eq, Hash, PartialOrd, Ord, ::prost::Enumeration)]
    #[repr(i32)]
    pub enum ResourceName {
        Unknown = 0,
        Cpu = 1,
        Gpu = 2,
        Memory = 3,
        Storage = 4,
        /// For Kubernetes-based deployments, pods use ephemeral local storage for scratch space, caching, and for logs.
        EphemeralStorage = 5,
    }
    impl ResourceName {
        /// String value of the enum field names used in the ProtoBuf definition.
        ///
        /// The values are not transformed in any way and thus are considered stable
        /// (if the ProtoBuf definition does not change) and safe for programmatic use.
        pub fn as_str_name(&self) -> &'static str {
            match self {
                ResourceName::Unknown => "UNKNOWN",
                ResourceName::Cpu => "CPU",
                ResourceName::Gpu => "GPU",
                ResourceName::Memory => "MEMORY",
                ResourceName::Storage => "STORAGE",
                ResourceName::EphemeralStorage => "EPHEMERAL_STORAGE",
            }
        }
        /// Creates an enum from field names used in the ProtoBuf definition.
        pub fn from_str_name(value: &str) -> ::core::option::Option<Self> {
            match value {
                "UNKNOWN" => Some(Self::Unknown),
                "CPU" => Some(Self::Cpu),
                "GPU" => Some(Self::Gpu),
                "MEMORY" => Some(Self::Memory),
                "STORAGE" => Some(Self::Storage),
                "EPHEMERAL_STORAGE" => Some(Self::EphemeralStorage),
                _ => None,
            }
        }
    }
}
/// Metadata associated with the GPU accelerator to allocate to a task. Contains
/// information about device type, and for multi-instance GPUs, the partition size to
/// use.
#[allow(clippy::derive_partial_eq_without_eq)]
#[derive(Clone, PartialEq, ::prost::Message)]
pub struct GpuAccelerator {
    /// This can be any arbitrary string, and should be informed by the labels or taints
    /// associated with the nodes in question. Default cloud provider labels typically
    /// use the following values: `nvidia-tesla-t4`, `nvidia-tesla-a100`, etc.
    #[prost(string, tag="1")]
    pub device: ::prost::alloc::string::String,
    #[prost(oneof="gpu_accelerator::PartitionSizeValue", tags="2, 3")]
    pub partition_size_value: ::core::option::Option<gpu_accelerator::PartitionSizeValue>,
}
/// Nested message and enum types in `GPUAccelerator`.
pub mod gpu_accelerator {
    #[allow(clippy::derive_partial_eq_without_eq)]
#[derive(Clone, PartialEq, ::prost::Oneof)]
    pub enum PartitionSizeValue {
        #[prost(bool, tag="2")]
        Unpartitioned(bool),
        /// Like `device`, this can be any arbitrary string, and should be informed by
        /// the labels or taints associated with the nodes in question. Default cloud
        /// provider labels typically use the following values: `1g.5gb`, `2g.10gb`, etc.
        #[prost(string, tag="3")]
        PartitionSize(::prost::alloc::string::String),
    }
}
/// Encapsulates all non-standard resources, not captured by v1.ResourceRequirements, to
/// allocate to a task.
#[allow(clippy::derive_partial_eq_without_eq)]
#[derive(Clone, PartialEq, ::prost::Message)]
pub struct ExtendedResources {
    /// GPU accelerator to select for task. Contains information about device type, and
    /// for multi-instance GPUs, the partition size to use.
    #[prost(message, optional, tag="1")]
    pub gpu_accelerator: ::core::option::Option<GpuAccelerator>,
}
/// Runtime information. This is loosely defined to allow for extensibility.
#[allow(clippy::derive_partial_eq_without_eq)]
#[derive(Clone, PartialEq, ::prost::Message)]
pub struct RuntimeMetadata {
    /// Type of runtime.
    #[prost(enumeration="runtime_metadata::RuntimeType", tag="1")]
    pub r#type: i32,
    /// Version of the runtime. All versions should be backward compatible. However, certain cases call for version
    /// checks to ensure tighter validation or setting expectations.
    #[prost(string, tag="2")]
    pub version: ::prost::alloc::string::String,
    /// +optional It can be used to provide extra information about the runtime (e.g. python, golang... etc.).
    #[prost(string, tag="3")]
    pub flavor: ::prost::alloc::string::String,
}
/// Nested message and enum types in `RuntimeMetadata`.
pub mod runtime_metadata {
    #[derive(Clone, Copy, Debug, PartialEq, Eq, Hash, PartialOrd, Ord, ::prost::Enumeration)]
    #[repr(i32)]
    pub enum RuntimeType {
        Other = 0,
        FlyteSdk = 1,
    }
    impl RuntimeType {
        /// String value of the enum field names used in the ProtoBuf definition.
        ///
        /// The values are not transformed in any way and thus are considered stable
        /// (if the ProtoBuf definition does not change) and safe for programmatic use.
        pub fn as_str_name(&self) -> &'static str {
            match self {
                RuntimeType::Other => "OTHER",
                RuntimeType::FlyteSdk => "FLYTE_SDK",
            }
        }
        /// Creates an enum from field names used in the ProtoBuf definition.
        pub fn from_str_name(value: &str) -> ::core::option::Option<Self> {
            match value {
                "OTHER" => Some(Self::Other),
                "FLYTE_SDK" => Some(Self::FlyteSdk),
                _ => None,
            }
        }
    }
}
/// Task Metadata
#[allow(clippy::derive_partial_eq_without_eq)]
#[derive(Clone, PartialEq, ::prost::Message)]
pub struct TaskMetadata {
    /// Indicates whether the system should attempt to lookup this task's output to avoid duplication of work.
    #[prost(bool, tag="1")]
    pub discoverable: bool,
    /// Runtime information about the task.
    #[prost(message, optional, tag="2")]
    pub runtime: ::core::option::Option<RuntimeMetadata>,
    /// The overall timeout of a task including user-triggered retries.
    #[prost(message, optional, tag="4")]
    pub timeout: ::core::option::Option<::prost_types::Duration>,
    /// Number of retries per task.
    #[prost(message, optional, tag="5")]
    pub retries: ::core::option::Option<RetryStrategy>,
    /// Indicates a logical version to apply to this task for the purpose of discovery.
    #[prost(string, tag="6")]
    pub discovery_version: ::prost::alloc::string::String,
    /// If set, this indicates that this task is deprecated.  This will enable owners of tasks to notify consumers
    /// of the ending of support for a given task.
    #[prost(string, tag="7")]
    pub deprecated_error_message: ::prost::alloc::string::String,
    /// Indicates whether the system should attempt to execute discoverable instances in serial to avoid duplicate work
    #[prost(bool, tag="9")]
    pub cache_serializable: bool,
    /// Indicates whether the task will generate a Deck URI when it finishes executing.
    #[prost(bool, tag="10")]
    pub generates_deck: bool,
    /// Arbitrary tags that allow users and the platform to store small but arbitrary labels
    #[prost(map="string, string", tag="11")]
    pub tags: ::std::collections::HashMap<::prost::alloc::string::String, ::prost::alloc::string::String>,
    /// pod_template_name is the unique name of a PodTemplate k8s resource to be used as the base configuration if this
    /// task creates a k8s Pod. If this value is set, the specified PodTemplate will be used instead of, but applied
    /// identically as, the default PodTemplate configured in FlytePropeller.
    #[prost(string, tag="12")]
    pub pod_template_name: ::prost::alloc::string::String,
    /// cache_ignore_input_vars is the input variables that should not be included when calculating hash for cache.
    #[prost(string, repeated, tag="13")]
    pub cache_ignore_input_vars: ::prost::alloc::vec::Vec<::prost::alloc::string::String>,
    // For interruptible we will populate it at the node level but require it be part of TaskMetadata
    // for a user to set the value.
    // We are using oneof instead of bool because otherwise we would be unable to distinguish between value being
    // set by the user or defaulting to false.
    // The logic of handling precedence will be done as part of flytepropeller.

    /// Identify whether task is interruptible
    #[prost(oneof="task_metadata::InterruptibleValue", tags="8")]
    pub interruptible_value: ::core::option::Option<task_metadata::InterruptibleValue>,
}
/// Nested message and enum types in `TaskMetadata`.
pub mod task_metadata {
    // For interruptible we will populate it at the node level but require it be part of TaskMetadata
    // for a user to set the value.
    // We are using oneof instead of bool because otherwise we would be unable to distinguish between value being
    // set by the user or defaulting to false.
    // The logic of handling precedence will be done as part of flytepropeller.

    /// Identify whether task is interruptible
    #[allow(clippy::derive_partial_eq_without_eq)]
#[derive(Clone, PartialEq, ::prost::Oneof)]
    pub enum InterruptibleValue {
        #[prost(bool, tag="8")]
        Interruptible(bool),
    }
}
/// A Task structure that uniquely identifies a task in the system
/// Tasks are registered as a first step in the system.
#[allow(clippy::derive_partial_eq_without_eq)]
#[derive(Clone, PartialEq, ::prost::Message)]
pub struct TaskTemplate {
    /// Auto generated taskId by the system. Task Id uniquely identifies this task globally.
    #[prost(message, optional, tag="1")]
    pub id: ::core::option::Option<Identifier>,
    /// A predefined yet extensible Task type identifier. This can be used to customize any of the components. If no
    /// extensions are provided in the system, Flyte will resolve the this task to its TaskCategory and default the
    /// implementation registered for the TaskCategory.
    #[prost(string, tag="2")]
    pub r#type: ::prost::alloc::string::String,
    /// Extra metadata about the task.
    #[prost(message, optional, tag="3")]
    pub metadata: ::core::option::Option<TaskMetadata>,
    /// A strongly typed interface for the task. This enables others to use this task within a workflow and guarantees
    /// compile-time validation of the workflow to avoid costly runtime failures.
    #[prost(message, optional, tag="4")]
    pub interface: ::core::option::Option<TypedInterface>,
    /// Custom data about the task. This is extensible to allow various plugins in the system.
    #[prost(message, optional, tag="5")]
    pub custom: ::core::option::Option<::prost_types::Struct>,
    /// This can be used to customize task handling at execution time for the same task type.
    #[prost(int32, tag="7")]
    pub task_type_version: i32,
    /// security_context encapsulates security attributes requested to run this task.
    #[prost(message, optional, tag="8")]
    pub security_context: ::core::option::Option<SecurityContext>,
    /// Encapsulates all non-standard resources, not captured by
    /// v1.ResourceRequirements, to allocate to a task.
    #[prost(message, optional, tag="9")]
    pub extended_resources: ::core::option::Option<ExtendedResources>,
    /// Metadata about the custom defined for this task. This is extensible to allow various plugins in the system
    /// to use as required.
    /// reserve the field numbers 1 through 15 for very frequently occurring message elements
    #[prost(map="string, string", tag="16")]
    pub config: ::std::collections::HashMap<::prost::alloc::string::String, ::prost::alloc::string::String>,
    /// Known target types that the system will guarantee plugins for. Custom SDK plugins are allowed to set these if needed.
    /// If no corresponding execution-layer plugins are found, the system will default to handling these using built-in
    /// handlers.
    #[prost(oneof="task_template::Target", tags="6, 17, 18")]
    pub target: ::core::option::Option<task_template::Target>,
}
/// Nested message and enum types in `TaskTemplate`.
pub mod task_template {
    /// Known target types that the system will guarantee plugins for. Custom SDK plugins are allowed to set these if needed.
    /// If no corresponding execution-layer plugins are found, the system will default to handling these using built-in
    /// handlers.
    #[allow(clippy::derive_partial_eq_without_eq)]
#[derive(Clone, PartialEq, ::prost::Oneof)]
    pub enum Target {
        #[prost(message, tag="6")]
        Container(super::Container),
        #[prost(message, tag="17")]
        K8sPod(super::K8sPod),
        #[prost(message, tag="18")]
        Sql(super::Sql),
    }
}
// ----------------- First class Plugins

/// Defines port properties for a container.
#[allow(clippy::derive_partial_eq_without_eq)]
#[derive(Clone, PartialEq, ::prost::Message)]
pub struct ContainerPort {
    /// Number of port to expose on the pod's IP address.
    /// This must be a valid port number, 0 < x < 65536.
    #[prost(uint32, tag="1")]
    pub container_port: u32,
}
#[allow(clippy::derive_partial_eq_without_eq)]
#[derive(Clone, PartialEq, ::prost::Message)]
pub struct Container {
    /// Container image url. Eg: docker/redis:latest
    #[prost(string, tag="1")]
    pub image: ::prost::alloc::string::String,
    /// Command to be executed, if not provided, the default entrypoint in the container image will be used.
    #[prost(string, repeated, tag="2")]
    pub command: ::prost::alloc::vec::Vec<::prost::alloc::string::String>,
    /// These will default to Flyte given paths. If provided, the system will not append known paths. If the task still
    /// needs flyte's inputs and outputs path, add $(FLYTE_INPUT_FILE), $(FLYTE_OUTPUT_FILE) wherever makes sense and the
    /// system will populate these before executing the container.
    #[prost(string, repeated, tag="3")]
    pub args: ::prost::alloc::vec::Vec<::prost::alloc::string::String>,
    /// Container resources requirement as specified by the container engine.
    #[prost(message, optional, tag="4")]
    pub resources: ::core::option::Option<Resources>,
    /// Environment variables will be set as the container is starting up.
    #[prost(message, repeated, tag="5")]
    pub env: ::prost::alloc::vec::Vec<KeyValuePair>,
    /// Allows extra configs to be available for the container.
    /// TODO: elaborate on how configs will become available.
    /// Deprecated, please use TaskTemplate.config instead.
    #[deprecated]
    #[prost(message, repeated, tag="6")]
    pub config: ::prost::alloc::vec::Vec<KeyValuePair>,
    /// Ports to open in the container. This feature is not supported by all execution engines. (e.g. supported on K8s but
    /// not supported on AWS Batch)
    /// Only K8s
    #[prost(message, repeated, tag="7")]
    pub ports: ::prost::alloc::vec::Vec<ContainerPort>,
    /// BETA: Optional configuration for DataLoading. If not specified, then default values are used.
    /// This makes it possible to to run a completely portable container, that uses inputs and outputs
    /// only from the local file-system and without having any reference to flyteidl. This is supported only on K8s at the moment.
    /// If data loading is enabled, then data will be mounted in accompanying directories specified in the DataLoadingConfig. If the directories
    /// are not specified, inputs will be mounted onto and outputs will be uploaded from a pre-determined file-system path. Refer to the documentation
    /// to understand the default paths.
    /// Only K8s
    #[prost(message, optional, tag="9")]
    pub data_config: ::core::option::Option<DataLoadingConfig>,
    #[prost(enumeration="container::Architecture", tag="10")]
    pub architecture: i32,
}
/// Nested message and enum types in `Container`.
pub mod container {
    /// Architecture-type the container image supports.
    #[derive(Clone, Copy, Debug, PartialEq, Eq, Hash, PartialOrd, Ord, ::prost::Enumeration)]
    #[repr(i32)]
    pub enum Architecture {
        Unknown = 0,
        Amd64 = 1,
        Arm64 = 2,
        ArmV6 = 3,
        ArmV7 = 4,
    }
    impl Architecture {
        /// String value of the enum field names used in the ProtoBuf definition.
        ///
        /// The values are not transformed in any way and thus are considered stable
        /// (if the ProtoBuf definition does not change) and safe for programmatic use.
        pub fn as_str_name(&self) -> &'static str {
            match self {
                Architecture::Unknown => "UNKNOWN",
                Architecture::Amd64 => "AMD64",
                Architecture::Arm64 => "ARM64",
                Architecture::ArmV6 => "ARM_V6",
                Architecture::ArmV7 => "ARM_V7",
            }
        }
        /// Creates an enum from field names used in the ProtoBuf definition.
        pub fn from_str_name(value: &str) -> ::core::option::Option<Self> {
            match value {
                "UNKNOWN" => Some(Self::Unknown),
                "AMD64" => Some(Self::Amd64),
                "ARM64" => Some(Self::Arm64),
                "ARM_V6" => Some(Self::ArmV6),
                "ARM_V7" => Some(Self::ArmV7),
                _ => None,
            }
        }
    }
}
/// Strategy to use when dealing with Blob, Schema, or multipart blob data (large datasets)
#[allow(clippy::derive_partial_eq_without_eq)]
#[derive(Clone, PartialEq, ::prost::Message)]
pub struct IoStrategy {
    /// Mode to use to manage downloads
    #[prost(enumeration="io_strategy::DownloadMode", tag="1")]
    pub download_mode: i32,
    /// Mode to use to manage uploads
    #[prost(enumeration="io_strategy::UploadMode", tag="2")]
    pub upload_mode: i32,
}
/// Nested message and enum types in `IOStrategy`.
pub mod io_strategy {
    /// Mode to use for downloading
    #[derive(Clone, Copy, Debug, PartialEq, Eq, Hash, PartialOrd, Ord, ::prost::Enumeration)]
    #[repr(i32)]
    pub enum DownloadMode {
        /// All data will be downloaded before the main container is executed
        DownloadEager = 0,
        /// Data will be downloaded as a stream and an End-Of-Stream marker will be written to indicate all data has been downloaded. Refer to protocol for details
        DownloadStream = 1,
        /// Large objects (offloaded) will not be downloaded
        DoNotDownload = 2,
    }
    impl DownloadMode {
        /// String value of the enum field names used in the ProtoBuf definition.
        ///
        /// The values are not transformed in any way and thus are considered stable
        /// (if the ProtoBuf definition does not change) and safe for programmatic use.
        pub fn as_str_name(&self) -> &'static str {
            match self {
                DownloadMode::DownloadEager => "DOWNLOAD_EAGER",
                DownloadMode::DownloadStream => "DOWNLOAD_STREAM",
                DownloadMode::DoNotDownload => "DO_NOT_DOWNLOAD",
            }
        }
        /// Creates an enum from field names used in the ProtoBuf definition.
        pub fn from_str_name(value: &str) -> ::core::option::Option<Self> {
            match value {
                "DOWNLOAD_EAGER" => Some(Self::DownloadEager),
                "DOWNLOAD_STREAM" => Some(Self::DownloadStream),
                "DO_NOT_DOWNLOAD" => Some(Self::DoNotDownload),
                _ => None,
            }
        }
    }
    /// Mode to use for uploading
    #[derive(Clone, Copy, Debug, PartialEq, Eq, Hash, PartialOrd, Ord, ::prost::Enumeration)]
    #[repr(i32)]
    pub enum UploadMode {
        /// All data will be uploaded after the main container exits
        UploadOnExit = 0,
        /// Data will be uploaded as it appears. Refer to protocol specification for details
        UploadEager = 1,
        /// Data will not be uploaded, only references will be written
        DoNotUpload = 2,
    }
    impl UploadMode {
        /// String value of the enum field names used in the ProtoBuf definition.
        ///
        /// The values are not transformed in any way and thus are considered stable
        /// (if the ProtoBuf definition does not change) and safe for programmatic use.
        pub fn as_str_name(&self) -> &'static str {
            match self {
                UploadMode::UploadOnExit => "UPLOAD_ON_EXIT",
                UploadMode::UploadEager => "UPLOAD_EAGER",
                UploadMode::DoNotUpload => "DO_NOT_UPLOAD",
            }
        }
        /// Creates an enum from field names used in the ProtoBuf definition.
        pub fn from_str_name(value: &str) -> ::core::option::Option<Self> {
            match value {
                "UPLOAD_ON_EXIT" => Some(Self::UploadOnExit),
                "UPLOAD_EAGER" => Some(Self::UploadEager),
                "DO_NOT_UPLOAD" => Some(Self::DoNotUpload),
                _ => None,
            }
        }
    }
}
/// This configuration allows executing raw containers in Flyte using the Flyte CoPilot system.
/// Flyte CoPilot, eliminates the needs of flytekit or sdk inside the container. Any inputs required by the users container are side-loaded in the input_path
/// Any outputs generated by the user container - within output_path are automatically uploaded.
#[allow(clippy::derive_partial_eq_without_eq)]
#[derive(Clone, PartialEq, ::prost::Message)]
pub struct DataLoadingConfig {
    /// Flag enables DataLoading Config. If this is not set, data loading will not be used!
    #[prost(bool, tag="1")]
    pub enabled: bool,
    /// File system path (start at root). This folder will contain all the inputs exploded to a separate file.
    /// Example, if the input interface needs (x: int, y: blob, z: multipart_blob) and the input path is '/var/flyte/inputs', then the file system will look like
    /// /var/flyte/inputs/inputs.<metadata format dependent -> .pb .json .yaml> -> Format as defined previously. The Blob and Multipart blob will reference local filesystem instead of remote locations
    /// /var/flyte/inputs/x -> X is a file that contains the value of x (integer) in string format
    /// /var/flyte/inputs/y -> Y is a file in Binary format
    /// /var/flyte/inputs/z/... -> Note Z itself is a directory
    /// More information about the protocol - refer to docs #TODO reference docs here
    #[prost(string, tag="2")]
    pub input_path: ::prost::alloc::string::String,
    /// File system path (start at root). This folder should contain all the outputs for the task as individual files and/or an error text file
    #[prost(string, tag="3")]
    pub output_path: ::prost::alloc::string::String,
    /// In the inputs folder, there will be an additional summary/metadata file that contains references to all files or inlined primitive values.
    /// This format decides the actual encoding for the data. Refer to the encoding to understand the specifics of the contents and the encoding
    #[prost(enumeration="data_loading_config::LiteralMapFormat", tag="4")]
    pub format: i32,
    #[prost(message, optional, tag="5")]
    pub io_strategy: ::core::option::Option<IoStrategy>,
}
/// Nested message and enum types in `DataLoadingConfig`.
pub mod data_loading_config {
    /// LiteralMapFormat decides the encoding format in which the input metadata should be made available to the containers.
    /// If the user has access to the protocol buffer definitions, it is recommended to use the PROTO format.
    /// JSON and YAML do not need any protobuf definitions to read it
    /// All remote references in core.LiteralMap are replaced with local filesystem references (the data is downloaded to local filesystem)
    #[derive(Clone, Copy, Debug, PartialEq, Eq, Hash, PartialOrd, Ord, ::prost::Enumeration)]
    #[repr(i32)]
    pub enum LiteralMapFormat {
        /// JSON / YAML for the metadata (which contains inlined primitive values). The representation is inline with the standard json specification as specified - <https://www.json.org/json-en.html>
        Json = 0,
        Yaml = 1,
        /// Proto is a serialized binary of `core.LiteralMap` defined in flyteidl/core
        Proto = 2,
    }
    impl LiteralMapFormat {
        /// String value of the enum field names used in the ProtoBuf definition.
        ///
        /// The values are not transformed in any way and thus are considered stable
        /// (if the ProtoBuf definition does not change) and safe for programmatic use.
        pub fn as_str_name(&self) -> &'static str {
            match self {
                LiteralMapFormat::Json => "JSON",
                LiteralMapFormat::Yaml => "YAML",
                LiteralMapFormat::Proto => "PROTO",
            }
        }
        /// Creates an enum from field names used in the ProtoBuf definition.
        pub fn from_str_name(value: &str) -> ::core::option::Option<Self> {
            match value {
                "JSON" => Some(Self::Json),
                "YAML" => Some(Self::Yaml),
                "PROTO" => Some(Self::Proto),
                _ => None,
            }
        }
    }
}
/// Defines a pod spec and additional pod metadata that is created when a task is executed.
#[allow(clippy::derive_partial_eq_without_eq)]
#[derive(Clone, PartialEq, ::prost::Message)]
pub struct K8sPod {
    /// Contains additional metadata for building a kubernetes pod.
    #[prost(message, optional, tag="1")]
    pub metadata: ::core::option::Option<K8sObjectMetadata>,
    /// Defines the primary pod spec created when a task is executed.
    /// This should be a JSON-marshalled pod spec, which can be defined in
    /// - go, using: <https://github.com/kubernetes/api/blob/release-1.21/core/v1/types.go#L2936>
    /// - python: using <https://github.com/kubernetes-client/python/blob/release-19.0/kubernetes/client/models/v1_pod_spec.py>
    #[prost(message, optional, tag="2")]
    pub pod_spec: ::core::option::Option<::prost_types::Struct>,
    /// BETA: Optional configuration for DataLoading. If not specified, then default values are used.
    /// This makes it possible to to run a completely portable container, that uses inputs and outputs
    /// only from the local file-system and without having any reference to flytekit. This is supported only on K8s at the moment.
    /// If data loading is enabled, then data will be mounted in accompanying directories specified in the DataLoadingConfig. If the directories
    /// are not specified, inputs will be mounted onto and outputs will be uploaded from a pre-determined file-system path. Refer to the documentation
    /// to understand the default paths.
    /// Only K8s
    #[prost(message, optional, tag="3")]
    pub data_config: ::core::option::Option<DataLoadingConfig>,
}
/// Metadata for building a kubernetes object when a task is executed.
#[allow(clippy::derive_partial_eq_without_eq)]
#[derive(Clone, PartialEq, ::prost::Message)]
pub struct K8sObjectMetadata {
    /// Optional labels to add to the pod definition.
    #[prost(map="string, string", tag="1")]
    pub labels: ::std::collections::HashMap<::prost::alloc::string::String, ::prost::alloc::string::String>,
    /// Optional annotations to add to the pod definition.
    #[prost(map="string, string", tag="2")]
    pub annotations: ::std::collections::HashMap<::prost::alloc::string::String, ::prost::alloc::string::String>,
}
/// Sql represents a generic sql workload with a statement and dialect.
#[allow(clippy::derive_partial_eq_without_eq)]
#[derive(Clone, PartialEq, ::prost::Message)]
pub struct Sql {
    /// The actual query to run, the query can have templated parameters.
    /// We use Flyte's Golang templating format for Query templating.
    /// Refer to the templating documentation.
    /// <https://docs.flyte.org/projects/cookbook/en/latest/auto/integrations/external_services/hive/hive.html#sphx-glr-auto-integrations-external-services-hive-hive-py>
    /// For example,
    /// insert overwrite directory '{{ .rawOutputDataPrefix }}' stored as parquet
    /// select *
    /// from my_table
    /// where ds = '{{ .Inputs.ds }}'
    #[prost(string, tag="1")]
    pub statement: ::prost::alloc::string::String,
    #[prost(enumeration="sql::Dialect", tag="2")]
    pub dialect: i32,
}
/// Nested message and enum types in `Sql`.
pub mod sql {
    /// The dialect of the SQL statement. This is used to validate and parse SQL statements at compilation time to avoid
    /// expensive runtime operations. If set to an unsupported dialect, no validation will be done on the statement.
    /// We support the following dialect: ansi, hive.
    #[derive(Clone, Copy, Debug, PartialEq, Eq, Hash, PartialOrd, Ord, ::prost::Enumeration)]
    #[repr(i32)]
    pub enum Dialect {
        Undefined = 0,
        Ansi = 1,
        Hive = 2,
        Other = 3,
    }
    impl Dialect {
        /// String value of the enum field names used in the ProtoBuf definition.
        ///
        /// The values are not transformed in any way and thus are considered stable
        /// (if the ProtoBuf definition does not change) and safe for programmatic use.
        pub fn as_str_name(&self) -> &'static str {
            match self {
                Dialect::Undefined => "UNDEFINED",
                Dialect::Ansi => "ANSI",
                Dialect::Hive => "HIVE",
                Dialect::Other => "OTHER",
            }
        }
        /// Creates an enum from field names used in the ProtoBuf definition.
        pub fn from_str_name(value: &str) -> ::core::option::Option<Self> {
            match value {
                "UNDEFINED" => Some(Self::Undefined),
                "ANSI" => Some(Self::Ansi),
                "HIVE" => Some(Self::Hive),
                "OTHER" => Some(Self::Other),
                _ => None,
            }
        }
    }
}
/// Defines a 2-level tree where the root is a comparison operator and Operands are primitives or known variables.
/// Each expression results in a boolean result.
#[allow(clippy::derive_partial_eq_without_eq)]
#[derive(Clone, PartialEq, ::prost::Message)]
pub struct ComparisonExpression {
    #[prost(enumeration="comparison_expression::Operator", tag="1")]
    pub operator: i32,
    #[prost(message, optional, tag="2")]
    pub left_value: ::core::option::Option<Operand>,
    #[prost(message, optional, tag="3")]
    pub right_value: ::core::option::Option<Operand>,
}
/// Nested message and enum types in `ComparisonExpression`.
pub mod comparison_expression {
    /// Binary Operator for each expression
    #[derive(Clone, Copy, Debug, PartialEq, Eq, Hash, PartialOrd, Ord, ::prost::Enumeration)]
    #[repr(i32)]
    pub enum Operator {
        Eq = 0,
        Neq = 1,
        /// Greater Than
        Gt = 2,
        Gte = 3,
        /// Less Than
        Lt = 4,
        Lte = 5,
    }
    impl Operator {
        /// String value of the enum field names used in the ProtoBuf definition.
        ///
        /// The values are not transformed in any way and thus are considered stable
        /// (if the ProtoBuf definition does not change) and safe for programmatic use.
        pub fn as_str_name(&self) -> &'static str {
            match self {
                Operator::Eq => "EQ",
                Operator::Neq => "NEQ",
                Operator::Gt => "GT",
                Operator::Gte => "GTE",
                Operator::Lt => "LT",
                Operator::Lte => "LTE",
            }
        }
        /// Creates an enum from field names used in the ProtoBuf definition.
        pub fn from_str_name(value: &str) -> ::core::option::Option<Self> {
            match value {
                "EQ" => Some(Self::Eq),
                "NEQ" => Some(Self::Neq),
                "GT" => Some(Self::Gt),
                "GTE" => Some(Self::Gte),
                "LT" => Some(Self::Lt),
                "LTE" => Some(Self::Lte),
                _ => None,
            }
        }
    }
}
/// Defines an operand to a comparison expression.
#[allow(clippy::derive_partial_eq_without_eq)]
#[derive(Clone, PartialEq, ::prost::Message)]
pub struct Operand {
    #[prost(oneof="operand::Val", tags="1, 2, 3")]
    pub val: ::core::option::Option<operand::Val>,
}
/// Nested message and enum types in `Operand`.
pub mod operand {
    #[allow(clippy::derive_partial_eq_without_eq)]
#[derive(Clone, PartialEq, ::prost::Oneof)]
    pub enum Val {
        /// Can be a constant
        #[prost(message, tag="1")]
        Primitive(super::Primitive),
        /// Or one of this node's input variables
        #[prost(string, tag="2")]
        Var(::prost::alloc::string::String),
        /// Replace the primitive field
        #[prost(message, tag="3")]
        Scalar(super::Scalar),
    }
}
/// Defines a boolean expression tree. It can be a simple or a conjunction expression.
/// Multiple expressions can be combined using a conjunction or a disjunction to result in a final boolean result.
#[allow(clippy::derive_partial_eq_without_eq)]
#[derive(Clone, PartialEq, ::prost::Message)]
pub struct BooleanExpression {
    #[prost(oneof="boolean_expression::Expr", tags="1, 2")]
    pub expr: ::core::option::Option<boolean_expression::Expr>,
}
/// Nested message and enum types in `BooleanExpression`.
pub mod boolean_expression {
    #[allow(clippy::derive_partial_eq_without_eq)]
#[derive(Clone, PartialEq, ::prost::Oneof)]
    pub enum Expr {
        #[prost(message, tag="1")]
        Conjunction(::prost::alloc::boxed::Box<super::ConjunctionExpression>),
        #[prost(message, tag="2")]
        Comparison(super::ComparisonExpression),
    }
}
/// Defines a conjunction expression of two boolean expressions.
#[allow(clippy::derive_partial_eq_without_eq)]
#[derive(Clone, PartialEq, ::prost::Message)]
pub struct ConjunctionExpression {
    #[prost(enumeration="conjunction_expression::LogicalOperator", tag="1")]
    pub operator: i32,
    #[prost(message, optional, boxed, tag="2")]
    pub left_expression: ::core::option::Option<::prost::alloc::boxed::Box<BooleanExpression>>,
    #[prost(message, optional, boxed, tag="3")]
    pub right_expression: ::core::option::Option<::prost::alloc::boxed::Box<BooleanExpression>>,
}
/// Nested message and enum types in `ConjunctionExpression`.
pub mod conjunction_expression {
    /// Nested conditions. They can be conjoined using AND / OR
    /// Order of evaluation is not important as the operators are Commutative
    #[derive(Clone, Copy, Debug, PartialEq, Eq, Hash, PartialOrd, Ord, ::prost::Enumeration)]
    #[repr(i32)]
    pub enum LogicalOperator {
        /// Conjunction
        And = 0,
        Or = 1,
    }
    impl LogicalOperator {
        /// String value of the enum field names used in the ProtoBuf definition.
        ///
        /// The values are not transformed in any way and thus are considered stable
        /// (if the ProtoBuf definition does not change) and safe for programmatic use.
        pub fn as_str_name(&self) -> &'static str {
            match self {
                LogicalOperator::And => "AND",
                LogicalOperator::Or => "OR",
            }
        }
        /// Creates an enum from field names used in the ProtoBuf definition.
        pub fn from_str_name(value: &str) -> ::core::option::Option<Self> {
            match value {
                "AND" => Some(Self::And),
                "OR" => Some(Self::Or),
                _ => None,
            }
        }
    }
}
/// Indicates various phases of Workflow Execution
#[allow(clippy::derive_partial_eq_without_eq)]
#[derive(Clone, PartialEq, ::prost::Message)]
pub struct WorkflowExecution {
}
/// Nested message and enum types in `WorkflowExecution`.
pub mod workflow_execution {
    #[derive(Clone, Copy, Debug, PartialEq, Eq, Hash, PartialOrd, Ord, ::prost::Enumeration)]
    #[repr(i32)]
    pub enum Phase {
        Undefined = 0,
        Queued = 1,
        Running = 2,
        Succeeding = 3,
        Succeeded = 4,
        Failing = 5,
        Failed = 6,
        Aborted = 7,
        TimedOut = 8,
        Aborting = 9,
    }
    impl Phase {
        /// String value of the enum field names used in the ProtoBuf definition.
        ///
        /// The values are not transformed in any way and thus are considered stable
        /// (if the ProtoBuf definition does not change) and safe for programmatic use.
        pub fn as_str_name(&self) -> &'static str {
            match self {
                Phase::Undefined => "UNDEFINED",
                Phase::Queued => "QUEUED",
                Phase::Running => "RUNNING",
                Phase::Succeeding => "SUCCEEDING",
                Phase::Succeeded => "SUCCEEDED",
                Phase::Failing => "FAILING",
                Phase::Failed => "FAILED",
                Phase::Aborted => "ABORTED",
                Phase::TimedOut => "TIMED_OUT",
                Phase::Aborting => "ABORTING",
            }
        }
        /// Creates an enum from field names used in the ProtoBuf definition.
        pub fn from_str_name(value: &str) -> ::core::option::Option<Self> {
            match value {
                "UNDEFINED" => Some(Self::Undefined),
                "QUEUED" => Some(Self::Queued),
                "RUNNING" => Some(Self::Running),
                "SUCCEEDING" => Some(Self::Succeeding),
                "SUCCEEDED" => Some(Self::Succeeded),
                "FAILING" => Some(Self::Failing),
                "FAILED" => Some(Self::Failed),
                "ABORTED" => Some(Self::Aborted),
                "TIMED_OUT" => Some(Self::TimedOut),
                "ABORTING" => Some(Self::Aborting),
                _ => None,
            }
        }
    }
}
/// Indicates various phases of Node Execution that only include the time spent to run the nodes/workflows
#[allow(clippy::derive_partial_eq_without_eq)]
#[derive(Clone, PartialEq, ::prost::Message)]
pub struct NodeExecution {
}
/// Nested message and enum types in `NodeExecution`.
pub mod node_execution {
    #[derive(Clone, Copy, Debug, PartialEq, Eq, Hash, PartialOrd, Ord, ::prost::Enumeration)]
    #[repr(i32)]
    pub enum Phase {
        Undefined = 0,
        Queued = 1,
        Running = 2,
        Succeeded = 3,
        Failing = 4,
        Failed = 5,
        Aborted = 6,
        Skipped = 7,
        TimedOut = 8,
        DynamicRunning = 9,
        Recovered = 10,
    }
    impl Phase {
        /// String value of the enum field names used in the ProtoBuf definition.
        ///
        /// The values are not transformed in any way and thus are considered stable
        /// (if the ProtoBuf definition does not change) and safe for programmatic use.
        pub fn as_str_name(&self) -> &'static str {
            match self {
                Phase::Undefined => "UNDEFINED",
                Phase::Queued => "QUEUED",
                Phase::Running => "RUNNING",
                Phase::Succeeded => "SUCCEEDED",
                Phase::Failing => "FAILING",
                Phase::Failed => "FAILED",
                Phase::Aborted => "ABORTED",
                Phase::Skipped => "SKIPPED",
                Phase::TimedOut => "TIMED_OUT",
                Phase::DynamicRunning => "DYNAMIC_RUNNING",
                Phase::Recovered => "RECOVERED",
            }
        }
        /// Creates an enum from field names used in the ProtoBuf definition.
        pub fn from_str_name(value: &str) -> ::core::option::Option<Self> {
            match value {
                "UNDEFINED" => Some(Self::Undefined),
                "QUEUED" => Some(Self::Queued),
                "RUNNING" => Some(Self::Running),
                "SUCCEEDED" => Some(Self::Succeeded),
                "FAILING" => Some(Self::Failing),
                "FAILED" => Some(Self::Failed),
                "ABORTED" => Some(Self::Aborted),
                "SKIPPED" => Some(Self::Skipped),
                "TIMED_OUT" => Some(Self::TimedOut),
                "DYNAMIC_RUNNING" => Some(Self::DynamicRunning),
                "RECOVERED" => Some(Self::Recovered),
                _ => None,
            }
        }
    }
}
/// Phases that task plugins can go through. Not all phases may be applicable to a specific plugin task,
/// but this is the cumulative list that customers may want to know about for their task.
#[allow(clippy::derive_partial_eq_without_eq)]
#[derive(Clone, PartialEq, ::prost::Message)]
pub struct TaskExecution {
}
/// Nested message and enum types in `TaskExecution`.
pub mod task_execution {
    #[derive(Clone, Copy, Debug, PartialEq, Eq, Hash, PartialOrd, Ord, ::prost::Enumeration)]
    #[repr(i32)]
    pub enum Phase {
        Undefined = 0,
        Queued = 1,
        Running = 2,
        Succeeded = 3,
        Aborted = 4,
        Failed = 5,
        /// To indicate cases where task is initializing, like: ErrImagePull, ContainerCreating, PodInitializing
        Initializing = 6,
        /// To address cases, where underlying resource is not available: Backoff error, Resource quota exceeded
        WaitingForResources = 7,
    }
    impl Phase {
        /// String value of the enum field names used in the ProtoBuf definition.
        ///
        /// The values are not transformed in any way and thus are considered stable
        /// (if the ProtoBuf definition does not change) and safe for programmatic use.
        pub fn as_str_name(&self) -> &'static str {
            match self {
                Phase::Undefined => "UNDEFINED",
                Phase::Queued => "QUEUED",
                Phase::Running => "RUNNING",
                Phase::Succeeded => "SUCCEEDED",
                Phase::Aborted => "ABORTED",
                Phase::Failed => "FAILED",
                Phase::Initializing => "INITIALIZING",
                Phase::WaitingForResources => "WAITING_FOR_RESOURCES",
            }
        }
        /// Creates an enum from field names used in the ProtoBuf definition.
        pub fn from_str_name(value: &str) -> ::core::option::Option<Self> {
            match value {
                "UNDEFINED" => Some(Self::Undefined),
                "QUEUED" => Some(Self::Queued),
                "RUNNING" => Some(Self::Running),
                "SUCCEEDED" => Some(Self::Succeeded),
                "ABORTED" => Some(Self::Aborted),
                "FAILED" => Some(Self::Failed),
                "INITIALIZING" => Some(Self::Initializing),
                "WAITING_FOR_RESOURCES" => Some(Self::WaitingForResources),
                _ => None,
            }
        }
    }
}
/// Represents the error message from the execution.
#[allow(clippy::derive_partial_eq_without_eq)]
#[derive(Clone, PartialEq, ::prost::Message)]
pub struct ExecutionError {
    /// Error code indicates a grouping of a type of error.
    /// More Info: <Link>
    #[prost(string, tag="1")]
    pub code: ::prost::alloc::string::String,
    /// Detailed description of the error - including stack trace.
    #[prost(string, tag="2")]
    pub message: ::prost::alloc::string::String,
    /// Full error contents accessible via a URI
    #[prost(string, tag="3")]
    pub error_uri: ::prost::alloc::string::String,
    #[prost(enumeration="execution_error::ErrorKind", tag="4")]
    pub kind: i32,
}
/// Nested message and enum types in `ExecutionError`.
pub mod execution_error {
    /// Error type: System or User
    #[derive(Clone, Copy, Debug, PartialEq, Eq, Hash, PartialOrd, Ord, ::prost::Enumeration)]
    #[repr(i32)]
    pub enum ErrorKind {
        Unknown = 0,
        User = 1,
        System = 2,
    }
    impl ErrorKind {
        /// String value of the enum field names used in the ProtoBuf definition.
        ///
        /// The values are not transformed in any way and thus are considered stable
        /// (if the ProtoBuf definition does not change) and safe for programmatic use.
        pub fn as_str_name(&self) -> &'static str {
            match self {
                ErrorKind::Unknown => "UNKNOWN",
                ErrorKind::User => "USER",
                ErrorKind::System => "SYSTEM",
            }
        }
        /// Creates an enum from field names used in the ProtoBuf definition.
        pub fn from_str_name(value: &str) -> ::core::option::Option<Self> {
            match value {
                "UNKNOWN" => Some(Self::Unknown),
                "USER" => Some(Self::User),
                "SYSTEM" => Some(Self::System),
                _ => None,
            }
        }
    }
}
/// Log information for the task that is specific to a log sink
/// When our log story is flushed out, we may have more metadata here like log link expiry
#[allow(clippy::derive_partial_eq_without_eq)]
#[derive(Clone, PartialEq, ::prost::Message)]
pub struct TaskLog {
    #[prost(string, tag="1")]
    pub uri: ::prost::alloc::string::String,
    #[prost(string, tag="2")]
    pub name: ::prost::alloc::string::String,
    #[prost(enumeration="task_log::MessageFormat", tag="3")]
    pub message_format: i32,
    #[prost(message, optional, tag="4")]
    pub ttl: ::core::option::Option<::prost_types::Duration>,
}
/// Nested message and enum types in `TaskLog`.
pub mod task_log {
    #[derive(Clone, Copy, Debug, PartialEq, Eq, Hash, PartialOrd, Ord, ::prost::Enumeration)]
    #[repr(i32)]
    pub enum MessageFormat {
        Unknown = 0,
        Csv = 1,
        Json = 2,
    }
    impl MessageFormat {
        /// String value of the enum field names used in the ProtoBuf definition.
        ///
        /// The values are not transformed in any way and thus are considered stable
        /// (if the ProtoBuf definition does not change) and safe for programmatic use.
        pub fn as_str_name(&self) -> &'static str {
            match self {
                MessageFormat::Unknown => "UNKNOWN",
                MessageFormat::Csv => "CSV",
                MessageFormat::Json => "JSON",
            }
        }
        /// Creates an enum from field names used in the ProtoBuf definition.
        pub fn from_str_name(value: &str) -> ::core::option::Option<Self> {
            match value {
                "UNKNOWN" => Some(Self::Unknown),
                "CSV" => Some(Self::Csv),
                "JSON" => Some(Self::Json),
                _ => None,
            }
        }
    }
}
/// Represents customized execution run-time attributes.
#[allow(clippy::derive_partial_eq_without_eq)]
#[derive(Clone, PartialEq, ::prost::Message)]
pub struct QualityOfServiceSpec {
    /// Indicates how much queueing delay an execution can tolerate.
    #[prost(message, optional, tag="1")]
    pub queueing_budget: ::core::option::Option<::prost_types::Duration>,
}
/// Indicates the priority of an execution.
#[allow(clippy::derive_partial_eq_without_eq)]
#[derive(Clone, PartialEq, ::prost::Message)]
pub struct QualityOfService {
    #[prost(oneof="quality_of_service::Designation", tags="1, 2")]
    pub designation: ::core::option::Option<quality_of_service::Designation>,
}
/// Nested message and enum types in `QualityOfService`.
pub mod quality_of_service {
    #[derive(Clone, Copy, Debug, PartialEq, Eq, Hash, PartialOrd, Ord, ::prost::Enumeration)]
    #[repr(i32)]
    pub enum Tier {
        /// Default: no quality of service specified.
        Undefined = 0,
        High = 1,
        Medium = 2,
        Low = 3,
    }
    impl Tier {
        /// String value of the enum field names used in the ProtoBuf definition.
        ///
        /// The values are not transformed in any way and thus are considered stable
        /// (if the ProtoBuf definition does not change) and safe for programmatic use.
        pub fn as_str_name(&self) -> &'static str {
            match self {
                Tier::Undefined => "UNDEFINED",
                Tier::High => "HIGH",
                Tier::Medium => "MEDIUM",
                Tier::Low => "LOW",
            }
        }
        /// Creates an enum from field names used in the ProtoBuf definition.
        pub fn from_str_name(value: &str) -> ::core::option::Option<Self> {
            match value {
                "UNDEFINED" => Some(Self::Undefined),
                "HIGH" => Some(Self::High),
                "MEDIUM" => Some(Self::Medium),
                "LOW" => Some(Self::Low),
                _ => None,
            }
        }
    }
    #[allow(clippy::derive_partial_eq_without_eq)]
#[derive(Clone, PartialEq, ::prost::Oneof)]
    pub enum Designation {
        #[prost(enumeration="Tier", tag="1")]
        Tier(i32),
        #[prost(message, tag="2")]
        Spec(super::QualityOfServiceSpec),
    }
}
/// Defines a condition and the execution unit that should be executed if the condition is satisfied.
#[allow(clippy::derive_partial_eq_without_eq)]
#[derive(Clone, PartialEq, ::prost::Message)]
pub struct IfBlock {
    #[prost(message, optional, tag="1")]
    pub condition: ::core::option::Option<BooleanExpression>,
    #[prost(message, optional, boxed, tag="2")]
    pub then_node: ::core::option::Option<::prost::alloc::boxed::Box<Node>>,
}
/// Defines a series of if/else blocks. The first branch whose condition evaluates to true is the one to execute.
/// If no conditions were satisfied, the else_node or the error will execute.
#[allow(clippy::derive_partial_eq_without_eq)]
#[derive(Clone, PartialEq, ::prost::Message)]
pub struct IfElseBlock {
    /// +required. First condition to evaluate.
    #[prost(message, optional, boxed, tag="1")]
    pub case: ::core::option::Option<::prost::alloc::boxed::Box<IfBlock>>,
    /// +optional. Additional branches to evaluate.
    #[prost(message, repeated, tag="2")]
    pub other: ::prost::alloc::vec::Vec<IfBlock>,
    /// +required.
    #[prost(oneof="if_else_block::Default", tags="3, 4")]
    pub default: ::core::option::Option<if_else_block::Default>,
}
/// Nested message and enum types in `IfElseBlock`.
pub mod if_else_block {
    /// +required.
    #[allow(clippy::derive_partial_eq_without_eq)]
#[derive(Clone, PartialEq, ::prost::Oneof)]
    pub enum Default {
        /// The node to execute in case none of the branches were taken.
        #[prost(message, tag="3")]
        ElseNode(::prost::alloc::boxed::Box<super::Node>),
        /// An error to throw in case none of the branches were taken.
        #[prost(message, tag="4")]
        Error(super::Error),
    }
}
/// BranchNode is a special node that alter the flow of the workflow graph. It allows the control flow to branch at
/// runtime based on a series of conditions that get evaluated on various parameters (e.g. inputs, primitives).
#[allow(clippy::derive_partial_eq_without_eq)]
#[derive(Clone, PartialEq, ::prost::Message)]
pub struct BranchNode {
    /// +required
    #[prost(message, optional, boxed, tag="1")]
    pub if_else: ::core::option::Option<::prost::alloc::boxed::Box<IfElseBlock>>,
}
/// Refers to the task that the Node is to execute.
#[allow(clippy::derive_partial_eq_without_eq)]
#[derive(Clone, PartialEq, ::prost::Message)]
pub struct TaskNode {
    /// Optional overrides applied at task execution time.
    #[prost(message, optional, tag="2")]
    pub overrides: ::core::option::Option<TaskNodeOverrides>,
    #[prost(oneof="task_node::Reference", tags="1")]
    pub reference: ::core::option::Option<task_node::Reference>,
}
/// Nested message and enum types in `TaskNode`.
pub mod task_node {
    #[allow(clippy::derive_partial_eq_without_eq)]
#[derive(Clone, PartialEq, ::prost::Oneof)]
    pub enum Reference {
        /// A globally unique identifier for the task.
        #[prost(message, tag="1")]
        ReferenceId(super::Identifier),
    }
}
/// Refers to a the workflow the node is to execute.
#[allow(clippy::derive_partial_eq_without_eq)]
#[derive(Clone, PartialEq, ::prost::Message)]
pub struct WorkflowNode {
    #[prost(oneof="workflow_node::Reference", tags="1, 2")]
    pub reference: ::core::option::Option<workflow_node::Reference>,
}
/// Nested message and enum types in `WorkflowNode`.
pub mod workflow_node {
    #[allow(clippy::derive_partial_eq_without_eq)]
#[derive(Clone, PartialEq, ::prost::Oneof)]
    pub enum Reference {
        /// A globally unique identifier for the launch plan.
        #[prost(message, tag="1")]
        LaunchplanRef(super::Identifier),
        /// Reference to a subworkflow, that should be defined with the compiler context
        #[prost(message, tag="2")]
        SubWorkflowRef(super::Identifier),
    }
}
/// ApproveCondition represents a dependency on an external approval. During execution, this will manifest as a boolean
/// signal with the provided signal_id.
#[allow(clippy::derive_partial_eq_without_eq)]
#[derive(Clone, PartialEq, ::prost::Message)]
pub struct ApproveCondition {
    /// A unique identifier for the requested boolean signal.
    #[prost(string, tag="1")]
    pub signal_id: ::prost::alloc::string::String,
}
/// SignalCondition represents a dependency on an signal.
#[allow(clippy::derive_partial_eq_without_eq)]
#[derive(Clone, PartialEq, ::prost::Message)]
pub struct SignalCondition {
    /// A unique identifier for the requested signal.
    #[prost(string, tag="1")]
    pub signal_id: ::prost::alloc::string::String,
    /// A type denoting the required value type for this signal.
    #[prost(message, optional, tag="2")]
    pub r#type: ::core::option::Option<LiteralType>,
    /// The variable name for the signal value in this nodes outputs.
    #[prost(string, tag="3")]
    pub output_variable_name: ::prost::alloc::string::String,
}
/// SleepCondition represents a dependency on waiting for the specified duration.
#[allow(clippy::derive_partial_eq_without_eq)]
#[derive(Clone, PartialEq, ::prost::Message)]
pub struct SleepCondition {
    /// The overall duration for this sleep.
    #[prost(message, optional, tag="1")]
    pub duration: ::core::option::Option<::prost_types::Duration>,
}
/// GateNode refers to the condition that is required for the gate to successfully complete.
#[allow(clippy::derive_partial_eq_without_eq)]
#[derive(Clone, PartialEq, ::prost::Message)]
pub struct GateNode {
    #[prost(oneof="gate_node::Condition", tags="1, 2, 3")]
    pub condition: ::core::option::Option<gate_node::Condition>,
}
/// Nested message and enum types in `GateNode`.
pub mod gate_node {
    #[allow(clippy::derive_partial_eq_without_eq)]
#[derive(Clone, PartialEq, ::prost::Oneof)]
    pub enum Condition {
        /// ApproveCondition represents a dependency on an external approval provided by a boolean signal.
        #[prost(message, tag="1")]
        Approve(super::ApproveCondition),
        /// SignalCondition represents a dependency on an signal.
        #[prost(message, tag="2")]
        Signal(super::SignalCondition),
        /// SleepCondition represents a dependency on waiting for the specified duration.
        #[prost(message, tag="3")]
        Sleep(super::SleepCondition),
    }
}
/// ArrayNode is a Flyte node type that simplifies the execution of a sub-node over a list of input
/// values. An ArrayNode can be executed with configurable parallelism (separate from the parent
/// workflow) and can be configured to succeed when a certain number of sub-nodes succeed.
#[allow(clippy::derive_partial_eq_without_eq)]
#[derive(Clone, PartialEq, ::prost::Message)]
pub struct ArrayNode {
    /// node is the sub-node that will be executed for each element in the array.
    #[prost(message, optional, boxed, tag="1")]
    pub node: ::core::option::Option<::prost::alloc::boxed::Box<Node>>,
    /// parallelism defines the minimum number of instances to bring up concurrently at any given
    /// point. Note that this is an optimistic restriction and that, due to network partitioning or
    /// other failures, the actual number of currently running instances might be more. This has to
    /// be a positive number if assigned. Default value is size.
    #[prost(uint32, tag="2")]
    pub parallelism: u32,
    #[prost(oneof="array_node::SuccessCriteria", tags="3, 4")]
    pub success_criteria: ::core::option::Option<array_node::SuccessCriteria>,
}
/// Nested message and enum types in `ArrayNode`.
pub mod array_node {
    #[allow(clippy::derive_partial_eq_without_eq)]
#[derive(Clone, PartialEq, ::prost::Oneof)]
    pub enum SuccessCriteria {
        /// min_successes is an absolute number of the minimum number of successful completions of
        /// sub-nodes. As soon as this criteria is met, the ArrayNode will be marked as successful
        /// and outputs will be computed. This has to be a non-negative number if assigned. Default
        /// value is size (if specified).
        #[prost(uint32, tag="3")]
        MinSuccesses(u32),
        /// If the array job size is not known beforehand, the min_success_ratio can instead be used
        /// to determine when an ArrayNode can be marked successful.
        #[prost(float, tag="4")]
        MinSuccessRatio(f32),
    }
}
/// Defines extra information about the Node.
#[allow(clippy::derive_partial_eq_without_eq)]
#[derive(Clone, PartialEq, ::prost::Message)]
pub struct NodeMetadata {
    /// A friendly name for the Node
    #[prost(string, tag="1")]
    pub name: ::prost::alloc::string::String,
    /// The overall timeout of a task.
    #[prost(message, optional, tag="4")]
    pub timeout: ::core::option::Option<::prost_types::Duration>,
    /// Number of retries per task.
    #[prost(message, optional, tag="5")]
    pub retries: ::core::option::Option<RetryStrategy>,
    /// Identify whether node is interruptible
    #[prost(oneof="node_metadata::InterruptibleValue", tags="6")]
    pub interruptible_value: ::core::option::Option<node_metadata::InterruptibleValue>,
    /// Identify whether a node should have it's outputs cached.
    #[prost(oneof="node_metadata::CacheableValue", tags="7")]
    pub cacheable_value: ::core::option::Option<node_metadata::CacheableValue>,
    /// The version of the cache to use.
    #[prost(oneof="node_metadata::CacheVersionValue", tags="8")]
    pub cache_version_value: ::core::option::Option<node_metadata::CacheVersionValue>,
    /// Identify whether caching operations involving this node should be serialized.
    #[prost(oneof="node_metadata::CacheSerializableValue", tags="9")]
    pub cache_serializable_value: ::core::option::Option<node_metadata::CacheSerializableValue>,
}
/// Nested message and enum types in `NodeMetadata`.
pub mod node_metadata {
    /// Identify whether node is interruptible
    #[allow(clippy::derive_partial_eq_without_eq)]
#[derive(Clone, PartialEq, ::prost::Oneof)]
    pub enum InterruptibleValue {
        #[prost(bool, tag="6")]
        Interruptible(bool),
    }
    /// Identify whether a node should have it's outputs cached.
    #[allow(clippy::derive_partial_eq_without_eq)]
#[derive(Clone, PartialEq, ::prost::Oneof)]
    pub enum CacheableValue {
        #[prost(bool, tag="7")]
        Cacheable(bool),
    }
    /// The version of the cache to use.
    #[allow(clippy::derive_partial_eq_without_eq)]
#[derive(Clone, PartialEq, ::prost::Oneof)]
    pub enum CacheVersionValue {
        #[prost(string, tag="8")]
        CacheVersion(::prost::alloc::string::String),
    }
    /// Identify whether caching operations involving this node should be serialized.
    #[allow(clippy::derive_partial_eq_without_eq)]
#[derive(Clone, PartialEq, ::prost::Oneof)]
    pub enum CacheSerializableValue {
        #[prost(bool, tag="9")]
        CacheSerializable(bool),
    }
}
/// Links a variable to an alias.
#[allow(clippy::derive_partial_eq_without_eq)]
#[derive(Clone, PartialEq, ::prost::Message)]
pub struct Alias {
    /// Must match one of the output variable names on a node.
    #[prost(string, tag="1")]
    pub var: ::prost::alloc::string::String,
    /// A workflow-level unique alias that downstream nodes can refer to in their input.
    #[prost(string, tag="2")]
    pub alias: ::prost::alloc::string::String,
}
/// A Workflow graph Node. One unit of execution in the graph. Each node can be linked to a Task, a Workflow or a branch
/// node.
#[allow(clippy::derive_partial_eq_without_eq)]
#[derive(Clone, PartialEq, ::prost::Message)]
pub struct Node {
    /// A workflow-level unique identifier that identifies this node in the workflow. 'inputs' and 'outputs' are reserved
    /// node ids that cannot be used by other nodes.
    #[prost(string, tag="1")]
    pub id: ::prost::alloc::string::String,
    /// Extra metadata about the node.
    #[prost(message, optional, tag="2")]
    pub metadata: ::core::option::Option<NodeMetadata>,
    /// Specifies how to bind the underlying interface's inputs. All required inputs specified in the underlying interface
    /// must be fulfilled.
    #[prost(message, repeated, tag="3")]
    pub inputs: ::prost::alloc::vec::Vec<Binding>,
    /// +optional Specifies execution dependency for this node ensuring it will only get scheduled to run after all its
    /// upstream nodes have completed. This node will have an implicit dependency on any node that appears in inputs
    /// field.
    #[prost(string, repeated, tag="4")]
    pub upstream_node_ids: ::prost::alloc::vec::Vec<::prost::alloc::string::String>,
    /// +optional. A node can define aliases for a subset of its outputs. This is particularly useful if different nodes
    /// need to conform to the same interface (e.g. all branches in a branch node). Downstream nodes must refer to this
    /// nodes outputs using the alias if one's specified.
    #[prost(message, repeated, tag="5")]
    pub output_aliases: ::prost::alloc::vec::Vec<Alias>,
    /// Information about the target to execute in this node.
    #[prost(oneof="node::Target", tags="6, 7, 8, 9, 10")]
    pub target: ::core::option::Option<node::Target>,
}
/// Nested message and enum types in `Node`.
pub mod node {
    /// Information about the target to execute in this node.
    #[allow(clippy::derive_partial_eq_without_eq)]
#[derive(Clone, PartialEq, ::prost::Oneof)]
    pub enum Target {
        /// Information about the Task to execute in this node.
        #[prost(message, tag="6")]
        TaskNode(super::TaskNode),
        /// Information about the Workflow to execute in this mode.
        #[prost(message, tag="7")]
        WorkflowNode(super::WorkflowNode),
        /// Information about the branch node to evaluate in this node.
        #[prost(message, tag="8")]
        BranchNode(::prost::alloc::boxed::Box<super::BranchNode>),
        /// Information about the condition to evaluate in this node.
        #[prost(message, tag="9")]
        GateNode(super::GateNode),
        /// Information about the sub-node executions for each value in the list of this nodes
        /// inputs values.
        #[prost(message, tag="10")]
        ArrayNode(::prost::alloc::boxed::Box<super::ArrayNode>),
    }
}
/// This is workflow layer metadata. These settings are only applicable to the workflow as a whole, and do not
/// percolate down to child entities (like tasks) launched by the workflow.
#[allow(clippy::derive_partial_eq_without_eq)]
#[derive(Clone, PartialEq, ::prost::Message)]
pub struct WorkflowMetadata {
    /// Indicates the runtime priority of workflow executions. 
    #[prost(message, optional, tag="1")]
    pub quality_of_service: ::core::option::Option<QualityOfService>,
    /// Defines how the system should behave when a failure is detected in the workflow execution.
    #[prost(enumeration="workflow_metadata::OnFailurePolicy", tag="2")]
    pub on_failure: i32,
    /// Arbitrary tags that allow users and the platform to store small but arbitrary labels
    #[prost(map="string, string", tag="3")]
    pub tags: ::std::collections::HashMap<::prost::alloc::string::String, ::prost::alloc::string::String>,
}
/// Nested message and enum types in `WorkflowMetadata`.
pub mod workflow_metadata {
    /// Failure Handling Strategy
    #[derive(Clone, Copy, Debug, PartialEq, Eq, Hash, PartialOrd, Ord, ::prost::Enumeration)]
    #[repr(i32)]
    pub enum OnFailurePolicy {
        /// FAIL_IMMEDIATELY instructs the system to fail as soon as a node fails in the workflow. It'll automatically
        /// abort all currently running nodes and clean up resources before finally marking the workflow executions as
        /// failed.
        FailImmediately = 0,
        /// FAIL_AFTER_EXECUTABLE_NODES_COMPLETE instructs the system to make as much progress as it can. The system will
        /// not alter the dependencies of the execution graph so any node that depend on the failed node will not be run.
        /// Other nodes that will be executed to completion before cleaning up resources and marking the workflow
        /// execution as failed.
        FailAfterExecutableNodesComplete = 1,
    }
    impl OnFailurePolicy {
        /// String value of the enum field names used in the ProtoBuf definition.
        ///
        /// The values are not transformed in any way and thus are considered stable
        /// (if the ProtoBuf definition does not change) and safe for programmatic use.
        pub fn as_str_name(&self) -> &'static str {
            match self {
                OnFailurePolicy::FailImmediately => "FAIL_IMMEDIATELY",
                OnFailurePolicy::FailAfterExecutableNodesComplete => "FAIL_AFTER_EXECUTABLE_NODES_COMPLETE",
            }
        }
        /// Creates an enum from field names used in the ProtoBuf definition.
        pub fn from_str_name(value: &str) -> ::core::option::Option<Self> {
            match value {
                "FAIL_IMMEDIATELY" => Some(Self::FailImmediately),
                "FAIL_AFTER_EXECUTABLE_NODES_COMPLETE" => Some(Self::FailAfterExecutableNodesComplete),
                _ => None,
            }
        }
    }
}
/// The difference between these settings and the WorkflowMetadata ones is that these are meant to be passed down to
/// a workflow's underlying entities (like tasks). For instance, 'interruptible' has no meaning at the workflow layer, it
/// is only relevant when a task executes. The settings here are the defaults that are passed to all nodes
/// unless explicitly overridden at the node layer.
/// If you are adding a setting that applies to both the Workflow itself, and everything underneath it, it should be
/// added to both this object and the WorkflowMetadata object above.
#[allow(clippy::derive_partial_eq_without_eq)]
#[derive(Clone, PartialEq, ::prost::Message)]
pub struct WorkflowMetadataDefaults {
    /// Whether child nodes of the workflow are interruptible.
    #[prost(bool, tag="1")]
    pub interruptible: bool,
}
/// Flyte Workflow Structure that encapsulates task, branch and subworkflow nodes to form a statically analyzable,
/// directed acyclic graph.
#[allow(clippy::derive_partial_eq_without_eq)]
#[derive(Clone, PartialEq, ::prost::Message)]
pub struct WorkflowTemplate {
    /// A globally unique identifier for the workflow.
    #[prost(message, optional, tag="1")]
    pub id: ::core::option::Option<Identifier>,
    /// Extra metadata about the workflow.
    #[prost(message, optional, tag="2")]
    pub metadata: ::core::option::Option<WorkflowMetadata>,
    /// Defines a strongly typed interface for the Workflow. This can include some optional parameters.
    #[prost(message, optional, tag="3")]
    pub interface: ::core::option::Option<TypedInterface>,
    /// A list of nodes. In addition, 'globals' is a special reserved node id that can be used to consume workflow inputs.
    #[prost(message, repeated, tag="4")]
    pub nodes: ::prost::alloc::vec::Vec<Node>,
    /// A list of output bindings that specify how to construct workflow outputs. Bindings can pull node outputs or
    /// specify literals. All workflow outputs specified in the interface field must be bound in order for the workflow
    /// to be validated. A workflow has an implicit dependency on all of its nodes to execute successfully in order to
    /// bind final outputs.
    /// Most of these outputs will be Binding's with a BindingData of type OutputReference.  That is, your workflow can
    /// just have an output of some constant (`Output(5)`), but usually, the workflow will be pulling
    /// outputs from the output of a task.
    #[prost(message, repeated, tag="5")]
    pub outputs: ::prost::alloc::vec::Vec<Binding>,
    /// +optional A catch-all node. This node is executed whenever the execution engine determines the workflow has failed.
    /// The interface of this node must match the Workflow interface with an additional input named 'error' of type
    /// pb.lyft.flyte.core.Error.
    #[prost(message, optional, tag="6")]
    pub failure_node: ::core::option::Option<Node>,
    /// workflow defaults
    #[prost(message, optional, tag="7")]
    pub metadata_defaults: ::core::option::Option<WorkflowMetadataDefaults>,
}
/// Optional task node overrides that will be applied at task execution time.
#[allow(clippy::derive_partial_eq_without_eq)]
#[derive(Clone, PartialEq, ::prost::Message)]
pub struct TaskNodeOverrides {
    /// A customizable interface to convey resources requested for a task container. 
    #[prost(message, optional, tag="1")]
    pub resources: ::core::option::Option<Resources>,
    /// Overrides for all non-standard resources, not captured by
    /// v1.ResourceRequirements, to allocate to a task.
    #[prost(message, optional, tag="2")]
    pub extended_resources: ::core::option::Option<ExtendedResources>,
}
<<<<<<< HEAD
/// Span represents a duration trace of Flyte execution. The id field denotes a Flyte execution entity or an operation
/// which uniquely identifies the Span. The spans attribute allows this Span to be further broken down into more
/// precise definitions.
#[allow(clippy::derive_partial_eq_without_eq)]
#[derive(Clone, PartialEq, ::prost::Message)]
pub struct Span {
    /// start_time defines the instance this span began.
    #[prost(message, optional, tag="1")]
    pub start_time: ::core::option::Option<::prost_types::Timestamp>,
    /// end_time defines the instance this span completed.
    #[prost(message, optional, tag="2")]
    pub end_time: ::core::option::Option<::prost_types::Timestamp>,
    /// spans defines a collection of Spans that breakdown this execution.
    #[prost(message, repeated, tag="7")]
    pub spans: ::prost::alloc::vec::Vec<Span>,
    #[prost(oneof="span::Id", tags="3, 4, 5, 6")]
    pub id: ::core::option::Option<span::Id>,
}
/// Nested message and enum types in `Span`.
pub mod span {
    #[allow(clippy::derive_partial_eq_without_eq)]
#[derive(Clone, PartialEq, ::prost::Oneof)]
    pub enum Id {
        /// workflow_id is the id of the workflow execution this Span represents.
        #[prost(message, tag="3")]
        WorkflowId(super::WorkflowExecutionIdentifier),
        /// node_id is the id of the node execution this Span represents.
        #[prost(message, tag="4")]
        NodeId(super::NodeExecutionIdentifier),
        /// task_id is the id of the task execution this Span represents.
        #[prost(message, tag="5")]
        TaskId(super::TaskExecutionIdentifier),
        /// operation_id is the id of a unique operation that this Span represents.
        #[prost(string, tag="6")]
        OperationId(::prost::alloc::string::String),
    }
}
/// ExecutionMetrics is a collection of metrics that are collected during the execution of a Flyte task.
#[allow(clippy::derive_partial_eq_without_eq)]
#[derive(Clone, PartialEq, ::prost::Message)]
pub struct ExecutionMetricResult {
    /// The metric this data represents. e.g. EXECUTION_METRIC_USED_CPU_AVG or EXECUTION_METRIC_USED_MEMORY_BYTES_AVG.
    #[prost(string, tag="1")]
    pub metric: ::prost::alloc::string::String,
    /// The result data in prometheus range query result format
    /// <https://prometheus.io/docs/prometheus/latest/querying/api/#expression-query-result-formats.>
    /// This may include multiple time series, differentiated by their metric labels.
    /// Start time is greater of (execution attempt start, 48h ago)
    /// End time is lesser of (execution attempt end, now)
    #[prost(message, optional, tag="2")]
    pub data: ::core::option::Option<::prost_types::Struct>,
=======
/// A structure that uniquely identifies a launch plan in the system.
#[allow(clippy::derive_partial_eq_without_eq)]
#[derive(Clone, PartialEq, ::prost::Message)]
pub struct LaunchPlanTemplate {
    /// A globally unique identifier for the launch plan.
    #[prost(message, optional, tag="1")]
    pub id: ::core::option::Option<Identifier>,
    /// The input and output interface for the launch plan
    #[prost(message, optional, tag="2")]
    pub interface: ::core::option::Option<TypedInterface>,
>>>>>>> 288888d1
}
/// Adjacency list for the workflow. This is created as part of the compilation process. Every process after the compilation
/// step uses this created ConnectionSet
#[allow(clippy::derive_partial_eq_without_eq)]
#[derive(Clone, PartialEq, ::prost::Message)]
pub struct ConnectionSet {
    /// A list of all the node ids that are downstream from a given node id
    #[prost(map="string, message", tag="7")]
    pub downstream: ::std::collections::HashMap<::prost::alloc::string::String, connection_set::IdList>,
    /// A list of all the node ids, that are upstream of this node id
    #[prost(map="string, message", tag="8")]
    pub upstream: ::std::collections::HashMap<::prost::alloc::string::String, connection_set::IdList>,
}
/// Nested message and enum types in `ConnectionSet`.
pub mod connection_set {
    #[allow(clippy::derive_partial_eq_without_eq)]
#[derive(Clone, PartialEq, ::prost::Message)]
    pub struct IdList {
        #[prost(string, repeated, tag="1")]
        pub ids: ::prost::alloc::vec::Vec<::prost::alloc::string::String>,
    }
}
/// Output of the compilation Step. This object represents one workflow. We store more metadata at this layer
#[allow(clippy::derive_partial_eq_without_eq)]
#[derive(Clone, PartialEq, ::prost::Message)]
pub struct CompiledWorkflow {
    /// Completely contained Workflow Template
    #[prost(message, optional, tag="1")]
    pub template: ::core::option::Option<WorkflowTemplate>,
    /// For internal use only! This field is used by the system and must not be filled in. Any values set will be ignored.
    #[prost(message, optional, tag="2")]
    pub connections: ::core::option::Option<ConnectionSet>,
}
/// Output of the compilation step. This object represents one LaunchPlan. We store more metadata at this layer
#[allow(clippy::derive_partial_eq_without_eq)]
#[derive(Clone, PartialEq, ::prost::Message)]
pub struct CompiledLaunchPlan {
    /// Completely contained LaunchPlan Template
    #[prost(message, optional, tag="1")]
    pub template: ::core::option::Option<LaunchPlanTemplate>,
}
/// Output of the Compilation step. This object represent one Task. We store more metadata at this layer
#[allow(clippy::derive_partial_eq_without_eq)]
#[derive(Clone, PartialEq, ::prost::Message)]
pub struct CompiledTask {
    /// Completely contained TaskTemplate
    #[prost(message, optional, tag="1")]
    pub template: ::core::option::Option<TaskTemplate>,
}
/// A Compiled Workflow Closure contains all the information required to start a new execution, or to visualize a workflow
/// and its details. The CompiledWorkflowClosure should always contain a primary workflow, that is the main workflow that
/// will being the execution. All subworkflows are denormalized. WorkflowNodes refer to the workflow identifiers of
/// compiled subworkflows.
#[allow(clippy::derive_partial_eq_without_eq)]
#[derive(Clone, PartialEq, ::prost::Message)]
pub struct CompiledWorkflowClosure {
    /// +required
    #[prost(message, optional, tag="1")]
    pub primary: ::core::option::Option<CompiledWorkflow>,
    /// Guaranteed that there will only exist one and only one workflow with a given id, i.e., every sub workflow has a
    /// unique identifier. Also every enclosed subworkflow is used either by a primary workflow or by a subworkflow
    /// as an inlined workflow
    /// +optional
    #[prost(message, repeated, tag="2")]
    pub sub_workflows: ::prost::alloc::vec::Vec<CompiledWorkflow>,
    /// Guaranteed that there will only exist one and only one task with a given id, i.e., every task has a unique id
    /// +required (at least 1)
    #[prost(message, repeated, tag="3")]
    pub tasks: ::prost::alloc::vec::Vec<CompiledTask>,
    /// A collection of launch plans that are compiled. Guaranteed that there will only exist one and only one launch plan
    /// with a given id, i.e., every launch plan has a unique id.
    #[prost(message, repeated, tag="4")]
    pub launch_plans: ::prost::alloc::vec::Vec<CompiledLaunchPlan>,
}
#[allow(clippy::derive_partial_eq_without_eq)]
#[derive(Clone, PartialEq, ::prost::Message)]
pub struct CatalogArtifactTag {
    /// Artifact ID is generated name
    #[prost(string, tag="1")]
    pub artifact_id: ::prost::alloc::string::String,
    /// Flyte computes the tag automatically, as the hash of the values
    #[prost(string, tag="2")]
    pub name: ::prost::alloc::string::String,
}
/// Catalog artifact information with specific metadata
#[allow(clippy::derive_partial_eq_without_eq)]
#[derive(Clone, PartialEq, ::prost::Message)]
pub struct CatalogMetadata {
    /// Dataset ID in the catalog
    #[prost(message, optional, tag="1")]
    pub dataset_id: ::core::option::Option<Identifier>,
    /// Artifact tag in the catalog
    #[prost(message, optional, tag="2")]
    pub artifact_tag: ::core::option::Option<CatalogArtifactTag>,
    /// Optional: Source Execution identifier, if this dataset was generated by another execution in Flyte. This is a one-of field and will depend on the caching context
    #[prost(oneof="catalog_metadata::SourceExecution", tags="3")]
    pub source_execution: ::core::option::Option<catalog_metadata::SourceExecution>,
}
/// Nested message and enum types in `CatalogMetadata`.
pub mod catalog_metadata {
    /// Optional: Source Execution identifier, if this dataset was generated by another execution in Flyte. This is a one-of field and will depend on the caching context
    #[allow(clippy::derive_partial_eq_without_eq)]
#[derive(Clone, PartialEq, ::prost::Oneof)]
    pub enum SourceExecution {
        /// Today we only support TaskExecutionIdentifier as a source, as catalog caching only works for task executions
        #[prost(message, tag="3")]
        SourceTaskExecution(super::TaskExecutionIdentifier),
    }
}
#[allow(clippy::derive_partial_eq_without_eq)]
#[derive(Clone, PartialEq, ::prost::Message)]
pub struct CatalogReservation {
}
/// Nested message and enum types in `CatalogReservation`.
pub mod catalog_reservation {
    /// Indicates the status of a catalog reservation operation.
    #[derive(Clone, Copy, Debug, PartialEq, Eq, Hash, PartialOrd, Ord, ::prost::Enumeration)]
    #[repr(i32)]
    pub enum Status {
        /// Used to indicate that reservations are disabled
        ReservationDisabled = 0,
        /// Used to indicate that a reservation was successfully acquired or extended
        ReservationAcquired = 1,
        /// Used to indicate that an active reservation currently exists
        ReservationExists = 2,
        /// Used to indicate that the reservation has been successfully released
        ReservationReleased = 3,
        /// Used to indicate that a reservation operation resulted in failure
        ReservationFailure = 4,
    }
    impl Status {
        /// String value of the enum field names used in the ProtoBuf definition.
        ///
        /// The values are not transformed in any way and thus are considered stable
        /// (if the ProtoBuf definition does not change) and safe for programmatic use.
        pub fn as_str_name(&self) -> &'static str {
            match self {
                Status::ReservationDisabled => "RESERVATION_DISABLED",
                Status::ReservationAcquired => "RESERVATION_ACQUIRED",
                Status::ReservationExists => "RESERVATION_EXISTS",
                Status::ReservationReleased => "RESERVATION_RELEASED",
                Status::ReservationFailure => "RESERVATION_FAILURE",
            }
        }
        /// Creates an enum from field names used in the ProtoBuf definition.
        pub fn from_str_name(value: &str) -> ::core::option::Option<Self> {
            match value {
                "RESERVATION_DISABLED" => Some(Self::ReservationDisabled),
                "RESERVATION_ACQUIRED" => Some(Self::ReservationAcquired),
                "RESERVATION_EXISTS" => Some(Self::ReservationExists),
                "RESERVATION_RELEASED" => Some(Self::ReservationReleased),
                "RESERVATION_FAILURE" => Some(Self::ReservationFailure),
                _ => None,
            }
        }
    }
}
/// Indicates the status of CatalogCaching. The reason why this is not embedded in TaskNodeMetadata is, that we may use for other types of nodes as well in the future
#[derive(Clone, Copy, Debug, PartialEq, Eq, Hash, PartialOrd, Ord, ::prost::Enumeration)]
#[repr(i32)]
pub enum CatalogCacheStatus {
    /// Used to indicate that caching was disabled
    CacheDisabled = 0,
    /// Used to indicate that the cache lookup resulted in no matches
    CacheMiss = 1,
    /// used to indicate that the associated artifact was a result of a previous execution
    CacheHit = 2,
    /// used to indicate that the resultant artifact was added to the cache
    CachePopulated = 3,
    /// Used to indicate that cache lookup failed because of an error
    CacheLookupFailure = 4,
    /// Used to indicate that cache lookup failed because of an error
    CachePutFailure = 5,
    /// Used to indicate the cache lookup was skipped
    CacheSkipped = 6,
    /// Used to indicate that the cache was evicted
    CacheEvicted = 7,
}
impl CatalogCacheStatus {
    /// String value of the enum field names used in the ProtoBuf definition.
    ///
    /// The values are not transformed in any way and thus are considered stable
    /// (if the ProtoBuf definition does not change) and safe for programmatic use.
    pub fn as_str_name(&self) -> &'static str {
        match self {
            CatalogCacheStatus::CacheDisabled => "CACHE_DISABLED",
            CatalogCacheStatus::CacheMiss => "CACHE_MISS",
            CatalogCacheStatus::CacheHit => "CACHE_HIT",
            CatalogCacheStatus::CachePopulated => "CACHE_POPULATED",
            CatalogCacheStatus::CacheLookupFailure => "CACHE_LOOKUP_FAILURE",
            CatalogCacheStatus::CachePutFailure => "CACHE_PUT_FAILURE",
            CatalogCacheStatus::CacheSkipped => "CACHE_SKIPPED",
            CatalogCacheStatus::CacheEvicted => "CACHE_EVICTED",
        }
    }
    /// Creates an enum from field names used in the ProtoBuf definition.
    pub fn from_str_name(value: &str) -> ::core::option::Option<Self> {
        match value {
            "CACHE_DISABLED" => Some(Self::CacheDisabled),
            "CACHE_MISS" => Some(Self::CacheMiss),
            "CACHE_HIT" => Some(Self::CacheHit),
            "CACHE_POPULATED" => Some(Self::CachePopulated),
            "CACHE_LOOKUP_FAILURE" => Some(Self::CacheLookupFailure),
            "CACHE_PUT_FAILURE" => Some(Self::CachePutFailure),
            "CACHE_SKIPPED" => Some(Self::CacheSkipped),
            "CACHE_EVICTED" => Some(Self::CacheEvicted),
            _ => None,
        }
    }
}
/// Describes a set of tasks to execute and how the final outputs are produced.
#[allow(clippy::derive_partial_eq_without_eq)]
#[derive(Clone, PartialEq, ::prost::Message)]
pub struct DynamicJobSpec {
    /// A collection of nodes to execute.
    #[prost(message, repeated, tag="1")]
    pub nodes: ::prost::alloc::vec::Vec<Node>,
    /// An absolute number of successful completions of nodes required to mark this job as succeeded. As soon as this
    /// criteria is met, the dynamic job will be marked as successful and outputs will be computed. If this number
    /// becomes impossible to reach (e.g. number of currently running tasks + number of already succeeded tasks <
    /// min_successes) the task will be aborted immediately and marked as failed. The default value of this field, if not
    /// specified, is the count of nodes repeated field.
    #[prost(int64, tag="2")]
    pub min_successes: i64,
    /// Describes how to bind the final output of the dynamic job from the outputs of executed nodes. The referenced ids
    /// in bindings should have the generated id for the subtask.
    #[prost(message, repeated, tag="3")]
    pub outputs: ::prost::alloc::vec::Vec<Binding>,
    /// \[Optional\] A complete list of task specs referenced in nodes.
    #[prost(message, repeated, tag="4")]
    pub tasks: ::prost::alloc::vec::Vec<TaskTemplate>,
    /// \[Optional\] A complete list of task specs referenced in nodes.
    #[prost(message, repeated, tag="5")]
    pub subworkflows: ::prost::alloc::vec::Vec<WorkflowTemplate>,
}
/// Error message to propagate detailed errors from container executions to the execution
/// engine.
#[allow(clippy::derive_partial_eq_without_eq)]
#[derive(Clone, PartialEq, ::prost::Message)]
pub struct ContainerError {
    /// A simplified code for errors, so that we can provide a glossary of all possible errors.
    #[prost(string, tag="1")]
    pub code: ::prost::alloc::string::String,
    /// A detailed error message.
    #[prost(string, tag="2")]
    pub message: ::prost::alloc::string::String,
    /// An abstract error kind for this error. Defaults to Non_Recoverable if not specified.
    #[prost(enumeration="container_error::Kind", tag="3")]
    pub kind: i32,
    /// Defines the origin of the error (system, user, unknown).
    #[prost(enumeration="execution_error::ErrorKind", tag="4")]
    pub origin: i32,
}
/// Nested message and enum types in `ContainerError`.
pub mod container_error {
    /// Defines a generic error type that dictates the behavior of the retry strategy.
    #[derive(Clone, Copy, Debug, PartialEq, Eq, Hash, PartialOrd, Ord, ::prost::Enumeration)]
    #[repr(i32)]
    pub enum Kind {
        NonRecoverable = 0,
        Recoverable = 1,
    }
    impl Kind {
        /// String value of the enum field names used in the ProtoBuf definition.
        ///
        /// The values are not transformed in any way and thus are considered stable
        /// (if the ProtoBuf definition does not change) and safe for programmatic use.
        pub fn as_str_name(&self) -> &'static str {
            match self {
                Kind::NonRecoverable => "NON_RECOVERABLE",
                Kind::Recoverable => "RECOVERABLE",
            }
        }
        /// Creates an enum from field names used in the ProtoBuf definition.
        pub fn from_str_name(value: &str) -> ::core::option::Option<Self> {
            match value {
                "NON_RECOVERABLE" => Some(Self::NonRecoverable),
                "RECOVERABLE" => Some(Self::Recoverable),
                _ => None,
            }
        }
    }
}
/// Defines the errors.pb file format the container can produce to communicate
/// failure reasons to the execution engine.
#[allow(clippy::derive_partial_eq_without_eq)]
#[derive(Clone, PartialEq, ::prost::Message)]
pub struct ErrorDocument {
    /// The error raised during execution.
    #[prost(message, optional, tag="1")]
    pub error: ::core::option::Option<ContainerError>,
}
/// Defines an enclosed package of workflow and tasks it references.
#[allow(clippy::derive_partial_eq_without_eq)]
#[derive(Clone, PartialEq, ::prost::Message)]
pub struct WorkflowClosure {
    /// required. Workflow template.
    #[prost(message, optional, tag="1")]
    pub workflow: ::core::option::Option<WorkflowTemplate>,
    /// optional. A collection of tasks referenced by the workflow. Only needed if the workflow
    /// references tasks.
    #[prost(message, repeated, tag="2")]
    pub tasks: ::prost::alloc::vec::Vec<TaskTemplate>,
}
// @@protoc_insertion_point(module)<|MERGE_RESOLUTION|>--- conflicted
+++ resolved
@@ -2581,7 +2581,17 @@
     #[prost(message, optional, tag="2")]
     pub extended_resources: ::core::option::Option<ExtendedResources>,
 }
-<<<<<<< HEAD
+/// A structure that uniquely identifies a launch plan in the system.
+#[allow(clippy::derive_partial_eq_without_eq)]
+#[derive(Clone, PartialEq, ::prost::Message)]
+pub struct LaunchPlanTemplate {
+    /// A globally unique identifier for the launch plan.
+    #[prost(message, optional, tag="1")]
+    pub id: ::core::option::Option<Identifier>,
+    /// The input and output interface for the launch plan
+    #[prost(message, optional, tag="2")]
+    pub interface: ::core::option::Option<TypedInterface>,
+}
 /// Span represents a duration trace of Flyte execution. The id field denotes a Flyte execution entity or an operation
 /// which uniquely identifies the Span. The spans attribute allows this Span to be further broken down into more
 /// precise definitions.
@@ -2633,18 +2643,6 @@
     /// End time is lesser of (execution attempt end, now)
     #[prost(message, optional, tag="2")]
     pub data: ::core::option::Option<::prost_types::Struct>,
-=======
-/// A structure that uniquely identifies a launch plan in the system.
-#[allow(clippy::derive_partial_eq_without_eq)]
-#[derive(Clone, PartialEq, ::prost::Message)]
-pub struct LaunchPlanTemplate {
-    /// A globally unique identifier for the launch plan.
-    #[prost(message, optional, tag="1")]
-    pub id: ::core::option::Option<Identifier>,
-    /// The input and output interface for the launch plan
-    #[prost(message, optional, tag="2")]
-    pub interface: ::core::option::Option<TypedInterface>,
->>>>>>> 288888d1
 }
 /// Adjacency list for the workflow. This is created as part of the compilation process. Every process after the compilation
 /// step uses this created ConnectionSet
