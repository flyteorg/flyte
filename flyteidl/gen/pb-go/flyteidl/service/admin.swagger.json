{
  "swagger": "2.0",
  "info": {
    "title": "flyteidl/service/admin.proto",
    "version": "version not set"
  },
  "schemes": [
    "http",
    "https"
  ],
  "consumes": [
    "application/json"
  ],
  "produces": [
    "application/json"
  ],
  "paths": {
    "/api/v1/active_launch_plans/{id.project}/{id.domain}/{id.name}": {
      "get": {
        "summary": "Fetch the active version of a :ref:`ref_flyteidl.admin.LaunchPlan`.",
        "operationId": "GetActiveLaunchPlan",
        "responses": {
          "200": {
            "description": "A successful response.",
            "schema": {
              "$ref": "#/definitions/adminLaunchPlan"
            }
          }
        },
        "parameters": [
          {
            "name": "id.project",
            "description": "Name of the project the resource belongs to.",
            "in": "path",
            "required": true,
            "type": "string"
          },
          {
            "name": "id.domain",
            "description": "Name of the domain the resource belongs to.\nA domain can be considered as a subset within a specific project.",
            "in": "path",
            "required": true,
            "type": "string"
          },
          {
            "name": "id.name",
            "description": "User provided value for the resource.\nThe combination of project + domain + name uniquely identifies the resource.\n+optional - in certain contexts - like 'List API', 'Launch plans'",
            "in": "path",
            "required": true,
            "type": "string"
          }
        ],
        "tags": [
          "AdminService"
        ]
      }
    },
    "/api/v1/active_launch_plans/{project}/{domain}": {
      "get": {
        "summary": "List active versions of :ref:`ref_flyteidl.admin.LaunchPlan`.",
        "operationId": "ListActiveLaunchPlans",
        "responses": {
          "200": {
            "description": "A successful response.",
            "schema": {
              "$ref": "#/definitions/adminLaunchPlanList"
            }
          }
        },
        "parameters": [
          {
            "name": "project",
            "description": "Name of the project that contains the identifiers.\n+required.",
            "in": "path",
            "required": true,
            "type": "string"
          },
          {
            "name": "domain",
            "description": "Name of the domain the identifiers belongs to within the project.\n+required.",
            "in": "path",
            "required": true,
            "type": "string"
          },
          {
            "name": "limit",
            "description": "Indicates the number of resources to be returned.\n+required.",
            "in": "query",
            "required": false,
            "type": "integer",
            "format": "int64"
          },
          {
            "name": "token",
            "description": "In the case of multiple pages of results, the server-provided token can be used to fetch the next page\nin a query.\n+optional.",
            "in": "query",
            "required": false,
            "type": "string"
          },
          {
            "name": "sort_by.key",
            "description": "Indicates an attribute to sort the response values.\n+required.",
            "in": "query",
            "required": false,
            "type": "string"
          },
          {
            "name": "sort_by.direction",
            "description": "Indicates the direction to apply sort key for response values.\n+optional.\n\n - DESCENDING: By default, fields are sorted in descending order.",
            "in": "query",
            "required": false,
            "type": "string",
            "enum": [
              "DESCENDING",
              "ASCENDING"
            ],
            "default": "DESCENDING"
          }
        ],
        "tags": [
          "AdminService"
        ]
      }
    },
    "/api/v1/children/task_executions/{task_execution_id.node_execution_id.execution_id.project}/{task_execution_id.node_execution_id.execution_id.domain}/{task_execution_id.node_execution_id.execution_id.name}/{task_execution_id.node_execution_id.node_id}/{task_execution_id.task_id.project}/{task_execution_id.task_id.domain}/{task_execution_id.task_id.name}/{task_execution_id.task_id.version}/{task_execution_id.retry_attempt}": {
      "get": {
        "summary": "Fetch a list of :ref:`ref_flyteidl.admin.NodeExecution` launched by the reference :ref:`ref_flyteidl.admin.TaskExecution`.",
        "operationId": "ListNodeExecutionsForTask",
        "responses": {
          "200": {
            "description": "A successful response.",
            "schema": {
              "$ref": "#/definitions/adminNodeExecutionList"
            }
          }
        },
        "parameters": [
          {
            "name": "task_execution_id.node_execution_id.execution_id.project",
            "description": "Name of the project the resource belongs to.",
            "in": "path",
            "required": true,
            "type": "string"
          },
          {
            "name": "task_execution_id.node_execution_id.execution_id.domain",
            "description": "Name of the domain the resource belongs to.\nA domain can be considered as a subset within a specific project.",
            "in": "path",
            "required": true,
            "type": "string"
          },
          {
            "name": "task_execution_id.node_execution_id.execution_id.name",
            "description": "User or system provided value for the resource.",
            "in": "path",
            "required": true,
            "type": "string"
          },
          {
            "name": "task_execution_id.node_execution_id.node_id",
            "in": "path",
            "required": true,
            "type": "string"
          },
          {
            "name": "task_execution_id.task_id.project",
            "description": "Name of the project the resource belongs to.",
            "in": "path",
            "required": true,
            "type": "string"
          },
          {
            "name": "task_execution_id.task_id.domain",
            "description": "Name of the domain the resource belongs to.\nA domain can be considered as a subset within a specific project.",
            "in": "path",
            "required": true,
            "type": "string"
          },
          {
            "name": "task_execution_id.task_id.name",
            "description": "User provided value for the resource.",
            "in": "path",
            "required": true,
            "type": "string"
          },
          {
            "name": "task_execution_id.task_id.version",
            "description": "Specific version of the resource.",
            "in": "path",
            "required": true,
            "type": "string"
          },
          {
            "name": "task_execution_id.retry_attempt",
            "in": "path",
            "required": true,
            "type": "integer",
            "format": "int64"
          },
          {
            "name": "task_execution_id.task_id.resource_type",
            "description": "Identifies the specific type of resource that this identifier corresponds to.\n\n - DATASET: A dataset represents an entity modeled in Flyte DataCatalog. A Dataset is also a versioned entity and can be a compilation of multiple individual objects.\nEventually all Catalog objects should be modeled similar to Flyte Objects. The Dataset entities makes it possible for the UI  and CLI to act on the objects \nin a similar manner to other Flyte objects",
            "in": "query",
            "required": false,
            "type": "string",
            "enum": [
              "UNSPECIFIED",
              "TASK",
              "WORKFLOW",
              "LAUNCH_PLAN",
              "DATASET"
            ],
            "default": "UNSPECIFIED"
          },
          {
            "name": "limit",
            "description": "Indicates the number of resources to be returned.\n+required.",
            "in": "query",
            "required": false,
            "type": "integer",
            "format": "int64"
          },
          {
            "name": "token",
            "description": "In the case of multiple pages of results, the, server-provided token can be used to fetch the next page\nin a query.\n+optional.",
            "in": "query",
            "required": false,
            "type": "string"
          },
          {
            "name": "filters",
            "description": "Indicates a list of filters passed as string.\nMore info on constructing filters : \u003cLink\u003e\n+optional.",
            "in": "query",
            "required": false,
            "type": "string"
          },
          {
            "name": "sort_by.key",
            "description": "Indicates an attribute to sort the response values.\n+required.",
            "in": "query",
            "required": false,
            "type": "string"
          },
          {
            "name": "sort_by.direction",
            "description": "Indicates the direction to apply sort key for response values.\n+optional.\n\n - DESCENDING: By default, fields are sorted in descending order.",
            "in": "query",
            "required": false,
            "type": "string",
            "enum": [
              "DESCENDING",
              "ASCENDING"
            ],
            "default": "DESCENDING"
          }
        ],
        "tags": [
          "AdminService"
        ]
      }
    },
    "/api/v1/data/executions/{id.project}/{id.domain}/{id.name}": {
      "get": {
        "summary": "Fetches input and output data for a :ref:`ref_flyteidl.admin.Execution`.",
        "operationId": "GetExecutionData",
        "responses": {
          "200": {
            "description": "A successful response.",
            "schema": {
              "$ref": "#/definitions/adminWorkflowExecutionGetDataResponse"
            }
          }
        },
        "parameters": [
          {
            "name": "id.project",
            "description": "Name of the project the resource belongs to.",
            "in": "path",
            "required": true,
            "type": "string"
          },
          {
            "name": "id.domain",
            "description": "Name of the domain the resource belongs to.\nA domain can be considered as a subset within a specific project.",
            "in": "path",
            "required": true,
            "type": "string"
          },
          {
            "name": "id.name",
            "description": "User or system provided value for the resource.",
            "in": "path",
            "required": true,
            "type": "string"
          }
        ],
        "tags": [
          "AdminService"
        ]
      }
    },
    "/api/v1/data/node_executions/{id.execution_id.project}/{id.execution_id.domain}/{id.execution_id.name}/{id.node_id}": {
      "get": {
        "summary": "Fetches input and output data for a :ref:`ref_flyteidl.admin.NodeExecution`.",
        "operationId": "GetNodeExecutionData",
        "responses": {
          "200": {
            "description": "A successful response.",
            "schema": {
              "$ref": "#/definitions/adminNodeExecutionGetDataResponse"
            }
          }
        },
        "parameters": [
          {
            "name": "id.execution_id.project",
            "description": "Name of the project the resource belongs to.",
            "in": "path",
            "required": true,
            "type": "string"
          },
          {
            "name": "id.execution_id.domain",
            "description": "Name of the domain the resource belongs to.\nA domain can be considered as a subset within a specific project.",
            "in": "path",
            "required": true,
            "type": "string"
          },
          {
            "name": "id.execution_id.name",
            "description": "User or system provided value for the resource.",
            "in": "path",
            "required": true,
            "type": "string"
          },
          {
            "name": "id.node_id",
            "in": "path",
            "required": true,
            "type": "string"
          }
        ],
        "tags": [
          "AdminService"
        ]
      }
    },
    "/api/v1/data/task_executions/{id.node_execution_id.execution_id.project}/{id.node_execution_id.execution_id.domain}/{id.node_execution_id.execution_id.name}/{id.node_execution_id.node_id}/{id.task_id.project}/{id.task_id.domain}/{id.task_id.name}/{id.task_id.version}/{id.retry_attempt}": {
      "get": {
        "summary": "Fetches input and output data for a :ref:`ref_flyteidl.admin.TaskExecution`.",
        "operationId": "GetTaskExecutionData",
        "responses": {
          "200": {
            "description": "A successful response.",
            "schema": {
              "$ref": "#/definitions/adminTaskExecutionGetDataResponse"
            }
          }
        },
        "parameters": [
          {
            "name": "id.node_execution_id.execution_id.project",
            "description": "Name of the project the resource belongs to.",
            "in": "path",
            "required": true,
            "type": "string"
          },
          {
            "name": "id.node_execution_id.execution_id.domain",
            "description": "Name of the domain the resource belongs to.\nA domain can be considered as a subset within a specific project.",
            "in": "path",
            "required": true,
            "type": "string"
          },
          {
            "name": "id.node_execution_id.execution_id.name",
            "description": "User or system provided value for the resource.",
            "in": "path",
            "required": true,
            "type": "string"
          },
          {
            "name": "id.node_execution_id.node_id",
            "in": "path",
            "required": true,
            "type": "string"
          },
          {
            "name": "id.task_id.project",
            "description": "Name of the project the resource belongs to.",
            "in": "path",
            "required": true,
            "type": "string"
          },
          {
            "name": "id.task_id.domain",
            "description": "Name of the domain the resource belongs to.\nA domain can be considered as a subset within a specific project.",
            "in": "path",
            "required": true,
            "type": "string"
          },
          {
            "name": "id.task_id.name",
            "description": "User provided value for the resource.",
            "in": "path",
            "required": true,
            "type": "string"
          },
          {
            "name": "id.task_id.version",
            "description": "Specific version of the resource.",
            "in": "path",
            "required": true,
            "type": "string"
          },
          {
            "name": "id.retry_attempt",
            "in": "path",
            "required": true,
            "type": "integer",
            "format": "int64"
          },
          {
            "name": "id.task_id.resource_type",
            "description": "Identifies the specific type of resource that this identifier corresponds to.\n\n - DATASET: A dataset represents an entity modeled in Flyte DataCatalog. A Dataset is also a versioned entity and can be a compilation of multiple individual objects.\nEventually all Catalog objects should be modeled similar to Flyte Objects. The Dataset entities makes it possible for the UI  and CLI to act on the objects \nin a similar manner to other Flyte objects",
            "in": "query",
            "required": false,
            "type": "string",
            "enum": [
              "UNSPECIFIED",
              "TASK",
              "WORKFLOW",
              "LAUNCH_PLAN",
              "DATASET"
            ],
            "default": "UNSPECIFIED"
          }
        ],
        "tags": [
          "AdminService"
        ]
      }
    },
    "/api/v1/description_entities/{id.resource_type}/{id.project}/{id.domain}/{id.name}/{id.version}": {
      "get": {
        "summary": "Fetch a :ref:`ref_flyteidl.admin.DescriptionEntity` object.",
        "operationId": "GetDescriptionEntity",
        "responses": {
          "200": {
            "description": "A successful response.",
            "schema": {
              "$ref": "#/definitions/adminDescriptionEntity"
            }
          }
        },
        "parameters": [
          {
            "name": "id.resource_type",
            "description": "Identifies the specific type of resource that this identifier corresponds to.",
            "in": "path",
            "required": true,
            "type": "string",
            "enum": [
              "UNSPECIFIED",
              "TASK",
              "WORKFLOW",
              "LAUNCH_PLAN",
              "DATASET"
            ]
          },
          {
            "name": "id.project",
            "description": "Name of the project the resource belongs to.",
            "in": "path",
            "required": true,
            "type": "string"
          },
          {
            "name": "id.domain",
            "description": "Name of the domain the resource belongs to.\nA domain can be considered as a subset within a specific project.",
            "in": "path",
            "required": true,
            "type": "string"
          },
          {
            "name": "id.name",
            "description": "User provided value for the resource.",
            "in": "path",
            "required": true,
            "type": "string"
          },
          {
            "name": "id.version",
            "description": "Specific version of the resource.",
            "in": "path",
            "required": true,
            "type": "string"
          }
        ],
        "tags": [
          "AdminService"
        ]
      }
    },
    "/api/v1/description_entities/{resource_type}/{id.project}/{id.domain}": {
      "get": {
        "summary": "Fetch a list of :ref:`ref_flyteidl.admin.DescriptionEntity` definitions.",
        "operationId": "ListDescriptionEntities2",
        "responses": {
          "200": {
            "description": "A successful response.",
            "schema": {
              "$ref": "#/definitions/adminDescriptionEntityList"
            }
          }
        },
        "parameters": [
          {
            "name": "resource_type",
            "description": "Identifies the specific type of resource that this identifier corresponds to.",
            "in": "path",
            "required": true,
            "type": "string",
            "enum": [
              "UNSPECIFIED",
              "TASK",
              "WORKFLOW",
              "LAUNCH_PLAN",
              "DATASET"
            ]
          },
          {
            "name": "id.project",
            "description": "Name of the project the resource belongs to.",
            "in": "path",
            "required": true,
            "type": "string"
          },
          {
            "name": "id.domain",
            "description": "Name of the domain the resource belongs to.\nA domain can be considered as a subset within a specific project.",
            "in": "path",
            "required": true,
            "type": "string"
          },
          {
            "name": "id.name",
            "description": "User provided value for the resource.\nThe combination of project + domain + name uniquely identifies the resource.\n+optional - in certain contexts - like 'List API', 'Launch plans'.",
            "in": "query",
            "required": false,
            "type": "string"
          },
          {
            "name": "limit",
            "description": "Indicates the number of resources to be returned.\n+required.",
            "in": "query",
            "required": false,
            "type": "integer",
            "format": "int64"
          },
          {
            "name": "token",
            "description": "In the case of multiple pages of results, the server-provided token can be used to fetch the next page\nin a query.\n+optional.",
            "in": "query",
            "required": false,
            "type": "string"
          },
          {
            "name": "filters",
            "description": "Indicates a list of filters passed as string.\nMore info on constructing filters : \u003cLink\u003e\n+optional.",
            "in": "query",
            "required": false,
            "type": "string"
          },
          {
            "name": "sort_by.key",
            "description": "Indicates an attribute to sort the response values.\n+required.",
            "in": "query",
            "required": false,
            "type": "string"
          },
          {
            "name": "sort_by.direction",
            "description": "Indicates the direction to apply sort key for response values.\n+optional.\n\n - DESCENDING: By default, fields are sorted in descending order.",
            "in": "query",
            "required": false,
            "type": "string",
            "enum": [
              "DESCENDING",
              "ASCENDING"
            ],
            "default": "DESCENDING"
          }
        ],
        "tags": [
          "AdminService"
        ]
      }
    },
    "/api/v1/description_entities/{resource_type}/{id.project}/{id.domain}/{id.name}": {
      "get": {
        "summary": "Fetch a list of :ref:`ref_flyteidl.admin.DescriptionEntity` definitions.",
        "operationId": "ListDescriptionEntities",
        "responses": {
          "200": {
            "description": "A successful response.",
            "schema": {
              "$ref": "#/definitions/adminDescriptionEntityList"
            }
          }
        },
        "parameters": [
          {
            "name": "resource_type",
            "description": "Identifies the specific type of resource that this identifier corresponds to.",
            "in": "path",
            "required": true,
            "type": "string",
            "enum": [
              "UNSPECIFIED",
              "TASK",
              "WORKFLOW",
              "LAUNCH_PLAN",
              "DATASET"
            ]
          },
          {
            "name": "id.project",
            "description": "Name of the project the resource belongs to.",
            "in": "path",
            "required": true,
            "type": "string"
          },
          {
            "name": "id.domain",
            "description": "Name of the domain the resource belongs to.\nA domain can be considered as a subset within a specific project.",
            "in": "path",
            "required": true,
            "type": "string"
          },
          {
            "name": "id.name",
            "description": "User provided value for the resource.\nThe combination of project + domain + name uniquely identifies the resource.\n+optional - in certain contexts - like 'List API', 'Launch plans'",
            "in": "path",
            "required": true,
            "type": "string"
          },
          {
            "name": "limit",
            "description": "Indicates the number of resources to be returned.\n+required.",
            "in": "query",
            "required": false,
            "type": "integer",
            "format": "int64"
          },
          {
            "name": "token",
            "description": "In the case of multiple pages of results, the server-provided token can be used to fetch the next page\nin a query.\n+optional.",
            "in": "query",
            "required": false,
            "type": "string"
          },
          {
            "name": "filters",
            "description": "Indicates a list of filters passed as string.\nMore info on constructing filters : \u003cLink\u003e\n+optional.",
            "in": "query",
            "required": false,
            "type": "string"
          },
          {
            "name": "sort_by.key",
            "description": "Indicates an attribute to sort the response values.\n+required.",
            "in": "query",
            "required": false,
            "type": "string"
          },
          {
            "name": "sort_by.direction",
            "description": "Indicates the direction to apply sort key for response values.\n+optional.\n\n - DESCENDING: By default, fields are sorted in descending order.",
            "in": "query",
            "required": false,
            "type": "string",
            "enum": [
              "DESCENDING",
              "ASCENDING"
            ],
            "default": "DESCENDING"
          }
        ],
        "tags": [
          "AdminService"
        ]
      }
    },
    "/api/v1/events/nodes": {
      "post": {
        "summary": "Indicates a :ref:`ref_flyteidl.event.NodeExecutionEvent` has occurred.",
        "operationId": "CreateNodeEvent",
        "responses": {
          "200": {
            "description": "A successful response.",
            "schema": {
              "$ref": "#/definitions/adminNodeExecutionEventResponse"
            }
          }
        },
        "parameters": [
          {
            "name": "body",
            "in": "body",
            "required": true,
            "schema": {
              "$ref": "#/definitions/adminNodeExecutionEventRequest"
            }
          }
        ],
        "tags": [
          "AdminService"
        ]
      }
    },
    "/api/v1/events/tasks": {
      "post": {
        "summary": "Indicates a :ref:`ref_flyteidl.event.TaskExecutionEvent` has occurred.",
        "operationId": "CreateTaskEvent",
        "responses": {
          "200": {
            "description": "A successful response.",
            "schema": {
              "$ref": "#/definitions/adminTaskExecutionEventResponse"
            }
          }
        },
        "parameters": [
          {
            "name": "body",
            "in": "body",
            "required": true,
            "schema": {
              "$ref": "#/definitions/adminTaskExecutionEventRequest"
            }
          }
        ],
        "tags": [
          "AdminService"
        ]
      }
    },
    "/api/v1/events/workflows": {
      "post": {
        "summary": "Indicates a :ref:`ref_flyteidl.event.WorkflowExecutionEvent` has occurred.",
        "operationId": "CreateWorkflowEvent",
        "responses": {
          "200": {
            "description": "A successful response.",
            "schema": {
              "$ref": "#/definitions/adminWorkflowExecutionEventResponse"
            }
          }
        },
        "parameters": [
          {
            "name": "body",
            "in": "body",
            "required": true,
            "schema": {
              "$ref": "#/definitions/adminWorkflowExecutionEventRequest"
            }
          }
        ],
        "tags": [
          "AdminService"
        ]
      }
    },
    "/api/v1/executions": {
      "post": {
        "summary": "Triggers the creation of a :ref:`ref_flyteidl.admin.Execution`",
        "operationId": "CreateExecution",
        "responses": {
          "200": {
            "description": "A successful response.",
            "schema": {
              "$ref": "#/definitions/adminExecutionCreateResponse"
            }
          }
        },
        "parameters": [
          {
            "name": "body",
            "in": "body",
            "required": true,
            "schema": {
              "$ref": "#/definitions/adminExecutionCreateRequest"
            }
          }
        ],
        "tags": [
          "AdminService"
        ]
      }
    },
    "/api/v1/executions/recover": {
      "post": {
        "summary": "Recreates a previously-run workflow execution that will only start executing from the last known failure point.\nIn Recover mode, users cannot change any input parameters or update the version of the execution.\nThis is extremely useful to recover from system errors and byzantine faults like - Loss of K8s cluster, bugs in platform or instability, machine failures,\ndownstream system failures (downstream services), or simply to recover executions that failed because of retry exhaustion and should complete if tried again.\nSee :ref:`ref_flyteidl.admin.ExecutionRecoverRequest` for more details.",
        "operationId": "RecoverExecution",
        "responses": {
          "200": {
            "description": "A successful response.",
            "schema": {
              "$ref": "#/definitions/adminExecutionCreateResponse"
            }
          }
        },
        "parameters": [
          {
            "name": "body",
            "in": "body",
            "required": true,
            "schema": {
              "$ref": "#/definitions/adminExecutionRecoverRequest"
            }
          }
        ],
        "tags": [
          "AdminService"
        ]
      }
    },
    "/api/v1/executions/relaunch": {
      "post": {
        "summary": "Triggers the creation of an identical :ref:`ref_flyteidl.admin.Execution`",
        "operationId": "RelaunchExecution",
        "responses": {
          "200": {
            "description": "A successful response.",
            "schema": {
              "$ref": "#/definitions/adminExecutionCreateResponse"
            }
          }
        },
        "parameters": [
          {
            "name": "body",
            "in": "body",
            "required": true,
            "schema": {
              "$ref": "#/definitions/adminExecutionRelaunchRequest"
            }
          }
        ],
        "tags": [
          "AdminService"
        ]
      }
    },
    "/api/v1/executions/{id.project}/{id.domain}": {
      "get": {
        "summary": "Fetch a list of :ref:`ref_flyteidl.admin.Execution`.",
        "operationId": "ListExecutions",
        "responses": {
          "200": {
            "description": "A successful response.",
            "schema": {
              "$ref": "#/definitions/adminExecutionList"
            }
          }
        },
        "parameters": [
          {
            "name": "id.project",
            "description": "Name of the project the resource belongs to.",
            "in": "path",
            "required": true,
            "type": "string"
          },
          {
            "name": "id.domain",
            "description": "Name of the domain the resource belongs to.\nA domain can be considered as a subset within a specific project.",
            "in": "path",
            "required": true,
            "type": "string"
          },
          {
            "name": "id.name",
            "description": "User provided value for the resource.\nThe combination of project + domain + name uniquely identifies the resource.\n+optional - in certain contexts - like 'List API', 'Launch plans'.",
            "in": "query",
            "required": false,
            "type": "string"
          },
          {
            "name": "limit",
            "description": "Indicates the number of resources to be returned.\n+required.",
            "in": "query",
            "required": false,
            "type": "integer",
            "format": "int64"
          },
          {
            "name": "token",
            "description": "In the case of multiple pages of results, this server-provided token can be used to fetch the next page\nin a query.\n+optional.",
            "in": "query",
            "required": false,
            "type": "string"
          },
          {
            "name": "filters",
            "description": "Indicates a list of filters passed as string.\nMore info on constructing filters : \u003cLink\u003e\n+optional.",
            "in": "query",
            "required": false,
            "type": "string"
          },
          {
            "name": "sort_by.key",
            "description": "Indicates an attribute to sort the response values.\n+required.",
            "in": "query",
            "required": false,
            "type": "string"
          },
          {
            "name": "sort_by.direction",
            "description": "Indicates the direction to apply sort key for response values.\n+optional.\n\n - DESCENDING: By default, fields are sorted in descending order.",
            "in": "query",
            "required": false,
            "type": "string",
            "enum": [
              "DESCENDING",
              "ASCENDING"
            ],
            "default": "DESCENDING"
          }
        ],
        "tags": [
          "AdminService"
        ]
      }
    },
    "/api/v1/executions/{id.project}/{id.domain}/{id.name}": {
      "get": {
        "summary": "Fetches a :ref:`ref_flyteidl.admin.Execution`.",
        "operationId": "GetExecution",
        "responses": {
          "200": {
            "description": "A successful response.",
            "schema": {
              "$ref": "#/definitions/adminExecution"
            }
          }
        },
        "parameters": [
          {
            "name": "id.project",
            "description": "Name of the project the resource belongs to.",
            "in": "path",
            "required": true,
            "type": "string"
          },
          {
            "name": "id.domain",
            "description": "Name of the domain the resource belongs to.\nA domain can be considered as a subset within a specific project.",
            "in": "path",
            "required": true,
            "type": "string"
          },
          {
            "name": "id.name",
            "description": "User or system provided value for the resource.",
            "in": "path",
            "required": true,
            "type": "string"
          }
        ],
        "tags": [
          "AdminService"
        ]
      },
      "delete": {
        "summary": "Terminates an in-progress :ref:`ref_flyteidl.admin.Execution`.",
        "operationId": "TerminateExecution",
        "responses": {
          "200": {
            "description": "A successful response.",
            "schema": {
              "$ref": "#/definitions/adminExecutionTerminateResponse"
            }
          }
        },
        "parameters": [
          {
            "name": "id.project",
            "description": "Name of the project the resource belongs to.",
            "in": "path",
            "required": true,
            "type": "string"
          },
          {
            "name": "id.domain",
            "description": "Name of the domain the resource belongs to.\nA domain can be considered as a subset within a specific project.",
            "in": "path",
            "required": true,
            "type": "string"
          },
          {
            "name": "id.name",
            "description": "User or system provided value for the resource.",
            "in": "path",
            "required": true,
            "type": "string"
          },
          {
            "name": "body",
            "in": "body",
            "required": true,
            "schema": {
              "$ref": "#/definitions/adminExecutionTerminateRequest"
            }
          }
        ],
        "tags": [
          "AdminService"
        ]
      },
      "put": {
        "summary": "Update execution belonging to project domain :ref:`ref_flyteidl.admin.Execution`.",
        "operationId": "UpdateExecution",
        "responses": {
          "200": {
            "description": "A successful response.",
            "schema": {
              "$ref": "#/definitions/adminExecutionUpdateResponse"
            }
          }
        },
        "parameters": [
          {
            "name": "id.project",
            "description": "Name of the project the resource belongs to.",
            "in": "path",
            "required": true,
            "type": "string"
          },
          {
            "name": "id.domain",
            "description": "Name of the domain the resource belongs to.\nA domain can be considered as a subset within a specific project.",
            "in": "path",
            "required": true,
            "type": "string"
          },
          {
            "name": "id.name",
            "description": "User or system provided value for the resource.",
            "in": "path",
            "required": true,
            "type": "string"
          },
          {
            "name": "body",
            "in": "body",
            "required": true,
            "schema": {
              "$ref": "#/definitions/adminExecutionUpdateRequest"
            }
          }
        ],
        "tags": [
          "AdminService"
        ]
      }
    },
    "/api/v1/launch_plan_ids/{project}/{domain}": {
      "get": {
        "summary": "Fetch a list of :ref:`ref_flyteidl.admin.NamedEntityIdentifier` of launch plan objects.",
        "operationId": "ListLaunchPlanIds",
        "responses": {
          "200": {
            "description": "A successful response.",
            "schema": {
              "$ref": "#/definitions/adminNamedEntityIdentifierList"
            }
          }
        },
        "parameters": [
          {
            "name": "project",
            "description": "Name of the project that contains the identifiers.\n+required",
            "in": "path",
            "required": true,
            "type": "string"
          },
          {
            "name": "domain",
            "description": "Name of the domain the identifiers belongs to within the project.\n+required",
            "in": "path",
            "required": true,
            "type": "string"
          },
          {
            "name": "limit",
            "description": "Indicates the number of resources to be returned.\n+required.",
            "in": "query",
            "required": false,
            "type": "integer",
            "format": "int64"
          },
          {
            "name": "token",
            "description": "In the case of multiple pages of results, the server-provided token can be used to fetch the next page\nin a query.\n+optional.",
            "in": "query",
            "required": false,
            "type": "string"
          },
          {
            "name": "sort_by.key",
            "description": "Indicates an attribute to sort the response values.\n+required.",
            "in": "query",
            "required": false,
            "type": "string"
          },
          {
            "name": "sort_by.direction",
            "description": "Indicates the direction to apply sort key for response values.\n+optional.\n\n - DESCENDING: By default, fields are sorted in descending order.",
            "in": "query",
            "required": false,
            "type": "string",
            "enum": [
              "DESCENDING",
              "ASCENDING"
            ],
            "default": "DESCENDING"
          },
          {
            "name": "filters",
            "description": "Indicates a list of filters passed as string.\n+optional.",
            "in": "query",
            "required": false,
            "type": "string"
          }
        ],
        "tags": [
          "AdminService"
        ]
      }
    },
    "/api/v1/launch_plans": {
      "post": {
        "summary": "Create and upload a :ref:`ref_flyteidl.admin.LaunchPlan` definition",
        "operationId": "CreateLaunchPlan",
        "responses": {
          "200": {
            "description": "A successful response.",
            "schema": {
              "$ref": "#/definitions/adminLaunchPlanCreateResponse"
            }
          }
        },
        "parameters": [
          {
            "name": "body",
            "in": "body",
            "required": true,
            "schema": {
              "$ref": "#/definitions/adminLaunchPlanCreateRequest"
            }
          }
        ],
        "tags": [
          "AdminService"
        ]
      }
    },
    "/api/v1/launch_plans/{id.project}/{id.domain}": {
      "get": {
        "summary": "Fetch a list of :ref:`ref_flyteidl.admin.LaunchPlan` definitions.",
        "operationId": "ListLaunchPlans2",
        "responses": {
          "200": {
            "description": "A successful response.",
            "schema": {
              "$ref": "#/definitions/adminLaunchPlanList"
            }
          }
        },
        "parameters": [
          {
            "name": "id.project",
            "description": "Name of the project the resource belongs to.",
            "in": "path",
            "required": true,
            "type": "string"
          },
          {
            "name": "id.domain",
            "description": "Name of the domain the resource belongs to.\nA domain can be considered as a subset within a specific project.",
            "in": "path",
            "required": true,
            "type": "string"
          },
          {
            "name": "id.name",
            "description": "User provided value for the resource.\nThe combination of project + domain + name uniquely identifies the resource.\n+optional - in certain contexts - like 'List API', 'Launch plans'.",
            "in": "query",
            "required": false,
            "type": "string"
          },
          {
            "name": "limit",
            "description": "Indicates the number of resources to be returned.\n+required.",
            "in": "query",
            "required": false,
            "type": "integer",
            "format": "int64"
          },
          {
            "name": "token",
            "description": "In the case of multiple pages of results, this server-provided token can be used to fetch the next page\nin a query.\n+optional.",
            "in": "query",
            "required": false,
            "type": "string"
          },
          {
            "name": "filters",
            "description": "Indicates a list of filters passed as string.\nMore info on constructing filters : \u003cLink\u003e\n+optional.",
            "in": "query",
            "required": false,
            "type": "string"
          },
          {
            "name": "sort_by.key",
            "description": "Indicates an attribute to sort the response values.\n+required.",
            "in": "query",
            "required": false,
            "type": "string"
          },
          {
            "name": "sort_by.direction",
            "description": "Indicates the direction to apply sort key for response values.\n+optional.\n\n - DESCENDING: By default, fields are sorted in descending order.",
            "in": "query",
            "required": false,
            "type": "string",
            "enum": [
              "DESCENDING",
              "ASCENDING"
            ],
            "default": "DESCENDING"
          }
        ],
        "tags": [
          "AdminService"
        ]
      }
    },
    "/api/v1/launch_plans/{id.project}/{id.domain}/{id.name}": {
      "get": {
        "summary": "Fetch a list of :ref:`ref_flyteidl.admin.LaunchPlan` definitions.",
        "operationId": "ListLaunchPlans",
        "responses": {
          "200": {
            "description": "A successful response.",
            "schema": {
              "$ref": "#/definitions/adminLaunchPlanList"
            }
          }
        },
        "parameters": [
          {
            "name": "id.project",
            "description": "Name of the project the resource belongs to.",
            "in": "path",
            "required": true,
            "type": "string"
          },
          {
            "name": "id.domain",
            "description": "Name of the domain the resource belongs to.\nA domain can be considered as a subset within a specific project.",
            "in": "path",
            "required": true,
            "type": "string"
          },
          {
            "name": "id.name",
            "description": "User provided value for the resource.\nThe combination of project + domain + name uniquely identifies the resource.\n+optional - in certain contexts - like 'List API', 'Launch plans'",
            "in": "path",
            "required": true,
            "type": "string"
          },
          {
            "name": "limit",
            "description": "Indicates the number of resources to be returned.\n+required.",
            "in": "query",
            "required": false,
            "type": "integer",
            "format": "int64"
          },
          {
            "name": "token",
            "description": "In the case of multiple pages of results, this server-provided token can be used to fetch the next page\nin a query.\n+optional.",
            "in": "query",
            "required": false,
            "type": "string"
          },
          {
            "name": "filters",
            "description": "Indicates a list of filters passed as string.\nMore info on constructing filters : \u003cLink\u003e\n+optional.",
            "in": "query",
            "required": false,
            "type": "string"
          },
          {
            "name": "sort_by.key",
            "description": "Indicates an attribute to sort the response values.\n+required.",
            "in": "query",
            "required": false,
            "type": "string"
          },
          {
            "name": "sort_by.direction",
            "description": "Indicates the direction to apply sort key for response values.\n+optional.\n\n - DESCENDING: By default, fields are sorted in descending order.",
            "in": "query",
            "required": false,
            "type": "string",
            "enum": [
              "DESCENDING",
              "ASCENDING"
            ],
            "default": "DESCENDING"
          }
        ],
        "tags": [
          "AdminService"
        ]
      }
    },
    "/api/v1/launch_plans/{id.project}/{id.domain}/{id.name}/{id.version}": {
      "get": {
        "summary": "Fetch a :ref:`ref_flyteidl.admin.LaunchPlan` definition.",
        "operationId": "GetLaunchPlan",
        "responses": {
          "200": {
            "description": "A successful response.",
            "schema": {
              "$ref": "#/definitions/adminLaunchPlan"
            }
          }
        },
        "parameters": [
          {
            "name": "id.project",
            "description": "Name of the project the resource belongs to.",
            "in": "path",
            "required": true,
            "type": "string"
          },
          {
            "name": "id.domain",
            "description": "Name of the domain the resource belongs to.\nA domain can be considered as a subset within a specific project.",
            "in": "path",
            "required": true,
            "type": "string"
          },
          {
            "name": "id.name",
            "description": "User provided value for the resource.",
            "in": "path",
            "required": true,
            "type": "string"
          },
          {
            "name": "id.version",
            "description": "Specific version of the resource.",
            "in": "path",
            "required": true,
            "type": "string"
          },
          {
            "name": "id.resource_type",
            "description": "Identifies the specific type of resource that this identifier corresponds to.\n\n - DATASET: A dataset represents an entity modeled in Flyte DataCatalog. A Dataset is also a versioned entity and can be a compilation of multiple individual objects.\nEventually all Catalog objects should be modeled similar to Flyte Objects. The Dataset entities makes it possible for the UI  and CLI to act on the objects \nin a similar manner to other Flyte objects",
            "in": "query",
            "required": false,
            "type": "string",
            "enum": [
              "UNSPECIFIED",
              "TASK",
              "WORKFLOW",
              "LAUNCH_PLAN",
              "DATASET"
            ],
            "default": "UNSPECIFIED"
          }
        ],
        "tags": [
          "AdminService"
        ]
      },
      "put": {
        "summary": "Updates the status of a registered :ref:`ref_flyteidl.admin.LaunchPlan`.",
        "operationId": "UpdateLaunchPlan",
        "responses": {
          "200": {
            "description": "A successful response.",
            "schema": {
              "$ref": "#/definitions/adminLaunchPlanUpdateResponse"
            }
          }
        },
        "parameters": [
          {
            "name": "id.project",
            "description": "Name of the project the resource belongs to.",
            "in": "path",
            "required": true,
            "type": "string"
          },
          {
            "name": "id.domain",
            "description": "Name of the domain the resource belongs to.\nA domain can be considered as a subset within a specific project.",
            "in": "path",
            "required": true,
            "type": "string"
          },
          {
            "name": "id.name",
            "description": "User provided value for the resource.",
            "in": "path",
            "required": true,
            "type": "string"
          },
          {
            "name": "id.version",
            "description": "Specific version of the resource.",
            "in": "path",
            "required": true,
            "type": "string"
          },
          {
            "name": "body",
            "in": "body",
            "required": true,
            "schema": {
              "$ref": "#/definitions/adminLaunchPlanUpdateRequest"
            }
          }
        ],
        "tags": [
          "AdminService"
        ]
      }
    },
    "/api/v1/matchable_attributes": {
      "get": {
        "summary": "Lists custom :ref:`ref_flyteidl.admin.MatchableAttributesConfiguration` for a specific resource type.",
        "operationId": "ListMatchableAttributes",
        "responses": {
          "200": {
            "description": "A successful response.",
            "schema": {
              "$ref": "#/definitions/adminListMatchableAttributesResponse"
            }
          }
        },
        "parameters": [
          {
            "name": "resource_type",
            "description": "+required.\n\n - TASK_RESOURCE: Applies to customizable task resource requests and limits.\n - CLUSTER_RESOURCE: Applies to configuring templated kubernetes cluster resources.\n - EXECUTION_QUEUE: Configures task and dynamic task execution queue assignment.\n - EXECUTION_CLUSTER_LABEL: Configures the K8s cluster label to be used for execution to be run\n - QUALITY_OF_SERVICE_SPECIFICATION: Configures default quality of service when undefined in an execution spec.\n - PLUGIN_OVERRIDE: Selects configurable plugin implementation behavior for a given task type.\n - WORKFLOW_EXECUTION_CONFIG: Adds defaults for customizable workflow-execution specifications and overrides.\n - CLUSTER_ASSIGNMENT: Controls how to select an available cluster on which this execution should run.",
            "in": "query",
            "required": false,
            "type": "string",
            "enum": [
              "TASK_RESOURCE",
              "CLUSTER_RESOURCE",
              "EXECUTION_QUEUE",
              "EXECUTION_CLUSTER_LABEL",
              "QUALITY_OF_SERVICE_SPECIFICATION",
              "PLUGIN_OVERRIDE",
              "WORKFLOW_EXECUTION_CONFIG",
              "CLUSTER_ASSIGNMENT"
            ],
            "default": "TASK_RESOURCE"
          }
        ],
        "tags": [
          "AdminService"
        ]
      }
    },
    "/api/v1/metrics/executions/{id.project}/{id.domain}/{id.name}": {
      "get": {
        "summary": "Fetches runtime metrics for a :ref:`ref_flyteidl.admin.Execution`.",
        "operationId": "GetExecutionMetrics",
        "responses": {
          "200": {
            "description": "A successful response.",
            "schema": {
              "$ref": "#/definitions/adminWorkflowExecutionGetMetricsResponse"
            }
          }
        },
        "parameters": [
          {
            "name": "id.project",
            "description": "Name of the project the resource belongs to.",
            "in": "path",
            "required": true,
            "type": "string"
          },
          {
            "name": "id.domain",
            "description": "Name of the domain the resource belongs to.\nA domain can be considered as a subset within a specific project.",
            "in": "path",
            "required": true,
            "type": "string"
          },
          {
            "name": "id.name",
            "description": "User or system provided value for the resource.",
            "in": "path",
            "required": true,
            "type": "string"
          },
          {
            "name": "depth",
            "description": "depth defines the number of Flyte entity levels to traverse when breaking down execution details.",
            "in": "query",
            "required": false,
            "type": "integer",
            "format": "int32"
          }
        ],
        "tags": [
          "AdminService"
        ]
      }
    },
    "/api/v1/named_entities/{resource_type}/{id.project}/{id.domain}/{id.name}": {
      "get": {
        "summary": "Returns a :ref:`ref_flyteidl.admin.NamedEntity` object.",
        "operationId": "GetNamedEntity",
        "responses": {
          "200": {
            "description": "A successful response.",
            "schema": {
              "$ref": "#/definitions/adminNamedEntity"
            }
          }
        },
        "parameters": [
          {
            "name": "resource_type",
            "description": "Resource type of the metadata to get. One of Task, Workflow or LaunchPlan.\n+required",
            "in": "path",
            "required": true,
            "type": "string",
            "enum": [
              "UNSPECIFIED",
              "TASK",
              "WORKFLOW",
              "LAUNCH_PLAN",
              "DATASET"
            ]
          },
          {
            "name": "id.project",
            "description": "Name of the project the resource belongs to.",
            "in": "path",
            "required": true,
            "type": "string"
          },
          {
            "name": "id.domain",
            "description": "Name of the domain the resource belongs to.\nA domain can be considered as a subset within a specific project.",
            "in": "path",
            "required": true,
            "type": "string"
          },
          {
            "name": "id.name",
            "description": "User provided value for the resource.\nThe combination of project + domain + name uniquely identifies the resource.\n+optional - in certain contexts - like 'List API', 'Launch plans'",
            "in": "path",
            "required": true,
            "type": "string"
          }
        ],
        "tags": [
          "AdminService"
        ]
      },
      "put": {
        "summary": "Updates a :ref:`ref_flyteidl.admin.NamedEntity` object.",
        "operationId": "UpdateNamedEntity",
        "responses": {
          "200": {
            "description": "A successful response.",
            "schema": {
              "$ref": "#/definitions/adminNamedEntityUpdateResponse"
            }
          }
        },
        "parameters": [
          {
            "name": "resource_type",
            "description": "Resource type of the metadata to update\n+required",
            "in": "path",
            "required": true,
            "type": "string",
            "enum": [
              "UNSPECIFIED",
              "TASK",
              "WORKFLOW",
              "LAUNCH_PLAN",
              "DATASET"
            ]
          },
          {
            "name": "id.project",
            "description": "Name of the project the resource belongs to.",
            "in": "path",
            "required": true,
            "type": "string"
          },
          {
            "name": "id.domain",
            "description": "Name of the domain the resource belongs to.\nA domain can be considered as a subset within a specific project.",
            "in": "path",
            "required": true,
            "type": "string"
          },
          {
            "name": "id.name",
            "description": "User provided value for the resource.\nThe combination of project + domain + name uniquely identifies the resource.\n+optional - in certain contexts - like 'List API', 'Launch plans'",
            "in": "path",
            "required": true,
            "type": "string"
          },
          {
            "name": "body",
            "in": "body",
            "required": true,
            "schema": {
              "$ref": "#/definitions/adminNamedEntityUpdateRequest"
            }
          }
        ],
        "tags": [
          "AdminService"
        ]
      }
    },
    "/api/v1/named_entities/{resource_type}/{project}/{domain}": {
      "get": {
        "summary": "Returns a list of :ref:`ref_flyteidl.admin.NamedEntity` objects.",
        "operationId": "ListNamedEntities",
        "responses": {
          "200": {
            "description": "A successful response.",
            "schema": {
              "$ref": "#/definitions/adminNamedEntityList"
            }
          }
        },
        "parameters": [
          {
            "name": "resource_type",
            "description": "Resource type of the metadata to query. One of Task, Workflow or LaunchPlan.\n+required",
            "in": "path",
            "required": true,
            "type": "string",
            "enum": [
              "UNSPECIFIED",
              "TASK",
              "WORKFLOW",
              "LAUNCH_PLAN",
              "DATASET"
            ]
          },
          {
            "name": "project",
            "description": "Name of the project that contains the identifiers.\n+required",
            "in": "path",
            "required": true,
            "type": "string"
          },
          {
            "name": "domain",
            "description": "Name of the domain the identifiers belongs to within the project.",
            "in": "path",
            "required": true,
            "type": "string"
          },
          {
            "name": "limit",
            "description": "Indicates the number of resources to be returned.",
            "in": "query",
            "required": false,
            "type": "integer",
            "format": "int64"
          },
          {
            "name": "token",
            "description": "In the case of multiple pages of results, the server-provided token can be used to fetch the next page\nin a query.\n+optional.",
            "in": "query",
            "required": false,
            "type": "string"
          },
          {
            "name": "sort_by.key",
            "description": "Indicates an attribute to sort the response values.\n+required.",
            "in": "query",
            "required": false,
            "type": "string"
          },
          {
            "name": "sort_by.direction",
            "description": "Indicates the direction to apply sort key for response values.\n+optional.\n\n - DESCENDING: By default, fields are sorted in descending order.",
            "in": "query",
            "required": false,
            "type": "string",
            "enum": [
              "DESCENDING",
              "ASCENDING"
            ],
            "default": "DESCENDING"
          },
          {
            "name": "filters",
            "description": "Indicates a list of filters passed as string.\n+optional.",
            "in": "query",
            "required": false,
            "type": "string"
          }
        ],
        "tags": [
          "AdminService"
        ]
      }
    },
    "/api/v1/node_executions/{id.execution_id.project}/{id.execution_id.domain}/{id.execution_id.name}/{id.node_id}": {
      "get": {
        "summary": "Fetches a :ref:`ref_flyteidl.admin.NodeExecution`.",
        "operationId": "GetNodeExecution",
        "responses": {
          "200": {
            "description": "A successful response.",
            "schema": {
              "$ref": "#/definitions/flyteidladminNodeExecution"
            }
          }
        },
        "parameters": [
          {
            "name": "id.execution_id.project",
            "description": "Name of the project the resource belongs to.",
            "in": "path",
            "required": true,
            "type": "string"
          },
          {
            "name": "id.execution_id.domain",
            "description": "Name of the domain the resource belongs to.\nA domain can be considered as a subset within a specific project.",
            "in": "path",
            "required": true,
            "type": "string"
          },
          {
            "name": "id.execution_id.name",
            "description": "User or system provided value for the resource.",
            "in": "path",
            "required": true,
            "type": "string"
          },
          {
            "name": "id.node_id",
            "in": "path",
            "required": true,
            "type": "string"
          }
        ],
        "tags": [
          "AdminService"
        ]
      }
    },
    "/api/v1/node_executions/{workflow_execution_id.project}/{workflow_execution_id.domain}/{workflow_execution_id.name}": {
      "get": {
        "summary": "Fetch a list of :ref:`ref_flyteidl.admin.NodeExecution`.",
        "operationId": "ListNodeExecutions",
        "responses": {
          "200": {
            "description": "A successful response.",
            "schema": {
              "$ref": "#/definitions/adminNodeExecutionList"
            }
          }
        },
        "parameters": [
          {
            "name": "workflow_execution_id.project",
            "description": "Name of the project the resource belongs to.",
            "in": "path",
            "required": true,
            "type": "string"
          },
          {
            "name": "workflow_execution_id.domain",
            "description": "Name of the domain the resource belongs to.\nA domain can be considered as a subset within a specific project.",
            "in": "path",
            "required": true,
            "type": "string"
          },
          {
            "name": "workflow_execution_id.name",
            "description": "User or system provided value for the resource.",
            "in": "path",
            "required": true,
            "type": "string"
          },
          {
            "name": "limit",
            "description": "Indicates the number of resources to be returned.\n+required.",
            "in": "query",
            "required": false,
            "type": "integer",
            "format": "int64"
          },
          {
            "name": "token",
            "in": "query",
            "required": false,
            "type": "string"
          },
          {
            "name": "filters",
            "description": "Indicates a list of filters passed as string.\nMore info on constructing filters : \u003cLink\u003e\n+optional.",
            "in": "query",
            "required": false,
            "type": "string"
          },
          {
            "name": "sort_by.key",
            "description": "Indicates an attribute to sort the response values.\n+required.",
            "in": "query",
            "required": false,
            "type": "string"
          },
          {
            "name": "sort_by.direction",
            "description": "Indicates the direction to apply sort key for response values.\n+optional.\n\n - DESCENDING: By default, fields are sorted in descending order.",
            "in": "query",
            "required": false,
            "type": "string",
            "enum": [
              "DESCENDING",
              "ASCENDING"
            ],
            "default": "DESCENDING"
          },
          {
            "name": "unique_parent_id",
            "description": "Unique identifier of the parent node in the execution\n+optional.",
            "in": "query",
            "required": false,
            "type": "string"
          }
        ],
        "tags": [
          "AdminService"
        ]
      }
    },
    "/api/v1/project_attributes/{attributes.project}": {
      "put": {
        "summary": "Creates or updates custom :ref:`ref_flyteidl.admin.MatchableAttributesConfiguration` at the project level",
        "operationId": "UpdateProjectAttributes",
        "responses": {
          "200": {
            "description": "A successful response.",
            "schema": {
              "$ref": "#/definitions/adminProjectAttributesUpdateResponse"
            }
          }
        },
        "parameters": [
          {
            "name": "attributes.project",
            "description": "Unique project id for which this set of attributes will be applied.",
            "in": "path",
            "required": true,
            "type": "string"
          },
          {
            "name": "body",
            "in": "body",
            "required": true,
            "schema": {
              "$ref": "#/definitions/adminProjectAttributesUpdateRequest"
            }
          }
        ],
        "tags": [
          "AdminService"
        ]
      }
    },
    "/api/v1/project_attributes/{project}": {
      "get": {
        "summary": "Fetches custom :ref:`ref_flyteidl.admin.MatchableAttributesConfiguration` for a project and domain.",
        "operationId": "GetProjectAttributes",
        "responses": {
          "200": {
            "description": "A successful response.",
            "schema": {
              "$ref": "#/definitions/adminProjectAttributesGetResponse"
            }
          }
        },
        "parameters": [
          {
            "name": "project",
            "description": "Unique project id which this set of attributes references.\n+required",
            "in": "path",
            "required": true,
            "type": "string"
          },
          {
            "name": "resource_type",
            "description": "Which type of matchable attributes to return.\n+required.\n\n - TASK_RESOURCE: Applies to customizable task resource requests and limits.\n - CLUSTER_RESOURCE: Applies to configuring templated kubernetes cluster resources.\n - EXECUTION_QUEUE: Configures task and dynamic task execution queue assignment.\n - EXECUTION_CLUSTER_LABEL: Configures the K8s cluster label to be used for execution to be run\n - QUALITY_OF_SERVICE_SPECIFICATION: Configures default quality of service when undefined in an execution spec.\n - PLUGIN_OVERRIDE: Selects configurable plugin implementation behavior for a given task type.\n - WORKFLOW_EXECUTION_CONFIG: Adds defaults for customizable workflow-execution specifications and overrides.\n - CLUSTER_ASSIGNMENT: Controls how to select an available cluster on which this execution should run.",
            "in": "query",
            "required": false,
            "type": "string",
            "enum": [
              "TASK_RESOURCE",
              "CLUSTER_RESOURCE",
              "EXECUTION_QUEUE",
              "EXECUTION_CLUSTER_LABEL",
              "QUALITY_OF_SERVICE_SPECIFICATION",
              "PLUGIN_OVERRIDE",
              "WORKFLOW_EXECUTION_CONFIG",
              "CLUSTER_ASSIGNMENT"
            ],
            "default": "TASK_RESOURCE"
          }
        ],
        "tags": [
          "AdminService"
        ]
      },
      "delete": {
        "summary": "Deletes custom :ref:`ref_flyteidl.admin.MatchableAttributesConfiguration` for a project and domain.",
        "operationId": "DeleteProjectAttributes",
        "responses": {
          "200": {
            "description": "A successful response.",
            "schema": {
              "$ref": "#/definitions/adminProjectAttributesDeleteResponse"
            }
          }
        },
        "parameters": [
          {
            "name": "project",
            "description": "Unique project id which this set of attributes references.\n+required",
            "in": "path",
            "required": true,
            "type": "string"
          },
          {
            "name": "body",
            "in": "body",
            "required": true,
            "schema": {
              "$ref": "#/definitions/adminProjectAttributesDeleteRequest"
            }
          }
        ],
        "tags": [
          "AdminService"
        ]
      }
    },
    "/api/v1/project_domain_attributes/{attributes.project}/{attributes.domain}": {
      "put": {
        "summary": "Creates or updates custom :ref:`ref_flyteidl.admin.MatchableAttributesConfiguration` for a project and domain.",
        "operationId": "UpdateProjectDomainAttributes",
        "responses": {
          "200": {
            "description": "A successful response.",
            "schema": {
              "$ref": "#/definitions/adminProjectDomainAttributesUpdateResponse"
            }
          }
        },
        "parameters": [
          {
            "name": "attributes.project",
            "description": "Unique project id for which this set of attributes will be applied.",
            "in": "path",
            "required": true,
            "type": "string"
          },
          {
            "name": "attributes.domain",
            "description": "Unique domain id for which this set of attributes will be applied.",
            "in": "path",
            "required": true,
            "type": "string"
          },
          {
            "name": "body",
            "in": "body",
            "required": true,
            "schema": {
              "$ref": "#/definitions/adminProjectDomainAttributesUpdateRequest"
            }
          }
        ],
        "tags": [
          "AdminService"
        ]
      }
    },
    "/api/v1/project_domain_attributes/{project}/{domain}": {
      "get": {
        "summary": "Fetches custom :ref:`ref_flyteidl.admin.MatchableAttributesConfiguration` for a project and domain.",
        "operationId": "GetProjectDomainAttributes",
        "responses": {
          "200": {
            "description": "A successful response.",
            "schema": {
              "$ref": "#/definitions/adminProjectDomainAttributesGetResponse"
            }
          }
        },
        "parameters": [
          {
            "name": "project",
            "description": "Unique project id which this set of attributes references.\n+required",
            "in": "path",
            "required": true,
            "type": "string"
          },
          {
            "name": "domain",
            "description": "Unique domain id which this set of attributes references.\n+required",
            "in": "path",
            "required": true,
            "type": "string"
          },
          {
            "name": "resource_type",
            "description": "Which type of matchable attributes to return.\n+required.\n\n - TASK_RESOURCE: Applies to customizable task resource requests and limits.\n - CLUSTER_RESOURCE: Applies to configuring templated kubernetes cluster resources.\n - EXECUTION_QUEUE: Configures task and dynamic task execution queue assignment.\n - EXECUTION_CLUSTER_LABEL: Configures the K8s cluster label to be used for execution to be run\n - QUALITY_OF_SERVICE_SPECIFICATION: Configures default quality of service when undefined in an execution spec.\n - PLUGIN_OVERRIDE: Selects configurable plugin implementation behavior for a given task type.\n - WORKFLOW_EXECUTION_CONFIG: Adds defaults for customizable workflow-execution specifications and overrides.\n - CLUSTER_ASSIGNMENT: Controls how to select an available cluster on which this execution should run.",
            "in": "query",
            "required": false,
            "type": "string",
            "enum": [
              "TASK_RESOURCE",
              "CLUSTER_RESOURCE",
              "EXECUTION_QUEUE",
              "EXECUTION_CLUSTER_LABEL",
              "QUALITY_OF_SERVICE_SPECIFICATION",
              "PLUGIN_OVERRIDE",
              "WORKFLOW_EXECUTION_CONFIG",
              "CLUSTER_ASSIGNMENT"
            ],
            "default": "TASK_RESOURCE"
          }
        ],
        "tags": [
          "AdminService"
        ]
      },
      "delete": {
        "summary": "Deletes custom :ref:`ref_flyteidl.admin.MatchableAttributesConfiguration` for a project and domain.",
        "operationId": "DeleteProjectDomainAttributes",
        "responses": {
          "200": {
            "description": "A successful response.",
            "schema": {
              "$ref": "#/definitions/adminProjectDomainAttributesDeleteResponse"
            }
          }
        },
        "parameters": [
          {
            "name": "project",
            "description": "Unique project id which this set of attributes references.\n+required",
            "in": "path",
            "required": true,
            "type": "string"
          },
          {
            "name": "domain",
            "description": "Unique domain id which this set of attributes references.\n+required",
            "in": "path",
            "required": true,
            "type": "string"
          },
          {
            "name": "body",
            "in": "body",
            "required": true,
            "schema": {
              "$ref": "#/definitions/adminProjectDomainAttributesDeleteRequest"
            }
          }
        ],
        "tags": [
          "AdminService"
        ]
      }
    },
    "/api/v1/projects": {
      "get": {
        "summary": "Fetches a list of :ref:`ref_flyteidl.admin.Project`",
        "operationId": "ListProjects",
        "responses": {
          "200": {
            "description": "A successful response.",
            "schema": {
              "$ref": "#/definitions/adminProjects"
            }
          }
        },
        "parameters": [
          {
            "name": "limit",
            "description": "Indicates the number of projects to be returned.\n+required.",
            "in": "query",
            "required": false,
            "type": "integer",
            "format": "int64"
          },
          {
            "name": "token",
            "description": "In the case of multiple pages of results, this server-provided token can be used to fetch the next page\nin a query.\n+optional.",
            "in": "query",
            "required": false,
            "type": "string"
          },
          {
            "name": "filters",
            "description": "Indicates a list of filters passed as string.\nMore info on constructing filters : \u003cLink\u003e\n+optional.",
            "in": "query",
            "required": false,
            "type": "string"
          },
          {
            "name": "sort_by.key",
            "description": "Indicates an attribute to sort the response values.\n+required.",
            "in": "query",
            "required": false,
            "type": "string"
          },
          {
            "name": "sort_by.direction",
            "description": "Indicates the direction to apply sort key for response values.\n+optional.\n\n - DESCENDING: By default, fields are sorted in descending order.",
            "in": "query",
            "required": false,
            "type": "string",
            "enum": [
              "DESCENDING",
              "ASCENDING"
            ],
            "default": "DESCENDING"
          }
        ],
        "tags": [
          "AdminService"
        ]
      },
      "post": {
        "summary": "Registers a :ref:`ref_flyteidl.admin.Project` with the Flyte deployment.",
        "operationId": "RegisterProject",
        "responses": {
          "200": {
            "description": "A successful response.",
            "schema": {
              "$ref": "#/definitions/adminProjectRegisterResponse"
            }
          }
        },
        "parameters": [
          {
            "name": "body",
            "in": "body",
            "required": true,
            "schema": {
              "$ref": "#/definitions/adminProjectRegisterRequest"
            }
          }
        ],
        "tags": [
          "AdminService"
        ]
      }
    },
    "/api/v1/projects/{id}": {
      "put": {
        "summary": "Updates an existing :ref:`ref_flyteidl.admin.Project` \nflyteidl.admin.Project should be passed but the domains property should be empty;\nit will be ignored in the handler as domains cannot be updated via this API.",
        "operationId": "UpdateProject",
        "responses": {
          "200": {
            "description": "A successful response.",
            "schema": {
              "$ref": "#/definitions/adminProjectUpdateResponse"
            }
          }
        },
        "parameters": [
          {
            "name": "id",
            "description": "Globally unique project name.",
            "in": "path",
            "required": true,
            "type": "string"
          },
          {
            "name": "body",
            "in": "body",
            "required": true,
            "schema": {
              "$ref": "#/definitions/adminProject"
            }
          }
        ],
        "tags": [
          "AdminService"
        ]
      }
    },
    "/api/v1/task_executions/{id.node_execution_id.execution_id.project}/{id.node_execution_id.execution_id.domain}/{id.node_execution_id.execution_id.name}/{id.node_execution_id.node_id}/{id.task_id.project}/{id.task_id.domain}/{id.task_id.name}/{id.task_id.version}/{id.retry_attempt}": {
      "get": {
        "summary": "Fetches a :ref:`ref_flyteidl.admin.TaskExecution`.",
        "operationId": "GetTaskExecution",
        "responses": {
          "200": {
            "description": "A successful response.",
            "schema": {
              "$ref": "#/definitions/flyteidladminTaskExecution"
            }
          }
        },
        "parameters": [
          {
            "name": "id.node_execution_id.execution_id.project",
            "description": "Name of the project the resource belongs to.",
            "in": "path",
            "required": true,
            "type": "string"
          },
          {
            "name": "id.node_execution_id.execution_id.domain",
            "description": "Name of the domain the resource belongs to.\nA domain can be considered as a subset within a specific project.",
            "in": "path",
            "required": true,
            "type": "string"
          },
          {
            "name": "id.node_execution_id.execution_id.name",
            "description": "User or system provided value for the resource.",
            "in": "path",
            "required": true,
            "type": "string"
          },
          {
            "name": "id.node_execution_id.node_id",
            "in": "path",
            "required": true,
            "type": "string"
          },
          {
            "name": "id.task_id.project",
            "description": "Name of the project the resource belongs to.",
            "in": "path",
            "required": true,
            "type": "string"
          },
          {
            "name": "id.task_id.domain",
            "description": "Name of the domain the resource belongs to.\nA domain can be considered as a subset within a specific project.",
            "in": "path",
            "required": true,
            "type": "string"
          },
          {
            "name": "id.task_id.name",
            "description": "User provided value for the resource.",
            "in": "path",
            "required": true,
            "type": "string"
          },
          {
            "name": "id.task_id.version",
            "description": "Specific version of the resource.",
            "in": "path",
            "required": true,
            "type": "string"
          },
          {
            "name": "id.retry_attempt",
            "in": "path",
            "required": true,
            "type": "integer",
            "format": "int64"
          },
          {
            "name": "id.task_id.resource_type",
            "description": "Identifies the specific type of resource that this identifier corresponds to.\n\n - DATASET: A dataset represents an entity modeled in Flyte DataCatalog. A Dataset is also a versioned entity and can be a compilation of multiple individual objects.\nEventually all Catalog objects should be modeled similar to Flyte Objects. The Dataset entities makes it possible for the UI  and CLI to act on the objects \nin a similar manner to other Flyte objects",
            "in": "query",
            "required": false,
            "type": "string",
            "enum": [
              "UNSPECIFIED",
              "TASK",
              "WORKFLOW",
              "LAUNCH_PLAN",
              "DATASET"
            ],
            "default": "UNSPECIFIED"
          }
        ],
        "tags": [
          "AdminService"
        ]
      }
    },
    "/api/v1/task_executions/{node_execution_id.execution_id.project}/{node_execution_id.execution_id.domain}/{node_execution_id.execution_id.name}/{node_execution_id.node_id}": {
      "get": {
        "summary": "Fetches a list of :ref:`ref_flyteidl.admin.TaskExecution`.",
        "operationId": "ListTaskExecutions",
        "responses": {
          "200": {
            "description": "A successful response.",
            "schema": {
              "$ref": "#/definitions/adminTaskExecutionList"
            }
          }
        },
        "parameters": [
          {
            "name": "node_execution_id.execution_id.project",
            "description": "Name of the project the resource belongs to.",
            "in": "path",
            "required": true,
            "type": "string"
          },
          {
            "name": "node_execution_id.execution_id.domain",
            "description": "Name of the domain the resource belongs to.\nA domain can be considered as a subset within a specific project.",
            "in": "path",
            "required": true,
            "type": "string"
          },
          {
            "name": "node_execution_id.execution_id.name",
            "description": "User or system provided value for the resource.",
            "in": "path",
            "required": true,
            "type": "string"
          },
          {
            "name": "node_execution_id.node_id",
            "in": "path",
            "required": true,
            "type": "string"
          },
          {
            "name": "limit",
            "description": "Indicates the number of resources to be returned.\n+required.",
            "in": "query",
            "required": false,
            "type": "integer",
            "format": "int64"
          },
          {
            "name": "token",
            "description": "In the case of multiple pages of results, the server-provided token can be used to fetch the next page\nin a query.\n+optional.",
            "in": "query",
            "required": false,
            "type": "string"
          },
          {
            "name": "filters",
            "description": "Indicates a list of filters passed as string.\nMore info on constructing filters : \u003cLink\u003e\n+optional.",
            "in": "query",
            "required": false,
            "type": "string"
          },
          {
            "name": "sort_by.key",
            "description": "Indicates an attribute to sort the response values.\n+required.",
            "in": "query",
            "required": false,
            "type": "string"
          },
          {
            "name": "sort_by.direction",
            "description": "Indicates the direction to apply sort key for response values.\n+optional.\n\n - DESCENDING: By default, fields are sorted in descending order.",
            "in": "query",
            "required": false,
            "type": "string",
            "enum": [
              "DESCENDING",
              "ASCENDING"
            ],
            "default": "DESCENDING"
          }
        ],
        "tags": [
          "AdminService"
        ]
      }
    },
    "/api/v1/task_ids/{project}/{domain}": {
      "get": {
        "summary": "Fetch a list of :ref:`ref_flyteidl.admin.NamedEntityIdentifier` of task objects.",
        "operationId": "ListTaskIds",
        "responses": {
          "200": {
            "description": "A successful response.",
            "schema": {
              "$ref": "#/definitions/adminNamedEntityIdentifierList"
            }
          }
        },
        "parameters": [
          {
            "name": "project",
            "description": "Name of the project that contains the identifiers.\n+required",
            "in": "path",
            "required": true,
            "type": "string"
          },
          {
            "name": "domain",
            "description": "Name of the domain the identifiers belongs to within the project.\n+required",
            "in": "path",
            "required": true,
            "type": "string"
          },
          {
            "name": "limit",
            "description": "Indicates the number of resources to be returned.\n+required.",
            "in": "query",
            "required": false,
            "type": "integer",
            "format": "int64"
          },
          {
            "name": "token",
            "description": "In the case of multiple pages of results, the server-provided token can be used to fetch the next page\nin a query.\n+optional.",
            "in": "query",
            "required": false,
            "type": "string"
          },
          {
            "name": "sort_by.key",
            "description": "Indicates an attribute to sort the response values.\n+required.",
            "in": "query",
            "required": false,
            "type": "string"
          },
          {
            "name": "sort_by.direction",
            "description": "Indicates the direction to apply sort key for response values.\n+optional.\n\n - DESCENDING: By default, fields are sorted in descending order.",
            "in": "query",
            "required": false,
            "type": "string",
            "enum": [
              "DESCENDING",
              "ASCENDING"
            ],
            "default": "DESCENDING"
          },
          {
            "name": "filters",
            "description": "Indicates a list of filters passed as string.\n+optional.",
            "in": "query",
            "required": false,
            "type": "string"
          }
        ],
        "tags": [
          "AdminService"
        ]
      }
    },
    "/api/v1/tasks": {
      "post": {
        "summary": "Create and upload a :ref:`ref_flyteidl.admin.Task` definition",
        "operationId": "CreateTask",
        "responses": {
          "200": {
            "description": "A successful response.",
            "schema": {
              "$ref": "#/definitions/flyteidladminTaskCreateResponse"
            }
          }
        },
        "parameters": [
          {
            "name": "body",
            "in": "body",
            "required": true,
            "schema": {
              "$ref": "#/definitions/flyteidladminTaskCreateRequest"
            }
          }
        ],
        "tags": [
          "AdminService"
        ]
      }
    },
    "/api/v1/tasks/{id.project}/{id.domain}": {
      "get": {
        "summary": "Fetch a list of :ref:`ref_flyteidl.admin.Task` definitions.",
        "operationId": "ListTasks2",
        "responses": {
          "200": {
            "description": "A successful response.",
            "schema": {
              "$ref": "#/definitions/adminTaskList"
            }
          }
        },
        "parameters": [
          {
            "name": "id.project",
            "description": "Name of the project the resource belongs to.",
            "in": "path",
            "required": true,
            "type": "string"
          },
          {
            "name": "id.domain",
            "description": "Name of the domain the resource belongs to.\nA domain can be considered as a subset within a specific project.",
            "in": "path",
            "required": true,
            "type": "string"
          },
          {
            "name": "id.name",
            "description": "User provided value for the resource.\nThe combination of project + domain + name uniquely identifies the resource.\n+optional - in certain contexts - like 'List API', 'Launch plans'.",
            "in": "query",
            "required": false,
            "type": "string"
          },
          {
            "name": "limit",
            "description": "Indicates the number of resources to be returned.\n+required.",
            "in": "query",
            "required": false,
            "type": "integer",
            "format": "int64"
          },
          {
            "name": "token",
            "description": "In the case of multiple pages of results, this server-provided token can be used to fetch the next page\nin a query.\n+optional.",
            "in": "query",
            "required": false,
            "type": "string"
          },
          {
            "name": "filters",
            "description": "Indicates a list of filters passed as string.\nMore info on constructing filters : \u003cLink\u003e\n+optional.",
            "in": "query",
            "required": false,
            "type": "string"
          },
          {
            "name": "sort_by.key",
            "description": "Indicates an attribute to sort the response values.\n+required.",
            "in": "query",
            "required": false,
            "type": "string"
          },
          {
            "name": "sort_by.direction",
            "description": "Indicates the direction to apply sort key for response values.\n+optional.\n\n - DESCENDING: By default, fields are sorted in descending order.",
            "in": "query",
            "required": false,
            "type": "string",
            "enum": [
              "DESCENDING",
              "ASCENDING"
            ],
            "default": "DESCENDING"
          }
        ],
        "tags": [
          "AdminService"
        ]
      }
    },
    "/api/v1/tasks/{id.project}/{id.domain}/{id.name}": {
      "get": {
        "summary": "Fetch a list of :ref:`ref_flyteidl.admin.Task` definitions.",
        "operationId": "ListTasks",
        "responses": {
          "200": {
            "description": "A successful response.",
            "schema": {
              "$ref": "#/definitions/adminTaskList"
            }
          }
        },
        "parameters": [
          {
            "name": "id.project",
            "description": "Name of the project the resource belongs to.",
            "in": "path",
            "required": true,
            "type": "string"
          },
          {
            "name": "id.domain",
            "description": "Name of the domain the resource belongs to.\nA domain can be considered as a subset within a specific project.",
            "in": "path",
            "required": true,
            "type": "string"
          },
          {
            "name": "id.name",
            "description": "User provided value for the resource.\nThe combination of project + domain + name uniquely identifies the resource.\n+optional - in certain contexts - like 'List API', 'Launch plans'",
            "in": "path",
            "required": true,
            "type": "string"
          },
          {
            "name": "limit",
            "description": "Indicates the number of resources to be returned.\n+required.",
            "in": "query",
            "required": false,
            "type": "integer",
            "format": "int64"
          },
          {
            "name": "token",
            "description": "In the case of multiple pages of results, this server-provided token can be used to fetch the next page\nin a query.\n+optional.",
            "in": "query",
            "required": false,
            "type": "string"
          },
          {
            "name": "filters",
            "description": "Indicates a list of filters passed as string.\nMore info on constructing filters : \u003cLink\u003e\n+optional.",
            "in": "query",
            "required": false,
            "type": "string"
          },
          {
            "name": "sort_by.key",
            "description": "Indicates an attribute to sort the response values.\n+required.",
            "in": "query",
            "required": false,
            "type": "string"
          },
          {
            "name": "sort_by.direction",
            "description": "Indicates the direction to apply sort key for response values.\n+optional.\n\n - DESCENDING: By default, fields are sorted in descending order.",
            "in": "query",
            "required": false,
            "type": "string",
            "enum": [
              "DESCENDING",
              "ASCENDING"
            ],
            "default": "DESCENDING"
          }
        ],
        "tags": [
          "AdminService"
        ]
      }
    },
    "/api/v1/tasks/{id.project}/{id.domain}/{id.name}/{id.version}": {
      "get": {
        "summary": "Fetch a :ref:`ref_flyteidl.admin.Task` definition.",
        "operationId": "GetTask",
        "responses": {
          "200": {
            "description": "A successful response.",
            "schema": {
              "$ref": "#/definitions/adminTask"
            }
          }
        },
        "parameters": [
          {
            "name": "id.project",
            "description": "Name of the project the resource belongs to.",
            "in": "path",
            "required": true,
            "type": "string"
          },
          {
            "name": "id.domain",
            "description": "Name of the domain the resource belongs to.\nA domain can be considered as a subset within a specific project.",
            "in": "path",
            "required": true,
            "type": "string"
          },
          {
            "name": "id.name",
            "description": "User provided value for the resource.",
            "in": "path",
            "required": true,
            "type": "string"
          },
          {
            "name": "id.version",
            "description": "Specific version of the resource.",
            "in": "path",
            "required": true,
            "type": "string"
          },
          {
            "name": "id.resource_type",
            "description": "Identifies the specific type of resource that this identifier corresponds to.\n\n - DATASET: A dataset represents an entity modeled in Flyte DataCatalog. A Dataset is also a versioned entity and can be a compilation of multiple individual objects.\nEventually all Catalog objects should be modeled similar to Flyte Objects. The Dataset entities makes it possible for the UI  and CLI to act on the objects \nin a similar manner to other Flyte objects",
            "in": "query",
            "required": false,
            "type": "string",
            "enum": [
              "UNSPECIFIED",
              "TASK",
              "WORKFLOW",
              "LAUNCH_PLAN",
              "DATASET"
            ],
            "default": "UNSPECIFIED"
          }
        ],
        "tags": [
          "AdminService"
        ]
      }
    },
    "/api/v1/version": {
      "get": {
        "operationId": "GetVersion",
        "responses": {
          "200": {
            "description": "A successful response.",
            "schema": {
              "$ref": "#/definitions/adminGetVersionResponse"
            }
          }
        },
        "tags": [
          "AdminService"
        ]
      }
    },
    "/api/v1/workflow_attributes/{attributes.project}/{attributes.domain}/{attributes.workflow}": {
      "put": {
        "summary": "Creates or updates custom :ref:`ref_flyteidl.admin.MatchableAttributesConfiguration` for a project, domain and workflow.",
        "operationId": "UpdateWorkflowAttributes",
        "responses": {
          "200": {
            "description": "A successful response.",
            "schema": {
              "$ref": "#/definitions/adminWorkflowAttributesUpdateResponse"
            }
          }
        },
        "parameters": [
          {
            "name": "attributes.project",
            "description": "Unique project id for which this set of attributes will be applied.",
            "in": "path",
            "required": true,
            "type": "string"
          },
          {
            "name": "attributes.domain",
            "description": "Unique domain id for which this set of attributes will be applied.",
            "in": "path",
            "required": true,
            "type": "string"
          },
          {
            "name": "attributes.workflow",
            "description": "Workflow name for which this set of attributes will be applied.",
            "in": "path",
            "required": true,
            "type": "string"
          },
          {
            "name": "body",
            "in": "body",
            "required": true,
            "schema": {
              "$ref": "#/definitions/adminWorkflowAttributesUpdateRequest"
            }
          }
        ],
        "tags": [
          "AdminService"
        ]
      }
    },
    "/api/v1/workflow_attributes/{project}/{domain}/{workflow}": {
      "get": {
        "summary": "Fetches custom :ref:`ref_flyteidl.admin.MatchableAttributesConfiguration` for a project, domain and workflow.",
        "operationId": "GetWorkflowAttributes",
        "responses": {
          "200": {
            "description": "A successful response.",
            "schema": {
              "$ref": "#/definitions/adminWorkflowAttributesGetResponse"
            }
          }
        },
        "parameters": [
          {
            "name": "project",
            "description": "Unique project id which this set of attributes references.\n+required",
            "in": "path",
            "required": true,
            "type": "string"
          },
          {
            "name": "domain",
            "description": "Unique domain id which this set of attributes references.\n+required",
            "in": "path",
            "required": true,
            "type": "string"
          },
          {
            "name": "workflow",
            "description": "Workflow name which this set of attributes references.\n+required",
            "in": "path",
            "required": true,
            "type": "string"
          },
          {
            "name": "resource_type",
            "description": "Which type of matchable attributes to return.\n+required.\n\n - TASK_RESOURCE: Applies to customizable task resource requests and limits.\n - CLUSTER_RESOURCE: Applies to configuring templated kubernetes cluster resources.\n - EXECUTION_QUEUE: Configures task and dynamic task execution queue assignment.\n - EXECUTION_CLUSTER_LABEL: Configures the K8s cluster label to be used for execution to be run\n - QUALITY_OF_SERVICE_SPECIFICATION: Configures default quality of service when undefined in an execution spec.\n - PLUGIN_OVERRIDE: Selects configurable plugin implementation behavior for a given task type.\n - WORKFLOW_EXECUTION_CONFIG: Adds defaults for customizable workflow-execution specifications and overrides.\n - CLUSTER_ASSIGNMENT: Controls how to select an available cluster on which this execution should run.",
            "in": "query",
            "required": false,
            "type": "string",
            "enum": [
              "TASK_RESOURCE",
              "CLUSTER_RESOURCE",
              "EXECUTION_QUEUE",
              "EXECUTION_CLUSTER_LABEL",
              "QUALITY_OF_SERVICE_SPECIFICATION",
              "PLUGIN_OVERRIDE",
              "WORKFLOW_EXECUTION_CONFIG",
              "CLUSTER_ASSIGNMENT"
            ],
            "default": "TASK_RESOURCE"
          }
        ],
        "tags": [
          "AdminService"
        ]
      },
      "delete": {
        "summary": "Deletes custom :ref:`ref_flyteidl.admin.MatchableAttributesConfiguration` for a project, domain and workflow.",
        "operationId": "DeleteWorkflowAttributes",
        "responses": {
          "200": {
            "description": "A successful response.",
            "schema": {
              "$ref": "#/definitions/adminWorkflowAttributesDeleteResponse"
            }
          }
        },
        "parameters": [
          {
            "name": "project",
            "description": "Unique project id which this set of attributes references.\n+required",
            "in": "path",
            "required": true,
            "type": "string"
          },
          {
            "name": "domain",
            "description": "Unique domain id which this set of attributes references.\n+required",
            "in": "path",
            "required": true,
            "type": "string"
          },
          {
            "name": "workflow",
            "description": "Workflow name which this set of attributes references.\n+required",
            "in": "path",
            "required": true,
            "type": "string"
          },
          {
            "name": "body",
            "in": "body",
            "required": true,
            "schema": {
              "$ref": "#/definitions/adminWorkflowAttributesDeleteRequest"
            }
          }
        ],
        "tags": [
          "AdminService"
        ]
      }
    },
    "/api/v1/workflow_ids/{project}/{domain}": {
      "get": {
        "summary": "Fetch a list of :ref:`ref_flyteidl.admin.NamedEntityIdentifier` of workflow objects.",
        "operationId": "ListWorkflowIds",
        "responses": {
          "200": {
            "description": "A successful response.",
            "schema": {
              "$ref": "#/definitions/adminNamedEntityIdentifierList"
            }
          }
        },
        "parameters": [
          {
            "name": "project",
            "description": "Name of the project that contains the identifiers.\n+required",
            "in": "path",
            "required": true,
            "type": "string"
          },
          {
            "name": "domain",
            "description": "Name of the domain the identifiers belongs to within the project.\n+required",
            "in": "path",
            "required": true,
            "type": "string"
          },
          {
            "name": "limit",
            "description": "Indicates the number of resources to be returned.\n+required.",
            "in": "query",
            "required": false,
            "type": "integer",
            "format": "int64"
          },
          {
            "name": "token",
            "description": "In the case of multiple pages of results, the server-provided token can be used to fetch the next page\nin a query.\n+optional.",
            "in": "query",
            "required": false,
            "type": "string"
          },
          {
            "name": "sort_by.key",
            "description": "Indicates an attribute to sort the response values.\n+required.",
            "in": "query",
            "required": false,
            "type": "string"
          },
          {
            "name": "sort_by.direction",
            "description": "Indicates the direction to apply sort key for response values.\n+optional.\n\n - DESCENDING: By default, fields are sorted in descending order.",
            "in": "query",
            "required": false,
            "type": "string",
            "enum": [
              "DESCENDING",
              "ASCENDING"
            ],
            "default": "DESCENDING"
          },
          {
            "name": "filters",
            "description": "Indicates a list of filters passed as string.\n+optional.",
            "in": "query",
            "required": false,
            "type": "string"
          }
        ],
        "tags": [
          "AdminService"
        ]
      }
    },
    "/api/v1/workflows": {
      "post": {
        "summary": "Create and upload a :ref:`ref_flyteidl.admin.Workflow` definition",
        "operationId": "CreateWorkflow",
        "responses": {
          "200": {
            "description": "A successful response.",
            "schema": {
              "$ref": "#/definitions/adminWorkflowCreateResponse"
            }
          }
        },
        "parameters": [
          {
            "name": "body",
            "in": "body",
            "required": true,
            "schema": {
              "$ref": "#/definitions/adminWorkflowCreateRequest"
            }
          }
        ],
        "tags": [
          "AdminService"
        ]
      }
    },
    "/api/v1/workflows/{id.project}/{id.domain}": {
      "get": {
        "summary": "Fetch a list of :ref:`ref_flyteidl.admin.Workflow` definitions.",
        "operationId": "ListWorkflows2",
        "responses": {
          "200": {
            "description": "A successful response.",
            "schema": {
              "$ref": "#/definitions/adminWorkflowList"
            }
          }
        },
        "parameters": [
          {
            "name": "id.project",
            "description": "Name of the project the resource belongs to.",
            "in": "path",
            "required": true,
            "type": "string"
          },
          {
            "name": "id.domain",
            "description": "Name of the domain the resource belongs to.\nA domain can be considered as a subset within a specific project.",
            "in": "path",
            "required": true,
            "type": "string"
          },
          {
            "name": "id.name",
            "description": "User provided value for the resource.\nThe combination of project + domain + name uniquely identifies the resource.\n+optional - in certain contexts - like 'List API', 'Launch plans'.",
            "in": "query",
            "required": false,
            "type": "string"
          },
          {
            "name": "limit",
            "description": "Indicates the number of resources to be returned.\n+required.",
            "in": "query",
            "required": false,
            "type": "integer",
            "format": "int64"
          },
          {
            "name": "token",
            "description": "In the case of multiple pages of results, this server-provided token can be used to fetch the next page\nin a query.\n+optional.",
            "in": "query",
            "required": false,
            "type": "string"
          },
          {
            "name": "filters",
            "description": "Indicates a list of filters passed as string.\nMore info on constructing filters : \u003cLink\u003e\n+optional.",
            "in": "query",
            "required": false,
            "type": "string"
          },
          {
            "name": "sort_by.key",
            "description": "Indicates an attribute to sort the response values.\n+required.",
            "in": "query",
            "required": false,
            "type": "string"
          },
          {
            "name": "sort_by.direction",
            "description": "Indicates the direction to apply sort key for response values.\n+optional.\n\n - DESCENDING: By default, fields are sorted in descending order.",
            "in": "query",
            "required": false,
            "type": "string",
            "enum": [
              "DESCENDING",
              "ASCENDING"
            ],
            "default": "DESCENDING"
          }
        ],
        "tags": [
          "AdminService"
        ]
      }
    },
    "/api/v1/workflows/{id.project}/{id.domain}/{id.name}": {
      "get": {
        "summary": "Fetch a list of :ref:`ref_flyteidl.admin.Workflow` definitions.",
        "operationId": "ListWorkflows",
        "responses": {
          "200": {
            "description": "A successful response.",
            "schema": {
              "$ref": "#/definitions/adminWorkflowList"
            }
          }
        },
        "parameters": [
          {
            "name": "id.project",
            "description": "Name of the project the resource belongs to.",
            "in": "path",
            "required": true,
            "type": "string"
          },
          {
            "name": "id.domain",
            "description": "Name of the domain the resource belongs to.\nA domain can be considered as a subset within a specific project.",
            "in": "path",
            "required": true,
            "type": "string"
          },
          {
            "name": "id.name",
            "description": "User provided value for the resource.\nThe combination of project + domain + name uniquely identifies the resource.\n+optional - in certain contexts - like 'List API', 'Launch plans'",
            "in": "path",
            "required": true,
            "type": "string"
          },
          {
            "name": "limit",
            "description": "Indicates the number of resources to be returned.\n+required.",
            "in": "query",
            "required": false,
            "type": "integer",
            "format": "int64"
          },
          {
            "name": "token",
            "description": "In the case of multiple pages of results, this server-provided token can be used to fetch the next page\nin a query.\n+optional.",
            "in": "query",
            "required": false,
            "type": "string"
          },
          {
            "name": "filters",
            "description": "Indicates a list of filters passed as string.\nMore info on constructing filters : \u003cLink\u003e\n+optional.",
            "in": "query",
            "required": false,
            "type": "string"
          },
          {
            "name": "sort_by.key",
            "description": "Indicates an attribute to sort the response values.\n+required.",
            "in": "query",
            "required": false,
            "type": "string"
          },
          {
            "name": "sort_by.direction",
            "description": "Indicates the direction to apply sort key for response values.\n+optional.\n\n - DESCENDING: By default, fields are sorted in descending order.",
            "in": "query",
            "required": false,
            "type": "string",
            "enum": [
              "DESCENDING",
              "ASCENDING"
            ],
            "default": "DESCENDING"
          }
        ],
        "tags": [
          "AdminService"
        ]
      }
    },
    "/api/v1/workflows/{id.project}/{id.domain}/{id.name}/{id.version}": {
      "get": {
        "summary": "Fetch a :ref:`ref_flyteidl.admin.Workflow` definition.",
        "operationId": "GetWorkflow",
        "responses": {
          "200": {
            "description": "A successful response.",
            "schema": {
              "$ref": "#/definitions/adminWorkflow"
            }
          }
        },
        "parameters": [
          {
            "name": "id.project",
            "description": "Name of the project the resource belongs to.",
            "in": "path",
            "required": true,
            "type": "string"
          },
          {
            "name": "id.domain",
            "description": "Name of the domain the resource belongs to.\nA domain can be considered as a subset within a specific project.",
            "in": "path",
            "required": true,
            "type": "string"
          },
          {
            "name": "id.name",
            "description": "User provided value for the resource.",
            "in": "path",
            "required": true,
            "type": "string"
          },
          {
            "name": "id.version",
            "description": "Specific version of the resource.",
            "in": "path",
            "required": true,
            "type": "string"
          },
          {
            "name": "id.resource_type",
            "description": "Identifies the specific type of resource that this identifier corresponds to.\n\n - DATASET: A dataset represents an entity modeled in Flyte DataCatalog. A Dataset is also a versioned entity and can be a compilation of multiple individual objects.\nEventually all Catalog objects should be modeled similar to Flyte Objects. The Dataset entities makes it possible for the UI  and CLI to act on the objects \nin a similar manner to other Flyte objects",
            "in": "query",
            "required": false,
            "type": "string",
            "enum": [
              "UNSPECIFIED",
              "TASK",
              "WORKFLOW",
              "LAUNCH_PLAN",
              "DATASET"
            ],
            "default": "UNSPECIFIED"
          }
        ],
        "tags": [
          "AdminService"
        ]
      }
    }
  },
  "definitions": {
    "BlobTypeBlobDimensionality": {
      "type": "string",
      "enum": [
        "SINGLE",
        "MULTIPART"
      ],
      "default": "SINGLE"
    },
    "CatalogReservationStatus": {
      "type": "string",
      "enum": [
        "RESERVATION_DISABLED",
        "RESERVATION_ACQUIRED",
        "RESERVATION_EXISTS",
        "RESERVATION_RELEASED",
        "RESERVATION_FAILURE"
      ],
      "default": "RESERVATION_DISABLED",
      "description": "Indicates the status of a catalog reservation operation.\n\n - RESERVATION_DISABLED: Used to indicate that reservations are disabled\n - RESERVATION_ACQUIRED: Used to indicate that a reservation was successfully acquired or extended\n - RESERVATION_EXISTS: Used to indicate that an active reservation currently exists\n - RESERVATION_RELEASED: Used to indicate that the reservation has been successfully released\n - RESERVATION_FAILURE: Used to indicate that a reservation operation resulted in failure"
    },
    "ComparisonExpressionOperator": {
      "type": "string",
      "enum": [
        "EQ",
        "NEQ",
        "GT",
        "GTE",
        "LT",
        "LTE"
      ],
      "default": "EQ",
      "description": "- GT: Greater Than\n - LT: Less Than",
      "title": "Binary Operator for each expression"
    },
    "ConjunctionExpressionLogicalOperator": {
      "type": "string",
      "enum": [
        "AND",
        "OR"
      ],
      "default": "AND",
      "description": "- AND: Conjunction",
      "title": "Nested conditions. They can be conjoined using AND / OR\nOrder of evaluation is not important as the operators are Commutative"
    },
    "ConnectionSetIdList": {
      "type": "object",
      "properties": {
        "ids": {
          "type": "array",
          "items": {
            "type": "string"
          }
        }
      }
    },
    "ContainerArchitecture": {
      "type": "string",
      "enum": [
        "UNKNOWN",
        "AMD64",
        "ARM64",
        "ARM_V6",
        "ARM_V7"
      ],
      "default": "UNKNOWN",
      "description": "Architecture-type the container image supports."
    },
    "DataLoadingConfigLiteralMapFormat": {
      "type": "string",
      "enum": [
        "JSON",
        "YAML",
        "PROTO"
      ],
      "default": "JSON",
      "description": "- JSON: JSON / YAML for the metadata (which contains inlined primitive values). The representation is inline with the standard json specification as specified - https://www.json.org/json-en.html\n - PROTO: Proto is a serialized binary of `core.LiteralMap` defined in flyteidl/core",
      "title": "LiteralMapFormat decides the encoding format in which the input metadata should be made available to the containers.\nIf the user has access to the protocol buffer definitions, it is recommended to use the PROTO format.\nJSON and YAML do not need any protobuf definitions to read it\nAll remote references in core.LiteralMap are replaced with local filesystem references (the data is downloaded to local filesystem)"
    },
    "ExecutionErrorErrorKind": {
      "type": "string",
      "enum": [
        "UNKNOWN",
        "USER",
        "SYSTEM"
      ],
      "default": "UNKNOWN",
      "title": "Error type: System or User"
    },
    "ExecutionMetadataExecutionMode": {
      "type": "string",
      "enum": [
        "MANUAL",
        "SCHEDULED",
        "SYSTEM",
        "RELAUNCH",
        "CHILD_WORKFLOW",
        "RECOVERED"
      ],
      "default": "MANUAL",
      "description": "The method by which this execution was launched.\n\n - MANUAL: The default execution mode, MANUAL implies that an execution was launched by an individual.\n - SCHEDULED: A schedule triggered this execution launch.\n - SYSTEM: A system process was responsible for launching this execution rather an individual.\n - RELAUNCH: This execution was launched with identical inputs as a previous execution.\n - CHILD_WORKFLOW: This execution was triggered by another execution.\n - RECOVERED: This execution was recovered from another execution."
    },
    "IOStrategyDownloadMode": {
      "type": "string",
      "enum": [
        "DOWNLOAD_EAGER",
        "DOWNLOAD_STREAM",
        "DO_NOT_DOWNLOAD"
      ],
      "default": "DOWNLOAD_EAGER",
      "description": "- DOWNLOAD_EAGER: All data will be downloaded before the main container is executed\n - DOWNLOAD_STREAM: Data will be downloaded as a stream and an End-Of-Stream marker will be written to indicate all data has been downloaded. Refer to protocol for details\n - DO_NOT_DOWNLOAD: Large objects (offloaded) will not be downloaded",
      "title": "Mode to use for downloading"
    },
    "IOStrategyUploadMode": {
      "type": "string",
      "enum": [
        "UPLOAD_ON_EXIT",
        "UPLOAD_EAGER",
        "DO_NOT_UPLOAD"
      ],
      "default": "UPLOAD_ON_EXIT",
      "description": "- UPLOAD_ON_EXIT: All data will be uploaded after the main container exits\n - UPLOAD_EAGER: Data will be uploaded as it appears. Refer to protocol specification for details\n - DO_NOT_UPLOAD: Data will not be uploaded, only references will be written",
      "title": "Mode to use for uploading"
    },
    "PluginOverrideMissingPluginBehavior": {
      "type": "string",
      "enum": [
        "FAIL",
        "USE_DEFAULT"
      ],
      "default": "FAIL",
      "description": " - FAIL: By default, if this plugin is not enabled for a Flyte deployment then execution will fail.\n - USE_DEFAULT: Uses the system-configured default implementation."
    },
    "ProjectProjectState": {
      "type": "string",
      "enum": [
        "ACTIVE",
        "ARCHIVED",
        "SYSTEM_GENERATED"
      ],
      "default": "ACTIVE",
      "description": "The state of the project is used to control its visibility in the UI and validity.\n\n - ACTIVE: By default, all projects are considered active.\n - ARCHIVED: Archived projects are no longer visible in the UI and no longer valid.\n - SYSTEM_GENERATED: System generated projects that aren't explicitly created or managed by a user."
    },
    "QualityOfServiceTier": {
      "type": "string",
      "enum": [
        "UNDEFINED",
        "HIGH",
        "MEDIUM",
        "LOW"
      ],
      "default": "UNDEFINED",
      "description": " - UNDEFINED: Default: no quality of service specified."
    },
    "ResourcesResourceEntry": {
      "type": "object",
      "properties": {
        "name": {
          "$ref": "#/definitions/ResourcesResourceName",
          "description": "Resource name."
        },
        "value": {
          "type": "string",
          "title": "Value must be a valid k8s quantity. See\nhttps://github.com/kubernetes/apimachinery/blob/master/pkg/api/resource/quantity.go#L30-L80"
        }
      },
      "description": "Encapsulates a resource name and value."
    },
    "ResourcesResourceName": {
      "type": "string",
      "enum": [
        "UNKNOWN",
        "CPU",
        "GPU",
        "MEMORY",
        "STORAGE",
        "EPHEMERAL_STORAGE"
      ],
      "default": "UNKNOWN",
      "description": "Known resource names.\n\n - EPHEMERAL_STORAGE: For Kubernetes-based deployments, pods use ephemeral local storage for scratch space, caching, and for logs."
    },
    "RuntimeMetadataRuntimeType": {
      "type": "string",
      "enum": [
        "OTHER",
        "FLYTE_SDK"
      ],
      "default": "OTHER"
    },
    "SchemaColumnSchemaColumnType": {
      "type": "string",
      "enum": [
        "INTEGER",
        "FLOAT",
        "STRING",
        "BOOLEAN",
        "DATETIME",
        "DURATION"
      ],
      "default": "INTEGER"
    },
    "SchemaTypeSchemaColumn": {
      "type": "object",
      "properties": {
        "name": {
          "type": "string",
          "title": "A unique name -within the schema type- for the column"
        },
        "type": {
          "$ref": "#/definitions/SchemaColumnSchemaColumnType",
          "description": "The column type. This allows a limited set of types currently."
        }
      }
    },
    "SecretMountType": {
      "type": "string",
      "enum": [
        "ANY",
        "ENV_VAR",
        "FILE"
      ],
      "default": "ANY",
      "description": " - ANY: Default case, indicates the client can tolerate either mounting options.\n - ENV_VAR: ENV_VAR indicates the secret needs to be mounted as an environment variable.\n - FILE: FILE indicates the secret needs to be mounted as a file."
    },
    "SortDirection": {
      "type": "string",
      "enum": [
        "DESCENDING",
        "ASCENDING"
      ],
      "default": "DESCENDING",
      "description": " - DESCENDING: By default, fields are sorted in descending order."
    },
    "SqlDialect": {
      "type": "string",
      "enum": [
        "UNDEFINED",
        "ANSI",
        "HIVE",
        "OTHER"
      ],
      "default": "UNDEFINED",
      "description": "The dialect of the SQL statement. This is used to validate and parse SQL statements at compilation time to avoid\nexpensive runtime operations. If set to an unsupported dialect, no validation will be done on the statement.\nWe support the following dialect: ansi, hive."
    },
    "StructuredDatasetTypeDatasetColumn": {
      "type": "object",
      "properties": {
        "name": {
          "type": "string",
          "description": "A unique name within the schema type for the column."
        },
        "literal_type": {
          "$ref": "#/definitions/coreLiteralType",
          "description": "The column type."
        }
      }
    },
    "TaskExecutionMetadataInstanceClass": {
      "type": "string",
      "enum": [
        "DEFAULT",
        "INTERRUPTIBLE"
      ],
      "default": "DEFAULT",
      "description": "Includes the broad category of machine used for this specific task execution.\n\n - DEFAULT: The default instance class configured for the flyte application platform.\n - INTERRUPTIBLE: The instance class configured for interruptible tasks."
    },
    "TaskLogMessageFormat": {
      "type": "string",
      "enum": [
        "UNKNOWN",
        "CSV",
        "JSON"
      ],
      "default": "UNKNOWN"
    },
    "WorkflowMetadataOnFailurePolicy": {
      "type": "string",
      "enum": [
        "FAIL_IMMEDIATELY",
        "FAIL_AFTER_EXECUTABLE_NODES_COMPLETE"
      ],
      "default": "FAIL_IMMEDIATELY",
      "description": "- FAIL_IMMEDIATELY: FAIL_IMMEDIATELY instructs the system to fail as soon as a node fails in the workflow. It'll automatically\nabort all currently running nodes and clean up resources before finally marking the workflow executions as\nfailed.\n - FAIL_AFTER_EXECUTABLE_NODES_COMPLETE: FAIL_AFTER_EXECUTABLE_NODES_COMPLETE instructs the system to make as much progress as it can. The system will\nnot alter the dependencies of the execution graph so any node that depend on the failed node will not be run.\nOther nodes that will be executed to completion before cleaning up resources and marking the workflow\nexecution as failed.",
      "title": "Failure Handling Strategy"
    },
    "adminAbortMetadata": {
      "type": "object",
      "properties": {
        "cause": {
          "type": "string",
          "description": "In the case of a user-specified abort, this will pass along the user-supplied cause."
        },
        "principal": {
          "type": "string",
          "title": "Identifies the entity (if any) responsible for terminating the execution"
        }
      },
      "description": "Specifies metadata around an aborted workflow execution."
    },
    "adminAnnotations": {
      "type": "object",
      "properties": {
        "values": {
          "type": "object",
          "additionalProperties": {
            "type": "string"
          },
          "description": "Map of custom annotations to be applied to the execution resource."
        }
      },
      "description": "Annotation values to be applied to an execution resource.\nIn the future a mode (e.g. OVERRIDE, APPEND, etc) can be defined\nto specify how to merge annotations defined at registration and execution time."
    },
    "adminAuth": {
      "type": "object",
      "properties": {
        "assumable_iam_role": {
          "type": "string",
          "description": "Defines an optional iam role which will be used for tasks run in executions created with this launch plan."
        },
        "kubernetes_service_account": {
          "type": "string",
          "description": "Defines an optional kubernetes service account which will be used for tasks run in executions created with this launch plan."
        }
      },
      "description": "Defines permissions associated with executions created by this launch plan spec.\nUse either of these roles when they have permissions required by your workflow execution.\nDeprecated."
    },
    "adminAuthRole": {
      "type": "object",
      "properties": {
        "assumable_iam_role": {
          "type": "string",
          "description": "Defines an optional iam role which will be used for tasks run in executions created with this launch plan."
        },
        "kubernetes_service_account": {
          "type": "string",
          "description": "Defines an optional kubernetes service account which will be used for tasks run in executions created with this launch plan."
        }
      },
      "description": "Defines permissions associated with executions created by this launch plan spec.\nUse either of these roles when they have permissions required by your workflow execution.\nDeprecated."
    },
    "adminClusterAssignment": {
      "type": "object",
      "properties": {
        "cluster_pool_name": {
          "type": "string"
        }
      },
      "description": "Encapsulates specifications for routing an execution onto a specific cluster."
    },
    "adminClusterResourceAttributes": {
      "type": "object",
      "properties": {
        "attributes": {
          "type": "object",
          "additionalProperties": {
            "type": "string"
          },
          "description": "Custom resource attributes which will be applied in cluster resource creation (e.g. quotas).\nMap keys are the *case-sensitive* names of variables in templatized resource files.\nMap values should be the custom values which get substituted during resource creation."
        }
      }
    },
    "adminCronSchedule": {
      "type": "object",
      "properties": {
        "schedule": {
          "type": "string",
          "title": "Standard/default cron implementation as described by https://en.wikipedia.org/wiki/Cron#CRON_expression;\nAlso supports nonstandard predefined scheduling definitions\nas described by https://docs.aws.amazon.com/AmazonCloudWatch/latest/events/ScheduledEvents.html#CronExpressions\nexcept @reboot"
        },
        "offset": {
          "type": "string",
          "title": "ISO 8601 duration as described by https://en.wikipedia.org/wiki/ISO_8601#Durations"
        }
      },
      "description": "Options for schedules to run according to a cron expression."
    },
    "adminDescription": {
      "type": "object",
      "properties": {
        "value": {
          "type": "string",
          "title": "long description - no more than 4KB"
        },
        "uri": {
          "type": "string",
          "title": "if the description sizes exceed some threshold we can offload the entire\ndescription proto altogether to an external data store, like S3 rather than store inline in the db"
        },
        "format": {
          "$ref": "#/definitions/adminDescriptionFormat",
          "title": "Format of the long description"
        },
        "icon_link": {
          "type": "string",
          "title": "Optional link to an icon for the entity"
        }
      },
      "description": "Full user description with formatting preserved. This can be rendered\nby clients, such as the console or command line tools with in-tact\nformatting."
    },
    "adminDescriptionEntity": {
      "type": "object",
      "properties": {
        "id": {
          "$ref": "#/definitions/coreIdentifier",
          "description": "id represents the unique identifier of the description entity."
        },
        "short_description": {
          "type": "string",
          "description": "One-liner overview of the entity."
        },
        "long_description": {
          "$ref": "#/definitions/adminDescription",
          "description": "Full user description with formatting preserved."
        },
        "source_code": {
          "$ref": "#/definitions/adminSourceCode",
          "description": "Optional link to source code used to define this entity."
        },
        "tags": {
          "type": "array",
          "items": {
            "type": "string"
          },
          "description": "User-specified tags. These are arbitrary and can be used for searching\nfiltering and discovering tasks."
        }
      },
      "description": "DescriptionEntity contains detailed description for the task/workflow.\nDocumentation could provide insight into the algorithms, business use case, etc."
    },
    "adminDescriptionEntityList": {
      "type": "object",
      "properties": {
        "descriptionEntities": {
          "type": "array",
          "items": {
            "$ref": "#/definitions/adminDescriptionEntity"
          },
          "description": "A list of DescriptionEntities returned based on the request."
        },
        "token": {
          "type": "string",
          "description": "In the case of multiple pages of results, the server-provided token can be used to fetch the next page\nin a query. If there are no more results, this value will be empty."
        }
      },
      "title": "Represents a list of DescriptionEntities returned from the admin.\nSee :ref:`ref_flyteidl.admin.DescriptionEntity` for more details"
    },
    "adminDescriptionFormat": {
      "type": "string",
      "enum": [
        "DESCRIPTION_FORMAT_UNKNOWN",
        "DESCRIPTION_FORMAT_MARKDOWN",
        "DESCRIPTION_FORMAT_HTML",
        "DESCRIPTION_FORMAT_RST"
      ],
      "default": "DESCRIPTION_FORMAT_UNKNOWN",
      "description": "- DESCRIPTION_FORMAT_RST: python default documentation - comments is rst",
      "title": "The format of the long description"
    },
    "adminDomain": {
      "type": "object",
      "properties": {
        "id": {
          "type": "string",
          "description": "Globally unique domain name."
        },
        "name": {
          "type": "string",
          "description": "Display name."
        }
      },
      "description": "Namespace within a project commonly used to differentiate between different service instances.\ne.g. \"production\", \"development\", etc."
    },
    "adminEmailNotification": {
      "type": "object",
      "properties": {
        "recipients_email": {
          "type": "array",
          "items": {
            "type": "string"
          },
          "title": "The list of email addresses recipients for this notification.\n+required"
        }
      },
      "description": "Defines an email notification specification."
    },
    "adminEnvs": {
      "type": "object",
      "properties": {
        "values": {
          "type": "array",
          "items": {
            "$ref": "#/definitions/coreKeyValuePair"
          },
          "description": "Map of custom environment variables to be applied to the execution resource."
        }
      },
      "description": "Environment variable values to be applied to an execution resource.\nIn the future a mode (e.g. OVERRIDE, APPEND, etc) can be defined\nto specify how to merge environment variables defined at registration and execution time."
    },
    "adminExecution": {
      "type": "object",
      "properties": {
        "id": {
          "$ref": "#/definitions/coreWorkflowExecutionIdentifier",
          "description": "Unique identifier of the workflow execution."
        },
        "spec": {
          "$ref": "#/definitions/adminExecutionSpec",
          "description": "User-provided configuration and inputs for launching the execution."
        },
        "closure": {
          "$ref": "#/definitions/adminExecutionClosure",
          "description": "Execution results."
        }
      },
      "description": "A workflow execution represents an instantiated workflow, including all inputs and additional\nmetadata as well as computed results included state, outputs, and duration-based attributes.\nUsed as a response object used in Get and List execution requests."
    },
    "adminExecutionClosure": {
      "type": "object",
      "properties": {
        "outputs": {
          "$ref": "#/definitions/adminLiteralMapBlob",
          "description": "Output URI in the case of a successful execution.\nDEPRECATED. Use GetExecutionData to fetch output data instead."
        },
        "error": {
          "$ref": "#/definitions/coreExecutionError",
          "description": "Error information in the case of a failed execution."
        },
        "abort_cause": {
          "type": "string",
          "description": "In the case of a user-specified abort, this will pass along the user-supplied cause."
        },
        "abort_metadata": {
          "$ref": "#/definitions/adminAbortMetadata",
          "description": "In the case of a user-specified abort, this will pass along the user and their supplied cause."
        },
        "output_data": {
          "$ref": "#/definitions/coreLiteralMap",
          "description": "Raw output data produced by this execution.\nDEPRECATED. Use GetExecutionData to fetch output data instead."
        },
        "full_outputs": {
          "$ref": "#/definitions/coreOutputData",
          "description": "Raw output data produced by this execution.\nDEPRECATED. Use GetExecutionData to fetch output data instead."
        },
        "computed_inputs": {
          "$ref": "#/definitions/coreLiteralMap",
          "title": "Inputs computed and passed for execution.\ncomputed_inputs depends on inputs in ExecutionSpec, fixed and default inputs in launch plan"
        },
        "phase": {
          "$ref": "#/definitions/coreWorkflowExecutionPhase",
          "description": "Most recent recorded phase for the execution."
        },
        "started_at": {
          "type": "string",
          "format": "date-time",
          "description": "Reported time at which the execution began running."
        },
        "duration": {
          "type": "string",
          "description": "The amount of time the execution spent running."
        },
        "created_at": {
          "type": "string",
          "format": "date-time",
          "description": "Reported time at which the execution was created."
        },
        "updated_at": {
          "type": "string",
          "format": "date-time",
          "description": "Reported time at which the execution was last updated."
        },
        "notifications": {
          "type": "array",
          "items": {
            "$ref": "#/definitions/adminNotification"
          },
          "description": "The notification settings to use after merging the CreateExecutionRequest and the launch plan\nnotification settings. An execution launched with notifications will always prefer that definition\nto notifications defined statically in a launch plan."
        },
        "workflow_id": {
          "$ref": "#/definitions/coreIdentifier",
          "description": "Identifies the workflow definition for this execution."
        },
        "state_change_details": {
          "$ref": "#/definitions/adminExecutionStateChangeDetails",
          "title": "Provides the details of the last stage change"
        }
      },
      "title": "Encapsulates the results of the Execution"
    },
    "adminExecutionClusterLabel": {
      "type": "object",
      "properties": {
        "value": {
          "type": "string",
          "title": "Label value to determine where the execution will be run"
        }
      }
    },
    "adminExecutionCreateRequest": {
      "type": "object",
      "properties": {
        "project": {
          "type": "string",
          "title": "Name of the project the execution belongs to.\n+required"
        },
        "domain": {
          "type": "string",
          "title": "Name of the domain the execution belongs to.\nA domain can be considered as a subset within a specific project.\n+required"
        },
        "name": {
          "type": "string",
          "title": "User provided value for the resource.\nIf none is provided the system will generate a unique string.\n+optional"
        },
        "spec": {
          "$ref": "#/definitions/adminExecutionSpec",
          "title": "Additional fields necessary to launch the execution.\n+optional"
        },
        "inputs": {
          "$ref": "#/definitions/coreLiteralMap",
          "description": "The inputs required to start the execution. All required inputs must be\nincluded in this map. If not required and not provided, defaults apply.\n+optional\nDeprecated: Please use input_data instead."
        },
        "input_data": {
          "$ref": "#/definitions/coreInputData",
          "title": "The inputs required to start the execution. All required inputs must be\nincluded in this map. If not required and not provided, defaults apply.\n+optional"
        }
      },
      "description": "Request to launch an execution with the given project, domain and optionally-assigned name."
    },
    "adminExecutionCreateResponse": {
      "type": "object",
      "properties": {
        "id": {
          "$ref": "#/definitions/coreWorkflowExecutionIdentifier"
        }
      },
      "description": "The unique identifier for a successfully created execution.\nIf the name was *not* specified in the create request, this identifier will include a generated name."
    },
    "adminExecutionList": {
      "type": "object",
      "properties": {
        "executions": {
          "type": "array",
          "items": {
            "$ref": "#/definitions/adminExecution"
          }
        },
        "token": {
          "type": "string",
          "description": "In the case of multiple pages of results, the server-provided token can be used to fetch the next page\nin a query. If there are no more results, this value will be empty."
        }
      },
      "title": "Used as a response for request to list executions.\nSee :ref:`ref_flyteidl.admin.Execution` for more details"
    },
    "adminExecutionMetadata": {
      "type": "object",
      "properties": {
        "mode": {
          "$ref": "#/definitions/ExecutionMetadataExecutionMode"
        },
        "principal": {
          "type": "string",
          "description": "Identifier of the entity that triggered this execution.\nFor systems using back-end authentication any value set here will be discarded in favor of the\nauthenticated user context."
        },
        "nesting": {
          "type": "integer",
          "format": "int64",
          "description": "Indicates the nestedness of this execution.\nIf a user launches a workflow execution, the default nesting is 0.\nIf this execution further launches a workflow (child workflow), the nesting level is incremented by 0 =\u003e 1\nGenerally, if workflow at nesting level k launches a workflow then the child workflow will have\nnesting = k + 1."
        },
        "scheduled_at": {
          "type": "string",
          "format": "date-time",
          "description": "For scheduled executions, the requested time for execution for this specific schedule invocation."
        },
        "parent_node_execution": {
          "$ref": "#/definitions/coreNodeExecutionIdentifier",
          "title": "Which subworkflow node (if any) launched this execution"
        },
        "reference_execution": {
          "$ref": "#/definitions/coreWorkflowExecutionIdentifier",
          "description": "Optional, a reference workflow execution related to this execution.\nIn the case of a relaunch, this references the original workflow execution."
        },
        "system_metadata": {
          "$ref": "#/definitions/adminSystemMetadata",
          "description": "Optional, platform-specific metadata about the execution.\nIn this the future this may be gated behind an ACL or some sort of authorization."
        },
        "artifact_ids": {
          "type": "array",
          "items": {
            "$ref": "#/definitions/coreArtifactID"
          },
          "description": "Save a list of the artifacts used in this execution for now. This is a list only rather than a mapping\nsince we don't have a structure to handle nested ones anyways."
        }
      },
      "description": "Represents attributes about an execution which are not required to launch the execution but are useful to record.\nThese attributes are assigned at launch time and do not change."
    },
    "adminExecutionQueueAttributes": {
      "type": "object",
      "properties": {
        "tags": {
          "type": "array",
          "items": {
            "type": "string"
          },
          "description": "Tags used for assigning execution queues for tasks defined within this project."
        }
      }
    },
    "adminExecutionRecoverRequest": {
      "type": "object",
      "properties": {
        "id": {
          "$ref": "#/definitions/coreWorkflowExecutionIdentifier",
          "description": "Identifier of the workflow execution to recover."
        },
        "name": {
          "type": "string",
          "title": "User provided value for the recovered execution.\nIf none is provided the system will generate a unique string.\n+optional"
        },
        "metadata": {
          "$ref": "#/definitions/adminExecutionMetadata",
          "description": "Additional metadata which will be used to overwrite any metadata in the reference execution when triggering a recovery execution."
        }
      },
      "description": "Request to recover the referenced execution."
    },
    "adminExecutionRelaunchRequest": {
      "type": "object",
      "properties": {
        "id": {
          "$ref": "#/definitions/coreWorkflowExecutionIdentifier",
          "title": "Identifier of the workflow execution to relaunch.\n+required"
        },
        "name": {
          "type": "string",
          "title": "User provided value for the relaunched execution.\nIf none is provided the system will generate a unique string.\n+optional"
        },
        "overwrite_cache": {
          "type": "boolean",
          "format": "boolean",
          "description": "Allows for all cached values of a workflow and its tasks to be overwritten for a single execution.\nIf enabled, all calculations are performed even if cached results would be available, overwriting the stored\ndata once execution finishes successfully."
        }
      },
      "description": "Request to relaunch the referenced execution."
    },
    "adminExecutionSpec": {
      "type": "object",
      "properties": {
        "launch_plan": {
          "$ref": "#/definitions/coreIdentifier",
          "title": "Launch plan to be executed"
        },
        "inputs": {
          "$ref": "#/definitions/coreLiteralMap",
          "title": "Input values to be passed for the execution"
        },
        "metadata": {
          "$ref": "#/definitions/adminExecutionMetadata",
          "title": "Metadata for the execution"
        },
        "notifications": {
          "$ref": "#/definitions/adminNotificationList",
          "description": "List of notifications based on Execution status transitions\nWhen this list is not empty it is used rather than any notifications defined in the referenced launch plan.\nWhen this list is empty, the notifications defined for the launch plan will be applied."
        },
        "disable_all": {
          "type": "boolean",
          "format": "boolean",
          "description": "This should be set to true if all notifications are intended to be disabled for this execution."
        },
        "labels": {
          "$ref": "#/definitions/adminLabels",
          "description": "Labels to apply to the execution resource."
        },
        "annotations": {
          "$ref": "#/definitions/adminAnnotations",
          "description": "Annotations to apply to the execution resource."
        },
        "security_context": {
          "$ref": "#/definitions/coreSecurityContext",
          "description": "Optional: security context override to apply this execution."
        },
        "auth_role": {
          "$ref": "#/definitions/adminAuthRole",
          "description": "Optional: auth override to apply this execution."
        },
        "quality_of_service": {
          "$ref": "#/definitions/coreQualityOfService",
          "description": "Indicates the runtime priority of the execution."
        },
        "max_parallelism": {
          "type": "integer",
          "format": "int32",
          "description": "Controls the maximum number of task nodes that can be run in parallel for the entire workflow.\nThis is useful to achieve fairness. Note: MapTasks are regarded as one unit,\nand parallelism/concurrency of MapTasks is independent from this."
        },
        "raw_output_data_config": {
          "$ref": "#/definitions/adminRawOutputDataConfig",
          "title": "User setting to configure where to store offloaded data (i.e. Blobs, structured datasets, query data, etc.).\nThis should be a prefix like s3://my-bucket/my-data"
        },
        "cluster_assignment": {
          "$ref": "#/definitions/adminClusterAssignment",
          "description": "Controls how to select an available cluster on which this execution should run."
        },
        "interruptible": {
          "type": "boolean",
          "format": "boolean",
          "description": "Allows for the interruptible flag of a workflow to be overwritten for a single execution.\nOmitting this field uses the workflow's value as a default.\nAs we need to distinguish between the field not being provided and its default value false, we have to use a wrapper\naround the bool field."
        },
        "overwrite_cache": {
          "type": "boolean",
          "format": "boolean",
          "description": "Allows for all cached values of a workflow and its tasks to be overwritten for a single execution.\nIf enabled, all calculations are performed even if cached results would be available, overwriting the stored\ndata once execution finishes successfully."
        },
        "envs": {
          "$ref": "#/definitions/adminEnvs",
          "description": "Environment variables to be set for the execution."
        },
        "tags": {
          "type": "array",
          "items": {
            "type": "string"
          },
          "description": "Tags to be set for the execution."
        }
      },
      "description": "An ExecutionSpec encompasses all data used to launch this execution. The Spec does not change over the lifetime\nof an execution as it progresses across phase changes."
    },
    "adminExecutionState": {
      "type": "string",
      "enum": [
        "EXECUTION_ACTIVE",
        "EXECUTION_ARCHIVED"
      ],
      "default": "EXECUTION_ACTIVE",
      "description": "The state of the execution is used to control its visibility in the UI/CLI.\n\n - EXECUTION_ACTIVE: By default, all executions are considered active.\n - EXECUTION_ARCHIVED: Archived executions are no longer visible in the UI."
    },
    "adminExecutionStateChangeDetails": {
      "type": "object",
      "properties": {
        "state": {
          "$ref": "#/definitions/adminExecutionState",
          "description": "The state of the execution is used to control its visibility in the UI/CLI."
        },
        "occurred_at": {
          "type": "string",
          "format": "date-time",
          "description": "This timestamp represents when the state changed."
        },
        "principal": {
          "type": "string",
          "title": "Identifies the entity (if any) responsible for causing the state change of the execution"
        }
      }
    },
    "adminExecutionTerminateRequest": {
      "type": "object",
      "properties": {
        "id": {
          "$ref": "#/definitions/coreWorkflowExecutionIdentifier",
          "description": "Uniquely identifies the individual workflow execution to be terminated."
        },
        "cause": {
          "type": "string",
          "description": "Optional reason for aborting."
        }
      },
      "description": "Request to terminate an in-progress execution.  This action is irreversible.\nIf an execution is already terminated, this request will simply be a no-op.\nThis request will fail if it references a non-existent execution.\nIf the request succeeds the phase \"ABORTED\" will be recorded for the termination\nwith the optional cause added to the output_result."
    },
    "adminExecutionTerminateResponse": {
      "type": "object"
    },
    "adminExecutionUpdateRequest": {
      "type": "object",
      "properties": {
        "id": {
          "$ref": "#/definitions/coreWorkflowExecutionIdentifier",
          "title": "Identifier of the execution to update"
        },
        "state": {
          "$ref": "#/definitions/adminExecutionState",
          "title": "State to set as the new value active/archive"
        }
      }
    },
    "adminExecutionUpdateResponse": {
      "type": "object"
    },
    "adminFixedRate": {
      "type": "object",
      "properties": {
        "value": {
          "type": "integer",
          "format": "int64"
        },
        "unit": {
          "$ref": "#/definitions/adminFixedRateUnit"
        }
      },
      "description": "Option for schedules run at a certain frequency e.g. every 2 minutes."
    },
    "adminFixedRateUnit": {
      "type": "string",
      "enum": [
        "MINUTE",
        "HOUR",
        "DAY"
      ],
      "default": "MINUTE",
      "description": "Represents a frequency at which to run a schedule."
    },
    "adminFlyteURLs": {
      "type": "object",
      "properties": {
        "inputs": {
          "type": "string"
        },
        "outputs": {
          "type": "string"
        },
        "deck": {
          "type": "string"
        }
      },
      "description": "These URLs are returned as part of node and task execution data requests."
    },
    "adminGetVersionResponse": {
      "type": "object",
      "properties": {
        "control_plane_version": {
          "$ref": "#/definitions/adminVersion",
          "title": "The control plane version information. FlyteAdmin and related components\nform the control plane of Flyte"
        }
      },
      "title": "Response for the GetVersion API"
    },
    "adminLabels": {
      "type": "object",
      "properties": {
        "values": {
          "type": "object",
          "additionalProperties": {
            "type": "string"
          },
          "description": "Map of custom labels to be applied to the execution resource."
        }
      },
      "description": "Label values to be applied to an execution resource.\nIn the future a mode (e.g. OVERRIDE, APPEND, etc) can be defined\nto specify how to merge labels defined at registration and execution time."
    },
    "adminLaunchPlan": {
      "type": "object",
      "properties": {
        "id": {
          "$ref": "#/definitions/coreIdentifier",
          "description": "Uniquely identifies a launch plan entity."
        },
        "spec": {
          "$ref": "#/definitions/adminLaunchPlanSpec",
          "description": "User-provided launch plan details, including reference workflow, inputs and other metadata."
        },
        "closure": {
          "$ref": "#/definitions/adminLaunchPlanClosure",
          "description": "Values computed by the flyte platform after launch plan registration."
        }
      },
      "description": "A LaunchPlan provides the capability to templatize workflow executions.\nLaunch plans simplify associating one or more schedules, inputs and notifications with your workflows.\nLaunch plans can be shared and used to trigger executions with predefined inputs even when a workflow\ndefinition doesn't necessarily have a default value for said input."
    },
    "adminLaunchPlanClosure": {
      "type": "object",
      "properties": {
        "state": {
          "$ref": "#/definitions/adminLaunchPlanState",
          "description": "Indicate the Launch plan state."
        },
        "expected_inputs": {
          "$ref": "#/definitions/coreParameterMap",
          "title": "Indicates the set of inputs expected when creating an execution with the Launch plan"
        },
        "expected_outputs": {
          "$ref": "#/definitions/coreVariableMap",
          "title": "Indicates the set of outputs expected to be produced by creating an execution with the Launch plan"
        },
        "created_at": {
          "type": "string",
          "format": "date-time",
          "description": "Time at which the launch plan was created."
        },
        "updated_at": {
          "type": "string",
          "format": "date-time",
          "description": "Time at which the launch plan was last updated."
        }
      },
      "description": "Values computed by the flyte platform after launch plan registration.\nThese include expected_inputs required to be present in a CreateExecutionRequest\nto launch the reference workflow as well timestamp values associated with the launch plan."
    },
    "adminLaunchPlanCreateRequest": {
      "type": "object",
      "properties": {
        "id": {
          "$ref": "#/definitions/coreIdentifier",
          "description": "Uniquely identifies a launch plan entity."
        },
        "spec": {
          "$ref": "#/definitions/adminLaunchPlanSpec",
          "description": "User-provided launch plan details, including reference workflow, inputs and other metadata."
        }
      },
      "description": "Request to register a launch plan. The included LaunchPlanSpec may have a complete or incomplete set of inputs required\nto launch a workflow execution. By default all launch plans are registered in state INACTIVE. If you wish to\nset the state to ACTIVE, you must submit a LaunchPlanUpdateRequest, after you have successfully created a launch plan."
    },
    "adminLaunchPlanCreateResponse": {
      "type": "object"
    },
    "adminLaunchPlanList": {
      "type": "object",
      "properties": {
        "launch_plans": {
          "type": "array",
          "items": {
            "$ref": "#/definitions/adminLaunchPlan"
          }
        },
        "token": {
          "type": "string",
          "description": "In the case of multiple pages of results, the server-provided token can be used to fetch the next page\nin a query. If there are no more results, this value will be empty."
        }
      },
      "title": "Response object for list launch plan requests.\nSee :ref:`ref_flyteidl.admin.LaunchPlan` for more details"
    },
    "adminLaunchPlanMetadata": {
      "type": "object",
      "properties": {
        "schedule": {
          "$ref": "#/definitions/adminSchedule",
          "title": "Schedule to execute the Launch Plan"
        },
        "notifications": {
          "type": "array",
          "items": {
            "$ref": "#/definitions/adminNotification"
          },
          "title": "List of notifications based on Execution status transitions"
        },
        "launch_conditions": {
          "$ref": "#/definitions/protobufAny",
          "title": "Additional metadata for how to launch the launch plan"
        }
      },
      "description": "Additional launch plan attributes included in the LaunchPlanSpec not strictly required to launch\nthe reference workflow."
    },
    "adminLaunchPlanSpec": {
      "type": "object",
      "properties": {
        "workflow_id": {
          "$ref": "#/definitions/coreIdentifier",
          "title": "Reference to the Workflow template that the launch plan references"
        },
        "entity_metadata": {
          "$ref": "#/definitions/adminLaunchPlanMetadata",
          "title": "Metadata for the Launch Plan"
        },
        "default_inputs": {
          "$ref": "#/definitions/coreParameterMap",
          "description": "Input values to be passed for the execution.\nThese can be overridden when an execution is created with this launch plan."
        },
        "fixed_inputs": {
          "$ref": "#/definitions/coreLiteralMap",
          "title": "Fixed, non-overridable inputs for the Launch Plan.\nThese can not be overridden when an execution is created with this launch plan.\nDeprecated: Please use fixec_input_data instead"
        },
        "fixed_input_data": {
          "$ref": "#/definitions/coreInputData",
          "description": "Fixed, non-overridable inputs for the Launch Plan.\nThese can not be overridden when an execution is created with this launch plan."
        },
        "role": {
          "type": "string",
          "title": "String to indicate the role to use to execute the workflow underneath"
        },
        "labels": {
          "$ref": "#/definitions/adminLabels",
          "description": "Custom labels to be applied to the execution resource."
        },
        "annotations": {
          "$ref": "#/definitions/adminAnnotations",
          "description": "Custom annotations to be applied to the execution resource."
        },
        "auth": {
          "$ref": "#/definitions/adminAuth",
          "description": "Indicates the permission associated with workflow executions triggered with this launch plan."
        },
        "auth_role": {
          "$ref": "#/definitions/adminAuthRole"
        },
        "security_context": {
          "$ref": "#/definitions/coreSecurityContext",
          "title": "Indicates security context for permissions triggered with this launch plan"
        },
        "quality_of_service": {
          "$ref": "#/definitions/coreQualityOfService",
          "description": "Indicates the runtime priority of the execution."
        },
        "raw_output_data_config": {
          "$ref": "#/definitions/adminRawOutputDataConfig",
          "description": "Encapsulates user settings pertaining to offloaded data (i.e. Blobs, Schema, query data, etc.)."
        },
        "max_parallelism": {
          "type": "integer",
          "format": "int32",
          "description": "Controls the maximum number of tasknodes that can be run in parallel for the entire workflow.\nThis is useful to achieve fairness. Note: MapTasks are regarded as one unit,\nand parallelism/concurrency of MapTasks is independent from this."
        },
        "interruptible": {
          "type": "boolean",
          "format": "boolean",
          "description": "Allows for the interruptible flag of a workflow to be overwritten for a single execution.\nOmitting this field uses the workflow's value as a default.\nAs we need to distinguish between the field not being provided and its default value false, we have to use a wrapper\naround the bool field."
        },
        "overwrite_cache": {
          "type": "boolean",
          "format": "boolean",
          "description": "Allows for all cached values of a workflow and its tasks to be overwritten for a single execution.\nIf enabled, all calculations are performed even if cached results would be available, overwriting the stored\ndata once execution finishes successfully."
        },
        "envs": {
          "$ref": "#/definitions/adminEnvs",
          "description": "Environment variables to be set for the execution."
        }
      },
      "description": "User-provided launch plan definition and configuration values."
    },
    "adminLaunchPlanState": {
      "type": "string",
      "enum": [
        "INACTIVE",
        "ACTIVE"
      ],
      "default": "INACTIVE",
      "description": "By default any launch plan regardless of state can be used to launch a workflow execution.\nHowever, at most one version of a launch plan\n(e.g. a NamedEntityIdentifier set of shared project, domain and name values) can be\nactive at a time in regards to *schedules*. That is, at most one schedule in a NamedEntityIdentifier\ngroup will be observed and trigger executions at a defined cadence."
    },
    "adminLaunchPlanUpdateRequest": {
      "type": "object",
      "properties": {
        "id": {
          "$ref": "#/definitions/coreIdentifier",
          "description": "Identifier of launch plan for which to change state.\n+required."
        },
        "state": {
          "$ref": "#/definitions/adminLaunchPlanState",
          "description": "Desired state to apply to the launch plan.\n+required."
        }
      },
      "title": "Request to set the referenced launch plan state to the configured value.\nSee :ref:`ref_flyteidl.admin.LaunchPlan` for more details"
    },
    "adminLaunchPlanUpdateResponse": {
      "type": "object",
      "description": "Purposefully empty, may be populated in the future."
    },
    "adminListMatchableAttributesResponse": {
      "type": "object",
      "properties": {
        "configurations": {
          "type": "array",
          "items": {
            "$ref": "#/definitions/adminMatchableAttributesConfiguration"
          }
        }
      },
      "title": "Response for a request for all matching resource attributes for a resource type.\nSee :ref:`ref_flyteidl.admin.MatchableAttributesConfiguration` for more details"
    },
    "adminLiteralMapBlob": {
      "type": "object",
      "properties": {
        "values": {
          "$ref": "#/definitions/coreLiteralMap",
          "title": "Data in LiteralMap format"
        },
        "uri": {
          "type": "string",
          "title": "In the event that the map is too large, we return a uri to the data"
        }
      },
      "title": "Input/output data can represented by actual values or a link to where values are stored"
    },
    "adminMatchableAttributesConfiguration": {
      "type": "object",
      "properties": {
        "attributes": {
          "$ref": "#/definitions/adminMatchingAttributes"
        },
        "domain": {
          "type": "string"
        },
        "project": {
          "type": "string"
        },
        "workflow": {
          "type": "string"
        },
        "launch_plan": {
          "type": "string"
        }
      },
      "description": "Represents a custom set of attributes applied for either a domain; a domain and project; or\ndomain, project and workflow name.\nThese are used to override system level defaults for kubernetes cluster resource management,\ndefault execution values, and more all across different levels of specificity."
    },
    "adminMatchableResource": {
      "type": "string",
      "enum": [
        "TASK_RESOURCE",
        "CLUSTER_RESOURCE",
        "EXECUTION_QUEUE",
        "EXECUTION_CLUSTER_LABEL",
        "QUALITY_OF_SERVICE_SPECIFICATION",
        "PLUGIN_OVERRIDE",
        "WORKFLOW_EXECUTION_CONFIG",
        "CLUSTER_ASSIGNMENT"
      ],
      "default": "TASK_RESOURCE",
      "description": "Defines a resource that can be configured by customizable Project-, ProjectDomain- or WorkflowAttributes\nbased on matching tags.\n\n - TASK_RESOURCE: Applies to customizable task resource requests and limits.\n - CLUSTER_RESOURCE: Applies to configuring templated kubernetes cluster resources.\n - EXECUTION_QUEUE: Configures task and dynamic task execution queue assignment.\n - EXECUTION_CLUSTER_LABEL: Configures the K8s cluster label to be used for execution to be run\n - QUALITY_OF_SERVICE_SPECIFICATION: Configures default quality of service when undefined in an execution spec.\n - PLUGIN_OVERRIDE: Selects configurable plugin implementation behavior for a given task type.\n - WORKFLOW_EXECUTION_CONFIG: Adds defaults for customizable workflow-execution specifications and overrides.\n - CLUSTER_ASSIGNMENT: Controls how to select an available cluster on which this execution should run."
    },
    "adminMatchingAttributes": {
      "type": "object",
      "properties": {
        "task_resource_attributes": {
          "$ref": "#/definitions/adminTaskResourceAttributes"
        },
        "cluster_resource_attributes": {
          "$ref": "#/definitions/adminClusterResourceAttributes"
        },
        "execution_queue_attributes": {
          "$ref": "#/definitions/adminExecutionQueueAttributes"
        },
        "execution_cluster_label": {
          "$ref": "#/definitions/adminExecutionClusterLabel"
        },
        "quality_of_service": {
          "$ref": "#/definitions/coreQualityOfService"
        },
        "plugin_overrides": {
          "$ref": "#/definitions/adminPluginOverrides"
        },
        "workflow_execution_config": {
          "$ref": "#/definitions/adminWorkflowExecutionConfig"
        },
        "cluster_assignment": {
          "$ref": "#/definitions/adminClusterAssignment"
        }
      },
      "description": "Generic container for encapsulating all types of the above attributes messages."
    },
    "adminNamedEntity": {
      "type": "object",
      "properties": {
        "resource_type": {
          "$ref": "#/definitions/coreResourceType",
          "description": "Resource type of the named entity. One of Task, Workflow or LaunchPlan."
        },
        "id": {
          "$ref": "#/definitions/adminNamedEntityIdentifier"
        },
        "metadata": {
          "$ref": "#/definitions/adminNamedEntityMetadata",
          "description": "Additional metadata around a named entity."
        }
      },
      "description": "Encapsulates information common to a NamedEntity, a Flyte resource such as a task,\nworkflow or launch plan. A NamedEntity is exclusively identified by its resource type\nand identifier."
    },
    "adminNamedEntityIdentifier": {
      "type": "object",
      "properties": {
        "project": {
          "type": "string",
          "description": "Name of the project the resource belongs to."
        },
        "domain": {
          "type": "string",
          "description": "Name of the domain the resource belongs to.\nA domain can be considered as a subset within a specific project."
        },
        "name": {
          "type": "string",
          "title": "User provided value for the resource.\nThe combination of project + domain + name uniquely identifies the resource.\n+optional - in certain contexts - like 'List API', 'Launch plans'"
        }
      },
      "description": "Encapsulation of fields that identifies a Flyte resource.\nA Flyte resource can be a task, workflow or launch plan.\nA resource can internally have multiple versions and is uniquely identified\nby project, domain, and name."
    },
    "adminNamedEntityIdentifierList": {
      "type": "object",
      "properties": {
        "entities": {
          "type": "array",
          "items": {
            "$ref": "#/definitions/adminNamedEntityIdentifier"
          },
          "description": "A list of identifiers."
        },
        "token": {
          "type": "string",
          "description": "In the case of multiple pages of results, the server-provided token can be used to fetch the next page\nin a query. If there are no more results, this value will be empty."
        }
      },
      "description": "Represents a list of NamedEntityIdentifiers."
    },
    "adminNamedEntityList": {
      "type": "object",
      "properties": {
        "entities": {
          "type": "array",
          "items": {
            "$ref": "#/definitions/adminNamedEntity"
          },
          "title": "A list of NamedEntity objects"
        },
        "token": {
          "type": "string",
          "description": "In the case of multiple pages of results, the server-provided token can be used to fetch the next page\nin a query. If there are no more results, this value will be empty."
        }
      },
      "description": "Represents a list of NamedEntityIdentifiers."
    },
    "adminNamedEntityMetadata": {
      "type": "object",
      "properties": {
        "description": {
          "type": "string",
          "title": "Common description across all versions of the entity\n+optional"
        },
        "state": {
          "$ref": "#/definitions/adminNamedEntityState",
          "description": "Shared state across all version of the entity\nAt this point in time, only workflow entities can have their state archived."
        }
      },
      "description": "Additional metadata around a named entity."
    },
    "adminNamedEntityState": {
      "type": "string",
      "enum": [
        "NAMED_ENTITY_ACTIVE",
        "NAMED_ENTITY_ARCHIVED",
        "SYSTEM_GENERATED"
      ],
      "default": "NAMED_ENTITY_ACTIVE",
      "description": "The status of the named entity is used to control its visibility in the UI.\n\n - NAMED_ENTITY_ACTIVE: By default, all named entities are considered active and under development.\n - NAMED_ENTITY_ARCHIVED: Archived named entities are no longer visible in the UI.\n - SYSTEM_GENERATED: System generated entities that aren't explicitly created or managed by a user."
    },
    "adminNamedEntityUpdateRequest": {
      "type": "object",
      "properties": {
        "resource_type": {
          "$ref": "#/definitions/coreResourceType",
          "title": "Resource type of the metadata to update\n+required"
        },
        "id": {
          "$ref": "#/definitions/adminNamedEntityIdentifier",
          "title": "Identifier of the metadata to update\n+required"
        },
        "metadata": {
          "$ref": "#/definitions/adminNamedEntityMetadata",
          "title": "Metadata object to set as the new value\n+required"
        }
      },
      "description": "Request to set the referenced named entity state to the configured value."
    },
    "adminNamedEntityUpdateResponse": {
      "type": "object",
      "description": "Purposefully empty, may be populated in the future."
    },
    "adminNodeExecutionClosure": {
      "type": "object",
      "properties": {
        "output_uri": {
          "type": "string",
          "description": "Links to a remotely stored, serialized core.LiteralMap of node execution outputs.\nDEPRECATED. Use GetNodeExecutionData to fetch output data instead."
        },
        "error": {
          "$ref": "#/definitions/coreExecutionError",
          "title": "Error information for the Node"
        },
        "output_data": {
          "$ref": "#/definitions/coreLiteralMap",
          "description": "Raw output data produced by this node execution.\nDEPRECATED. Use GetNodeExecutionData to fetch output data instead."
        },
        "full_outputs": {
          "$ref": "#/definitions/coreOutputData",
          "description": "Raw output data produced by this node execution."
        },
        "phase": {
          "$ref": "#/definitions/coreNodeExecutionPhase",
          "description": "The last recorded phase for this node execution."
        },
        "started_at": {
          "type": "string",
          "format": "date-time",
          "description": "Time at which the node execution began running."
        },
        "duration": {
          "type": "string",
          "description": "The amount of time the node execution spent running."
        },
        "created_at": {
          "type": "string",
          "format": "date-time",
          "description": "Time at which the node execution was created."
        },
        "updated_at": {
          "type": "string",
          "format": "date-time",
          "description": "Time at which the node execution was last updated."
        },
        "workflow_node_metadata": {
          "$ref": "#/definitions/flyteidladminWorkflowNodeMetadata"
        },
        "task_node_metadata": {
          "$ref": "#/definitions/flyteidladminTaskNodeMetadata"
        },
        "deck_uri": {
          "type": "string",
          "title": "String location uniquely identifying where the deck HTML file is.\nNativeUrl specifies the url in the format of the configured storage provider (e.g. s3://my-bucket/randomstring/suffix.tar)"
        },
        "dynamic_job_spec_uri": {
          "type": "string",
          "description": "dynamic_job_spec_uri is the location of the DynamicJobSpec proto message for a DynamicWorkflow. This is required\nto correctly recover partially completed executions where the subworkflow has already been compiled."
        }
      },
      "description": "Container for node execution details and results."
    },
    "adminNodeExecutionEventRequest": {
      "type": "object",
      "properties": {
        "request_id": {
          "type": "string",
          "title": "Unique ID for this request that can be traced between services"
        },
        "event": {
          "$ref": "#/definitions/eventNodeExecutionEvent",
          "description": "Details about the event that occurred."
        }
      },
      "description": "Request to send a notification that a node execution event has occurred."
    },
    "adminNodeExecutionEventResponse": {
      "type": "object"
    },
    "adminNodeExecutionGetDataResponse": {
      "type": "object",
      "properties": {
        "inputs": {
          "$ref": "#/definitions/adminUrlBlob",
          "description": "Signed url to fetch a core.LiteralMap of node execution inputs.\nDeprecated: Please use full_inputs instead."
        },
        "outputs": {
          "$ref": "#/definitions/adminUrlBlob",
          "description": "Signed url to fetch a core.LiteralMap of node execution outputs.\nDeprecated: Please use full_outputs instead."
        },
        "full_inputs": {
          "$ref": "#/definitions/coreLiteralMap",
          "description": "Full_inputs will only be populated if they are under a configured size threshold.\nDeprecated: Please use input_data instead."
        },
        "full_outputs": {
          "$ref": "#/definitions/coreLiteralMap",
          "description": "Full_outputs will only be populated if they are under a configured size threshold.\nDeprecated: Please use output_data instead."
        },
        "input_data": {
          "$ref": "#/definitions/coreInputData",
          "description": "InputData will only be populated if they are under a configured size threshold."
        },
        "output_data": {
          "$ref": "#/definitions/coreOutputData",
          "description": "OutputData will only be populated if they are under a configured size threshold."
        },
        "dynamic_workflow": {
          "$ref": "#/definitions/flyteidladminDynamicWorkflowNodeMetadata",
          "description": "Optional Workflow closure for a dynamically generated workflow, in the case this node yields a dynamic workflow we return its structure here."
        },
        "flyte_urls": {
          "$ref": "#/definitions/adminFlyteURLs"
        }
      },
      "description": "Response structure for NodeExecutionGetDataRequest which contains inputs and outputs for a node execution."
    },
    "adminNodeExecutionList": {
      "type": "object",
      "properties": {
        "node_executions": {
          "type": "array",
          "items": {
            "$ref": "#/definitions/flyteidladminNodeExecution"
          }
        },
        "token": {
          "type": "string",
          "description": "In the case of multiple pages of results, the server-provided token can be used to fetch the next page\nin a query. If there are no more results, this value will be empty."
        }
      },
      "title": "Request structure to retrieve a list of node execution entities.\nSee :ref:`ref_flyteidl.admin.NodeExecution` for more details"
    },
    "adminNodeExecutionMetaData": {
      "type": "object",
      "properties": {
        "retry_group": {
          "type": "string",
          "description": "Node executions are grouped depending on retries of the parent\nRetry group is unique within the context of a parent node."
        },
        "is_parent_node": {
          "type": "boolean",
          "format": "boolean",
          "description": "Boolean flag indicating if the node has child nodes under it\nThis can be true when a node contains a dynamic workflow which then produces\nchild nodes."
        },
        "spec_node_id": {
          "type": "string",
          "title": "Node id of the node in the original workflow\nThis maps to value of WorkflowTemplate.nodes[X].id"
        },
        "is_dynamic": {
          "type": "boolean",
          "format": "boolean",
          "description": "Boolean flag indicating if the node has contains a dynamic workflow which then produces child nodes.\nThis is to distinguish between subworkflows and dynamic workflows which can both have is_parent_node as true."
        },
        "is_array": {
          "type": "boolean",
          "format": "boolean",
          "description": "Boolean flag indicating if the node is an array node. This is intended to uniquely identify\narray nodes from other nodes which can have is_parent_node as true."
        }
      },
      "title": "Represents additional attributes related to a Node Execution"
    },
    "adminNotification": {
      "type": "object",
      "properties": {
        "phases": {
          "type": "array",
          "items": {
            "$ref": "#/definitions/coreWorkflowExecutionPhase"
          },
          "title": "A list of phases to which users can associate the notifications to.\n+required"
        },
        "email": {
          "$ref": "#/definitions/adminEmailNotification"
        },
        "pager_duty": {
          "$ref": "#/definitions/adminPagerDutyNotification"
        },
        "slack": {
          "$ref": "#/definitions/adminSlackNotification"
        }
      },
      "description": "Represents a structure for notifications based on execution status.\nThe notification content is configured within flyte admin but can be templatized.\nFuture iterations could expose configuring notifications with custom content."
    },
    "adminNotificationList": {
      "type": "object",
      "properties": {
        "notifications": {
          "type": "array",
          "items": {
            "$ref": "#/definitions/adminNotification"
          }
        }
      }
    },
    "adminPagerDutyNotification": {
      "type": "object",
      "properties": {
        "recipients_email": {
          "type": "array",
          "items": {
            "type": "string"
          },
          "title": "Currently, PagerDuty notifications leverage email to trigger a notification.\n+required"
        }
      },
      "description": "Defines a pager duty notification specification."
    },
    "adminPluginOverride": {
      "type": "object",
      "properties": {
        "task_type": {
          "type": "string",
          "description": "A predefined yet extensible Task type identifier."
        },
        "plugin_id": {
          "type": "array",
          "items": {
            "type": "string"
          },
          "description": "A set of plugin ids which should handle tasks of this type instead of the default registered plugin. The list will be tried in order until a plugin is found with that id."
        },
        "missing_plugin_behavior": {
          "$ref": "#/definitions/PluginOverrideMissingPluginBehavior",
          "description": "Defines the behavior when no plugin from the plugin_id list is not found."
        }
      },
      "description": "This MatchableAttribute configures selecting alternate plugin implementations for a given task type.\nIn addition to an override implementation a selection of fallbacks can be provided or other modes\nfor handling cases where the desired plugin override is not enabled in a given Flyte deployment."
    },
    "adminPluginOverrides": {
      "type": "object",
      "properties": {
        "overrides": {
          "type": "array",
          "items": {
            "$ref": "#/definitions/adminPluginOverride"
          }
        }
      }
    },
    "adminProject": {
      "type": "object",
      "properties": {
        "id": {
          "type": "string",
          "description": "Globally unique project name."
        },
        "name": {
          "type": "string",
          "description": "Display name."
        },
        "domains": {
          "type": "array",
          "items": {
            "$ref": "#/definitions/adminDomain"
          }
        },
        "description": {
          "type": "string"
        },
        "labels": {
          "$ref": "#/definitions/adminLabels",
          "description": "Leverage Labels from flyteidl.admin.common.proto to\ntag projects with ownership information."
        },
        "state": {
          "$ref": "#/definitions/ProjectProjectState"
        }
      },
      "description": "Top-level namespace used to classify different entities like workflows and executions."
    },
    "adminProjectAttributes": {
      "type": "object",
      "properties": {
        "project": {
          "type": "string",
          "description": "Unique project id for which this set of attributes will be applied."
        },
        "matching_attributes": {
          "$ref": "#/definitions/adminMatchingAttributes"
        }
      },
      "title": "Defines a set of custom matching attributes at the project level.\nFor more info on matchable attributes, see :ref:`ref_flyteidl.admin.MatchableAttributesConfiguration`"
    },
    "adminProjectAttributesDeleteRequest": {
      "type": "object",
      "properties": {
        "project": {
          "type": "string",
          "title": "Unique project id which this set of attributes references.\n+required"
        },
        "resource_type": {
          "$ref": "#/definitions/adminMatchableResource",
          "title": "Which type of matchable attributes to delete.\n+required"
        }
      },
      "title": "Request to delete a set matchable project level attribute override.\nFor more info on matchable attributes, see :ref:`ref_flyteidl.admin.MatchableAttributesConfiguration`"
    },
    "adminProjectAttributesDeleteResponse": {
      "type": "object",
      "description": "Purposefully empty, may be populated in the future."
    },
    "adminProjectAttributesGetResponse": {
      "type": "object",
      "properties": {
        "attributes": {
          "$ref": "#/definitions/adminProjectAttributes"
        }
      },
      "title": "Response to get an individual project level attribute override.\nFor more info on matchable attributes, see :ref:`ref_flyteidl.admin.MatchableAttributesConfiguration`"
    },
    "adminProjectAttributesUpdateRequest": {
      "type": "object",
      "properties": {
        "attributes": {
          "$ref": "#/definitions/adminProjectAttributes",
          "title": "+required"
        }
      },
      "title": "Sets custom attributes for a project\nFor more info on matchable attributes, see :ref:`ref_flyteidl.admin.MatchableAttributesConfiguration`"
    },
    "adminProjectAttributesUpdateResponse": {
      "type": "object",
      "description": "Purposefully empty, may be populated in the future."
    },
    "adminProjectDomainAttributes": {
      "type": "object",
      "properties": {
        "project": {
          "type": "string",
          "description": "Unique project id for which this set of attributes will be applied."
        },
        "domain": {
          "type": "string",
          "description": "Unique domain id for which this set of attributes will be applied."
        },
        "matching_attributes": {
          "$ref": "#/definitions/adminMatchingAttributes"
        }
      },
      "title": "Defines a set of custom matching attributes which defines resource defaults for a project and domain.\nFor more info on matchable attributes, see :ref:`ref_flyteidl.admin.MatchableAttributesConfiguration`"
    },
    "adminProjectDomainAttributesDeleteRequest": {
      "type": "object",
      "properties": {
        "project": {
          "type": "string",
          "title": "Unique project id which this set of attributes references.\n+required"
        },
        "domain": {
          "type": "string",
          "title": "Unique domain id which this set of attributes references.\n+required"
        },
        "resource_type": {
          "$ref": "#/definitions/adminMatchableResource",
          "title": "Which type of matchable attributes to delete.\n+required"
        }
      },
      "title": "Request to delete a set matchable project domain attribute override.\nFor more info on matchable attributes, see :ref:`ref_flyteidl.admin.MatchableAttributesConfiguration`"
    },
    "adminProjectDomainAttributesDeleteResponse": {
      "type": "object",
      "description": "Purposefully empty, may be populated in the future."
    },
    "adminProjectDomainAttributesGetResponse": {
      "type": "object",
      "properties": {
        "attributes": {
          "$ref": "#/definitions/adminProjectDomainAttributes"
        }
      },
      "title": "Response to get an individual project domain attribute override.\nFor more info on matchable attributes, see :ref:`ref_flyteidl.admin.MatchableAttributesConfiguration`"
    },
    "adminProjectDomainAttributesUpdateRequest": {
      "type": "object",
      "properties": {
        "attributes": {
          "$ref": "#/definitions/adminProjectDomainAttributes",
          "title": "+required"
        }
      },
      "title": "Sets custom attributes for a project-domain combination.\nFor more info on matchable attributes, see :ref:`ref_flyteidl.admin.MatchableAttributesConfiguration`"
    },
    "adminProjectDomainAttributesUpdateResponse": {
      "type": "object",
      "description": "Purposefully empty, may be populated in the future."
    },
    "adminProjectRegisterRequest": {
      "type": "object",
      "properties": {
        "project": {
          "$ref": "#/definitions/adminProject",
          "title": "+required"
        }
      },
      "title": "Adds a new user-project within the Flyte deployment.\nSee :ref:`ref_flyteidl.admin.Project` for more details"
    },
    "adminProjectRegisterResponse": {
      "type": "object",
      "description": "Purposefully empty, may be updated in the future."
    },
    "adminProjectUpdateResponse": {
      "type": "object",
      "description": "Purposefully empty, may be updated in the future."
    },
    "adminProjects": {
      "type": "object",
      "properties": {
        "projects": {
          "type": "array",
          "items": {
            "$ref": "#/definitions/adminProject"
          }
        },
        "token": {
          "type": "string",
          "description": "In the case of multiple pages of results, the server-provided token can be used to fetch the next page\nin a query. If there are no more results, this value will be empty."
        }
      },
      "title": "Represents a list of projects.\nSee :ref:`ref_flyteidl.admin.Project` for more details"
    },
    "adminRawOutputDataConfig": {
      "type": "object",
      "properties": {
        "output_location_prefix": {
          "type": "string",
          "title": "Prefix for where offloaded data from user workflows will be written\ne.g. s3://bucket/key or s3://bucket/"
        }
      },
      "description": "Encapsulates user settings pertaining to offloaded data (i.e. Blobs, Schema, query data, etc.).\nSee https://github.com/flyteorg/flyte/issues/211 for more background information."
    },
    "adminReason": {
      "type": "object",
      "properties": {
        "occurred_at": {
          "type": "string",
          "format": "date-time",
          "description": "occurred_at is the timestamp indicating the instant that this reason happened."
        },
        "message": {
          "type": "string",
          "description": "message is the explanation for the most recent phase transition or status update."
        }
      },
      "description": "Reason is a single message annotated with a timestamp to indicate the instant the reason occurred."
    },
    "adminSchedule": {
      "type": "object",
      "properties": {
        "cron_expression": {
          "type": "string",
          "title": "Uses AWS syntax: Minutes Hours Day-of-month Month Day-of-week Year\ne.g. for a schedule that runs every 15 minutes: 0/15 * * * ? *"
        },
        "rate": {
          "$ref": "#/definitions/adminFixedRate"
        },
        "cron_schedule": {
          "$ref": "#/definitions/adminCronSchedule"
        },
        "kickoff_time_input_arg": {
          "type": "string",
          "description": "Name of the input variable that the kickoff time will be supplied to when the workflow is kicked off."
        }
      },
      "description": "Defines complete set of information required to trigger an execution on a schedule."
    },
    "adminSlackNotification": {
      "type": "object",
      "properties": {
        "recipients_email": {
          "type": "array",
          "items": {
            "type": "string"
          },
          "title": "Currently, Slack notifications leverage email to trigger a notification.\n+required"
        }
      },
      "description": "Defines a slack notification specification."
    },
    "adminSort": {
      "type": "object",
      "properties": {
        "key": {
          "type": "string",
          "title": "Indicates an attribute to sort the response values.\n+required"
        },
        "direction": {
          "$ref": "#/definitions/SortDirection",
          "title": "Indicates the direction to apply sort key for response values.\n+optional"
        }
      },
      "description": "Specifies sort ordering in a list request."
    },
    "adminSourceCode": {
      "type": "object",
      "properties": {
        "link": {
          "type": "string"
        }
      },
      "title": "Link to source code used to define this entity"
    },
    "adminSystemMetadata": {
      "type": "object",
      "properties": {
        "execution_cluster": {
          "type": "string",
          "description": "Which execution cluster this execution ran on."
        },
        "namespace": {
          "type": "string",
          "description": "Which kubernetes namespace the execution ran under."
        }
      },
      "description": "Represents system, rather than user-facing, metadata about an execution."
    },
    "adminTask": {
      "type": "object",
      "properties": {
        "id": {
          "$ref": "#/definitions/coreIdentifier",
          "description": "id represents the unique identifier of the task."
        },
        "closure": {
          "$ref": "#/definitions/adminTaskClosure",
          "description": "closure encapsulates all the fields that maps to a compiled version of the task."
        },
        "short_description": {
          "type": "string",
          "description": "One-liner overview of the entity."
        }
      },
      "description": "Flyte workflows are composed of many ordered tasks. That is small, reusable, self-contained logical blocks\narranged to process workflow inputs and produce a deterministic set of outputs.\nTasks can come in many varieties tuned for specialized behavior."
    },
    "adminTaskClosure": {
      "type": "object",
      "properties": {
        "compiled_task": {
          "$ref": "#/definitions/coreCompiledTask",
          "description": "Represents the compiled representation of the task from the specification provided."
        },
        "created_at": {
          "type": "string",
          "format": "date-time",
          "description": "Time at which the task was created."
        }
      },
      "description": "Compute task attributes which include values derived from the TaskSpec, as well as plugin-specific data\nand task metadata."
    },
    "adminTaskExecutionClosure": {
      "type": "object",
      "properties": {
        "output_uri": {
          "type": "string",
          "description": "Path to remote data store where output blob is stored if the execution succeeded (and produced outputs).\nDEPRECATED. Use GetTaskExecutionData to fetch output data instead."
        },
        "error": {
          "$ref": "#/definitions/coreExecutionError",
          "description": "Error information for the task execution. Populated if the execution failed."
        },
        "output_data": {
          "$ref": "#/definitions/coreLiteralMap",
          "description": "Raw output data produced by this task execution.\nDEPRECATED. Use GetTaskExecutionData to fetch output data instead."
        },
        "full_outputs": {
          "$ref": "#/definitions/coreOutputData",
          "description": "Raw output data produced by this task execution."
        },
        "phase": {
          "$ref": "#/definitions/coreTaskExecutionPhase",
          "description": "The last recorded phase for this task execution."
        },
        "logs": {
          "type": "array",
          "items": {
            "$ref": "#/definitions/coreTaskLog"
          },
          "description": "Detailed log information output by the task execution."
        },
        "started_at": {
          "type": "string",
          "format": "date-time",
          "description": "Time at which the task execution began running."
        },
        "duration": {
          "type": "string",
          "description": "The amount of time the task execution spent running."
        },
        "created_at": {
          "type": "string",
          "format": "date-time",
          "description": "Time at which the task execution was created."
        },
        "updated_at": {
          "type": "string",
          "format": "date-time",
          "description": "Time at which the task execution was last updated."
        },
        "custom_info": {
          "$ref": "#/definitions/protobufStruct",
          "description": "Custom data specific to the task plugin."
        },
        "reason": {
          "type": "string",
          "description": "If there is an explanation for the most recent phase transition, the reason will capture it."
        },
        "task_type": {
          "type": "string",
          "description": "A predefined yet extensible Task type identifier."
        },
        "metadata": {
          "$ref": "#/definitions/flyteidleventTaskExecutionMetadata",
          "description": "Metadata around how a task was executed."
        },
        "event_version": {
          "type": "integer",
          "format": "int32",
          "description": "The event version is used to indicate versioned changes in how data is maintained using this\nproto message. For example, event_verison \u003e 0 means that maps tasks logs use the\nTaskExecutionMetadata ExternalResourceInfo fields for each subtask rather than the TaskLog\nin this message."
        },
        "reasons": {
          "type": "array",
          "items": {
            "$ref": "#/definitions/adminReason"
          },
          "description": "A time-series of the phase transition or update explanations. This, when compared to storing a singular reason\nas previously done, is much more valuable in visualizing and understanding historical evaluations."
        }
      },
      "description": "Container for task execution details and results."
    },
    "adminTaskExecutionEventRequest": {
      "type": "object",
      "properties": {
        "request_id": {
          "type": "string",
          "title": "Unique ID for this request that can be traced between services"
        },
        "event": {
          "$ref": "#/definitions/eventTaskExecutionEvent",
          "description": "Details about the event that occurred."
        }
      },
      "description": "Request to send a notification that a task execution event has occurred."
    },
    "adminTaskExecutionEventResponse": {
      "type": "object"
    },
    "adminTaskExecutionGetDataResponse": {
      "type": "object",
      "properties": {
        "inputs": {
          "$ref": "#/definitions/adminUrlBlob",
          "description": "Signed url to fetch a core.LiteralMap of task execution inputs.\nDeprecated: Please use full_inputs instead."
        },
        "outputs": {
          "$ref": "#/definitions/adminUrlBlob",
          "description": "Signed url to fetch a core.LiteralMap of task execution outputs.\nDeprecated: Please use full_outputs instead."
        },
        "full_inputs": {
          "$ref": "#/definitions/coreLiteralMap",
          "description": "Full_inputs will only be populated if they are under a configured size threshold.\nDeprecated: Please use input_data instead."
        },
        "full_outputs": {
          "$ref": "#/definitions/coreLiteralMap",
          "description": "Full_outputs will only be populated if they are under a configured size threshold.\nDeprecated: Please use output_data instead."
        },
        "input_data": {
          "$ref": "#/definitions/coreInputData",
          "description": "InputData will only be populated if they are under a configured size threshold."
        },
        "output_data": {
          "$ref": "#/definitions/coreOutputData",
          "description": "OutputData will only be populated if they are under a configured size threshold."
        },
        "flyte_urls": {
          "$ref": "#/definitions/adminFlyteURLs",
          "title": "flyte tiny url to fetch a core.LiteralMap of task execution's IO\nDeck will be empty for task"
        }
      },
      "description": "Response structure for TaskExecutionGetDataRequest which contains inputs and outputs for a task execution."
    },
    "adminTaskExecutionList": {
      "type": "object",
      "properties": {
        "task_executions": {
          "type": "array",
          "items": {
            "$ref": "#/definitions/flyteidladminTaskExecution"
          }
        },
        "token": {
          "type": "string",
          "description": "In the case of multiple pages of results, the server-provided token can be used to fetch the next page\nin a query. If there are no more results, this value will be empty."
        }
      },
      "title": "Response structure for a query to list of task execution entities.\nSee :ref:`ref_flyteidl.admin.TaskExecution` for more details"
    },
    "adminTaskList": {
      "type": "object",
      "properties": {
        "tasks": {
          "type": "array",
          "items": {
            "$ref": "#/definitions/adminTask"
          },
          "description": "A list of tasks returned based on the request."
        },
        "token": {
          "type": "string",
          "description": "In the case of multiple pages of results, the server-provided token can be used to fetch the next page\nin a query. If there are no more results, this value will be empty."
        }
      },
      "title": "Represents a list of tasks returned from the admin.\nSee :ref:`ref_flyteidl.admin.Task` for more details"
    },
    "adminTaskResourceAttributes": {
      "type": "object",
      "properties": {
        "defaults": {
          "$ref": "#/definitions/adminTaskResourceSpec"
        },
        "limits": {
          "$ref": "#/definitions/adminTaskResourceSpec"
        }
      },
      "description": "Defines task resource defaults and limits that will be applied at task registration."
    },
    "adminTaskResourceSpec": {
      "type": "object",
      "properties": {
        "cpu": {
          "type": "string"
        },
        "gpu": {
          "type": "string"
        },
        "memory": {
          "type": "string"
        },
        "storage": {
          "type": "string"
        },
        "ephemeral_storage": {
          "type": "string"
        }
      },
      "description": "Defines a set of overridable task resource attributes set during task registration."
    },
    "adminTaskSpec": {
      "type": "object",
      "properties": {
        "template": {
          "$ref": "#/definitions/coreTaskTemplate",
          "description": "Template of the task that encapsulates all the metadata of the task."
        },
        "description": {
          "$ref": "#/definitions/adminDescriptionEntity",
          "description": "Represents the specification for description entity."
        }
      },
      "description": "Represents a structure that encapsulates the user-configured specification of the task."
    },
    "adminUrlBlob": {
      "type": "object",
      "properties": {
        "url": {
          "type": "string",
          "description": "Actual url value."
        },
        "bytes": {
          "type": "string",
          "format": "int64",
          "description": "Represents the size of the file accessible at the above url."
        }
      },
      "description": "Represents a string url and associated metadata used throughout the platform."
    },
    "adminVersion": {
      "type": "object",
      "properties": {
        "Build": {
          "type": "string",
          "title": "Specifies the GIT sha of the build"
        },
        "Version": {
          "type": "string",
          "title": "Version for the build, should follow a semver"
        },
        "BuildTime": {
          "type": "string",
          "title": "Build timestamp"
        }
      },
      "title": "Provides Version information for a component"
    },
    "adminWorkflow": {
      "type": "object",
      "properties": {
        "id": {
          "$ref": "#/definitions/coreIdentifier",
          "description": "id represents the unique identifier of the workflow."
        },
        "closure": {
          "$ref": "#/definitions/adminWorkflowClosure",
          "description": "closure encapsulates all the fields that maps to a compiled version of the workflow."
        },
        "short_description": {
          "type": "string",
          "description": "One-liner overview of the entity."
        }
      },
      "description": "Represents the workflow structure stored in the Admin\nA workflow is created by ordering tasks and associating outputs to inputs\nin order to produce a directed-acyclic execution graph."
    },
    "adminWorkflowAttributes": {
      "type": "object",
      "properties": {
        "project": {
          "type": "string",
          "description": "Unique project id for which this set of attributes will be applied."
        },
        "domain": {
          "type": "string",
          "description": "Unique domain id for which this set of attributes will be applied."
        },
        "workflow": {
          "type": "string",
          "description": "Workflow name for which this set of attributes will be applied."
        },
        "matching_attributes": {
          "$ref": "#/definitions/adminMatchingAttributes"
        }
      },
      "title": "Defines a set of custom matching attributes which defines resource defaults for a project, domain and workflow.\nFor more info on matchable attributes, see :ref:`ref_flyteidl.admin.MatchableAttributesConfiguration`"
    },
    "adminWorkflowAttributesDeleteRequest": {
      "type": "object",
      "properties": {
        "project": {
          "type": "string",
          "title": "Unique project id which this set of attributes references.\n+required"
        },
        "domain": {
          "type": "string",
          "title": "Unique domain id which this set of attributes references.\n+required"
        },
        "workflow": {
          "type": "string",
          "title": "Workflow name which this set of attributes references.\n+required"
        },
        "resource_type": {
          "$ref": "#/definitions/adminMatchableResource",
          "title": "Which type of matchable attributes to delete.\n+required"
        }
      },
      "title": "Request to delete a set matchable workflow attribute override.\nFor more info on matchable attributes, see :ref:`ref_flyteidl.admin.MatchableAttributesConfiguration`"
    },
    "adminWorkflowAttributesDeleteResponse": {
      "type": "object",
      "description": "Purposefully empty, may be populated in the future."
    },
    "adminWorkflowAttributesGetResponse": {
      "type": "object",
      "properties": {
        "attributes": {
          "$ref": "#/definitions/adminWorkflowAttributes"
        }
      },
      "description": "Response to get an individual workflow attribute override."
    },
    "adminWorkflowAttributesUpdateRequest": {
      "type": "object",
      "properties": {
        "attributes": {
          "$ref": "#/definitions/adminWorkflowAttributes"
        }
      },
      "title": "Sets custom attributes for a project, domain and workflow combination.\nFor more info on matchable attributes, see :ref:`ref_flyteidl.admin.MatchableAttributesConfiguration`"
    },
    "adminWorkflowAttributesUpdateResponse": {
      "type": "object",
      "description": "Purposefully empty, may be populated in the future."
    },
    "adminWorkflowClosure": {
      "type": "object",
      "properties": {
        "compiled_workflow": {
          "$ref": "#/definitions/coreCompiledWorkflowClosure",
          "description": "Represents the compiled representation of the workflow from the specification provided."
        },
        "created_at": {
          "type": "string",
          "format": "date-time",
          "description": "Time at which the workflow was created."
        }
      },
      "description": "A container holding the compiled workflow produced from the WorkflowSpec and additional metadata."
    },
    "adminWorkflowCreateRequest": {
      "type": "object",
      "properties": {
        "id": {
          "$ref": "#/definitions/coreIdentifier",
          "title": "id represents the unique identifier of the workflow.\n+required"
        },
        "spec": {
          "$ref": "#/definitions/adminWorkflowSpec",
          "title": "Represents the specification for workflow.\n+required"
        }
      },
      "title": "Represents a request structure to create a revision of a workflow.\nSee :ref:`ref_flyteidl.admin.Workflow` for more details"
    },
    "adminWorkflowCreateResponse": {
      "type": "object"
    },
    "adminWorkflowExecutionConfig": {
      "type": "object",
      "properties": {
        "max_parallelism": {
          "type": "integer",
          "format": "int32",
          "description": "Can be used to control the number of parallel nodes to run within the workflow. This is useful to achieve fairness."
        },
        "security_context": {
          "$ref": "#/definitions/coreSecurityContext",
          "description": "Indicates security context permissions for executions triggered with this matchable attribute."
        },
        "raw_output_data_config": {
          "$ref": "#/definitions/adminRawOutputDataConfig",
          "description": "Encapsulates user settings pertaining to offloaded data (i.e. Blobs, Schema, query data, etc.)."
        },
        "labels": {
          "$ref": "#/definitions/adminLabels",
          "description": "Custom labels to be applied to a triggered execution resource."
        },
        "annotations": {
          "$ref": "#/definitions/adminAnnotations",
          "description": "Custom annotations to be applied to a triggered execution resource."
        },
        "interruptible": {
          "type": "boolean",
          "format": "boolean",
          "description": "Allows for the interruptible flag of a workflow to be overwritten for a single execution.\nOmitting this field uses the workflow's value as a default.\nAs we need to distinguish between the field not being provided and its default value false, we have to use a wrapper\naround the bool field."
        },
        "overwrite_cache": {
          "type": "boolean",
          "format": "boolean",
          "description": "Allows for all cached values of a workflow and its tasks to be overwritten for a single execution.\nIf enabled, all calculations are performed even if cached results would be available, overwriting the stored\ndata once execution finishes successfully."
        },
        "envs": {
          "$ref": "#/definitions/adminEnvs",
          "description": "Environment variables to be set for the execution."
        }
      },
      "description": "Adds defaults for customizable workflow-execution specifications and overrides."
    },
    "adminWorkflowExecutionEventRequest": {
      "type": "object",
      "properties": {
        "request_id": {
          "type": "string",
          "title": "Unique ID for this request that can be traced between services"
        },
        "event": {
          "$ref": "#/definitions/eventWorkflowExecutionEvent",
          "description": "Details about the event that occurred."
        }
      },
      "description": "Request to send a notification that a workflow execution event has occurred."
    },
    "adminWorkflowExecutionEventResponse": {
      "type": "object"
    },
    "adminWorkflowExecutionGetDataResponse": {
      "type": "object",
      "properties": {
        "outputs": {
          "$ref": "#/definitions/adminUrlBlob",
          "description": "Signed url to fetch a core.LiteralMap of execution outputs.\nDeprecated: Please use full_outputs instead."
        },
        "inputs": {
          "$ref": "#/definitions/adminUrlBlob",
          "description": "Signed url to fetch a core.LiteralMap of execution inputs.\nDeprecated: Please use full_inputs instead."
        },
        "full_inputs": {
          "$ref": "#/definitions/coreLiteralMap",
          "description": "Full_inputs will only be populated if they are under a configured size threshold.\nDeprecated: Please use input_data instead."
        },
        "full_outputs": {
          "$ref": "#/definitions/coreLiteralMap",
          "description": "Full_outputs will only be populated if they are under a configured size threshold.\nDeprecated: Please use output_data instead."
        },
        "input_data": {
          "$ref": "#/definitions/coreInputData",
          "description": "InputData will only be populated if they are under a configured size threshold."
        },
        "output_data": {
          "$ref": "#/definitions/coreOutputData",
          "description": "OutputData will only be populated if they are under a configured size threshold."
        }
      },
      "description": "Response structure for WorkflowExecutionGetDataRequest which contains inputs and outputs for an execution."
    },
    "adminWorkflowExecutionGetMetricsResponse": {
      "type": "object",
      "properties": {
        "span": {
          "$ref": "#/definitions/coreSpan",
          "description": "Span defines the top-level breakdown of the workflows execution. More precise information is nested in a\nhierarchical structure using Flyte entity references."
        }
      },
      "description": "WorkflowExecutionGetMetricsResponse represents the response containing metrics for the specified workflow execution."
    },
    "adminWorkflowList": {
      "type": "object",
      "properties": {
        "workflows": {
          "type": "array",
          "items": {
            "$ref": "#/definitions/adminWorkflow"
          },
          "description": "A list of workflows returned based on the request."
        },
        "token": {
          "type": "string",
          "description": "In the case of multiple pages of results, the server-provided token can be used to fetch the next page\nin a query. If there are no more results, this value will be empty."
        }
      },
      "title": "Represents a list of workflows returned from the admin.\nSee :ref:`ref_flyteidl.admin.Workflow` for more details"
    },
    "adminWorkflowSpec": {
      "type": "object",
      "properties": {
        "template": {
          "$ref": "#/definitions/coreWorkflowTemplate",
          "description": "Template of the task that encapsulates all the metadata of the workflow."
        },
        "sub_workflows": {
          "type": "array",
          "items": {
            "$ref": "#/definitions/coreWorkflowTemplate"
          },
          "description": "Workflows that are embedded into other workflows need to be passed alongside the parent workflow to the\npropeller compiler (since the compiler doesn't have any knowledge of other workflows - ie, it doesn't reach out\nto Admin to see other registered workflows).  In fact, subworkflows do not even need to be registered."
        },
        "description": {
          "$ref": "#/definitions/adminDescriptionEntity",
          "description": "Represents the specification for description entity."
        }
      },
      "description": "Represents a structure that encapsulates the specification of the workflow."
    },
    "coreAlias": {
      "type": "object",
      "properties": {
        "var": {
          "type": "string",
          "description": "Must match one of the output variable names on a node."
        },
        "alias": {
          "type": "string",
          "description": "A workflow-level unique alias that downstream nodes can refer to in their input."
        }
      },
      "description": "Links a variable to an alias."
    },
    "coreApproveCondition": {
      "type": "object",
      "properties": {
        "signal_id": {
          "type": "string",
          "description": "A unique identifier for the requested boolean signal."
        }
      },
      "description": "ApproveCondition represents a dependency on an external approval. During execution, this will manifest as a boolean\nsignal with the provided signal_id."
    },
    "coreArrayNode": {
      "type": "object",
      "properties": {
        "node": {
          "$ref": "#/definitions/coreNode",
          "description": "node is the sub-node that will be executed for each element in the array."
        },
        "parallelism": {
          "type": "integer",
          "format": "int64",
          "description": "parallelism defines the minimum number of instances to bring up concurrently at any given\npoint. Note that this is an optimistic restriction and that, due to network partitioning or\nother failures, the actual number of currently running instances might be more. This has to\nbe a positive number if assigned. Default value is size."
        },
        "min_successes": {
          "type": "integer",
          "format": "int64",
          "description": "min_successes is an absolute number of the minimum number of successful completions of\nsub-nodes. As soon as this criteria is met, the ArrayNode will be marked as successful\nand outputs will be computed. This has to be a non-negative number if assigned. Default\nvalue is size (if specified)."
        },
        "min_success_ratio": {
          "type": "number",
          "format": "float",
          "description": "If the array job size is not known beforehand, the min_success_ratio can instead be used\nto determine when an ArrayNode can be marked successful."
        }
      },
      "description": "ArrayNode is a Flyte node type that simplifies the execution of a sub-node over a list of input\nvalues. An ArrayNode can be executed with configurable parallelism (separate from the parent\nworkflow) and can be configured to succeed when a certain number of sub-nodes succeed."
    },
    "coreArtifactBindingData": {
      "type": "object",
      "properties": {
        "index": {
          "type": "integer",
          "format": "int64"
        },
        "partition_key": {
          "type": "string",
          "title": "These two fields are only relevant in the partition value case"
        },
        "transform": {
          "type": "string"
        }
      },
      "title": "Only valid for triggers"
    },
    "coreArtifactID": {
      "type": "object",
      "properties": {
        "artifact_key": {
          "$ref": "#/definitions/coreArtifactKey"
        },
        "version": {
          "type": "string"
        },
        "partitions": {
          "$ref": "#/definitions/corePartitions"
        }
      }
    },
    "coreArtifactKey": {
      "type": "object",
      "properties": {
        "project": {
          "type": "string",
          "description": "Project and domain and suffix needs to be unique across a given artifact store."
        },
        "domain": {
          "type": "string"
        },
        "name": {
          "type": "string"
        }
      }
    },
    "coreArtifactQuery": {
      "type": "object",
      "properties": {
        "artifact_id": {
          "$ref": "#/definitions/coreArtifactID"
        },
        "artifact_tag": {
          "$ref": "#/definitions/coreArtifactTag"
        },
        "uri": {
          "type": "string"
        },
        "binding": {
          "$ref": "#/definitions/coreArtifactBindingData",
          "description": "This is used in the trigger case, where a user specifies a value for an input that is one of the triggering\nartifacts, or a partition value derived from a triggering artifact."
        }
      },
      "title": "Uniqueness constraints for Artifacts\n - project, domain, name, version, partitions\nOption 2 (tags are standalone, point to an individual artifact id):\n - project, domain, name, alias (points to one partition if partitioned)\n - project, domain, name, partition key, partition value"
    },
    "coreArtifactTag": {
      "type": "object",
      "properties": {
        "artifact_key": {
          "$ref": "#/definitions/coreArtifactKey"
        },
        "value": {
          "$ref": "#/definitions/coreLabelValue"
        }
      }
    },
    "coreBinary": {
      "type": "object",
      "properties": {
        "value": {
          "type": "string",
          "format": "byte"
        },
        "tag": {
          "type": "string"
        }
      },
      "description": "A simple byte array with a tag to help different parts of the system communicate about what is in the byte array.\nIt's strongly advisable that consumers of this type define a unique tag and validate the tag before parsing the data."
    },
    "coreBinding": {
      "type": "object",
      "properties": {
        "var": {
          "type": "string",
          "description": "Variable name must match an input/output variable of the node."
        },
        "binding": {
          "$ref": "#/definitions/coreBindingData",
          "description": "Data to use to bind this variable."
        }
      },
      "description": "An input/output binding of a variable to either static value or a node output."
    },
    "coreBindingData": {
      "type": "object",
      "properties": {
        "scalar": {
          "$ref": "#/definitions/coreScalar",
          "description": "A simple scalar value."
        },
        "collection": {
          "$ref": "#/definitions/coreBindingDataCollection",
          "description": "A collection of binding data. This allows nesting of binding data to any number\nof levels."
        },
        "promise": {
          "$ref": "#/definitions/coreOutputReference",
          "description": "References an output promised by another node."
        },
        "map": {
          "$ref": "#/definitions/coreBindingDataMap",
          "description": "A map of bindings. The key is always a string."
        },
        "union": {
          "$ref": "#/definitions/coreUnionInfo"
        }
      },
      "description": "Specifies either a simple value or a reference to another output."
    },
    "coreBindingDataCollection": {
      "type": "object",
      "properties": {
        "bindings": {
          "type": "array",
          "items": {
            "$ref": "#/definitions/coreBindingData"
          }
        }
      },
      "description": "A collection of BindingData items."
    },
    "coreBindingDataMap": {
      "type": "object",
      "properties": {
        "bindings": {
          "type": "object",
          "additionalProperties": {
            "$ref": "#/definitions/coreBindingData"
          }
        }
      },
      "description": "A map of BindingData items."
    },
    "coreBlob": {
      "type": "object",
      "properties": {
        "metadata": {
          "$ref": "#/definitions/coreBlobMetadata"
        },
        "uri": {
          "type": "string"
        }
      },
      "description": "Refers to an offloaded set of files. It encapsulates the type of the store and a unique uri for where the data is.\nThere are no restrictions on how the uri is formatted since it will depend on how to interact with the store."
    },
    "coreBlobMetadata": {
      "type": "object",
      "properties": {
        "type": {
          "$ref": "#/definitions/coreBlobType"
        }
      }
    },
    "coreBlobType": {
      "type": "object",
      "properties": {
        "format": {
          "type": "string",
          "title": "Format can be a free form string understood by SDK/UI etc like\ncsv, parquet etc"
        },
        "dimensionality": {
          "$ref": "#/definitions/BlobTypeBlobDimensionality"
        }
      },
      "title": "Defines type behavior for blob objects"
    },
    "coreBooleanExpression": {
      "type": "object",
      "properties": {
        "conjunction": {
          "$ref": "#/definitions/coreConjunctionExpression"
        },
        "comparison": {
          "$ref": "#/definitions/coreComparisonExpression"
        }
      },
      "description": "Defines a boolean expression tree. It can be a simple or a conjunction expression.\nMultiple expressions can be combined using a conjunction or a disjunction to result in a final boolean result."
    },
    "coreBranchNode": {
      "type": "object",
      "properties": {
        "if_else": {
          "$ref": "#/definitions/coreIfElseBlock",
          "title": "+required"
        }
      },
      "description": "BranchNode is a special node that alter the flow of the workflow graph. It allows the control flow to branch at\nruntime based on a series of conditions that get evaluated on various parameters (e.g. inputs, primitives)."
    },
    "coreCatalogArtifactTag": {
      "type": "object",
      "properties": {
        "artifact_id": {
          "type": "string",
          "title": "Artifact ID is generated name"
        },
        "name": {
          "type": "string",
          "title": "Flyte computes the tag automatically, as the hash of the values"
        }
      }
    },
    "coreCatalogCacheStatus": {
      "type": "string",
      "enum": [
        "CACHE_DISABLED",
        "CACHE_MISS",
        "CACHE_HIT",
        "CACHE_POPULATED",
        "CACHE_LOOKUP_FAILURE",
        "CACHE_PUT_FAILURE",
        "CACHE_SKIPPED"
      ],
      "default": "CACHE_DISABLED",
      "description": "- CACHE_DISABLED: Used to indicate that caching was disabled\n - CACHE_MISS: Used to indicate that the cache lookup resulted in no matches\n - CACHE_HIT: used to indicate that the associated artifact was a result of a previous execution\n - CACHE_POPULATED: used to indicate that the resultant artifact was added to the cache\n - CACHE_LOOKUP_FAILURE: Used to indicate that cache lookup failed because of an error\n - CACHE_PUT_FAILURE: Used to indicate that cache lookup failed because of an error\n - CACHE_SKIPPED: Used to indicate the cache lookup was skipped",
      "title": "Indicates the status of CatalogCaching. The reason why this is not embedded in TaskNodeMetadata is, that we may use for other types of nodes as well in the future"
    },
    "coreCatalogMetadata": {
      "type": "object",
      "properties": {
        "dataset_id": {
          "$ref": "#/definitions/coreIdentifier",
          "title": "Dataset ID in the catalog"
        },
        "artifact_tag": {
          "$ref": "#/definitions/coreCatalogArtifactTag",
          "title": "Artifact tag in the catalog"
        },
        "source_task_execution": {
          "$ref": "#/definitions/coreTaskExecutionIdentifier",
          "title": "Today we only support TaskExecutionIdentifier as a source, as catalog caching only works for task executions"
        }
      },
      "title": "Catalog artifact information with specific metadata"
    },
    "coreComparisonExpression": {
      "type": "object",
      "properties": {
        "operator": {
          "$ref": "#/definitions/ComparisonExpressionOperator"
        },
        "left_value": {
          "$ref": "#/definitions/coreOperand"
        },
        "right_value": {
          "$ref": "#/definitions/coreOperand"
        }
      },
      "description": "Defines a 2-level tree where the root is a comparison operator and Operands are primitives or known variables.\nEach expression results in a boolean result."
    },
    "coreCompiledTask": {
      "type": "object",
      "properties": {
        "template": {
          "$ref": "#/definitions/coreTaskTemplate",
          "title": "Completely contained TaskTemplate"
        }
      },
      "title": "Output of the Compilation step. This object represent one Task. We store more metadata at this layer"
    },
    "coreCompiledWorkflow": {
      "type": "object",
      "properties": {
        "template": {
          "$ref": "#/definitions/coreWorkflowTemplate",
          "title": "Completely contained Workflow Template"
        },
        "connections": {
          "$ref": "#/definitions/coreConnectionSet",
          "description": "For internal use only! This field is used by the system and must not be filled in. Any values set will be ignored."
        }
      },
      "title": "Output of the compilation Step. This object represents one workflow. We store more metadata at this layer"
    },
    "coreCompiledWorkflowClosure": {
      "type": "object",
      "properties": {
        "primary": {
          "$ref": "#/definitions/coreCompiledWorkflow",
          "title": "+required"
        },
        "sub_workflows": {
          "type": "array",
          "items": {
            "$ref": "#/definitions/coreCompiledWorkflow"
          },
          "title": "Guaranteed that there will only exist one and only one workflow with a given id, i.e., every sub workflow has a\nunique identifier. Also every enclosed subworkflow is used either by a primary workflow or by a subworkflow\nas an inlined workflow\n+optional"
        },
        "tasks": {
          "type": "array",
          "items": {
            "$ref": "#/definitions/coreCompiledTask"
          },
          "title": "Guaranteed that there will only exist one and only one task with a given id, i.e., every task has a unique id\n+required (at least 1)"
        }
      },
      "description": "A Compiled Workflow Closure contains all the information required to start a new execution, or to visualize a workflow\nand its details. The CompiledWorkflowClosure should always contain a primary workflow, that is the main workflow that\nwill being the execution. All subworkflows are denormalized. WorkflowNodes refer to the workflow identifiers of\ncompiled subworkflows."
    },
    "coreConjunctionExpression": {
      "type": "object",
      "properties": {
        "operator": {
          "$ref": "#/definitions/ConjunctionExpressionLogicalOperator"
        },
        "left_expression": {
          "$ref": "#/definitions/coreBooleanExpression"
        },
        "right_expression": {
          "$ref": "#/definitions/coreBooleanExpression"
        }
      },
      "description": "Defines a conjunction expression of two boolean expressions."
    },
    "coreConnectionSet": {
      "type": "object",
      "properties": {
        "downstream": {
          "type": "object",
          "additionalProperties": {
            "$ref": "#/definitions/ConnectionSetIdList"
          },
          "title": "A list of all the node ids that are downstream from a given node id"
        },
        "upstream": {
          "type": "object",
          "additionalProperties": {
            "$ref": "#/definitions/ConnectionSetIdList"
          },
          "title": "A list of all the node ids, that are upstream of this node id"
        }
      },
      "title": "Adjacency list for the workflow. This is created as part of the compilation process. Every process after the compilation\nstep uses this created ConnectionSet"
    },
    "coreContainer": {
      "type": "object",
      "properties": {
        "image": {
          "type": "string",
          "title": "Container image url. Eg: docker/redis:latest"
        },
        "command": {
          "type": "array",
          "items": {
            "type": "string"
          },
          "description": "Command to be executed, if not provided, the default entrypoint in the container image will be used."
        },
        "args": {
          "type": "array",
          "items": {
            "type": "string"
          },
          "description": "These will default to Flyte given paths. If provided, the system will not append known paths. If the task still\nneeds flyte's inputs and outputs path, add $(FLYTE_INPUT_FILE), $(FLYTE_OUTPUT_FILE) wherever makes sense and the\nsystem will populate these before executing the container."
        },
        "resources": {
          "$ref": "#/definitions/coreResources",
          "description": "Container resources requirement as specified by the container engine."
        },
        "env": {
          "type": "array",
          "items": {
            "$ref": "#/definitions/coreKeyValuePair"
          },
          "description": "Environment variables will be set as the container is starting up."
        },
        "config": {
          "type": "array",
          "items": {
            "$ref": "#/definitions/coreKeyValuePair"
          },
          "description": "Allows extra configs to be available for the container.\nTODO: elaborate on how configs will become available.\nDeprecated, please use TaskTemplate.config instead."
        },
        "ports": {
          "type": "array",
          "items": {
            "$ref": "#/definitions/coreContainerPort"
          },
          "title": "Ports to open in the container. This feature is not supported by all execution engines. (e.g. supported on K8s but\nnot supported on AWS Batch)\nOnly K8s"
        },
        "data_config": {
          "$ref": "#/definitions/coreDataLoadingConfig",
          "title": "BETA: Optional configuration for DataLoading. If not specified, then default values are used.\nThis makes it possible to to run a completely portable container, that uses inputs and outputs\nonly from the local file-system and without having any reference to flyteidl. This is supported only on K8s at the moment.\nIf data loading is enabled, then data will be mounted in accompanying directories specified in the DataLoadingConfig. If the directories\nare not specified, inputs will be mounted onto and outputs will be uploaded from a pre-determined file-system path. Refer to the documentation\nto understand the default paths.\nOnly K8s"
        },
        "architecture": {
          "$ref": "#/definitions/ContainerArchitecture"
        }
      }
    },
    "coreContainerPort": {
      "type": "object",
      "properties": {
        "container_port": {
          "type": "integer",
          "format": "int64",
          "description": "Number of port to expose on the pod's IP address.\nThis must be a valid port number, 0 \u003c x \u003c 65536."
        }
      },
      "description": "Defines port properties for a container."
    },
    "coreDataLoadingConfig": {
      "type": "object",
      "properties": {
        "enabled": {
          "type": "boolean",
          "format": "boolean",
          "title": "Flag enables DataLoading Config. If this is not set, data loading will not be used!"
        },
        "input_path": {
          "type": "string",
          "title": "File system path (start at root). This folder will contain all the inputs exploded to a separate file.\nExample, if the input interface needs (x: int, y: blob, z: multipart_blob) and the input path is '/var/flyte/inputs', then the file system will look like\n/var/flyte/inputs/inputs.\u003cmetadata format dependent -\u003e .pb .json .yaml\u003e -\u003e Format as defined previously. The Blob and Multipart blob will reference local filesystem instead of remote locations\n/var/flyte/inputs/x -\u003e X is a file that contains the value of x (integer) in string format\n/var/flyte/inputs/y -\u003e Y is a file in Binary format\n/var/flyte/inputs/z/... -\u003e Note Z itself is a directory\nMore information about the protocol - refer to docs #TODO reference docs here"
        },
        "output_path": {
          "type": "string",
          "title": "File system path (start at root). This folder should contain all the outputs for the task as individual files and/or an error text file"
        },
        "format": {
          "$ref": "#/definitions/DataLoadingConfigLiteralMapFormat",
          "title": "In the inputs folder, there will be an additional summary/metadata file that contains references to all files or inlined primitive values.\nThis format decides the actual encoding for the data. Refer to the encoding to understand the specifics of the contents and the encoding"
        },
        "io_strategy": {
          "$ref": "#/definitions/coreIOStrategy"
        }
      },
      "description": "This configuration allows executing raw containers in Flyte using the Flyte CoPilot system.\nFlyte CoPilot, eliminates the needs of flytekit or sdk inside the container. Any inputs required by the users container are side-loaded in the input_path\nAny outputs generated by the user container - within output_path are automatically uploaded."
    },
    "coreEnumType": {
      "type": "object",
      "properties": {
        "values": {
          "type": "array",
          "items": {
            "type": "string"
          },
          "description": "Predefined set of enum values."
        }
      },
      "description": "Enables declaring enum types, with predefined string values\nFor len(values) \u003e 0, the first value in the ordered list is regarded as the default value. If you wish\nTo provide no defaults, make the first value as undefined."
    },
    "coreError": {
      "type": "object",
      "properties": {
        "failed_node_id": {
          "type": "string",
          "description": "The node id that threw the error."
        },
        "message": {
          "type": "string",
          "description": "Error message thrown."
        }
      },
      "description": "Represents an error thrown from a node."
    },
    "coreExecutionError": {
      "type": "object",
      "properties": {
        "code": {
          "type": "string",
          "title": "Error code indicates a grouping of a type of error.\nMore Info: \u003cLink\u003e"
        },
        "message": {
          "type": "string",
          "description": "Detailed description of the error - including stack trace."
        },
        "error_uri": {
          "type": "string",
          "title": "Full error contents accessible via a URI"
        },
        "kind": {
          "$ref": "#/definitions/ExecutionErrorErrorKind"
        }
      },
      "description": "Represents the error message from the execution."
    },
    "coreExtendedResources": {
      "type": "object",
      "properties": {
        "gpu_accelerator": {
          "$ref": "#/definitions/coreGPUAccelerator",
          "description": "GPU accelerator to select for task. Contains information about device type, and\nfor multi-instance GPUs, the partition size to use."
        }
      },
      "description": "Encapsulates all non-standard resources, not captured by v1.ResourceRequirements, to\nallocate to a task."
    },
    "coreGPUAccelerator": {
      "type": "object",
      "properties": {
        "device": {
          "type": "string",
          "description": "This can be any arbitrary string, and should be informed by the labels or taints\nassociated with the nodes in question. Default cloud provider labels typically\nuse the following values: `nvidia-tesla-t4`, `nvidia-tesla-a100`, etc."
        },
        "unpartitioned": {
          "type": "boolean",
          "format": "boolean"
        },
        "partition_size": {
          "type": "string",
          "description": "Like `device`, this can be any arbitrary string, and should be informed by\nthe labels or taints associated with the nodes in question. Default cloud\nprovider labels typically use the following values: `1g.5gb`, `2g.10gb`, etc."
        }
      },
      "description": "Metadata associated with the GPU accelerator to allocate to a task. Contains\ninformation about device type, and for multi-instance GPUs, the partition size to\nuse."
    },
    "coreGateNode": {
      "type": "object",
      "properties": {
        "approve": {
          "$ref": "#/definitions/coreApproveCondition",
          "description": "ApproveCondition represents a dependency on an external approval provided by a boolean signal."
        },
        "signal": {
          "$ref": "#/definitions/coreSignalCondition",
          "description": "SignalCondition represents a dependency on an signal."
        },
        "sleep": {
          "$ref": "#/definitions/coreSleepCondition",
          "description": "SleepCondition represents a dependency on waiting for the specified duration."
        }
      },
      "description": "GateNode refers to the condition that is required for the gate to successfully complete."
    },
    "coreIOStrategy": {
      "type": "object",
      "properties": {
        "download_mode": {
          "$ref": "#/definitions/IOStrategyDownloadMode",
          "title": "Mode to use to manage downloads"
        },
        "upload_mode": {
          "$ref": "#/definitions/IOStrategyUploadMode",
          "title": "Mode to use to manage uploads"
        }
      },
      "title": "Strategy to use when dealing with Blob, Schema, or multipart blob data (large datasets)"
    },
    "coreIdentifier": {
      "type": "object",
      "properties": {
        "resource_type": {
          "$ref": "#/definitions/coreResourceType",
          "description": "Identifies the specific type of resource that this identifier corresponds to."
        },
        "project": {
          "type": "string",
          "description": "Name of the project the resource belongs to."
        },
        "domain": {
          "type": "string",
          "description": "Name of the domain the resource belongs to.\nA domain can be considered as a subset within a specific project."
        },
        "name": {
          "type": "string",
          "description": "User provided value for the resource."
        },
        "version": {
          "type": "string",
          "description": "Specific version of the resource."
        }
      },
      "description": "Encapsulation of fields that uniquely identifies a Flyte resource."
    },
    "coreIdentity": {
      "type": "object",
      "properties": {
        "iam_role": {
          "type": "string",
          "description": "iam_role references the fully qualified name of Identity \u0026 Access Management role to impersonate."
        },
        "k8s_service_account": {
          "type": "string",
          "description": "k8s_service_account references a kubernetes service account to impersonate."
        },
        "oauth2_client": {
          "$ref": "#/definitions/coreOAuth2Client",
          "description": "oauth2_client references an oauth2 client. Backend plugins can use this information to impersonate the client when\nmaking external calls."
        },
        "execution_identity": {
          "type": "string",
          "title": "execution_identity references the subject who makes the execution"
        }
      },
      "description": "Identity encapsulates the various security identities a task can run as. It's up to the underlying plugin to pick the\nright identity for the execution environment."
    },
    "coreIfBlock": {
      "type": "object",
      "properties": {
        "condition": {
          "$ref": "#/definitions/coreBooleanExpression"
        },
        "then_node": {
          "$ref": "#/definitions/coreNode"
        }
      },
      "description": "Defines a condition and the execution unit that should be executed if the condition is satisfied."
    },
    "coreIfElseBlock": {
      "type": "object",
      "properties": {
        "case": {
          "$ref": "#/definitions/coreIfBlock",
          "description": "+required. First condition to evaluate."
        },
        "other": {
          "type": "array",
          "items": {
            "$ref": "#/definitions/coreIfBlock"
          },
          "description": "+optional. Additional branches to evaluate."
        },
        "else_node": {
          "$ref": "#/definitions/coreNode",
          "description": "The node to execute in case none of the branches were taken."
        },
        "error": {
          "$ref": "#/definitions/coreError",
          "description": "An error to throw in case none of the branches were taken."
        }
      },
      "description": "Defines a series of if/else blocks. The first branch whose condition evaluates to true is the one to execute.\nIf no conditions were satisfied, the else_node or the error will execute."
    },
<<<<<<< HEAD
    "coreInputData": {
      "type": "object",
      "properties": {
        "inputs": {
          "$ref": "#/definitions/coreLiteralMap",
          "description": "A map of input variables to their values."
        }
      },
      "description": "InputData represents the inputs to a task or workflow. It's an envelope that contains a map of input variables to\ntheir values."
=======
    "coreInputBindingData": {
      "type": "object",
      "properties": {
        "var": {
          "type": "string"
        }
      }
>>>>>>> 513c3e1b
    },
    "coreK8sObjectMetadata": {
      "type": "object",
      "properties": {
        "labels": {
          "type": "object",
          "additionalProperties": {
            "type": "string"
          },
          "description": "Optional labels to add to the pod definition."
        },
        "annotations": {
          "type": "object",
          "additionalProperties": {
            "type": "string"
          },
          "description": "Optional annotations to add to the pod definition."
        }
      },
      "description": "Metadata for building a kubernetes object when a task is executed."
    },
    "coreK8sPod": {
      "type": "object",
      "properties": {
        "metadata": {
          "$ref": "#/definitions/coreK8sObjectMetadata",
          "description": "Contains additional metadata for building a kubernetes pod."
        },
        "pod_spec": {
          "$ref": "#/definitions/protobufStruct",
          "title": "Defines the primary pod spec created when a task is executed.\nThis should be a JSON-marshalled pod spec, which can be defined in\n- go, using: https://github.com/kubernetes/api/blob/release-1.21/core/v1/types.go#L2936\n- python: using https://github.com/kubernetes-client/python/blob/release-19.0/kubernetes/client/models/v1_pod_spec.py"
        },
        "data_config": {
          "$ref": "#/definitions/coreDataLoadingConfig",
          "title": "BETA: Optional configuration for DataLoading. If not specified, then default values are used.\nThis makes it possible to to run a completely portable container, that uses inputs and outputs\nonly from the local file-system and without having any reference to flytekit. This is supported only on K8s at the moment.\nIf data loading is enabled, then data will be mounted in accompanying directories specified in the DataLoadingConfig. If the directories\nare not specified, inputs will be mounted onto and outputs will be uploaded from a pre-determined file-system path. Refer to the documentation\nto understand the default paths.\nOnly K8s"
        }
      },
      "description": "Defines a pod spec and additional pod metadata that is created when a task is executed."
    },
    "coreKeyValuePair": {
      "type": "object",
      "properties": {
        "key": {
          "type": "string",
          "description": "required."
        },
        "value": {
          "type": "string",
          "description": "+optional."
        }
      },
      "description": "A generic key value pair."
    },
    "coreLabelValue": {
      "type": "object",
      "properties": {
        "static_value": {
          "type": "string"
        },
        "triggered_binding": {
          "$ref": "#/definitions/coreArtifactBindingData"
        },
        "input_binding": {
          "$ref": "#/definitions/coreInputBindingData"
        }
      }
    },
    "coreLiteral": {
      "type": "object",
      "properties": {
        "scalar": {
          "$ref": "#/definitions/coreScalar",
          "description": "A simple value."
        },
        "collection": {
          "$ref": "#/definitions/coreLiteralCollection",
          "description": "A collection of literals to allow nesting."
        },
        "map": {
          "$ref": "#/definitions/coreLiteralMap",
          "description": "A map of strings to literals."
        },
        "hash": {
          "type": "string",
          "title": "A hash representing this literal.\nThis is used for caching purposes. For more details refer to RFC 1893\n(https://github.com/flyteorg/flyte/blob/master/rfc/system/1893-caching-of-offloaded-objects.md)"
        },
        "metadata": {
          "type": "object",
          "additionalProperties": {
            "type": "string"
          },
          "description": "Additional metadata for literals."
        }
      },
      "description": "A simple value. This supports any level of nesting (e.g. array of array of array of Blobs) as well as simple primitives."
    },
    "coreLiteralCollection": {
      "type": "object",
      "properties": {
        "literals": {
          "type": "array",
          "items": {
            "$ref": "#/definitions/coreLiteral"
          }
        }
      },
      "description": "A collection of literals. This is a workaround since oneofs in proto messages cannot contain a repeated field."
    },
    "coreLiteralMap": {
      "type": "object",
      "properties": {
        "literals": {
          "type": "object",
          "additionalProperties": {
            "$ref": "#/definitions/coreLiteral"
          }
        }
      },
      "description": "A map of literals. This is a workaround since oneofs in proto messages cannot contain a repeated field."
    },
    "coreLiteralType": {
      "type": "object",
      "properties": {
        "simple": {
          "$ref": "#/definitions/coreSimpleType",
          "description": "A simple type that can be compared one-to-one with another."
        },
        "schema": {
          "$ref": "#/definitions/coreSchemaType",
          "description": "A complex type that requires matching of inner fields."
        },
        "collection_type": {
          "$ref": "#/definitions/coreLiteralType",
          "description": "Defines the type of the value of a collection. Only homogeneous collections are allowed."
        },
        "map_value_type": {
          "$ref": "#/definitions/coreLiteralType",
          "description": "Defines the type of the value of a map type. The type of the key is always a string."
        },
        "blob": {
          "$ref": "#/definitions/coreBlobType",
          "description": "A blob might have specialized implementation details depending on associated metadata."
        },
        "enum_type": {
          "$ref": "#/definitions/coreEnumType",
          "description": "Defines an enum with pre-defined string values."
        },
        "structured_dataset_type": {
          "$ref": "#/definitions/coreStructuredDatasetType",
          "title": "Generalized schema support"
        },
        "union_type": {
          "$ref": "#/definitions/coreUnionType",
          "description": "Defines an union type with pre-defined LiteralTypes."
        },
        "metadata": {
          "$ref": "#/definitions/protobufStruct",
          "description": "This field contains type metadata that is descriptive of the type, but is NOT considered in type-checking.  This might be used by\nconsumers to identify special behavior or display extended information for the type."
        },
        "annotation": {
          "$ref": "#/definitions/coreTypeAnnotation",
          "description": "This field contains arbitrary data that might have special semantic\nmeaning for the client but does not effect internal flyte behavior."
        },
        "structure": {
          "$ref": "#/definitions/coreTypeStructure",
          "description": "Hints to improve type matching."
        }
      },
      "description": "Defines a strong type to allow type checking between interfaces."
    },
    "coreNode": {
      "type": "object",
      "properties": {
        "id": {
          "type": "string",
          "description": "A workflow-level unique identifier that identifies this node in the workflow. 'inputs' and 'outputs' are reserved\nnode ids that cannot be used by other nodes."
        },
        "metadata": {
          "$ref": "#/definitions/coreNodeMetadata",
          "description": "Extra metadata about the node."
        },
        "inputs": {
          "type": "array",
          "items": {
            "$ref": "#/definitions/coreBinding"
          },
          "description": "Specifies how to bind the underlying interface's inputs. All required inputs specified in the underlying interface\nmust be fulfilled."
        },
        "upstream_node_ids": {
          "type": "array",
          "items": {
            "type": "string"
          },
          "description": "+optional Specifies execution dependency for this node ensuring it will only get scheduled to run after all its\nupstream nodes have completed. This node will have an implicit dependency on any node that appears in inputs\nfield."
        },
        "output_aliases": {
          "type": "array",
          "items": {
            "$ref": "#/definitions/coreAlias"
          },
          "description": "+optional. A node can define aliases for a subset of its outputs. This is particularly useful if different nodes\nneed to conform to the same interface (e.g. all branches in a branch node). Downstream nodes must refer to this\nnodes outputs using the alias if one's specified."
        },
        "task_node": {
          "$ref": "#/definitions/coreTaskNode",
          "description": "Information about the Task to execute in this node."
        },
        "workflow_node": {
          "$ref": "#/definitions/coreWorkflowNode",
          "description": "Information about the Workflow to execute in this mode."
        },
        "branch_node": {
          "$ref": "#/definitions/coreBranchNode",
          "description": "Information about the branch node to evaluate in this node."
        },
        "gate_node": {
          "$ref": "#/definitions/coreGateNode",
          "description": "Information about the condition to evaluate in this node."
        },
        "array_node": {
          "$ref": "#/definitions/coreArrayNode",
          "description": "Information about the sub-node executions for each value in the list of this nodes\ninputs values."
        }
      },
      "description": "A Workflow graph Node. One unit of execution in the graph. Each node can be linked to a Task, a Workflow or a branch\nnode."
    },
    "coreNodeExecutionIdentifier": {
      "type": "object",
      "properties": {
        "node_id": {
          "type": "string"
        },
        "execution_id": {
          "$ref": "#/definitions/coreWorkflowExecutionIdentifier"
        }
      },
      "description": "Encapsulation of fields that identify a Flyte node execution entity."
    },
    "coreNodeExecutionPhase": {
      "type": "string",
      "enum": [
        "UNDEFINED",
        "QUEUED",
        "RUNNING",
        "SUCCEEDED",
        "FAILING",
        "FAILED",
        "ABORTED",
        "SKIPPED",
        "TIMED_OUT",
        "DYNAMIC_RUNNING",
        "RECOVERED"
      ],
      "default": "UNDEFINED"
    },
    "coreNodeMetadata": {
      "type": "object",
      "properties": {
        "name": {
          "type": "string",
          "title": "A friendly name for the Node"
        },
        "timeout": {
          "type": "string",
          "description": "The overall timeout of a task."
        },
        "retries": {
          "$ref": "#/definitions/coreRetryStrategy",
          "description": "Number of retries per task."
        },
        "interruptible": {
          "type": "boolean",
          "format": "boolean"
        }
      },
      "description": "Defines extra information about the Node."
    },
    "coreOAuth2Client": {
      "type": "object",
      "properties": {
        "client_id": {
          "type": "string",
          "title": "client_id is the public id for the client to use. The system will not perform any pre-auth validation that the\nsecret requested matches the client_id indicated here.\n+required"
        },
        "client_secret": {
          "$ref": "#/definitions/coreSecret",
          "title": "client_secret is a reference to the secret used to authenticate the OAuth2 client.\n+required"
        }
      },
      "description": "OAuth2Client encapsulates OAuth2 Client Credentials to be used when making calls on behalf of that task."
    },
    "coreOAuth2TokenRequest": {
      "type": "object",
      "properties": {
        "name": {
          "type": "string",
          "title": "name indicates a unique id for the token request within this task token requests. It'll be used as a suffix for\nenvironment variables and as a filename for mounting tokens as files.\n+required"
        },
        "type": {
          "$ref": "#/definitions/coreOAuth2TokenRequestType",
          "title": "type indicates the type of the request to make. Defaults to CLIENT_CREDENTIALS.\n+required"
        },
        "client": {
          "$ref": "#/definitions/coreOAuth2Client",
          "title": "client references the client_id/secret to use to request the OAuth2 token.\n+required"
        },
        "idp_discovery_endpoint": {
          "type": "string",
          "title": "idp_discovery_endpoint references the discovery endpoint used to retrieve token endpoint and other related\ninformation.\n+optional"
        },
        "token_endpoint": {
          "type": "string",
          "title": "token_endpoint references the token issuance endpoint. If idp_discovery_endpoint is not provided, this parameter is\nmandatory.\n+optional"
        }
      },
      "description": "OAuth2TokenRequest encapsulates information needed to request an OAuth2 token.\nFLYTE_TOKENS_ENV_PREFIX will be passed to indicate the prefix of the environment variables that will be present if\ntokens are passed through environment variables.\nFLYTE_TOKENS_PATH_PREFIX will be passed to indicate the prefix of the path where secrets will be mounted if tokens\nare passed through file mounts."
    },
    "coreOAuth2TokenRequestType": {
      "type": "string",
      "enum": [
        "CLIENT_CREDENTIALS"
      ],
      "default": "CLIENT_CREDENTIALS",
      "description": "Type of the token requested.\n\n - CLIENT_CREDENTIALS: CLIENT_CREDENTIALS indicates a 2-legged OAuth token requested using client credentials."
    },
    "coreOperand": {
      "type": "object",
      "properties": {
        "primitive": {
          "$ref": "#/definitions/corePrimitive",
          "title": "Can be a constant"
        },
        "var": {
          "type": "string",
          "title": "Or one of this node's input variables"
        },
        "scalar": {
          "$ref": "#/definitions/coreScalar",
          "title": "Replace the primitive field"
        }
      },
      "description": "Defines an operand to a comparison expression."
    },
    "coreOutputData": {
      "type": "object",
      "properties": {
        "outputs": {
          "$ref": "#/definitions/coreLiteralMap",
          "description": "A map of output variables to their values."
        }
      },
      "description": "OutputData represents the outputs of a task or workflow. It's an envelope that contains a map of output variables to\ntheir values."
    },
    "coreOutputReference": {
      "type": "object",
      "properties": {
        "node_id": {
          "type": "string",
          "description": "Node id must exist at the graph layer."
        },
        "var": {
          "type": "string",
          "description": "Variable name must refer to an output variable for the node."
        },
        "attr_path": {
          "type": "array",
          "items": {
            "$ref": "#/definitions/corePromiseAttribute"
          }
        }
      },
      "description": "A reference to an output produced by a node. The type can be retrieved -and validated- from\nthe underlying interface of the node."
    },
    "coreParameter": {
      "type": "object",
      "properties": {
        "var": {
          "$ref": "#/definitions/coreVariable",
          "description": "+required Variable. Defines the type of the variable backing this parameter."
        },
        "default": {
          "$ref": "#/definitions/coreLiteral",
          "description": "Defines a default value that has to match the variable type defined."
        },
        "required": {
          "type": "boolean",
          "format": "boolean",
          "description": "+optional, is this value required to be filled."
        },
        "artifact_query": {
          "$ref": "#/definitions/coreArtifactQuery",
          "description": "This is an execution time search basically that should result in exactly one Artifact with a Type that\nmatches the type of the variable."
        },
        "artifact_id": {
          "$ref": "#/definitions/coreArtifactID"
        }
      },
      "description": "A parameter is used as input to a launch plan and has\nthe special ability to have a default value or mark itself as required."
    },
    "coreParameterMap": {
      "type": "object",
      "properties": {
        "parameters": {
          "type": "object",
          "additionalProperties": {
            "$ref": "#/definitions/coreParameter"
          },
          "description": "Defines a map of parameter names to parameters."
        }
      },
      "description": "A map of Parameters."
    },
    "corePartitions": {
      "type": "object",
      "properties": {
        "value": {
          "type": "object",
          "additionalProperties": {
            "$ref": "#/definitions/coreLabelValue"
          }
        }
      }
    },
    "corePrimitive": {
      "type": "object",
      "properties": {
        "integer": {
          "type": "string",
          "format": "int64"
        },
        "float_value": {
          "type": "number",
          "format": "double"
        },
        "string_value": {
          "type": "string"
        },
        "boolean": {
          "type": "boolean",
          "format": "boolean"
        },
        "datetime": {
          "type": "string",
          "format": "date-time"
        },
        "duration": {
          "type": "string"
        }
      },
      "title": "Primitive Types"
    },
    "corePromiseAttribute": {
      "type": "object",
      "properties": {
        "string_value": {
          "type": "string"
        },
        "int_value": {
          "type": "integer",
          "format": "int32"
        }
      }
    },
    "coreQualityOfService": {
      "type": "object",
      "properties": {
        "tier": {
          "$ref": "#/definitions/QualityOfServiceTier"
        },
        "spec": {
          "$ref": "#/definitions/coreQualityOfServiceSpec"
        }
      },
      "description": "Indicates the priority of an execution."
    },
    "coreQualityOfServiceSpec": {
      "type": "object",
      "properties": {
        "queueing_budget": {
          "type": "string",
          "description": "Indicates how much queueing delay an execution can tolerate."
        }
      },
      "description": "Represents customized execution run-time attributes."
    },
    "coreResourceType": {
      "type": "string",
      "enum": [
        "UNSPECIFIED",
        "TASK",
        "WORKFLOW",
        "LAUNCH_PLAN",
        "DATASET"
      ],
      "default": "UNSPECIFIED",
      "description": "Indicates a resource type within Flyte.\n\n - DATASET: A dataset represents an entity modeled in Flyte DataCatalog. A Dataset is also a versioned entity and can be a compilation of multiple individual objects.\nEventually all Catalog objects should be modeled similar to Flyte Objects. The Dataset entities makes it possible for the UI  and CLI to act on the objects \nin a similar manner to other Flyte objects"
    },
    "coreResources": {
      "type": "object",
      "properties": {
        "requests": {
          "type": "array",
          "items": {
            "$ref": "#/definitions/ResourcesResourceEntry"
          },
          "description": "The desired set of resources requested. ResourceNames must be unique within the list."
        },
        "limits": {
          "type": "array",
          "items": {
            "$ref": "#/definitions/ResourcesResourceEntry"
          },
          "description": "Defines a set of bounds (e.g. min/max) within which the task can reliably run. ResourceNames must be unique\nwithin the list."
        }
      },
      "description": "A customizable interface to convey resources requested for a container. This can be interpreted differently for different\ncontainer engines."
    },
    "coreRetryStrategy": {
      "type": "object",
      "properties": {
        "retries": {
          "type": "integer",
          "format": "int64",
          "description": "Number of retries. Retries will be consumed when the job fails with a recoverable error.\nThe number of retries must be less than or equals to 10."
        }
      },
      "description": "Retry strategy associated with an executable unit."
    },
    "coreRuntimeMetadata": {
      "type": "object",
      "properties": {
        "type": {
          "$ref": "#/definitions/RuntimeMetadataRuntimeType",
          "description": "Type of runtime."
        },
        "version": {
          "type": "string",
          "description": "Version of the runtime. All versions should be backward compatible. However, certain cases call for version\nchecks to ensure tighter validation or setting expectations."
        },
        "flavor": {
          "type": "string",
          "description": "+optional It can be used to provide extra information about the runtime (e.g. python, golang... etc.)."
        }
      },
      "description": "Runtime information. This is loosely defined to allow for extensibility."
    },
    "coreScalar": {
      "type": "object",
      "properties": {
        "primitive": {
          "$ref": "#/definitions/corePrimitive"
        },
        "blob": {
          "$ref": "#/definitions/coreBlob"
        },
        "binary": {
          "$ref": "#/definitions/coreBinary"
        },
        "schema": {
          "$ref": "#/definitions/coreSchema"
        },
        "none_type": {
          "$ref": "#/definitions/coreVoid"
        },
        "error": {
          "$ref": "#/definitions/coreError"
        },
        "generic": {
          "$ref": "#/definitions/protobufStruct"
        },
        "structured_dataset": {
          "$ref": "#/definitions/coreStructuredDataset"
        },
        "union": {
          "$ref": "#/definitions/coreUnion"
        }
      }
    },
    "coreSchema": {
      "type": "object",
      "properties": {
        "uri": {
          "type": "string"
        },
        "type": {
          "$ref": "#/definitions/coreSchemaType"
        }
      },
      "description": "A strongly typed schema that defines the interface of data retrieved from the underlying storage medium."
    },
    "coreSchemaType": {
      "type": "object",
      "properties": {
        "columns": {
          "type": "array",
          "items": {
            "$ref": "#/definitions/SchemaTypeSchemaColumn"
          },
          "description": "A list of ordered columns this schema comprises of."
        }
      },
      "description": "Defines schema columns and types to strongly type-validate schemas interoperability."
    },
    "coreSecret": {
      "type": "object",
      "properties": {
        "group": {
          "type": "string",
          "title": "The name of the secret group where to find the key referenced below. For K8s secrets, this should be the name of\nthe v1/secret object. For Confidant, this should be the Credential name. For Vault, this should be the secret name.\nFor AWS Secret Manager, this should be the name of the secret.\n+required"
        },
        "group_version": {
          "type": "string",
          "title": "The group version to fetch. This is not supported in all secret management systems. It'll be ignored for the ones\nthat do not support it.\n+optional"
        },
        "key": {
          "type": "string",
          "title": "The name of the secret to mount. This has to match an existing secret in the system. It's up to the implementation\nof the secret management system to require case sensitivity. For K8s secrets, Confidant and Vault, this should\nmatch one of the keys inside the secret. For AWS Secret Manager, it's ignored.\n+optional"
        },
        "mount_requirement": {
          "$ref": "#/definitions/SecretMountType",
          "title": "mount_requirement is optional. Indicates where the secret has to be mounted. If provided, the execution will fail\nif the underlying key management system cannot satisfy that requirement. If not provided, the default location\nwill depend on the key management system.\n+optional"
        }
      },
      "description": "Secret encapsulates information about the secret a task needs to proceed. An environment variable\nFLYTE_SECRETS_ENV_PREFIX will be passed to indicate the prefix of the environment variables that will be present if\nsecrets are passed through environment variables.\nFLYTE_SECRETS_DEFAULT_DIR will be passed to indicate the prefix of the path where secrets will be mounted if secrets\nare passed through file mounts."
    },
    "coreSecurityContext": {
      "type": "object",
      "properties": {
        "run_as": {
          "$ref": "#/definitions/coreIdentity",
          "description": "run_as encapsulates the identity a pod should run as. If the task fills in multiple fields here, it'll be up to the\nbackend plugin to choose the appropriate identity for the execution engine the task will run on."
        },
        "secrets": {
          "type": "array",
          "items": {
            "$ref": "#/definitions/coreSecret"
          },
          "description": "secrets indicate the list of secrets the task needs in order to proceed. Secrets will be mounted/passed to the\npod as it starts. If the plugin responsible for kicking of the task will not run it on a flyte cluster (e.g. AWS\nBatch), it's the responsibility of the plugin to fetch the secret (which means propeller identity will need access\nto the secret) and to pass it to the remote execution engine."
        },
        "tokens": {
          "type": "array",
          "items": {
            "$ref": "#/definitions/coreOAuth2TokenRequest"
          },
          "description": "tokens indicate the list of token requests the task needs in order to proceed. Tokens will be mounted/passed to the\npod as it starts. If the plugin responsible for kicking of the task will not run it on a flyte cluster (e.g. AWS\nBatch), it's the responsibility of the plugin to fetch the secret (which means propeller identity will need access\nto the secret) and to pass it to the remote execution engine."
        }
      },
      "description": "SecurityContext holds security attributes that apply to tasks."
    },
    "coreSignalCondition": {
      "type": "object",
      "properties": {
        "signal_id": {
          "type": "string",
          "description": "A unique identifier for the requested signal."
        },
        "type": {
          "$ref": "#/definitions/coreLiteralType",
          "description": "A type denoting the required value type for this signal."
        },
        "output_variable_name": {
          "type": "string",
          "description": "The variable name for the signal value in this nodes outputs."
        }
      },
      "description": "SignalCondition represents a dependency on an signal."
    },
    "coreSimpleType": {
      "type": "string",
      "enum": [
        "NONE",
        "INTEGER",
        "FLOAT",
        "STRING",
        "BOOLEAN",
        "DATETIME",
        "DURATION",
        "BINARY",
        "ERROR",
        "STRUCT"
      ],
      "default": "NONE",
      "description": "Define a set of simple types."
    },
    "coreSleepCondition": {
      "type": "object",
      "properties": {
        "duration": {
          "type": "string",
          "description": "The overall duration for this sleep."
        }
      },
      "description": "SleepCondition represents a dependency on waiting for the specified duration."
    },
    "coreSpan": {
      "type": "object",
      "properties": {
        "start_time": {
          "type": "string",
          "format": "date-time",
          "description": "start_time defines the instance this span began."
        },
        "end_time": {
          "type": "string",
          "format": "date-time",
          "description": "end_time defines the instance this span completed."
        },
        "workflow_id": {
          "$ref": "#/definitions/coreWorkflowExecutionIdentifier",
          "description": "workflow_id is the id of the workflow execution this Span represents."
        },
        "node_id": {
          "$ref": "#/definitions/coreNodeExecutionIdentifier",
          "description": "node_id is the id of the node execution this Span represents."
        },
        "task_id": {
          "$ref": "#/definitions/coreTaskExecutionIdentifier",
          "description": "task_id is the id of the task execution this Span represents."
        },
        "operation_id": {
          "type": "string",
          "description": "operation_id is the id of a unique operation that this Span represents."
        },
        "spans": {
          "type": "array",
          "items": {
            "$ref": "#/definitions/coreSpan"
          },
          "description": "spans defines a collection of Spans that breakdown this execution."
        }
      },
      "description": "Span represents a duration trace of Flyte execution. The id field denotes a Flyte execution entity or an operation\nwhich uniquely identifies the Span. The spans attribute allows this Span to be further broken down into more\nprecise definitions."
    },
    "coreSql": {
      "type": "object",
      "properties": {
        "statement": {
          "type": "string",
          "title": "The actual query to run, the query can have templated parameters.\nWe use Flyte's Golang templating format for Query templating.\nRefer to the templating documentation.\nhttps://docs.flyte.org/projects/cookbook/en/latest/auto/integrations/external_services/hive/hive.html#sphx-glr-auto-integrations-external-services-hive-hive-py\nFor example,\ninsert overwrite directory '{{ .rawOutputDataPrefix }}' stored as parquet\nselect *\nfrom my_table\nwhere ds = '{{ .Inputs.ds }}'"
        },
        "dialect": {
          "$ref": "#/definitions/SqlDialect"
        }
      },
      "description": "Sql represents a generic sql workload with a statement and dialect."
    },
    "coreStructuredDataset": {
      "type": "object",
      "properties": {
        "uri": {
          "type": "string",
          "title": "String location uniquely identifying where the data is.\nShould start with the storage location (e.g. s3://, gs://, bq://, etc.)"
        },
        "metadata": {
          "$ref": "#/definitions/coreStructuredDatasetMetadata"
        }
      }
    },
    "coreStructuredDatasetMetadata": {
      "type": "object",
      "properties": {
        "structured_dataset_type": {
          "$ref": "#/definitions/coreStructuredDatasetType",
          "description": "Bundle the type information along with the literal.\nThis is here because StructuredDatasets can often be more defined at run time than at compile time.\nThat is, at compile time you might only declare a task to return a pandas dataframe or a StructuredDataset,\nwithout any column information, but at run time, you might have that column information.\nflytekit python will copy this type information into the literal, from the type information, if not provided by\nthe various plugins (encoders).\nSince this field is run time generated, it's not used for any type checking."
        }
      }
    },
    "coreStructuredDatasetType": {
      "type": "object",
      "properties": {
        "columns": {
          "type": "array",
          "items": {
            "$ref": "#/definitions/StructuredDatasetTypeDatasetColumn"
          },
          "description": "A list of ordered columns this schema comprises of."
        },
        "format": {
          "type": "string",
          "description": "This is the storage format, the format of the bits at rest\nparquet, feather, csv, etc.\nFor two types to be compatible, the format will need to be an exact match."
        },
        "external_schema_type": {
          "type": "string",
          "description": "This is a string representing the type that the bytes in external_schema_bytes are formatted in.\nThis is an optional field that will not be used for type checking."
        },
        "external_schema_bytes": {
          "type": "string",
          "format": "byte",
          "description": "The serialized bytes of a third-party schema library like Arrow.\nThis is an optional field that will not be used for type checking."
        }
      }
    },
    "coreTaskExecutionIdentifier": {
      "type": "object",
      "properties": {
        "task_id": {
          "$ref": "#/definitions/coreIdentifier"
        },
        "node_execution_id": {
          "$ref": "#/definitions/coreNodeExecutionIdentifier"
        },
        "retry_attempt": {
          "type": "integer",
          "format": "int64"
        }
      },
      "description": "Encapsulation of fields that identify a Flyte task execution entity."
    },
    "coreTaskExecutionPhase": {
      "type": "string",
      "enum": [
        "UNDEFINED",
        "QUEUED",
        "RUNNING",
        "SUCCEEDED",
        "ABORTED",
        "FAILED",
        "INITIALIZING",
        "WAITING_FOR_RESOURCES"
      ],
      "default": "UNDEFINED",
      "title": "- INITIALIZING: To indicate cases where task is initializing, like: ErrImagePull, ContainerCreating, PodInitializing\n - WAITING_FOR_RESOURCES: To address cases, where underlying resource is not available: Backoff error, Resource quota exceeded"
    },
    "coreTaskLog": {
      "type": "object",
      "properties": {
        "uri": {
          "type": "string"
        },
        "name": {
          "type": "string"
        },
        "message_format": {
          "$ref": "#/definitions/TaskLogMessageFormat"
        },
        "ttl": {
          "type": "string"
        }
      },
      "title": "Log information for the task that is specific to a log sink\nWhen our log story is flushed out, we may have more metadata here like log link expiry"
    },
    "coreTaskMetadata": {
      "type": "object",
      "properties": {
        "discoverable": {
          "type": "boolean",
          "format": "boolean",
          "description": "Indicates whether the system should attempt to lookup this task's output to avoid duplication of work."
        },
        "runtime": {
          "$ref": "#/definitions/coreRuntimeMetadata",
          "description": "Runtime information about the task."
        },
        "timeout": {
          "type": "string",
          "description": "The overall timeout of a task including user-triggered retries."
        },
        "retries": {
          "$ref": "#/definitions/coreRetryStrategy",
          "description": "Number of retries per task."
        },
        "discovery_version": {
          "type": "string",
          "description": "Indicates a logical version to apply to this task for the purpose of discovery."
        },
        "deprecated_error_message": {
          "type": "string",
          "description": "If set, this indicates that this task is deprecated.  This will enable owners of tasks to notify consumers\nof the ending of support for a given task."
        },
        "interruptible": {
          "type": "boolean",
          "format": "boolean"
        },
        "cache_serializable": {
          "type": "boolean",
          "format": "boolean",
          "title": "Indicates whether the system should attempt to execute discoverable instances in serial to avoid duplicate work"
        },
        "generates_deck": {
          "type": "boolean",
          "format": "boolean",
          "description": "Indicates whether the task will generate a Deck URI when it finishes executing."
        },
        "tags": {
          "type": "object",
          "additionalProperties": {
            "type": "string"
          },
          "title": "Arbitrary tags that allow users and the platform to store small but arbitrary labels"
        },
        "pod_template_name": {
          "type": "string",
          "description": "pod_template_name is the unique name of a PodTemplate k8s resource to be used as the base configuration if this\ntask creates a k8s Pod. If this value is set, the specified PodTemplate will be used instead of, but applied\nidentically as, the default PodTemplate configured in FlytePropeller."
        },
        "cache_ignore_input_vars": {
          "type": "array",
          "items": {
            "type": "string"
          },
          "description": "cache_ignore_input_vars is the input variables that should not be included when calculating hash for cache."
        }
      },
      "title": "Task Metadata"
    },
    "coreTaskNode": {
      "type": "object",
      "properties": {
        "reference_id": {
          "$ref": "#/definitions/coreIdentifier",
          "description": "A globally unique identifier for the task."
        },
        "overrides": {
          "$ref": "#/definitions/coreTaskNodeOverrides",
          "description": "Optional overrides applied at task execution time."
        }
      },
      "description": "Refers to the task that the Node is to execute."
    },
    "coreTaskNodeOverrides": {
      "type": "object",
      "properties": {
        "resources": {
          "$ref": "#/definitions/coreResources",
          "description": "A customizable interface to convey resources requested for a task container."
        },
        "extended_resources": {
          "$ref": "#/definitions/coreExtendedResources",
          "description": "Overrides for all non-standard resources, not captured by\nv1.ResourceRequirements, to allocate to a task."
        }
      },
      "description": "Optional task node overrides that will be applied at task execution time."
    },
    "coreTaskTemplate": {
      "type": "object",
      "properties": {
        "id": {
          "$ref": "#/definitions/coreIdentifier",
          "description": "Auto generated taskId by the system. Task Id uniquely identifies this task globally."
        },
        "type": {
          "type": "string",
          "description": "A predefined yet extensible Task type identifier. This can be used to customize any of the components. If no\nextensions are provided in the system, Flyte will resolve the this task to its TaskCategory and default the\nimplementation registered for the TaskCategory."
        },
        "metadata": {
          "$ref": "#/definitions/coreTaskMetadata",
          "description": "Extra metadata about the task."
        },
        "interface": {
          "$ref": "#/definitions/coreTypedInterface",
          "description": "A strongly typed interface for the task. This enables others to use this task within a workflow and guarantees\ncompile-time validation of the workflow to avoid costly runtime failures."
        },
        "custom": {
          "$ref": "#/definitions/protobufStruct",
          "description": "Custom data about the task. This is extensible to allow various plugins in the system."
        },
        "container": {
          "$ref": "#/definitions/coreContainer"
        },
        "k8s_pod": {
          "$ref": "#/definitions/coreK8sPod"
        },
        "sql": {
          "$ref": "#/definitions/coreSql"
        },
        "task_type_version": {
          "type": "integer",
          "format": "int32",
          "description": "This can be used to customize task handling at execution time for the same task type."
        },
        "security_context": {
          "$ref": "#/definitions/coreSecurityContext",
          "description": "security_context encapsulates security attributes requested to run this task."
        },
        "extended_resources": {
          "$ref": "#/definitions/coreExtendedResources",
          "description": "Encapsulates all non-standard resources, not captured by\nv1.ResourceRequirements, to allocate to a task."
        },
        "config": {
          "type": "object",
          "additionalProperties": {
            "type": "string"
          },
          "title": "Metadata about the custom defined for this task. This is extensible to allow various plugins in the system\nto use as required.\nreserve the field numbers 1 through 15 for very frequently occurring message elements"
        }
      },
      "description": "A Task structure that uniquely identifies a task in the system\nTasks are registered as a first step in the system."
    },
    "coreTypeAnnotation": {
      "type": "object",
      "properties": {
        "annotations": {
          "$ref": "#/definitions/protobufStruct",
          "description": "A arbitrary JSON payload to describe a type."
        }
      },
      "description": "TypeAnnotation encapsulates registration time information about a type. This can be used for various control-plane operations. TypeAnnotation will not be available at runtime when a task runs."
    },
    "coreTypeStructure": {
      "type": "object",
      "properties": {
        "tag": {
          "type": "string",
          "title": "Must exactly match for types to be castable"
        },
        "dataclass_type": {
          "type": "object",
          "additionalProperties": {
            "$ref": "#/definitions/coreLiteralType"
          },
          "title": "dataclass_type only exists for dataclasses.\nThis is used to resolve the type of the fields of dataclass\nThe key is the field name, and the value is the literal type of the field\ne.g. For dataclass Foo, with fields a, and a is a string\nFoo.a will be resolved as a literal type of string from dataclass_type"
        }
      },
      "description": "Hints to improve type matching\ne.g. allows distinguishing output from custom type transformers\neven if the underlying IDL serialization matches."
    },
    "coreTypedInterface": {
      "type": "object",
      "properties": {
        "inputs": {
          "$ref": "#/definitions/coreVariableMap"
        },
        "outputs": {
          "$ref": "#/definitions/coreVariableMap"
        }
      },
      "description": "Defines strongly typed inputs and outputs."
    },
    "coreUnion": {
      "type": "object",
      "properties": {
        "value": {
          "$ref": "#/definitions/coreLiteral"
        },
        "type": {
          "$ref": "#/definitions/coreLiteralType"
        }
      },
      "description": "The runtime representation of a tagged union value. See `UnionType` for more details."
    },
    "coreUnionInfo": {
      "type": "object",
      "properties": {
        "targetType": {
          "$ref": "#/definitions/coreLiteralType"
        }
      }
    },
    "coreUnionType": {
      "type": "object",
      "properties": {
        "variants": {
          "type": "array",
          "items": {
            "$ref": "#/definitions/coreLiteralType"
          },
          "description": "Predefined set of variants in union."
        }
      },
      "description": "Defines a tagged union type, also known as a variant (and formally as the sum type).\n\nA sum type S is defined by a sequence of types (A, B, C, ...), each tagged by a string tag\nA value of type S is constructed from a value of any of the variant types. The specific choice of type is recorded by\nstoring the varaint's tag with the literal value and can be examined in runtime.\n\nType S is typically written as\nS := Apple A | Banana B | Cantaloupe C | ...\n\nNotably, a nullable (optional) type is a sum type between some type X and the singleton type representing a null-value:\nOptional X := X | Null\n\nSee also: https://en.wikipedia.org/wiki/Tagged_union"
    },
    "coreVariable": {
      "type": "object",
      "properties": {
        "type": {
          "$ref": "#/definitions/coreLiteralType",
          "description": "Variable literal type."
        },
        "description": {
          "type": "string",
          "title": "+optional string describing input variable"
        },
        "artifact_partial_id": {
          "$ref": "#/definitions/coreArtifactID",
          "description": "+optional This object allows the user to specify how Artifacts are created.\nname, tag, partitions can be specified. The other fields (version and project/domain) are ignored."
        },
        "artifact_tag": {
          "$ref": "#/definitions/coreArtifactTag"
        }
      },
      "description": "Defines a strongly typed variable."
    },
    "coreVariableMap": {
      "type": "object",
      "properties": {
        "variables": {
          "type": "object",
          "additionalProperties": {
            "$ref": "#/definitions/coreVariable"
          },
          "description": "Defines a map of variable names to variables."
        }
      },
      "title": "A map of Variables"
    },
    "coreVoid": {
      "type": "object",
      "description": "Used to denote a nil/null/None assignment to a scalar value. The underlying LiteralType for Void is intentionally\nundefined since it can be assigned to a scalar of any LiteralType."
    },
    "coreWorkflowExecutionIdentifier": {
      "type": "object",
      "properties": {
        "project": {
          "type": "string",
          "description": "Name of the project the resource belongs to."
        },
        "domain": {
          "type": "string",
          "description": "Name of the domain the resource belongs to.\nA domain can be considered as a subset within a specific project."
        },
        "name": {
          "type": "string",
          "description": "User or system provided value for the resource."
        }
      },
      "title": "Encapsulation of fields that uniquely identifies a Flyte workflow execution"
    },
    "coreWorkflowExecutionPhase": {
      "type": "string",
      "enum": [
        "UNDEFINED",
        "QUEUED",
        "RUNNING",
        "SUCCEEDING",
        "SUCCEEDED",
        "FAILING",
        "FAILED",
        "ABORTED",
        "TIMED_OUT",
        "ABORTING"
      ],
      "default": "UNDEFINED"
    },
    "coreWorkflowMetadata": {
      "type": "object",
      "properties": {
        "quality_of_service": {
          "$ref": "#/definitions/coreQualityOfService",
          "description": "Indicates the runtime priority of workflow executions."
        },
        "on_failure": {
          "$ref": "#/definitions/WorkflowMetadataOnFailurePolicy",
          "description": "Defines how the system should behave when a failure is detected in the workflow execution."
        },
        "tags": {
          "type": "object",
          "additionalProperties": {
            "type": "string"
          },
          "title": "Arbitrary tags that allow users and the platform to store small but arbitrary labels"
        }
      },
      "description": "This is workflow layer metadata. These settings are only applicable to the workflow as a whole, and do not\npercolate down to child entities (like tasks) launched by the workflow."
    },
    "coreWorkflowMetadataDefaults": {
      "type": "object",
      "properties": {
        "interruptible": {
          "type": "boolean",
          "format": "boolean",
          "description": "Whether child nodes of the workflow are interruptible."
        }
      },
      "description": "The difference between these settings and the WorkflowMetadata ones is that these are meant to be passed down to\na workflow's underlying entities (like tasks). For instance, 'interruptible' has no meaning at the workflow layer, it\nis only relevant when a task executes. The settings here are the defaults that are passed to all nodes\nunless explicitly overridden at the node layer.\nIf you are adding a setting that applies to both the Workflow itself, and everything underneath it, it should be\nadded to both this object and the WorkflowMetadata object above."
    },
    "coreWorkflowNode": {
      "type": "object",
      "properties": {
        "launchplan_ref": {
          "$ref": "#/definitions/coreIdentifier",
          "description": "A globally unique identifier for the launch plan."
        },
        "sub_workflow_ref": {
          "$ref": "#/definitions/coreIdentifier",
          "title": "Reference to a subworkflow, that should be defined with the compiler context"
        }
      },
      "description": "Refers to a the workflow the node is to execute."
    },
    "coreWorkflowTemplate": {
      "type": "object",
      "properties": {
        "id": {
          "$ref": "#/definitions/coreIdentifier",
          "description": "A globally unique identifier for the workflow."
        },
        "metadata": {
          "$ref": "#/definitions/coreWorkflowMetadata",
          "description": "Extra metadata about the workflow."
        },
        "interface": {
          "$ref": "#/definitions/coreTypedInterface",
          "description": "Defines a strongly typed interface for the Workflow. This can include some optional parameters."
        },
        "nodes": {
          "type": "array",
          "items": {
            "$ref": "#/definitions/coreNode"
          },
          "description": "A list of nodes. In addition, 'globals' is a special reserved node id that can be used to consume workflow inputs."
        },
        "outputs": {
          "type": "array",
          "items": {
            "$ref": "#/definitions/coreBinding"
          },
          "description": "A list of output bindings that specify how to construct workflow outputs. Bindings can pull node outputs or\nspecify literals. All workflow outputs specified in the interface field must be bound in order for the workflow\nto be validated. A workflow has an implicit dependency on all of its nodes to execute successfully in order to\nbind final outputs.\nMost of these outputs will be Binding's with a BindingData of type OutputReference.  That is, your workflow can\njust have an output of some constant (`Output(5)`), but usually, the workflow will be pulling\noutputs from the output of a task."
        },
        "failure_node": {
          "$ref": "#/definitions/coreNode",
          "description": "+optional A catch-all node. This node is executed whenever the execution engine determines the workflow has failed.\nThe interface of this node must match the Workflow interface with an additional input named 'error' of type\npb.lyft.flyte.core.Error."
        },
        "metadata_defaults": {
          "$ref": "#/definitions/coreWorkflowMetadataDefaults",
          "title": "workflow defaults"
        }
      },
      "description": "Flyte Workflow Structure that encapsulates task, branch and subworkflow nodes to form a statically analyzable,\ndirected acyclic graph."
    },
    "eventEventReason": {
      "type": "object",
      "properties": {
        "reason": {
          "type": "string",
          "title": "An explanation for this event"
        },
        "occurred_at": {
          "type": "string",
          "format": "date-time",
          "title": "The time this reason occurred"
        }
      }
    },
    "eventExternalResourceInfo": {
      "type": "object",
      "properties": {
        "external_id": {
          "type": "string",
          "description": "Identifier for an external resource created by this task execution, for example Qubole query ID or presto query ids."
        },
        "index": {
          "type": "integer",
          "format": "int64",
          "description": "A unique index for the external resource with respect to all external resources for this task. Although the\nidentifier may change between task reporting events or retries, this will remain the same to enable aggregating\ninformation from multiple reports."
        },
        "retry_attempt": {
          "type": "integer",
          "format": "int64",
          "title": "Retry attempt number for this external resource, ie., 2 for the second attempt"
        },
        "phase": {
          "$ref": "#/definitions/coreTaskExecutionPhase",
          "title": "Phase associated with the external resource"
        },
        "cache_status": {
          "$ref": "#/definitions/coreCatalogCacheStatus",
          "description": "Captures the status of caching for this external resource execution."
        },
        "logs": {
          "type": "array",
          "items": {
            "$ref": "#/definitions/coreTaskLog"
          },
          "title": "log information for the external resource execution"
        }
      },
      "description": "This message contains metadata about external resources produced or used by a specific task execution."
    },
    "eventNodeExecutionEvent": {
      "type": "object",
      "properties": {
        "id": {
          "$ref": "#/definitions/coreNodeExecutionIdentifier",
          "title": "Unique identifier for this node execution"
        },
        "producer_id": {
          "type": "string",
          "title": "the id of the originator (Propeller) of the event"
        },
        "phase": {
          "$ref": "#/definitions/coreNodeExecutionPhase"
        },
        "occurred_at": {
          "type": "string",
          "format": "date-time",
          "description": "This timestamp represents when the original event occurred, it is generated\nby the executor of the node."
        },
        "input_uri": {
          "type": "string"
        },
        "deprecated_input_data": {
          "$ref": "#/definitions/coreLiteralMap",
          "title": "Raw input data consumed by this node execution.\nDeprecated: please use input_data instead"
        },
        "input_data": {
          "$ref": "#/definitions/coreInputData",
          "description": "Raw input data consumed by this node execution."
        },
        "output_uri": {
          "type": "string",
          "description": "URL to the output of the execution, it encodes all the information\nincluding Cloud source provider. ie., s3://..."
        },
        "error": {
          "$ref": "#/definitions/coreExecutionError",
          "title": "Error information for the execution"
        },
        "deprecated_output_data": {
          "$ref": "#/definitions/coreLiteralMap",
          "title": "Raw output data produced by this workflow execution.\nDeprecated: please use output_data instead"
        },
        "output_data": {
          "$ref": "#/definitions/coreOutputData",
          "description": "Raw output data produced by this workflow execution."
        },
        "workflow_node_metadata": {
          "$ref": "#/definitions/flyteidleventWorkflowNodeMetadata"
        },
        "task_node_metadata": {
          "$ref": "#/definitions/flyteidleventTaskNodeMetadata"
        },
        "parent_task_metadata": {
          "$ref": "#/definitions/eventParentTaskExecutionMetadata",
          "description": "[To be deprecated] Specifies which task (if any) launched this node."
        },
        "parent_node_metadata": {
          "$ref": "#/definitions/eventParentNodeExecutionMetadata",
          "description": "Specifies the parent node of the current node execution. Node executions at level zero will not have a parent node."
        },
        "retry_group": {
          "type": "string",
          "title": "Retry group to indicate grouping of nodes by retries"
        },
        "spec_node_id": {
          "type": "string",
          "title": "Identifier of the node in the original workflow/graph\nThis maps to value of WorkflowTemplate.nodes[X].id"
        },
        "node_name": {
          "type": "string",
          "title": "Friendly readable name for the node"
        },
        "event_version": {
          "type": "integer",
          "format": "int32"
        },
        "is_parent": {
          "type": "boolean",
          "format": "boolean",
          "description": "Whether this node launched a subworkflow."
        },
        "is_dynamic": {
          "type": "boolean",
          "format": "boolean",
          "description": "Whether this node yielded a dynamic workflow."
        },
        "deck_uri": {
          "type": "string",
          "title": "String location uniquely identifying where the deck HTML file is\nNativeUrl specifies the url in the format of the configured storage provider (e.g. s3://my-bucket/randomstring/suffix.tar)"
        },
        "reported_at": {
          "type": "string",
          "format": "date-time",
          "description": "This timestamp represents the instant when the event was reported by the executing framework. For example,\nwhen first processing a node the `occurred_at` timestamp should be the instant propeller makes progress, so when\nliteral inputs are initially copied. The event however will not be sent until after the copy completes.\nExtracting both of these timestamps facilitates a more accurate portrayal of the evaluation time-series."
        },
        "is_array": {
          "type": "boolean",
          "format": "boolean",
          "description": "Indicates if this node is an ArrayNode."
        }
      }
    },
    "eventParentNodeExecutionMetadata": {
      "type": "object",
      "properties": {
        "node_id": {
          "type": "string",
          "title": "Unique identifier of the parent node id within the execution\nThis is value of core.NodeExecutionIdentifier.node_id of the parent node"
        }
      }
    },
    "eventParentTaskExecutionMetadata": {
      "type": "object",
      "properties": {
        "id": {
          "$ref": "#/definitions/coreTaskExecutionIdentifier"
        }
      }
    },
    "eventResourcePoolInfo": {
      "type": "object",
      "properties": {
        "allocation_token": {
          "type": "string",
          "description": "Unique resource ID used to identify this execution when allocating a token."
        },
        "namespace": {
          "type": "string",
          "description": "Namespace under which this task execution requested an allocation token."
        }
      },
      "description": "This message holds task execution metadata specific to resource allocation used to manage concurrent\nexecutions for a project namespace."
    },
    "eventTaskExecutionEvent": {
      "type": "object",
      "properties": {
        "task_id": {
          "$ref": "#/definitions/coreIdentifier",
          "description": "ID of the task. In combination with the retryAttempt this will indicate\nthe task execution uniquely for a given parent node execution."
        },
        "parent_node_execution_id": {
          "$ref": "#/definitions/coreNodeExecutionIdentifier",
          "title": "A task execution is always kicked off by a node execution, the event consumer\nwill use the parent_id to relate the task to it's parent node execution"
        },
        "retry_attempt": {
          "type": "integer",
          "format": "int64",
          "title": "retry attempt number for this task, ie., 2 for the second attempt"
        },
        "phase": {
          "$ref": "#/definitions/coreTaskExecutionPhase",
          "title": "Phase associated with the event"
        },
        "producer_id": {
          "type": "string",
          "title": "id of the process that sent this event, mainly for trace debugging"
        },
        "logs": {
          "type": "array",
          "items": {
            "$ref": "#/definitions/coreTaskLog"
          },
          "title": "log information for the task execution"
        },
        "occurred_at": {
          "type": "string",
          "format": "date-time",
          "description": "This timestamp represents when the original event occurred, it is generated\nby the executor of the task."
        },
        "input_uri": {
          "type": "string",
          "description": "URI of the input file, it encodes all the information\nincluding Cloud source provider. ie., s3://..."
        },
        "deprecated_input_data": {
          "$ref": "#/definitions/coreLiteralMap",
          "title": "Raw input data consumed by this node execution.\nDeprecated: please use input_data instead"
        },
        "input_data": {
          "$ref": "#/definitions/coreInputData",
          "description": "Raw input data consumed by this node execution."
        },
        "output_uri": {
          "type": "string",
          "description": "URI to the output of the execution, it will be in a format that encodes all the information\nincluding Cloud source provider. ie., s3://..."
        },
        "error": {
          "$ref": "#/definitions/coreExecutionError",
          "title": "Error information for the execution"
        },
        "deprecated_output_data": {
          "$ref": "#/definitions/coreLiteralMap",
          "title": "Raw output data produced by this workflow execution.\nDeprecated: please use output_data instead"
        },
        "output_data": {
          "$ref": "#/definitions/coreOutputData",
          "description": "Raw output data produced by this workflow execution."
        },
        "custom_info": {
          "$ref": "#/definitions/protobufStruct",
          "description": "Custom data that the task plugin sends back. This is extensible to allow various plugins in the system."
        },
        "phase_version": {
          "type": "integer",
          "format": "int64",
          "description": "Some phases, like RUNNING, can send multiple events with changed metadata (new logs, additional custom_info, etc)\nthat should be recorded regardless of the lack of phase change.\nThe version field should be incremented when metadata changes across the duration of an individual phase."
        },
        "reason": {
          "type": "string",
          "description": "An optional explanation for the phase transition.\nDeprecated: Use reasons instead."
        },
        "reasons": {
          "type": "array",
          "items": {
            "$ref": "#/definitions/eventEventReason"
          },
          "description": "An optional list of explanations for the phase transition."
        },
        "task_type": {
          "type": "string",
          "description": "A predefined yet extensible Task type identifier. If the task definition is already registered in flyte admin\nthis type will be identical, but not all task executions necessarily use pre-registered definitions and this\ntype is useful to render the task in the UI, filter task executions, etc."
        },
        "metadata": {
          "$ref": "#/definitions/flyteidleventTaskExecutionMetadata",
          "description": "Metadata around how a task was executed."
        },
        "event_version": {
          "type": "integer",
          "format": "int32",
          "description": "The event version is used to indicate versioned changes in how data is reported using this\nproto message. For example, event_verison \u003e 0 means that maps tasks report logs using the\nTaskExecutionMetadata ExternalResourceInfo fields for each subtask rather than the TaskLog\nin this message."
        },
        "reported_at": {
          "type": "string",
          "format": "date-time",
          "description": "This timestamp represents the instant when the event was reported by the executing framework. For example, a k8s\npod task may be marked completed at (ie. `occurred_at`) the instant the container running user code completes,\nbut this event will not be reported until the pod is marked as completed. Extracting both of these timestamps\nfacilitates a more accurate portrayal of the evaluation time-series."
        }
      },
      "description": "Plugin specific execution event information. For tasks like Python, Hive, Spark, DynamicJob."
    },
    "eventWorkflowExecutionEvent": {
      "type": "object",
      "properties": {
        "execution_id": {
          "$ref": "#/definitions/coreWorkflowExecutionIdentifier",
          "title": "Workflow execution id"
        },
        "producer_id": {
          "type": "string",
          "title": "the id of the originator (Propeller) of the event"
        },
        "phase": {
          "$ref": "#/definitions/coreWorkflowExecutionPhase"
        },
        "occurred_at": {
          "type": "string",
          "format": "date-time",
          "description": "This timestamp represents when the original event occurred, it is generated\nby the executor of the workflow."
        },
        "output_uri": {
          "type": "string",
          "description": "URL to the output of the execution, it encodes all the information\nincluding Cloud source provider. ie., s3://..."
        },
        "error": {
          "$ref": "#/definitions/coreExecutionError",
          "title": "Error information for the execution"
        },
        "deprecated_output_data": {
          "$ref": "#/definitions/coreLiteralMap",
          "title": "Raw output data produced by this workflow execution.\nDeprecated: please use output_data instead"
        },
        "output_data": {
          "$ref": "#/definitions/coreOutputData",
          "description": "Raw output data produced by this workflow execution."
        },
        "event_version": {
          "type": "integer",
          "format": "int32"
        }
      }
    },
    "flyteidladminDynamicWorkflowNodeMetadata": {
      "type": "object",
      "properties": {
        "id": {
          "$ref": "#/definitions/coreIdentifier",
          "description": "id represents the unique identifier of the workflow."
        },
        "compiled_workflow": {
          "$ref": "#/definitions/coreCompiledWorkflowClosure",
          "description": "Represents the compiled representation of the embedded dynamic workflow."
        },
        "dynamic_job_spec_uri": {
          "type": "string",
          "description": "dynamic_job_spec_uri is the location of the DynamicJobSpec proto message for this DynamicWorkflow. This is\nrequired to correctly recover partially completed executions where the subworkflow has already been compiled."
        }
      },
      "description": "For dynamic workflow nodes we capture information about the dynamic workflow definition that gets generated."
    },
    "flyteidladminNodeExecution": {
      "type": "object",
      "properties": {
        "id": {
          "$ref": "#/definitions/coreNodeExecutionIdentifier",
          "description": "Uniquely identifies an individual node execution."
        },
        "input_uri": {
          "type": "string",
          "description": "Path to remote data store where input blob is stored."
        },
        "closure": {
          "$ref": "#/definitions/adminNodeExecutionClosure",
          "description": "Computed results associated with this node execution."
        },
        "metadata": {
          "$ref": "#/definitions/adminNodeExecutionMetaData",
          "title": "Metadata for Node Execution"
        }
      },
      "description": "Encapsulates all details for a single node execution entity.\nA node represents a component in the overall workflow graph. A node launch a task, multiple tasks, an entire nested\nsub-workflow, or even a separate child-workflow execution.\nThe same task can be called repeatedly in a single workflow but each node is unique."
    },
    "flyteidladminTaskCreateRequest": {
      "type": "object",
      "properties": {
        "id": {
          "$ref": "#/definitions/coreIdentifier",
          "title": "id represents the unique identifier of the task.\n+required"
        },
        "spec": {
          "$ref": "#/definitions/adminTaskSpec",
          "title": "Represents the specification for task.\n+required"
        }
      },
      "title": "Represents a request structure to create a revision of a task.\nSee :ref:`ref_flyteidl.admin.Task` for more details"
    },
    "flyteidladminTaskCreateResponse": {
      "type": "object",
      "description": "Represents a response structure if task creation succeeds."
    },
    "flyteidladminTaskExecution": {
      "type": "object",
      "properties": {
        "id": {
          "$ref": "#/definitions/coreTaskExecutionIdentifier",
          "description": "Unique identifier for the task execution."
        },
        "input_uri": {
          "type": "string",
          "description": "Path to remote data store where input blob is stored."
        },
        "closure": {
          "$ref": "#/definitions/adminTaskExecutionClosure",
          "description": "Task execution details and results."
        },
        "is_parent": {
          "type": "boolean",
          "format": "boolean",
          "description": "Whether this task spawned nodes."
        }
      },
      "description": "Encapsulates all details for a single task execution entity.\nA task execution represents an instantiated task, including all inputs and additional\nmetadata as well as computed results included state, outputs, and duration-based attributes."
    },
    "flyteidladminTaskNodeMetadata": {
      "type": "object",
      "properties": {
        "cache_status": {
          "$ref": "#/definitions/coreCatalogCacheStatus",
          "description": "Captures the status of caching for this execution."
        },
        "catalog_key": {
          "$ref": "#/definitions/coreCatalogMetadata",
          "title": "This structure carries the catalog artifact information"
        },
        "checkpoint_uri": {
          "type": "string",
          "title": "The latest checkpoint location"
        }
      },
      "title": "Metadata for the case in which the node is a TaskNode"
    },
    "flyteidladminWorkflowNodeMetadata": {
      "type": "object",
      "properties": {
        "executionId": {
          "$ref": "#/definitions/coreWorkflowExecutionIdentifier",
          "description": "The identifier for a workflow execution launched by a node."
        }
      },
      "title": "Metadata for a WorkflowNode"
    },
    "flyteidleventDynamicWorkflowNodeMetadata": {
      "type": "object",
      "properties": {
        "id": {
          "$ref": "#/definitions/coreIdentifier",
          "description": "id represents the unique identifier of the workflow."
        },
        "compiled_workflow": {
          "$ref": "#/definitions/coreCompiledWorkflowClosure",
          "description": "Represents the compiled representation of the embedded dynamic workflow."
        },
        "dynamic_job_spec_uri": {
          "type": "string",
          "description": "dynamic_job_spec_uri is the location of the DynamicJobSpec proto message for this DynamicWorkflow. This is\nrequired to correctly recover partially completed executions where the workflow has already been compiled."
        }
      },
      "description": "For dynamic workflow nodes we send information about the dynamic workflow definition that gets generated."
    },
    "flyteidleventTaskExecutionMetadata": {
      "type": "object",
      "properties": {
        "generated_name": {
          "type": "string",
          "description": "Unique, generated name for this task execution used by the backend."
        },
        "external_resources": {
          "type": "array",
          "items": {
            "$ref": "#/definitions/eventExternalResourceInfo"
          },
          "description": "Additional data on external resources on other back-ends or platforms (e.g. Hive, Qubole, etc) launched by this task execution."
        },
        "resource_pool_info": {
          "type": "array",
          "items": {
            "$ref": "#/definitions/eventResourcePoolInfo"
          },
          "description": "Includes additional data on concurrent resource management used during execution..\nThis is a repeated field because a plugin can request multiple resource allocations during execution."
        },
        "plugin_identifier": {
          "type": "string",
          "description": "The identifier of the plugin used to execute this task."
        },
        "instance_class": {
          "$ref": "#/definitions/TaskExecutionMetadataInstanceClass"
        }
      },
      "description": "Holds metadata around how a task was executed.\nAs a task transitions across event phases during execution some attributes, such its generated name, generated external resources,\nand more may grow in size but not change necessarily based on the phase transition that sparked the event update.\nMetadata is a container for these attributes across the task execution lifecycle."
    },
    "flyteidleventTaskNodeMetadata": {
      "type": "object",
      "properties": {
        "cache_status": {
          "$ref": "#/definitions/coreCatalogCacheStatus",
          "description": "Captures the status of caching for this execution."
        },
        "catalog_key": {
          "$ref": "#/definitions/coreCatalogMetadata",
          "title": "This structure carries the catalog artifact information"
        },
        "reservation_status": {
          "$ref": "#/definitions/CatalogReservationStatus",
          "description": "Captures the status of cache reservations for this execution."
        },
        "checkpoint_uri": {
          "type": "string",
          "title": "The latest checkpoint location"
        },
        "dynamic_workflow": {
          "$ref": "#/definitions/flyteidleventDynamicWorkflowNodeMetadata",
          "description": "In the case this task launched a dynamic workflow we capture its structure here."
        }
      }
    },
    "flyteidleventWorkflowNodeMetadata": {
      "type": "object",
      "properties": {
        "execution_id": {
          "$ref": "#/definitions/coreWorkflowExecutionIdentifier"
        }
      },
      "title": "For Workflow Nodes we need to send information about the workflow that's launched"
    },
    "protobufAny": {
      "type": "object",
      "properties": {
        "type_url": {
          "type": "string",
          "description": "A URL/resource name that uniquely identifies the type of the serialized\nprotocol buffer message. This string must contain at least\none \"/\" character. The last segment of the URL's path must represent\nthe fully qualified name of the type (as in\n`path/google.protobuf.Duration`). The name should be in a canonical form\n(e.g., leading \".\" is not accepted).\n\nIn practice, teams usually precompile into the binary all types that they\nexpect it to use in the context of Any. However, for URLs which use the\nscheme `http`, `https`, or no scheme, one can optionally set up a type\nserver that maps type URLs to message definitions as follows:\n\n* If no scheme is provided, `https` is assumed.\n* An HTTP GET on the URL must yield a [google.protobuf.Type][]\n  value in binary format, or produce an error.\n* Applications are allowed to cache lookup results based on the\n  URL, or have them precompiled into a binary to avoid any\n  lookup. Therefore, binary compatibility needs to be preserved\n  on changes to types. (Use versioned type names to manage\n  breaking changes.)\n\nNote: this functionality is not currently available in the official\nprotobuf release, and it is not used for type URLs beginning with\ntype.googleapis.com.\n\nSchemes other than `http`, `https` (or the empty scheme) might be\nused with implementation specific semantics."
        },
        "value": {
          "type": "string",
          "format": "byte",
          "description": "Must be a valid serialized protocol buffer of the above specified type."
        }
      },
      "description": "`Any` contains an arbitrary serialized protocol buffer message along with a\nURL that describes the type of the serialized message.\n\nProtobuf library provides support to pack/unpack Any values in the form\nof utility functions or additional generated methods of the Any type.\n\nExample 1: Pack and unpack a message in C++.\n\n    Foo foo = ...;\n    Any any;\n    any.PackFrom(foo);\n    ...\n    if (any.UnpackTo(\u0026foo)) {\n      ...\n    }\n\nExample 2: Pack and unpack a message in Java.\n\n    Foo foo = ...;\n    Any any = Any.pack(foo);\n    ...\n    if (any.is(Foo.class)) {\n      foo = any.unpack(Foo.class);\n    }\n\n Example 3: Pack and unpack a message in Python.\n\n    foo = Foo(...)\n    any = Any()\n    any.Pack(foo)\n    ...\n    if any.Is(Foo.DESCRIPTOR):\n      any.Unpack(foo)\n      ...\n\n Example 4: Pack and unpack a message in Go\n\n     foo := \u0026pb.Foo{...}\n     any, err := ptypes.MarshalAny(foo)\n     ...\n     foo := \u0026pb.Foo{}\n     if err := ptypes.UnmarshalAny(any, foo); err != nil {\n       ...\n     }\n\nThe pack methods provided by protobuf library will by default use\n'type.googleapis.com/full.type.name' as the type URL and the unpack\nmethods only use the fully qualified type name after the last '/'\nin the type URL, for example \"foo.bar.com/x/y.z\" will yield type\nname \"y.z\".\n\n\nJSON\n====\nThe JSON representation of an `Any` value uses the regular\nrepresentation of the deserialized, embedded message, with an\nadditional field `@type` which contains the type URL. Example:\n\n    package google.profile;\n    message Person {\n      string first_name = 1;\n      string last_name = 2;\n    }\n\n    {\n      \"@type\": \"type.googleapis.com/google.profile.Person\",\n      \"firstName\": \u003cstring\u003e,\n      \"lastName\": \u003cstring\u003e\n    }\n\nIf the embedded message type is well-known and has a custom JSON\nrepresentation, that representation will be embedded adding a field\n`value` which holds the custom JSON in addition to the `@type`\nfield. Example (for message [google.protobuf.Duration][]):\n\n    {\n      \"@type\": \"type.googleapis.com/google.protobuf.Duration\",\n      \"value\": \"1.212s\"\n    }"
    },
    "protobufListValue": {
      "type": "object",
      "properties": {
        "values": {
          "type": "array",
          "items": {
            "$ref": "#/definitions/protobufValue"
          },
          "description": "Repeated field of dynamically typed values."
        }
      },
      "description": "`ListValue` is a wrapper around a repeated field of values.\n\nThe JSON representation for `ListValue` is JSON array."
    },
    "protobufNullValue": {
      "type": "string",
      "enum": [
        "NULL_VALUE"
      ],
      "default": "NULL_VALUE",
      "description": "`NullValue` is a singleton enumeration to represent the null value for the\n`Value` type union.\n\n The JSON representation for `NullValue` is JSON `null`.\n\n - NULL_VALUE: Null value."
    },
    "protobufStruct": {
      "type": "object",
      "properties": {
        "fields": {
          "type": "object",
          "additionalProperties": {
            "$ref": "#/definitions/protobufValue"
          },
          "description": "Unordered map of dynamically typed values."
        }
      },
      "description": "`Struct` represents a structured data value, consisting of fields\nwhich map to dynamically typed values. In some languages, `Struct`\nmight be supported by a native representation. For example, in\nscripting languages like JS a struct is represented as an\nobject. The details of that representation are described together\nwith the proto support for the language.\n\nThe JSON representation for `Struct` is JSON object."
    },
    "protobufValue": {
      "type": "object",
      "properties": {
        "null_value": {
          "$ref": "#/definitions/protobufNullValue",
          "description": "Represents a null value."
        },
        "number_value": {
          "type": "number",
          "format": "double",
          "description": "Represents a double value."
        },
        "string_value": {
          "type": "string",
          "description": "Represents a string value."
        },
        "bool_value": {
          "type": "boolean",
          "format": "boolean",
          "description": "Represents a boolean value."
        },
        "struct_value": {
          "$ref": "#/definitions/protobufStruct",
          "description": "Represents a structured value."
        },
        "list_value": {
          "$ref": "#/definitions/protobufListValue",
          "description": "Represents a repeated `Value`."
        }
      },
      "description": "`Value` represents a dynamically typed value which can be either\nnull, a number, a string, a boolean, a recursive struct value, or a\nlist of values. A producer of value is expected to set one of that\nvariants, absence of any variant indicates an error.\n\nThe JSON representation for `Value` is JSON value."
    }
  }
}<|MERGE_RESOLUTION|>--- conflicted
+++ resolved
@@ -6307,7 +6307,14 @@
       },
       "description": "Defines a series of if/else blocks. The first branch whose condition evaluates to true is the one to execute.\nIf no conditions were satisfied, the else_node or the error will execute."
     },
-<<<<<<< HEAD
+    "coreInputBindingData": {
+      "type": "object",
+      "properties": {
+        "var": {
+          "type": "string"
+        }
+      }
+    },
     "coreInputData": {
       "type": "object",
       "properties": {
@@ -6317,15 +6324,6 @@
         }
       },
       "description": "InputData represents the inputs to a task or workflow. It's an envelope that contains a map of input variables to\ntheir values."
-=======
-    "coreInputBindingData": {
-      "type": "object",
-      "properties": {
-        "var": {
-          "type": "string"
-        }
-      }
->>>>>>> 513c3e1b
     },
     "coreK8sObjectMetadata": {
       "type": "object",
