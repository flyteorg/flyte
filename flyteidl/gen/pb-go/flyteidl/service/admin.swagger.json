{
  "swagger": "2.0",
  "info": {
    "title": "flyteidl/service/admin.proto",
    "version": "version not set"
  },
  "schemes": [
    "http",
    "https"
  ],
  "consumes": [
    "application/json"
  ],
  "produces": [
    "application/json"
  ],
  "paths": {
    "/api/v1/active_launch_plans/org/{id.org}/{id.project}/{id.domain}/{id.name}": {
      "get": {
        "summary": "Fetch the active version of a :ref:`ref_flyteidl.admin.LaunchPlan`.",
        "operationId": "GetActiveLaunchPlan2",
        "responses": {
          "200": {
            "description": "A successful response.",
            "schema": {
              "$ref": "#/definitions/adminLaunchPlan"
            }
          }
        },
        "parameters": [
          {
            "name": "id.org",
            "description": "Optional, org key applied to the resource.",
            "in": "path",
            "required": true,
            "type": "string"
          },
          {
            "name": "id.project",
            "description": "Name of the project the resource belongs to.",
            "in": "path",
            "required": true,
            "type": "string"
          },
          {
            "name": "id.domain",
            "description": "Name of the domain the resource belongs to.\nA domain can be considered as a subset within a specific project.",
            "in": "path",
            "required": true,
            "type": "string"
          },
          {
            "name": "id.name",
            "description": "User provided value for the resource.\nThe combination of project + domain + name uniquely identifies the resource.\n+optional - in certain contexts - like 'List API', 'Launch plans'",
            "in": "path",
            "required": true,
            "type": "string"
          }
        ],
        "tags": [
          "AdminService"
        ]
      }
    },
    "/api/v1/active_launch_plans/org/{org}/{project}/{domain}": {
      "get": {
        "summary": "List active versions of :ref:`ref_flyteidl.admin.LaunchPlan`.",
        "operationId": "ListActiveLaunchPlans2",
        "responses": {
          "200": {
            "description": "A successful response.",
            "schema": {
              "$ref": "#/definitions/adminLaunchPlanList"
            }
          }
        },
        "parameters": [
          {
            "name": "org",
            "description": "Optional, org key applied to the resource.",
            "in": "path",
            "required": true,
            "type": "string"
          },
          {
            "name": "project",
            "description": "Name of the project that contains the identifiers.\n+required.",
            "in": "path",
            "required": true,
            "type": "string"
          },
          {
            "name": "domain",
            "description": "Name of the domain the identifiers belongs to within the project.\n+required.",
            "in": "path",
            "required": true,
            "type": "string"
          },
          {
            "name": "limit",
            "description": "Indicates the number of resources to be returned.\n+required.",
            "in": "query",
            "required": false,
            "type": "integer",
            "format": "int64"
          },
          {
            "name": "token",
            "description": "In the case of multiple pages of results, the server-provided token can be used to fetch the next page\nin a query.\n+optional.",
            "in": "query",
            "required": false,
            "type": "string"
          },
          {
            "name": "sort_by.key",
            "description": "Indicates an attribute to sort the response values.\n+required.",
            "in": "query",
            "required": false,
            "type": "string"
          },
          {
            "name": "sort_by.direction",
            "description": "Indicates the direction to apply sort key for response values.\n+optional.\n\n - DESCENDING: By default, fields are sorted in descending order.",
            "in": "query",
            "required": false,
            "type": "string",
            "enum": [
              "DESCENDING",
              "ASCENDING"
            ],
            "default": "DESCENDING"
          }
        ],
        "tags": [
          "AdminService"
        ]
      }
    },
    "/api/v1/active_launch_plans/{id.project}/{id.domain}/{id.name}": {
      "get": {
        "summary": "Fetch the active version of a :ref:`ref_flyteidl.admin.LaunchPlan`.",
        "operationId": "GetActiveLaunchPlan",
        "responses": {
          "200": {
            "description": "A successful response.",
            "schema": {
              "$ref": "#/definitions/adminLaunchPlan"
            }
          }
        },
        "parameters": [
          {
            "name": "id.project",
            "description": "Name of the project the resource belongs to.",
            "in": "path",
            "required": true,
            "type": "string"
          },
          {
            "name": "id.domain",
            "description": "Name of the domain the resource belongs to.\nA domain can be considered as a subset within a specific project.",
            "in": "path",
            "required": true,
            "type": "string"
          },
          {
            "name": "id.name",
            "description": "User provided value for the resource.\nThe combination of project + domain + name uniquely identifies the resource.\n+optional - in certain contexts - like 'List API', 'Launch plans'",
            "in": "path",
            "required": true,
            "type": "string"
          },
          {
            "name": "id.org",
            "description": "Optional, org key applied to the resource.",
            "in": "query",
            "required": false,
            "type": "string"
          }
        ],
        "tags": [
          "AdminService"
        ]
      }
    },
    "/api/v1/active_launch_plans/{project}/{domain}": {
      "get": {
        "summary": "List active versions of :ref:`ref_flyteidl.admin.LaunchPlan`.",
        "operationId": "ListActiveLaunchPlans",
        "responses": {
          "200": {
            "description": "A successful response.",
            "schema": {
              "$ref": "#/definitions/adminLaunchPlanList"
            }
          }
        },
        "parameters": [
          {
            "name": "project",
            "description": "Name of the project that contains the identifiers.\n+required.",
            "in": "path",
            "required": true,
            "type": "string"
          },
          {
            "name": "domain",
            "description": "Name of the domain the identifiers belongs to within the project.\n+required.",
            "in": "path",
            "required": true,
            "type": "string"
          },
          {
            "name": "limit",
            "description": "Indicates the number of resources to be returned.\n+required.",
            "in": "query",
            "required": false,
            "type": "integer",
            "format": "int64"
          },
          {
            "name": "token",
            "description": "In the case of multiple pages of results, the server-provided token can be used to fetch the next page\nin a query.\n+optional.",
            "in": "query",
            "required": false,
            "type": "string"
          },
          {
            "name": "sort_by.key",
            "description": "Indicates an attribute to sort the response values.\n+required.",
            "in": "query",
            "required": false,
            "type": "string"
          },
          {
            "name": "sort_by.direction",
            "description": "Indicates the direction to apply sort key for response values.\n+optional.\n\n - DESCENDING: By default, fields are sorted in descending order.",
            "in": "query",
            "required": false,
            "type": "string",
            "enum": [
              "DESCENDING",
              "ASCENDING"
            ],
            "default": "DESCENDING"
          },
          {
            "name": "org",
            "description": "Optional, org key applied to the resource.",
            "in": "query",
            "required": false,
            "type": "string"
          }
        ],
        "tags": [
          "AdminService"
        ]
      }
    },
    "/api/v1/children/task_executions/org/{task_execution_id.node_execution_id.execution_id.org}/{task_execution_id.node_execution_id.execution_id.project}/{task_execution_id.node_execution_id.execution_id.domain}/{task_execution_id.node_execution_id.execution_id.name}/{task_execution_id.node_execution_id.node_id}/{task_execution_id.task_id.project}/{task_execution_id.task_id.domain}/{task_execution_id.task_id.name}/{task_execution_id.task_id.version}/{task_execution_id.retry_attempt}": {
      "get": {
        "summary": "Fetch a list of :ref:`ref_flyteidl.admin.NodeExecution` launched by the reference :ref:`ref_flyteidl.admin.TaskExecution`.",
        "operationId": "ListNodeExecutionsForTask2",
        "responses": {
          "200": {
            "description": "A successful response.",
            "schema": {
              "$ref": "#/definitions/adminNodeExecutionList"
            }
          }
        },
        "parameters": [
          {
            "name": "task_execution_id.node_execution_id.execution_id.org",
            "description": "Optional, org key applied to the resource.",
            "in": "path",
            "required": true,
            "type": "string"
          },
          {
            "name": "task_execution_id.node_execution_id.execution_id.project",
            "description": "Name of the project the resource belongs to.",
            "in": "path",
            "required": true,
            "type": "string"
          },
          {
            "name": "task_execution_id.node_execution_id.execution_id.domain",
            "description": "Name of the domain the resource belongs to.\nA domain can be considered as a subset within a specific project.",
            "in": "path",
            "required": true,
            "type": "string"
          },
          {
            "name": "task_execution_id.node_execution_id.execution_id.name",
            "description": "User or system provided value for the resource.",
            "in": "path",
            "required": true,
            "type": "string"
          },
          {
            "name": "task_execution_id.node_execution_id.node_id",
            "in": "path",
            "required": true,
            "type": "string"
          },
          {
            "name": "task_execution_id.task_id.project",
            "description": "Name of the project the resource belongs to.",
            "in": "path",
            "required": true,
            "type": "string"
          },
          {
            "name": "task_execution_id.task_id.domain",
            "description": "Name of the domain the resource belongs to.\nA domain can be considered as a subset within a specific project.",
            "in": "path",
            "required": true,
            "type": "string"
          },
          {
            "name": "task_execution_id.task_id.name",
            "description": "User provided value for the resource.",
            "in": "path",
            "required": true,
            "type": "string"
          },
          {
            "name": "task_execution_id.task_id.version",
            "description": "Specific version of the resource.",
            "in": "path",
            "required": true,
            "type": "string"
          },
          {
            "name": "task_execution_id.retry_attempt",
            "in": "path",
            "required": true,
            "type": "integer",
            "format": "int64"
          },
          {
            "name": "task_execution_id.task_id.resource_type",
            "description": "Identifies the specific type of resource that this identifier corresponds to.\n\n - DATASET: A dataset represents an entity modeled in Flyte DataCatalog. A Dataset is also a versioned entity and can be a compilation of multiple individual objects.\nEventually all Catalog objects should be modeled similar to Flyte Objects. The Dataset entities makes it possible for the UI  and CLI to act on the objects \nin a similar manner to other Flyte objects",
            "in": "query",
            "required": false,
            "type": "string",
            "enum": [
              "UNSPECIFIED",
              "TASK",
              "WORKFLOW",
              "LAUNCH_PLAN",
              "DATASET"
            ],
            "default": "UNSPECIFIED"
          },
          {
            "name": "task_execution_id.task_id.org",
            "description": "Optional, org key applied to the resource.",
            "in": "query",
            "required": false,
            "type": "string"
          },
          {
            "name": "limit",
            "description": "Indicates the number of resources to be returned.\n+required.",
            "in": "query",
            "required": false,
            "type": "integer",
            "format": "int64"
          },
          {
            "name": "token",
            "description": "In the case of multiple pages of results, the, server-provided token can be used to fetch the next page\nin a query.\n+optional.",
            "in": "query",
            "required": false,
            "type": "string"
          },
          {
            "name": "filters",
            "description": "Indicates a list of filters passed as string.\nMore info on constructing filters : \u003cLink\u003e\n+optional.",
            "in": "query",
            "required": false,
            "type": "string"
          },
          {
            "name": "sort_by.key",
            "description": "Indicates an attribute to sort the response values.\n+required.",
            "in": "query",
            "required": false,
            "type": "string"
          },
          {
            "name": "sort_by.direction",
            "description": "Indicates the direction to apply sort key for response values.\n+optional.\n\n - DESCENDING: By default, fields are sorted in descending order.",
            "in": "query",
            "required": false,
            "type": "string",
            "enum": [
              "DESCENDING",
              "ASCENDING"
            ],
            "default": "DESCENDING"
          }
        ],
        "tags": [
          "AdminService"
        ]
      }
    },
    "/api/v1/children/task_executions/{task_execution_id.node_execution_id.execution_id.project}/{task_execution_id.node_execution_id.execution_id.domain}/{task_execution_id.node_execution_id.execution_id.name}/{task_execution_id.node_execution_id.node_id}/{task_execution_id.task_id.project}/{task_execution_id.task_id.domain}/{task_execution_id.task_id.name}/{task_execution_id.task_id.version}/{task_execution_id.retry_attempt}": {
      "get": {
        "summary": "Fetch a list of :ref:`ref_flyteidl.admin.NodeExecution` launched by the reference :ref:`ref_flyteidl.admin.TaskExecution`.",
        "operationId": "ListNodeExecutionsForTask",
        "responses": {
          "200": {
            "description": "A successful response.",
            "schema": {
              "$ref": "#/definitions/adminNodeExecutionList"
            }
          }
        },
        "parameters": [
          {
            "name": "task_execution_id.node_execution_id.execution_id.project",
            "description": "Name of the project the resource belongs to.",
            "in": "path",
            "required": true,
            "type": "string"
          },
          {
            "name": "task_execution_id.node_execution_id.execution_id.domain",
            "description": "Name of the domain the resource belongs to.\nA domain can be considered as a subset within a specific project.",
            "in": "path",
            "required": true,
            "type": "string"
          },
          {
            "name": "task_execution_id.node_execution_id.execution_id.name",
            "description": "User or system provided value for the resource.",
            "in": "path",
            "required": true,
            "type": "string"
          },
          {
            "name": "task_execution_id.node_execution_id.node_id",
            "in": "path",
            "required": true,
            "type": "string"
          },
          {
            "name": "task_execution_id.task_id.project",
            "description": "Name of the project the resource belongs to.",
            "in": "path",
            "required": true,
            "type": "string"
          },
          {
            "name": "task_execution_id.task_id.domain",
            "description": "Name of the domain the resource belongs to.\nA domain can be considered as a subset within a specific project.",
            "in": "path",
            "required": true,
            "type": "string"
          },
          {
            "name": "task_execution_id.task_id.name",
            "description": "User provided value for the resource.",
            "in": "path",
            "required": true,
            "type": "string"
          },
          {
            "name": "task_execution_id.task_id.version",
            "description": "Specific version of the resource.",
            "in": "path",
            "required": true,
            "type": "string"
          },
          {
            "name": "task_execution_id.retry_attempt",
            "in": "path",
            "required": true,
            "type": "integer",
            "format": "int64"
          },
          {
            "name": "task_execution_id.task_id.resource_type",
            "description": "Identifies the specific type of resource that this identifier corresponds to.\n\n - DATASET: A dataset represents an entity modeled in Flyte DataCatalog. A Dataset is also a versioned entity and can be a compilation of multiple individual objects.\nEventually all Catalog objects should be modeled similar to Flyte Objects. The Dataset entities makes it possible for the UI  and CLI to act on the objects \nin a similar manner to other Flyte objects",
            "in": "query",
            "required": false,
            "type": "string",
            "enum": [
              "UNSPECIFIED",
              "TASK",
              "WORKFLOW",
              "LAUNCH_PLAN",
              "DATASET"
            ],
            "default": "UNSPECIFIED"
          },
          {
            "name": "task_execution_id.task_id.org",
            "description": "Optional, org key applied to the resource.",
            "in": "query",
            "required": false,
            "type": "string"
          },
          {
            "name": "task_execution_id.node_execution_id.execution_id.org",
            "description": "Optional, org key applied to the resource.",
            "in": "query",
            "required": false,
            "type": "string"
          },
          {
            "name": "limit",
            "description": "Indicates the number of resources to be returned.\n+required.",
            "in": "query",
            "required": false,
            "type": "integer",
            "format": "int64"
          },
          {
            "name": "token",
            "description": "In the case of multiple pages of results, the, server-provided token can be used to fetch the next page\nin a query.\n+optional.",
            "in": "query",
            "required": false,
            "type": "string"
          },
          {
            "name": "filters",
            "description": "Indicates a list of filters passed as string.\nMore info on constructing filters : \u003cLink\u003e\n+optional.",
            "in": "query",
            "required": false,
            "type": "string"
          },
          {
            "name": "sort_by.key",
            "description": "Indicates an attribute to sort the response values.\n+required.",
            "in": "query",
            "required": false,
            "type": "string"
          },
          {
            "name": "sort_by.direction",
            "description": "Indicates the direction to apply sort key for response values.\n+optional.\n\n - DESCENDING: By default, fields are sorted in descending order.",
            "in": "query",
            "required": false,
            "type": "string",
            "enum": [
              "DESCENDING",
              "ASCENDING"
            ],
            "default": "DESCENDING"
          }
        ],
        "tags": [
          "AdminService"
        ]
      }
    },
    "/api/v1/data/executions/org/{id.org}/{id.project}/{id.domain}/{id.name}": {
      "get": {
        "summary": "Fetches input and output data for a :ref:`ref_flyteidl.admin.Execution`.",
        "operationId": "GetExecutionData2",
        "responses": {
          "200": {
            "description": "A successful response.",
            "schema": {
              "$ref": "#/definitions/adminWorkflowExecutionGetDataResponse"
            }
          }
        },
        "parameters": [
          {
            "name": "id.org",
            "description": "Optional, org key applied to the resource.",
            "in": "path",
            "required": true,
            "type": "string"
          },
          {
            "name": "id.project",
            "description": "Name of the project the resource belongs to.",
            "in": "path",
            "required": true,
            "type": "string"
          },
          {
            "name": "id.domain",
            "description": "Name of the domain the resource belongs to.\nA domain can be considered as a subset within a specific project.",
            "in": "path",
            "required": true,
            "type": "string"
          },
          {
            "name": "id.name",
            "description": "User or system provided value for the resource.",
            "in": "path",
            "required": true,
            "type": "string"
          }
        ],
        "tags": [
          "AdminService"
        ]
      }
    },
    "/api/v1/data/executions/{id.project}/{id.domain}/{id.name}": {
      "get": {
        "summary": "Fetches input and output data for a :ref:`ref_flyteidl.admin.Execution`.",
        "operationId": "GetExecutionData",
        "responses": {
          "200": {
            "description": "A successful response.",
            "schema": {
              "$ref": "#/definitions/adminWorkflowExecutionGetDataResponse"
            }
          }
        },
        "parameters": [
          {
            "name": "id.project",
            "description": "Name of the project the resource belongs to.",
            "in": "path",
            "required": true,
            "type": "string"
          },
          {
            "name": "id.domain",
            "description": "Name of the domain the resource belongs to.\nA domain can be considered as a subset within a specific project.",
            "in": "path",
            "required": true,
            "type": "string"
          },
          {
            "name": "id.name",
            "description": "User or system provided value for the resource.",
            "in": "path",
            "required": true,
            "type": "string"
          },
          {
            "name": "id.org",
            "description": "Optional, org key applied to the resource.",
            "in": "query",
            "required": false,
            "type": "string"
          }
        ],
        "tags": [
          "AdminService"
        ]
      }
    },
    "/api/v1/data/node_executions/org/{id.execution_id.org}/{id.execution_id.project}/{id.execution_id.domain}/{id.execution_id.name}/{id.node_id}": {
      "get": {
        "summary": "Fetches input and output data for a :ref:`ref_flyteidl.admin.NodeExecution`.",
        "operationId": "GetNodeExecutionData2",
        "responses": {
          "200": {
            "description": "A successful response.",
            "schema": {
              "$ref": "#/definitions/adminNodeExecutionGetDataResponse"
            }
          }
        },
        "parameters": [
          {
            "name": "id.execution_id.org",
            "description": "Optional, org key applied to the resource.",
            "in": "path",
            "required": true,
            "type": "string"
          },
          {
            "name": "id.execution_id.project",
            "description": "Name of the project the resource belongs to.",
            "in": "path",
            "required": true,
            "type": "string"
          },
          {
            "name": "id.execution_id.domain",
            "description": "Name of the domain the resource belongs to.\nA domain can be considered as a subset within a specific project.",
            "in": "path",
            "required": true,
            "type": "string"
          },
          {
            "name": "id.execution_id.name",
            "description": "User or system provided value for the resource.",
            "in": "path",
            "required": true,
            "type": "string"
          },
          {
            "name": "id.node_id",
            "in": "path",
            "required": true,
            "type": "string"
          }
        ],
        "tags": [
          "AdminService"
        ]
      }
    },
    "/api/v1/data/node_executions/{id.execution_id.project}/{id.execution_id.domain}/{id.execution_id.name}/{id.node_id}": {
      "get": {
        "summary": "Fetches input and output data for a :ref:`ref_flyteidl.admin.NodeExecution`.",
        "operationId": "GetNodeExecutionData",
        "responses": {
          "200": {
            "description": "A successful response.",
            "schema": {
              "$ref": "#/definitions/adminNodeExecutionGetDataResponse"
            }
          }
        },
        "parameters": [
          {
            "name": "id.execution_id.project",
            "description": "Name of the project the resource belongs to.",
            "in": "path",
            "required": true,
            "type": "string"
          },
          {
            "name": "id.execution_id.domain",
            "description": "Name of the domain the resource belongs to.\nA domain can be considered as a subset within a specific project.",
            "in": "path",
            "required": true,
            "type": "string"
          },
          {
            "name": "id.execution_id.name",
            "description": "User or system provided value for the resource.",
            "in": "path",
            "required": true,
            "type": "string"
          },
          {
            "name": "id.node_id",
            "in": "path",
            "required": true,
            "type": "string"
          },
          {
            "name": "id.execution_id.org",
            "description": "Optional, org key applied to the resource.",
            "in": "query",
            "required": false,
            "type": "string"
          }
        ],
        "tags": [
          "AdminService"
        ]
      }
    },
    "/api/v1/data/task_executions/org/{id.node_execution_id.execution_id.org}/{id.node_execution_id.execution_id.project}/{id.node_execution_id.execution_id.domain}/{id.node_execution_id.execution_id.name}/{id.node_execution_id.node_id}/{id.task_id.project}/{id.task_id.domain}/{id.task_id.name}/{id.task_id.version}/{id.retry_attempt}": {
      "get": {
        "summary": "Fetches input and output data for a :ref:`ref_flyteidl.admin.TaskExecution`.",
        "operationId": "GetTaskExecutionData2",
        "responses": {
          "200": {
            "description": "A successful response.",
            "schema": {
              "$ref": "#/definitions/adminTaskExecutionGetDataResponse"
            }
          }
        },
        "parameters": [
          {
            "name": "id.node_execution_id.execution_id.org",
            "description": "Optional, org key applied to the resource.",
            "in": "path",
            "required": true,
            "type": "string"
          },
          {
            "name": "id.node_execution_id.execution_id.project",
            "description": "Name of the project the resource belongs to.",
            "in": "path",
            "required": true,
            "type": "string"
          },
          {
            "name": "id.node_execution_id.execution_id.domain",
            "description": "Name of the domain the resource belongs to.\nA domain can be considered as a subset within a specific project.",
            "in": "path",
            "required": true,
            "type": "string"
          },
          {
            "name": "id.node_execution_id.execution_id.name",
            "description": "User or system provided value for the resource.",
            "in": "path",
            "required": true,
            "type": "string"
          },
          {
            "name": "id.node_execution_id.node_id",
            "in": "path",
            "required": true,
            "type": "string"
          },
          {
            "name": "id.task_id.project",
            "description": "Name of the project the resource belongs to.",
            "in": "path",
            "required": true,
            "type": "string"
          },
          {
            "name": "id.task_id.domain",
            "description": "Name of the domain the resource belongs to.\nA domain can be considered as a subset within a specific project.",
            "in": "path",
            "required": true,
            "type": "string"
          },
          {
            "name": "id.task_id.name",
            "description": "User provided value for the resource.",
            "in": "path",
            "required": true,
            "type": "string"
          },
          {
            "name": "id.task_id.version",
            "description": "Specific version of the resource.",
            "in": "path",
            "required": true,
            "type": "string"
          },
          {
            "name": "id.retry_attempt",
            "in": "path",
            "required": true,
            "type": "integer",
            "format": "int64"
          },
          {
            "name": "id.task_id.resource_type",
            "description": "Identifies the specific type of resource that this identifier corresponds to.\n\n - DATASET: A dataset represents an entity modeled in Flyte DataCatalog. A Dataset is also a versioned entity and can be a compilation of multiple individual objects.\nEventually all Catalog objects should be modeled similar to Flyte Objects. The Dataset entities makes it possible for the UI  and CLI to act on the objects \nin a similar manner to other Flyte objects",
            "in": "query",
            "required": false,
            "type": "string",
            "enum": [
              "UNSPECIFIED",
              "TASK",
              "WORKFLOW",
              "LAUNCH_PLAN",
              "DATASET"
            ],
            "default": "UNSPECIFIED"
          },
          {
            "name": "id.task_id.org",
            "description": "Optional, org key applied to the resource.",
            "in": "query",
            "required": false,
            "type": "string"
          }
        ],
        "tags": [
          "AdminService"
        ]
      }
    },
    "/api/v1/data/task_executions/{id.node_execution_id.execution_id.project}/{id.node_execution_id.execution_id.domain}/{id.node_execution_id.execution_id.name}/{id.node_execution_id.node_id}/{id.task_id.project}/{id.task_id.domain}/{id.task_id.name}/{id.task_id.version}/{id.retry_attempt}": {
      "get": {
        "summary": "Fetches input and output data for a :ref:`ref_flyteidl.admin.TaskExecution`.",
        "operationId": "GetTaskExecutionData",
        "responses": {
          "200": {
            "description": "A successful response.",
            "schema": {
              "$ref": "#/definitions/adminTaskExecutionGetDataResponse"
            }
          }
        },
        "parameters": [
          {
            "name": "id.node_execution_id.execution_id.project",
            "description": "Name of the project the resource belongs to.",
            "in": "path",
            "required": true,
            "type": "string"
          },
          {
            "name": "id.node_execution_id.execution_id.domain",
            "description": "Name of the domain the resource belongs to.\nA domain can be considered as a subset within a specific project.",
            "in": "path",
            "required": true,
            "type": "string"
          },
          {
            "name": "id.node_execution_id.execution_id.name",
            "description": "User or system provided value for the resource.",
            "in": "path",
            "required": true,
            "type": "string"
          },
          {
            "name": "id.node_execution_id.node_id",
            "in": "path",
            "required": true,
            "type": "string"
          },
          {
            "name": "id.task_id.project",
            "description": "Name of the project the resource belongs to.",
            "in": "path",
            "required": true,
            "type": "string"
          },
          {
            "name": "id.task_id.domain",
            "description": "Name of the domain the resource belongs to.\nA domain can be considered as a subset within a specific project.",
            "in": "path",
            "required": true,
            "type": "string"
          },
          {
            "name": "id.task_id.name",
            "description": "User provided value for the resource.",
            "in": "path",
            "required": true,
            "type": "string"
          },
          {
            "name": "id.task_id.version",
            "description": "Specific version of the resource.",
            "in": "path",
            "required": true,
            "type": "string"
          },
          {
            "name": "id.retry_attempt",
            "in": "path",
            "required": true,
            "type": "integer",
            "format": "int64"
          },
          {
            "name": "id.task_id.resource_type",
            "description": "Identifies the specific type of resource that this identifier corresponds to.\n\n - DATASET: A dataset represents an entity modeled in Flyte DataCatalog. A Dataset is also a versioned entity and can be a compilation of multiple individual objects.\nEventually all Catalog objects should be modeled similar to Flyte Objects. The Dataset entities makes it possible for the UI  and CLI to act on the objects \nin a similar manner to other Flyte objects",
            "in": "query",
            "required": false,
            "type": "string",
            "enum": [
              "UNSPECIFIED",
              "TASK",
              "WORKFLOW",
              "LAUNCH_PLAN",
              "DATASET"
            ],
            "default": "UNSPECIFIED"
          },
          {
            "name": "id.task_id.org",
            "description": "Optional, org key applied to the resource.",
            "in": "query",
            "required": false,
            "type": "string"
          },
          {
            "name": "id.node_execution_id.execution_id.org",
            "description": "Optional, org key applied to the resource.",
            "in": "query",
            "required": false,
            "type": "string"
          }
        ],
        "tags": [
          "AdminService"
        ]
      }
    },
    "/api/v1/description_entities/org/{id.org}/{id.resource_type}/{id.project}/{id.domain}/{id.name}/{id.version}": {
      "get": {
        "summary": "Fetch a :ref:`ref_flyteidl.admin.DescriptionEntity` object.",
        "operationId": "GetDescriptionEntity2",
        "responses": {
          "200": {
            "description": "A successful response.",
            "schema": {
              "$ref": "#/definitions/adminDescriptionEntity"
            }
          }
        },
        "parameters": [
          {
            "name": "id.org",
            "description": "Optional, org key applied to the resource.",
            "in": "path",
            "required": true,
            "type": "string"
          },
          {
            "name": "id.resource_type",
            "description": "Identifies the specific type of resource that this identifier corresponds to.",
            "in": "path",
            "required": true,
            "type": "string",
            "enum": [
              "UNSPECIFIED",
              "TASK",
              "WORKFLOW",
              "LAUNCH_PLAN",
              "DATASET"
            ]
          },
          {
            "name": "id.project",
            "description": "Name of the project the resource belongs to.",
            "in": "path",
            "required": true,
            "type": "string"
          },
          {
            "name": "id.domain",
            "description": "Name of the domain the resource belongs to.\nA domain can be considered as a subset within a specific project.",
            "in": "path",
            "required": true,
            "type": "string"
          },
          {
            "name": "id.name",
            "description": "User provided value for the resource.",
            "in": "path",
            "required": true,
            "type": "string"
          },
          {
            "name": "id.version",
            "description": "Specific version of the resource.",
            "in": "path",
            "required": true,
            "type": "string"
          }
        ],
        "tags": [
          "AdminService"
        ]
      }
    },
    "/api/v1/description_entities/{id.resource_type}/{id.project}/{id.domain}/{id.name}/{id.version}": {
      "get": {
        "summary": "Fetch a :ref:`ref_flyteidl.admin.DescriptionEntity` object.",
        "operationId": "GetDescriptionEntity",
        "responses": {
          "200": {
            "description": "A successful response.",
            "schema": {
              "$ref": "#/definitions/adminDescriptionEntity"
            }
          }
        },
        "parameters": [
          {
            "name": "id.resource_type",
            "description": "Identifies the specific type of resource that this identifier corresponds to.",
            "in": "path",
            "required": true,
            "type": "string",
            "enum": [
              "UNSPECIFIED",
              "TASK",
              "WORKFLOW",
              "LAUNCH_PLAN",
              "DATASET"
            ]
          },
          {
            "name": "id.project",
            "description": "Name of the project the resource belongs to.",
            "in": "path",
            "required": true,
            "type": "string"
          },
          {
            "name": "id.domain",
            "description": "Name of the domain the resource belongs to.\nA domain can be considered as a subset within a specific project.",
            "in": "path",
            "required": true,
            "type": "string"
          },
          {
            "name": "id.name",
            "description": "User provided value for the resource.",
            "in": "path",
            "required": true,
            "type": "string"
          },
          {
            "name": "id.version",
            "description": "Specific version of the resource.",
            "in": "path",
            "required": true,
            "type": "string"
          },
          {
            "name": "id.org",
            "description": "Optional, org key applied to the resource.",
            "in": "query",
            "required": false,
            "type": "string"
          }
        ],
        "tags": [
          "AdminService"
        ]
      }
    },
    "/api/v1/description_entities/{resource_type}/org/{id.org}/{id.project}/{id.domain}": {
      "get": {
        "summary": "Fetch a list of :ref:`ref_flyteidl.admin.DescriptionEntity` definitions.",
        "operationId": "ListDescriptionEntities4",
        "responses": {
          "200": {
            "description": "A successful response.",
            "schema": {
              "$ref": "#/definitions/adminDescriptionEntityList"
            }
          }
        },
        "parameters": [
          {
            "name": "resource_type",
            "description": "Identifies the specific type of resource that this identifier corresponds to.",
            "in": "path",
            "required": true,
            "type": "string",
            "enum": [
              "UNSPECIFIED",
              "TASK",
              "WORKFLOW",
              "LAUNCH_PLAN",
              "DATASET"
            ]
          },
          {
            "name": "id.org",
            "description": "Optional, org key applied to the resource.",
            "in": "path",
            "required": true,
            "type": "string"
          },
          {
            "name": "id.project",
            "description": "Name of the project the resource belongs to.",
            "in": "path",
            "required": true,
            "type": "string"
          },
          {
            "name": "id.domain",
            "description": "Name of the domain the resource belongs to.\nA domain can be considered as a subset within a specific project.",
            "in": "path",
            "required": true,
            "type": "string"
          },
          {
            "name": "id.name",
            "description": "User provided value for the resource.\nThe combination of project + domain + name uniquely identifies the resource.\n+optional - in certain contexts - like 'List API', 'Launch plans'.",
            "in": "query",
            "required": false,
            "type": "string"
          },
          {
            "name": "limit",
            "description": "Indicates the number of resources to be returned.\n+required.",
            "in": "query",
            "required": false,
            "type": "integer",
            "format": "int64"
          },
          {
            "name": "token",
            "description": "In the case of multiple pages of results, the server-provided token can be used to fetch the next page\nin a query.\n+optional.",
            "in": "query",
            "required": false,
            "type": "string"
          },
          {
            "name": "filters",
            "description": "Indicates a list of filters passed as string.\nMore info on constructing filters : \u003cLink\u003e\n+optional.",
            "in": "query",
            "required": false,
            "type": "string"
          },
          {
            "name": "sort_by.key",
            "description": "Indicates an attribute to sort the response values.\n+required.",
            "in": "query",
            "required": false,
            "type": "string"
          },
          {
            "name": "sort_by.direction",
            "description": "Indicates the direction to apply sort key for response values.\n+optional.\n\n - DESCENDING: By default, fields are sorted in descending order.",
            "in": "query",
            "required": false,
            "type": "string",
            "enum": [
              "DESCENDING",
              "ASCENDING"
            ],
            "default": "DESCENDING"
          }
        ],
        "tags": [
          "AdminService"
        ]
      }
    },
    "/api/v1/description_entities/{resource_type}/org/{id.org}/{id.project}/{id.domain}/{id.name}": {
      "get": {
        "summary": "Fetch a list of :ref:`ref_flyteidl.admin.DescriptionEntity` definitions.",
        "operationId": "ListDescriptionEntities2",
        "responses": {
          "200": {
            "description": "A successful response.",
            "schema": {
              "$ref": "#/definitions/adminDescriptionEntityList"
            }
          }
        },
        "parameters": [
          {
            "name": "resource_type",
            "description": "Identifies the specific type of resource that this identifier corresponds to.",
            "in": "path",
            "required": true,
            "type": "string",
            "enum": [
              "UNSPECIFIED",
              "TASK",
              "WORKFLOW",
              "LAUNCH_PLAN",
              "DATASET"
            ]
          },
          {
            "name": "id.org",
            "description": "Optional, org key applied to the resource.",
            "in": "path",
            "required": true,
            "type": "string"
          },
          {
            "name": "id.project",
            "description": "Name of the project the resource belongs to.",
            "in": "path",
            "required": true,
            "type": "string"
          },
          {
            "name": "id.domain",
            "description": "Name of the domain the resource belongs to.\nA domain can be considered as a subset within a specific project.",
            "in": "path",
            "required": true,
            "type": "string"
          },
          {
            "name": "id.name",
            "description": "User provided value for the resource.\nThe combination of project + domain + name uniquely identifies the resource.\n+optional - in certain contexts - like 'List API', 'Launch plans'",
            "in": "path",
            "required": true,
            "type": "string"
          },
          {
            "name": "limit",
            "description": "Indicates the number of resources to be returned.\n+required.",
            "in": "query",
            "required": false,
            "type": "integer",
            "format": "int64"
          },
          {
            "name": "token",
            "description": "In the case of multiple pages of results, the server-provided token can be used to fetch the next page\nin a query.\n+optional.",
            "in": "query",
            "required": false,
            "type": "string"
          },
          {
            "name": "filters",
            "description": "Indicates a list of filters passed as string.\nMore info on constructing filters : \u003cLink\u003e\n+optional.",
            "in": "query",
            "required": false,
            "type": "string"
          },
          {
            "name": "sort_by.key",
            "description": "Indicates an attribute to sort the response values.\n+required.",
            "in": "query",
            "required": false,
            "type": "string"
          },
          {
            "name": "sort_by.direction",
            "description": "Indicates the direction to apply sort key for response values.\n+optional.\n\n - DESCENDING: By default, fields are sorted in descending order.",
            "in": "query",
            "required": false,
            "type": "string",
            "enum": [
              "DESCENDING",
              "ASCENDING"
            ],
            "default": "DESCENDING"
          }
        ],
        "tags": [
          "AdminService"
        ]
      }
    },
    "/api/v1/description_entities/{resource_type}/{id.project}/{id.domain}": {
      "get": {
        "summary": "Fetch a list of :ref:`ref_flyteidl.admin.DescriptionEntity` definitions.",
        "operationId": "ListDescriptionEntities3",
        "responses": {
          "200": {
            "description": "A successful response.",
            "schema": {
              "$ref": "#/definitions/adminDescriptionEntityList"
            }
          }
        },
        "parameters": [
          {
            "name": "resource_type",
            "description": "Identifies the specific type of resource that this identifier corresponds to.",
            "in": "path",
            "required": true,
            "type": "string",
            "enum": [
              "UNSPECIFIED",
              "TASK",
              "WORKFLOW",
              "LAUNCH_PLAN",
              "DATASET"
            ]
          },
          {
            "name": "id.project",
            "description": "Name of the project the resource belongs to.",
            "in": "path",
            "required": true,
            "type": "string"
          },
          {
            "name": "id.domain",
            "description": "Name of the domain the resource belongs to.\nA domain can be considered as a subset within a specific project.",
            "in": "path",
            "required": true,
            "type": "string"
          },
          {
            "name": "id.name",
            "description": "User provided value for the resource.\nThe combination of project + domain + name uniquely identifies the resource.\n+optional - in certain contexts - like 'List API', 'Launch plans'.",
            "in": "query",
            "required": false,
            "type": "string"
          },
          {
            "name": "id.org",
            "description": "Optional, org key applied to the resource.",
            "in": "query",
            "required": false,
            "type": "string"
          },
          {
            "name": "limit",
            "description": "Indicates the number of resources to be returned.\n+required.",
            "in": "query",
            "required": false,
            "type": "integer",
            "format": "int64"
          },
          {
            "name": "token",
            "description": "In the case of multiple pages of results, the server-provided token can be used to fetch the next page\nin a query.\n+optional.",
            "in": "query",
            "required": false,
            "type": "string"
          },
          {
            "name": "filters",
            "description": "Indicates a list of filters passed as string.\nMore info on constructing filters : \u003cLink\u003e\n+optional.",
            "in": "query",
            "required": false,
            "type": "string"
          },
          {
            "name": "sort_by.key",
            "description": "Indicates an attribute to sort the response values.\n+required.",
            "in": "query",
            "required": false,
            "type": "string"
          },
          {
            "name": "sort_by.direction",
            "description": "Indicates the direction to apply sort key for response values.\n+optional.\n\n - DESCENDING: By default, fields are sorted in descending order.",
            "in": "query",
            "required": false,
            "type": "string",
            "enum": [
              "DESCENDING",
              "ASCENDING"
            ],
            "default": "DESCENDING"
          }
        ],
        "tags": [
          "AdminService"
        ]
      }
    },
    "/api/v1/description_entities/{resource_type}/{id.project}/{id.domain}/{id.name}": {
      "get": {
        "summary": "Fetch a list of :ref:`ref_flyteidl.admin.DescriptionEntity` definitions.",
        "operationId": "ListDescriptionEntities",
        "responses": {
          "200": {
            "description": "A successful response.",
            "schema": {
              "$ref": "#/definitions/adminDescriptionEntityList"
            }
          }
        },
        "parameters": [
          {
            "name": "resource_type",
            "description": "Identifies the specific type of resource that this identifier corresponds to.",
            "in": "path",
            "required": true,
            "type": "string",
            "enum": [
              "UNSPECIFIED",
              "TASK",
              "WORKFLOW",
              "LAUNCH_PLAN",
              "DATASET"
            ]
          },
          {
            "name": "id.project",
            "description": "Name of the project the resource belongs to.",
            "in": "path",
            "required": true,
            "type": "string"
          },
          {
            "name": "id.domain",
            "description": "Name of the domain the resource belongs to.\nA domain can be considered as a subset within a specific project.",
            "in": "path",
            "required": true,
            "type": "string"
          },
          {
            "name": "id.name",
            "description": "User provided value for the resource.\nThe combination of project + domain + name uniquely identifies the resource.\n+optional - in certain contexts - like 'List API', 'Launch plans'",
            "in": "path",
            "required": true,
            "type": "string"
          },
          {
            "name": "id.org",
            "description": "Optional, org key applied to the resource.",
            "in": "query",
            "required": false,
            "type": "string"
          },
          {
            "name": "limit",
            "description": "Indicates the number of resources to be returned.\n+required.",
            "in": "query",
            "required": false,
            "type": "integer",
            "format": "int64"
          },
          {
            "name": "token",
            "description": "In the case of multiple pages of results, the server-provided token can be used to fetch the next page\nin a query.\n+optional.",
            "in": "query",
            "required": false,
            "type": "string"
          },
          {
            "name": "filters",
            "description": "Indicates a list of filters passed as string.\nMore info on constructing filters : \u003cLink\u003e\n+optional.",
            "in": "query",
            "required": false,
            "type": "string"
          },
          {
            "name": "sort_by.key",
            "description": "Indicates an attribute to sort the response values.\n+required.",
            "in": "query",
            "required": false,
            "type": "string"
          },
          {
            "name": "sort_by.direction",
            "description": "Indicates the direction to apply sort key for response values.\n+optional.\n\n - DESCENDING: By default, fields are sorted in descending order.",
            "in": "query",
            "required": false,
            "type": "string",
            "enum": [
              "DESCENDING",
              "ASCENDING"
            ],
            "default": "DESCENDING"
          }
        ],
        "tags": [
          "AdminService"
        ]
      }
    },
    "/api/v1/events/nodes": {
      "post": {
        "summary": "Indicates a :ref:`ref_flyteidl.event.NodeExecutionEvent` has occurred.",
        "operationId": "CreateNodeEvent",
        "responses": {
          "200": {
            "description": "A successful response.",
            "schema": {
              "$ref": "#/definitions/adminNodeExecutionEventResponse"
            }
          }
        },
        "parameters": [
          {
            "name": "body",
            "in": "body",
            "required": true,
            "schema": {
              "$ref": "#/definitions/adminNodeExecutionEventRequest"
            }
          }
        ],
        "tags": [
          "AdminService"
        ]
      }
    },
    "/api/v1/events/org/{event.execution_id.org}/workflows": {
      "post": {
        "summary": "Indicates a :ref:`ref_flyteidl.event.WorkflowExecutionEvent` has occurred.",
        "operationId": "CreateWorkflowEvent2",
        "responses": {
          "200": {
            "description": "A successful response.",
            "schema": {
              "$ref": "#/definitions/adminWorkflowExecutionEventResponse"
            }
          }
        },
        "parameters": [
          {
            "name": "event.execution_id.org",
            "description": "Optional, org key applied to the resource.",
            "in": "path",
            "required": true,
            "type": "string"
          },
          {
            "name": "body",
            "in": "body",
            "required": true,
            "schema": {
              "$ref": "#/definitions/adminWorkflowExecutionEventRequest"
            }
          }
        ],
        "tags": [
          "AdminService"
        ]
      }
    },
    "/api/v1/events/org/{event.id.execution_id.org}/nodes": {
      "post": {
        "summary": "Indicates a :ref:`ref_flyteidl.event.NodeExecutionEvent` has occurred.",
        "operationId": "CreateNodeEvent2",
        "responses": {
          "200": {
            "description": "A successful response.",
            "schema": {
              "$ref": "#/definitions/adminNodeExecutionEventResponse"
            }
          }
        },
        "parameters": [
          {
            "name": "event.id.execution_id.org",
            "description": "Optional, org key applied to the resource.",
            "in": "path",
            "required": true,
            "type": "string"
          },
          {
            "name": "body",
            "in": "body",
            "required": true,
            "schema": {
              "$ref": "#/definitions/adminNodeExecutionEventRequest"
            }
          }
        ],
        "tags": [
          "AdminService"
        ]
      }
    },
    "/api/v1/events/org/{event.parent_node_execution_id.execution_id.org}/tasks": {
      "post": {
        "summary": "Indicates a :ref:`ref_flyteidl.event.TaskExecutionEvent` has occurred.",
        "operationId": "CreateTaskEvent2",
        "responses": {
          "200": {
            "description": "A successful response.",
            "schema": {
              "$ref": "#/definitions/adminTaskExecutionEventResponse"
            }
          }
        },
        "parameters": [
          {
            "name": "event.parent_node_execution_id.execution_id.org",
            "description": "Optional, org key applied to the resource.",
            "in": "path",
            "required": true,
            "type": "string"
          },
          {
            "name": "body",
            "in": "body",
            "required": true,
            "schema": {
              "$ref": "#/definitions/adminTaskExecutionEventRequest"
            }
          }
        ],
        "tags": [
          "AdminService"
        ]
      }
    },
    "/api/v1/events/tasks": {
      "post": {
        "summary": "Indicates a :ref:`ref_flyteidl.event.TaskExecutionEvent` has occurred.",
        "operationId": "CreateTaskEvent",
        "responses": {
          "200": {
            "description": "A successful response.",
            "schema": {
              "$ref": "#/definitions/adminTaskExecutionEventResponse"
            }
          }
        },
        "parameters": [
          {
            "name": "body",
            "in": "body",
            "required": true,
            "schema": {
              "$ref": "#/definitions/adminTaskExecutionEventRequest"
            }
          }
        ],
        "tags": [
          "AdminService"
        ]
      }
    },
    "/api/v1/events/workflows": {
      "post": {
        "summary": "Indicates a :ref:`ref_flyteidl.event.WorkflowExecutionEvent` has occurred.",
        "operationId": "CreateWorkflowEvent",
        "responses": {
          "200": {
            "description": "A successful response.",
            "schema": {
              "$ref": "#/definitions/adminWorkflowExecutionEventResponse"
            }
          }
        },
        "parameters": [
          {
            "name": "body",
            "in": "body",
            "required": true,
            "schema": {
              "$ref": "#/definitions/adminWorkflowExecutionEventRequest"
            }
          }
        ],
        "tags": [
          "AdminService"
        ]
      }
    },
    "/api/v1/executions": {
      "post": {
        "summary": "Triggers the creation of a :ref:`ref_flyteidl.admin.Execution`",
        "operationId": "CreateExecution",
        "responses": {
          "200": {
            "description": "A successful response.",
            "schema": {
              "$ref": "#/definitions/adminExecutionCreateResponse"
            }
          }
        },
        "parameters": [
          {
            "name": "body",
            "in": "body",
            "required": true,
            "schema": {
              "$ref": "#/definitions/adminExecutionCreateRequest"
            }
          }
        ],
        "tags": [
          "AdminService"
        ]
      }
    },
    "/api/v1/executions/org/{id.org}/recover": {
      "post": {
        "summary": "Recreates a previously-run workflow execution that will only start executing from the last known failure point.\nIn Recover mode, users cannot change any input parameters or update the version of the execution.\nThis is extremely useful to recover from system errors and byzantine faults like - Loss of K8s cluster, bugs in platform or instability, machine failures,\ndownstream system failures (downstream services), or simply to recover executions that failed because of retry exhaustion and should complete if tried again.\nSee :ref:`ref_flyteidl.admin.ExecutionRecoverRequest` for more details.",
        "operationId": "RecoverExecution2",
        "responses": {
          "200": {
            "description": "A successful response.",
            "schema": {
              "$ref": "#/definitions/adminExecutionCreateResponse"
            }
          }
        },
        "parameters": [
          {
            "name": "id.org",
            "description": "Optional, org key applied to the resource.",
            "in": "path",
            "required": true,
            "type": "string"
          },
          {
            "name": "body",
            "in": "body",
            "required": true,
            "schema": {
              "$ref": "#/definitions/adminExecutionRecoverRequest"
            }
          }
        ],
        "tags": [
          "AdminService"
        ]
      }
    },
    "/api/v1/executions/org/{id.org}/relaunch": {
      "post": {
        "summary": "Triggers the creation of an identical :ref:`ref_flyteidl.admin.Execution`",
        "operationId": "RelaunchExecution2",
        "responses": {
          "200": {
            "description": "A successful response.",
            "schema": {
              "$ref": "#/definitions/adminExecutionCreateResponse"
            }
          }
        },
        "parameters": [
          {
            "name": "id.org",
            "description": "Optional, org key applied to the resource.",
            "in": "path",
            "required": true,
            "type": "string"
          },
          {
            "name": "body",
            "in": "body",
            "required": true,
            "schema": {
              "$ref": "#/definitions/adminExecutionRelaunchRequest"
            }
          }
        ],
        "tags": [
          "AdminService"
        ]
      }
    },
    "/api/v1/executions/org/{id.org}/{id.project}/{id.domain}": {
      "get": {
        "summary": "Fetch a list of :ref:`ref_flyteidl.admin.Execution`.",
        "operationId": "ListExecutions2",
        "responses": {
          "200": {
            "description": "A successful response.",
            "schema": {
              "$ref": "#/definitions/adminExecutionList"
            }
          }
        },
        "parameters": [
          {
            "name": "id.org",
            "description": "Optional, org key applied to the resource.",
            "in": "path",
            "required": true,
            "type": "string"
          },
          {
            "name": "id.project",
            "description": "Name of the project the resource belongs to.",
            "in": "path",
            "required": true,
            "type": "string"
          },
          {
            "name": "id.domain",
            "description": "Name of the domain the resource belongs to.\nA domain can be considered as a subset within a specific project.",
            "in": "path",
            "required": true,
            "type": "string"
          },
          {
            "name": "id.name",
            "description": "User provided value for the resource.\nThe combination of project + domain + name uniquely identifies the resource.\n+optional - in certain contexts - like 'List API', 'Launch plans'.",
            "in": "query",
            "required": false,
            "type": "string"
          },
          {
            "name": "limit",
            "description": "Indicates the number of resources to be returned.\n+required.",
            "in": "query",
            "required": false,
            "type": "integer",
            "format": "int64"
          },
          {
            "name": "token",
            "description": "In the case of multiple pages of results, this server-provided token can be used to fetch the next page\nin a query.\n+optional.",
            "in": "query",
            "required": false,
            "type": "string"
          },
          {
            "name": "filters",
            "description": "Indicates a list of filters passed as string.\nMore info on constructing filters : \u003cLink\u003e\n+optional.",
            "in": "query",
            "required": false,
            "type": "string"
          },
          {
            "name": "sort_by.key",
            "description": "Indicates an attribute to sort the response values.\n+required.",
            "in": "query",
            "required": false,
            "type": "string"
          },
          {
            "name": "sort_by.direction",
            "description": "Indicates the direction to apply sort key for response values.\n+optional.\n\n - DESCENDING: By default, fields are sorted in descending order.",
            "in": "query",
            "required": false,
            "type": "string",
            "enum": [
              "DESCENDING",
              "ASCENDING"
            ],
            "default": "DESCENDING"
          }
        ],
        "tags": [
          "AdminService"
        ]
      }
    },
    "/api/v1/executions/org/{id.org}/{id.project}/{id.domain}/{id.name}": {
      "get": {
        "summary": "Fetches a :ref:`ref_flyteidl.admin.Execution`.",
        "operationId": "GetExecution2",
        "responses": {
          "200": {
            "description": "A successful response.",
            "schema": {
              "$ref": "#/definitions/adminExecution"
            }
          }
        },
        "parameters": [
          {
            "name": "id.org",
            "description": "Optional, org key applied to the resource.",
            "in": "path",
            "required": true,
            "type": "string"
          },
          {
            "name": "id.project",
            "description": "Name of the project the resource belongs to.",
            "in": "path",
            "required": true,
            "type": "string"
          },
          {
            "name": "id.domain",
            "description": "Name of the domain the resource belongs to.\nA domain can be considered as a subset within a specific project.",
            "in": "path",
            "required": true,
            "type": "string"
          },
          {
            "name": "id.name",
            "description": "User or system provided value for the resource.",
            "in": "path",
            "required": true,
            "type": "string"
          }
        ],
        "tags": [
          "AdminService"
        ]
      },
      "delete": {
        "summary": "Terminates an in-progress :ref:`ref_flyteidl.admin.Execution`.",
        "operationId": "TerminateExecution2",
        "responses": {
          "200": {
            "description": "A successful response.",
            "schema": {
              "$ref": "#/definitions/adminExecutionTerminateResponse"
            }
          }
        },
        "parameters": [
          {
            "name": "id.org",
            "description": "Optional, org key applied to the resource.",
            "in": "path",
            "required": true,
            "type": "string"
          },
          {
            "name": "id.project",
            "description": "Name of the project the resource belongs to.",
            "in": "path",
            "required": true,
            "type": "string"
          },
          {
            "name": "id.domain",
            "description": "Name of the domain the resource belongs to.\nA domain can be considered as a subset within a specific project.",
            "in": "path",
            "required": true,
            "type": "string"
          },
          {
            "name": "id.name",
            "description": "User or system provided value for the resource.",
            "in": "path",
            "required": true,
            "type": "string"
          },
          {
            "name": "body",
            "in": "body",
            "required": true,
            "schema": {
              "$ref": "#/definitions/adminExecutionTerminateRequest"
            }
          }
        ],
        "tags": [
          "AdminService"
        ]
      },
      "put": {
        "summary": "Update execution belonging to project domain :ref:`ref_flyteidl.admin.Execution`.",
        "operationId": "UpdateExecution2",
        "responses": {
          "200": {
            "description": "A successful response.",
            "schema": {
              "$ref": "#/definitions/adminExecutionUpdateResponse"
            }
          }
        },
        "parameters": [
          {
            "name": "id.org",
            "description": "Optional, org key applied to the resource.",
            "in": "path",
            "required": true,
            "type": "string"
          },
          {
            "name": "id.project",
            "description": "Name of the project the resource belongs to.",
            "in": "path",
            "required": true,
            "type": "string"
          },
          {
            "name": "id.domain",
            "description": "Name of the domain the resource belongs to.\nA domain can be considered as a subset within a specific project.",
            "in": "path",
            "required": true,
            "type": "string"
          },
          {
            "name": "id.name",
            "description": "User or system provided value for the resource.",
            "in": "path",
            "required": true,
            "type": "string"
          },
          {
            "name": "body",
            "in": "body",
            "required": true,
            "schema": {
              "$ref": "#/definitions/adminExecutionUpdateRequest"
            }
          }
        ],
        "tags": [
          "AdminService"
        ]
      }
    },
    "/api/v1/executions/org/{org}": {
      "put": {
        "summary": "Triggers the creation of a :ref:`ref_flyteidl.admin.Execution`",
        "operationId": "CreateExecution2",
        "responses": {
          "200": {
            "description": "A successful response.",
            "schema": {
              "$ref": "#/definitions/adminExecutionCreateResponse"
            }
          }
        },
        "parameters": [
          {
            "name": "org",
            "description": "Optional, org key applied to the resource.",
            "in": "path",
            "required": true,
            "type": "string"
          },
          {
            "name": "body",
            "in": "body",
            "required": true,
            "schema": {
              "$ref": "#/definitions/adminExecutionCreateRequest"
            }
          }
        ],
        "tags": [
          "AdminService"
        ]
      }
    },
    "/api/v1/executions/recover": {
      "post": {
        "summary": "Recreates a previously-run workflow execution that will only start executing from the last known failure point.\nIn Recover mode, users cannot change any input parameters or update the version of the execution.\nThis is extremely useful to recover from system errors and byzantine faults like - Loss of K8s cluster, bugs in platform or instability, machine failures,\ndownstream system failures (downstream services), or simply to recover executions that failed because of retry exhaustion and should complete if tried again.\nSee :ref:`ref_flyteidl.admin.ExecutionRecoverRequest` for more details.",
        "operationId": "RecoverExecution",
        "responses": {
          "200": {
            "description": "A successful response.",
            "schema": {
              "$ref": "#/definitions/adminExecutionCreateResponse"
            }
          }
        },
        "parameters": [
          {
            "name": "body",
            "in": "body",
            "required": true,
            "schema": {
              "$ref": "#/definitions/adminExecutionRecoverRequest"
            }
          }
        ],
        "tags": [
          "AdminService"
        ]
      }
    },
    "/api/v1/executions/relaunch": {
      "post": {
        "summary": "Triggers the creation of an identical :ref:`ref_flyteidl.admin.Execution`",
        "operationId": "RelaunchExecution",
        "responses": {
          "200": {
            "description": "A successful response.",
            "schema": {
              "$ref": "#/definitions/adminExecutionCreateResponse"
            }
          }
        },
        "parameters": [
          {
            "name": "body",
            "in": "body",
            "required": true,
            "schema": {
              "$ref": "#/definitions/adminExecutionRelaunchRequest"
            }
          }
        ],
        "tags": [
          "AdminService"
        ]
      }
    },
    "/api/v1/executions/{id.project}/{id.domain}": {
      "get": {
        "summary": "Fetch a list of :ref:`ref_flyteidl.admin.Execution`.",
        "operationId": "ListExecutions",
        "responses": {
          "200": {
            "description": "A successful response.",
            "schema": {
              "$ref": "#/definitions/adminExecutionList"
            }
          }
        },
        "parameters": [
          {
            "name": "id.project",
            "description": "Name of the project the resource belongs to.",
            "in": "path",
            "required": true,
            "type": "string"
          },
          {
            "name": "id.domain",
            "description": "Name of the domain the resource belongs to.\nA domain can be considered as a subset within a specific project.",
            "in": "path",
            "required": true,
            "type": "string"
          },
          {
            "name": "id.name",
            "description": "User provided value for the resource.\nThe combination of project + domain + name uniquely identifies the resource.\n+optional - in certain contexts - like 'List API', 'Launch plans'.",
            "in": "query",
            "required": false,
            "type": "string"
          },
          {
            "name": "id.org",
            "description": "Optional, org key applied to the resource.",
            "in": "query",
            "required": false,
            "type": "string"
          },
          {
            "name": "limit",
            "description": "Indicates the number of resources to be returned.\n+required.",
            "in": "query",
            "required": false,
            "type": "integer",
            "format": "int64"
          },
          {
            "name": "token",
            "description": "In the case of multiple pages of results, this server-provided token can be used to fetch the next page\nin a query.\n+optional.",
            "in": "query",
            "required": false,
            "type": "string"
          },
          {
            "name": "filters",
            "description": "Indicates a list of filters passed as string.\nMore info on constructing filters : \u003cLink\u003e\n+optional.",
            "in": "query",
            "required": false,
            "type": "string"
          },
          {
            "name": "sort_by.key",
            "description": "Indicates an attribute to sort the response values.\n+required.",
            "in": "query",
            "required": false,
            "type": "string"
          },
          {
            "name": "sort_by.direction",
            "description": "Indicates the direction to apply sort key for response values.\n+optional.\n\n - DESCENDING: By default, fields are sorted in descending order.",
            "in": "query",
            "required": false,
            "type": "string",
            "enum": [
              "DESCENDING",
              "ASCENDING"
            ],
            "default": "DESCENDING"
          }
        ],
        "tags": [
          "AdminService"
        ]
      }
    },
    "/api/v1/executions/{id.project}/{id.domain}/{id.name}": {
      "get": {
        "summary": "Fetches a :ref:`ref_flyteidl.admin.Execution`.",
        "operationId": "GetExecution",
        "responses": {
          "200": {
            "description": "A successful response.",
            "schema": {
              "$ref": "#/definitions/adminExecution"
            }
          }
        },
        "parameters": [
          {
            "name": "id.project",
            "description": "Name of the project the resource belongs to.",
            "in": "path",
            "required": true,
            "type": "string"
          },
          {
            "name": "id.domain",
            "description": "Name of the domain the resource belongs to.\nA domain can be considered as a subset within a specific project.",
            "in": "path",
            "required": true,
            "type": "string"
          },
          {
            "name": "id.name",
            "description": "User or system provided value for the resource.",
            "in": "path",
            "required": true,
            "type": "string"
          },
          {
            "name": "id.org",
            "description": "Optional, org key applied to the resource.",
            "in": "query",
            "required": false,
            "type": "string"
          }
        ],
        "tags": [
          "AdminService"
        ]
      },
      "delete": {
        "summary": "Terminates an in-progress :ref:`ref_flyteidl.admin.Execution`.",
        "operationId": "TerminateExecution",
        "responses": {
          "200": {
            "description": "A successful response.",
            "schema": {
              "$ref": "#/definitions/adminExecutionTerminateResponse"
            }
          }
        },
        "parameters": [
          {
            "name": "id.project",
            "description": "Name of the project the resource belongs to.",
            "in": "path",
            "required": true,
            "type": "string"
          },
          {
            "name": "id.domain",
            "description": "Name of the domain the resource belongs to.\nA domain can be considered as a subset within a specific project.",
            "in": "path",
            "required": true,
            "type": "string"
          },
          {
            "name": "id.name",
            "description": "User or system provided value for the resource.",
            "in": "path",
            "required": true,
            "type": "string"
          },
          {
            "name": "body",
            "in": "body",
            "required": true,
            "schema": {
              "$ref": "#/definitions/adminExecutionTerminateRequest"
            }
          }
        ],
        "tags": [
          "AdminService"
        ]
      },
      "put": {
        "summary": "Update execution belonging to project domain :ref:`ref_flyteidl.admin.Execution`.",
        "operationId": "UpdateExecution",
        "responses": {
          "200": {
            "description": "A successful response.",
            "schema": {
              "$ref": "#/definitions/adminExecutionUpdateResponse"
            }
          }
        },
        "parameters": [
          {
            "name": "id.project",
            "description": "Name of the project the resource belongs to.",
            "in": "path",
            "required": true,
            "type": "string"
          },
          {
            "name": "id.domain",
            "description": "Name of the domain the resource belongs to.\nA domain can be considered as a subset within a specific project.",
            "in": "path",
            "required": true,
            "type": "string"
          },
          {
            "name": "id.name",
            "description": "User or system provided value for the resource.",
            "in": "path",
            "required": true,
            "type": "string"
          },
          {
            "name": "body",
            "in": "body",
            "required": true,
            "schema": {
              "$ref": "#/definitions/adminExecutionUpdateRequest"
            }
          }
        ],
        "tags": [
          "AdminService"
        ]
      }
    },
    "/api/v1/launch_plan_ids/org/{org}/{project}/{domain}": {
      "get": {
        "summary": "Fetch a list of :ref:`ref_flyteidl.admin.NamedEntityIdentifier` of launch plan objects.",
        "operationId": "ListLaunchPlanIds2",
        "responses": {
          "200": {
            "description": "A successful response.",
            "schema": {
              "$ref": "#/definitions/adminNamedEntityIdentifierList"
            }
          }
        },
        "parameters": [
          {
            "name": "org",
            "description": "Optional, org key applied to the resource.",
            "in": "path",
            "required": true,
            "type": "string"
          },
          {
            "name": "project",
            "description": "Name of the project that contains the identifiers.\n+required",
            "in": "path",
            "required": true,
            "type": "string"
          },
          {
            "name": "domain",
            "description": "Name of the domain the identifiers belongs to within the project.\n+required",
            "in": "path",
            "required": true,
            "type": "string"
          },
          {
            "name": "limit",
            "description": "Indicates the number of resources to be returned.\n+required.",
            "in": "query",
            "required": false,
            "type": "integer",
            "format": "int64"
          },
          {
            "name": "token",
            "description": "In the case of multiple pages of results, the server-provided token can be used to fetch the next page\nin a query.\n+optional.",
            "in": "query",
            "required": false,
            "type": "string"
          },
          {
            "name": "sort_by.key",
            "description": "Indicates an attribute to sort the response values.\n+required.",
            "in": "query",
            "required": false,
            "type": "string"
          },
          {
            "name": "sort_by.direction",
            "description": "Indicates the direction to apply sort key for response values.\n+optional.\n\n - DESCENDING: By default, fields are sorted in descending order.",
            "in": "query",
            "required": false,
            "type": "string",
            "enum": [
              "DESCENDING",
              "ASCENDING"
            ],
            "default": "DESCENDING"
          },
          {
            "name": "filters",
            "description": "Indicates a list of filters passed as string.\n+optional.",
            "in": "query",
            "required": false,
            "type": "string"
          }
        ],
        "tags": [
          "AdminService"
        ]
      }
    },
    "/api/v1/launch_plan_ids/{project}/{domain}": {
      "get": {
        "summary": "Fetch a list of :ref:`ref_flyteidl.admin.NamedEntityIdentifier` of launch plan objects.",
        "operationId": "ListLaunchPlanIds",
        "responses": {
          "200": {
            "description": "A successful response.",
            "schema": {
              "$ref": "#/definitions/adminNamedEntityIdentifierList"
            }
          }
        },
        "parameters": [
          {
            "name": "project",
            "description": "Name of the project that contains the identifiers.\n+required",
            "in": "path",
            "required": true,
            "type": "string"
          },
          {
            "name": "domain",
            "description": "Name of the domain the identifiers belongs to within the project.\n+required",
            "in": "path",
            "required": true,
            "type": "string"
          },
          {
            "name": "limit",
            "description": "Indicates the number of resources to be returned.\n+required.",
            "in": "query",
            "required": false,
            "type": "integer",
            "format": "int64"
          },
          {
            "name": "token",
            "description": "In the case of multiple pages of results, the server-provided token can be used to fetch the next page\nin a query.\n+optional.",
            "in": "query",
            "required": false,
            "type": "string"
          },
          {
            "name": "sort_by.key",
            "description": "Indicates an attribute to sort the response values.\n+required.",
            "in": "query",
            "required": false,
            "type": "string"
          },
          {
            "name": "sort_by.direction",
            "description": "Indicates the direction to apply sort key for response values.\n+optional.\n\n - DESCENDING: By default, fields are sorted in descending order.",
            "in": "query",
            "required": false,
            "type": "string",
            "enum": [
              "DESCENDING",
              "ASCENDING"
            ],
            "default": "DESCENDING"
          },
          {
            "name": "filters",
            "description": "Indicates a list of filters passed as string.\n+optional.",
            "in": "query",
            "required": false,
            "type": "string"
          },
          {
            "name": "org",
            "description": "Optional, org key applied to the resource.",
            "in": "query",
            "required": false,
            "type": "string"
          }
        ],
        "tags": [
          "AdminService"
        ]
      }
    },
    "/api/v1/launch_plans": {
      "post": {
        "summary": "Create and upload a :ref:`ref_flyteidl.admin.LaunchPlan` definition",
        "operationId": "CreateLaunchPlan",
        "responses": {
          "200": {
            "description": "A successful response.",
            "schema": {
              "$ref": "#/definitions/adminLaunchPlanCreateResponse"
            }
          }
        },
        "parameters": [
          {
            "name": "body",
            "in": "body",
            "required": true,
            "schema": {
              "$ref": "#/definitions/adminLaunchPlanCreateRequest"
            }
          }
        ],
        "tags": [
          "AdminService"
        ]
      }
    },
    "/api/v1/launch_plans/org/{id.org}": {
      "post": {
        "summary": "Create and upload a :ref:`ref_flyteidl.admin.LaunchPlan` definition",
        "operationId": "CreateLaunchPlan2",
        "responses": {
          "200": {
            "description": "A successful response.",
            "schema": {
              "$ref": "#/definitions/adminLaunchPlanCreateResponse"
            }
          }
        },
        "parameters": [
          {
            "name": "id.org",
            "description": "Optional, org key applied to the resource.",
            "in": "path",
            "required": true,
            "type": "string"
          },
          {
            "name": "body",
            "in": "body",
            "required": true,
            "schema": {
              "$ref": "#/definitions/adminLaunchPlanCreateRequest"
            }
          }
        ],
        "tags": [
          "AdminService"
        ]
      }
    },
    "/api/v1/launch_plans/org/{id.org}/{id.project}/{id.domain}": {
      "get": {
        "summary": "Fetch a list of :ref:`ref_flyteidl.admin.LaunchPlan` definitions.",
        "operationId": "ListLaunchPlans4",
        "responses": {
          "200": {
            "description": "A successful response.",
            "schema": {
              "$ref": "#/definitions/adminLaunchPlanList"
            }
          }
        },
        "parameters": [
          {
            "name": "id.org",
            "description": "Optional, org key applied to the resource.",
            "in": "path",
            "required": true,
            "type": "string"
          },
          {
            "name": "id.project",
            "description": "Name of the project the resource belongs to.",
            "in": "path",
            "required": true,
            "type": "string"
          },
          {
            "name": "id.domain",
            "description": "Name of the domain the resource belongs to.\nA domain can be considered as a subset within a specific project.",
            "in": "path",
            "required": true,
            "type": "string"
          },
          {
            "name": "id.name",
            "description": "User provided value for the resource.\nThe combination of project + domain + name uniquely identifies the resource.\n+optional - in certain contexts - like 'List API', 'Launch plans'.",
            "in": "query",
            "required": false,
            "type": "string"
          },
          {
            "name": "limit",
            "description": "Indicates the number of resources to be returned.\n+required.",
            "in": "query",
            "required": false,
            "type": "integer",
            "format": "int64"
          },
          {
            "name": "token",
            "description": "In the case of multiple pages of results, this server-provided token can be used to fetch the next page\nin a query.\n+optional.",
            "in": "query",
            "required": false,
            "type": "string"
          },
          {
            "name": "filters",
            "description": "Indicates a list of filters passed as string.\nMore info on constructing filters : \u003cLink\u003e\n+optional.",
            "in": "query",
            "required": false,
            "type": "string"
          },
          {
            "name": "sort_by.key",
            "description": "Indicates an attribute to sort the response values.\n+required.",
            "in": "query",
            "required": false,
            "type": "string"
          },
          {
            "name": "sort_by.direction",
            "description": "Indicates the direction to apply sort key for response values.\n+optional.\n\n - DESCENDING: By default, fields are sorted in descending order.",
            "in": "query",
            "required": false,
            "type": "string",
            "enum": [
              "DESCENDING",
              "ASCENDING"
            ],
            "default": "DESCENDING"
          }
        ],
        "tags": [
          "AdminService"
        ]
      }
    },
    "/api/v1/launch_plans/org/{id.org}/{id.project}/{id.domain}/{id.name}": {
      "get": {
        "summary": "Fetch a list of :ref:`ref_flyteidl.admin.LaunchPlan` definitions.",
        "operationId": "ListLaunchPlans2",
        "responses": {
          "200": {
            "description": "A successful response.",
            "schema": {
              "$ref": "#/definitions/adminLaunchPlanList"
            }
          }
        },
        "parameters": [
          {
            "name": "id.org",
            "description": "Optional, org key applied to the resource.",
            "in": "path",
            "required": true,
            "type": "string"
          },
          {
            "name": "id.project",
            "description": "Name of the project the resource belongs to.",
            "in": "path",
            "required": true,
            "type": "string"
          },
          {
            "name": "id.domain",
            "description": "Name of the domain the resource belongs to.\nA domain can be considered as a subset within a specific project.",
            "in": "path",
            "required": true,
            "type": "string"
          },
          {
            "name": "id.name",
            "description": "User provided value for the resource.\nThe combination of project + domain + name uniquely identifies the resource.\n+optional - in certain contexts - like 'List API', 'Launch plans'",
            "in": "path",
            "required": true,
            "type": "string"
          },
          {
            "name": "limit",
            "description": "Indicates the number of resources to be returned.\n+required.",
            "in": "query",
            "required": false,
            "type": "integer",
            "format": "int64"
          },
          {
            "name": "token",
            "description": "In the case of multiple pages of results, this server-provided token can be used to fetch the next page\nin a query.\n+optional.",
            "in": "query",
            "required": false,
            "type": "string"
          },
          {
            "name": "filters",
            "description": "Indicates a list of filters passed as string.\nMore info on constructing filters : \u003cLink\u003e\n+optional.",
            "in": "query",
            "required": false,
            "type": "string"
          },
          {
            "name": "sort_by.key",
            "description": "Indicates an attribute to sort the response values.\n+required.",
            "in": "query",
            "required": false,
            "type": "string"
          },
          {
            "name": "sort_by.direction",
            "description": "Indicates the direction to apply sort key for response values.\n+optional.\n\n - DESCENDING: By default, fields are sorted in descending order.",
            "in": "query",
            "required": false,
            "type": "string",
            "enum": [
              "DESCENDING",
              "ASCENDING"
            ],
            "default": "DESCENDING"
          }
        ],
        "tags": [
          "AdminService"
        ]
      }
    },
    "/api/v1/launch_plans/org/{id.org}/{id.project}/{id.domain}/{id.name}/{id.version}": {
      "get": {
        "summary": "Fetch a :ref:`ref_flyteidl.admin.LaunchPlan` definition.",
        "operationId": "GetLaunchPlan2",
        "responses": {
          "200": {
            "description": "A successful response.",
            "schema": {
              "$ref": "#/definitions/adminLaunchPlan"
            }
          }
        },
        "parameters": [
          {
            "name": "id.org",
            "description": "Optional, org key applied to the resource.",
            "in": "path",
            "required": true,
            "type": "string"
          },
          {
            "name": "id.project",
            "description": "Name of the project the resource belongs to.",
            "in": "path",
            "required": true,
            "type": "string"
          },
          {
            "name": "id.domain",
            "description": "Name of the domain the resource belongs to.\nA domain can be considered as a subset within a specific project.",
            "in": "path",
            "required": true,
            "type": "string"
          },
          {
            "name": "id.name",
            "description": "User provided value for the resource.",
            "in": "path",
            "required": true,
            "type": "string"
          },
          {
            "name": "id.version",
            "description": "Specific version of the resource.",
            "in": "path",
            "required": true,
            "type": "string"
          },
          {
            "name": "id.resource_type",
            "description": "Identifies the specific type of resource that this identifier corresponds to.\n\n - DATASET: A dataset represents an entity modeled in Flyte DataCatalog. A Dataset is also a versioned entity and can be a compilation of multiple individual objects.\nEventually all Catalog objects should be modeled similar to Flyte Objects. The Dataset entities makes it possible for the UI  and CLI to act on the objects \nin a similar manner to other Flyte objects",
            "in": "query",
            "required": false,
            "type": "string",
            "enum": [
              "UNSPECIFIED",
              "TASK",
              "WORKFLOW",
              "LAUNCH_PLAN",
              "DATASET"
            ],
            "default": "UNSPECIFIED"
          }
        ],
        "tags": [
          "AdminService"
        ]
      },
      "put": {
        "summary": "Updates the status of a registered :ref:`ref_flyteidl.admin.LaunchPlan`.",
        "operationId": "UpdateLaunchPlan2",
        "responses": {
          "200": {
            "description": "A successful response.",
            "schema": {
              "$ref": "#/definitions/adminLaunchPlanUpdateResponse"
            }
          }
        },
        "parameters": [
          {
            "name": "id.org",
            "description": "Optional, org key applied to the resource.",
            "in": "path",
            "required": true,
            "type": "string"
          },
          {
            "name": "id.project",
            "description": "Name of the project the resource belongs to.",
            "in": "path",
            "required": true,
            "type": "string"
          },
          {
            "name": "id.domain",
            "description": "Name of the domain the resource belongs to.\nA domain can be considered as a subset within a specific project.",
            "in": "path",
            "required": true,
            "type": "string"
          },
          {
            "name": "id.name",
            "description": "User provided value for the resource.",
            "in": "path",
            "required": true,
            "type": "string"
          },
          {
            "name": "id.version",
            "description": "Specific version of the resource.",
            "in": "path",
            "required": true,
            "type": "string"
          }
        ],
        "tags": [
          "AdminService"
        ]
      }
    },
    "/api/v1/launch_plans/{id.project}/{id.domain}": {
      "get": {
        "summary": "Fetch a list of :ref:`ref_flyteidl.admin.LaunchPlan` definitions.",
        "operationId": "ListLaunchPlans3",
        "responses": {
          "200": {
            "description": "A successful response.",
            "schema": {
              "$ref": "#/definitions/adminLaunchPlanList"
            }
          }
        },
        "parameters": [
          {
            "name": "id.project",
            "description": "Name of the project the resource belongs to.",
            "in": "path",
            "required": true,
            "type": "string"
          },
          {
            "name": "id.domain",
            "description": "Name of the domain the resource belongs to.\nA domain can be considered as a subset within a specific project.",
            "in": "path",
            "required": true,
            "type": "string"
          },
          {
            "name": "id.name",
            "description": "User provided value for the resource.\nThe combination of project + domain + name uniquely identifies the resource.\n+optional - in certain contexts - like 'List API', 'Launch plans'.",
            "in": "query",
            "required": false,
            "type": "string"
          },
          {
            "name": "id.org",
            "description": "Optional, org key applied to the resource.",
            "in": "query",
            "required": false,
            "type": "string"
          },
          {
            "name": "limit",
            "description": "Indicates the number of resources to be returned.\n+required.",
            "in": "query",
            "required": false,
            "type": "integer",
            "format": "int64"
          },
          {
            "name": "token",
            "description": "In the case of multiple pages of results, this server-provided token can be used to fetch the next page\nin a query.\n+optional.",
            "in": "query",
            "required": false,
            "type": "string"
          },
          {
            "name": "filters",
            "description": "Indicates a list of filters passed as string.\nMore info on constructing filters : \u003cLink\u003e\n+optional.",
            "in": "query",
            "required": false,
            "type": "string"
          },
          {
            "name": "sort_by.key",
            "description": "Indicates an attribute to sort the response values.\n+required.",
            "in": "query",
            "required": false,
            "type": "string"
          },
          {
            "name": "sort_by.direction",
            "description": "Indicates the direction to apply sort key for response values.\n+optional.\n\n - DESCENDING: By default, fields are sorted in descending order.",
            "in": "query",
            "required": false,
            "type": "string",
            "enum": [
              "DESCENDING",
              "ASCENDING"
            ],
            "default": "DESCENDING"
          }
        ],
        "tags": [
          "AdminService"
        ]
      }
    },
    "/api/v1/launch_plans/{id.project}/{id.domain}/{id.name}": {
      "get": {
        "summary": "Fetch a list of :ref:`ref_flyteidl.admin.LaunchPlan` definitions.",
        "operationId": "ListLaunchPlans",
        "responses": {
          "200": {
            "description": "A successful response.",
            "schema": {
              "$ref": "#/definitions/adminLaunchPlanList"
            }
          }
        },
        "parameters": [
          {
            "name": "id.project",
            "description": "Name of the project the resource belongs to.",
            "in": "path",
            "required": true,
            "type": "string"
          },
          {
            "name": "id.domain",
            "description": "Name of the domain the resource belongs to.\nA domain can be considered as a subset within a specific project.",
            "in": "path",
            "required": true,
            "type": "string"
          },
          {
            "name": "id.name",
            "description": "User provided value for the resource.\nThe combination of project + domain + name uniquely identifies the resource.\n+optional - in certain contexts - like 'List API', 'Launch plans'",
            "in": "path",
            "required": true,
            "type": "string"
          },
          {
            "name": "id.org",
            "description": "Optional, org key applied to the resource.",
            "in": "query",
            "required": false,
            "type": "string"
          },
          {
            "name": "limit",
            "description": "Indicates the number of resources to be returned.\n+required.",
            "in": "query",
            "required": false,
            "type": "integer",
            "format": "int64"
          },
          {
            "name": "token",
            "description": "In the case of multiple pages of results, this server-provided token can be used to fetch the next page\nin a query.\n+optional.",
            "in": "query",
            "required": false,
            "type": "string"
          },
          {
            "name": "filters",
            "description": "Indicates a list of filters passed as string.\nMore info on constructing filters : \u003cLink\u003e\n+optional.",
            "in": "query",
            "required": false,
            "type": "string"
          },
          {
            "name": "sort_by.key",
            "description": "Indicates an attribute to sort the response values.\n+required.",
            "in": "query",
            "required": false,
            "type": "string"
          },
          {
            "name": "sort_by.direction",
            "description": "Indicates the direction to apply sort key for response values.\n+optional.\n\n - DESCENDING: By default, fields are sorted in descending order.",
            "in": "query",
            "required": false,
            "type": "string",
            "enum": [
              "DESCENDING",
              "ASCENDING"
            ],
            "default": "DESCENDING"
          }
        ],
        "tags": [
          "AdminService"
        ]
      }
    },
    "/api/v1/launch_plans/{id.project}/{id.domain}/{id.name}/{id.version}": {
      "get": {
        "summary": "Fetch a :ref:`ref_flyteidl.admin.LaunchPlan` definition.",
        "operationId": "GetLaunchPlan",
        "responses": {
          "200": {
            "description": "A successful response.",
            "schema": {
              "$ref": "#/definitions/adminLaunchPlan"
            }
          }
        },
        "parameters": [
          {
            "name": "id.project",
            "description": "Name of the project the resource belongs to.",
            "in": "path",
            "required": true,
            "type": "string"
          },
          {
            "name": "id.domain",
            "description": "Name of the domain the resource belongs to.\nA domain can be considered as a subset within a specific project.",
            "in": "path",
            "required": true,
            "type": "string"
          },
          {
            "name": "id.name",
            "description": "User provided value for the resource.",
            "in": "path",
            "required": true,
            "type": "string"
          },
          {
            "name": "id.version",
            "description": "Specific version of the resource.",
            "in": "path",
            "required": true,
            "type": "string"
          },
          {
            "name": "id.resource_type",
            "description": "Identifies the specific type of resource that this identifier corresponds to.\n\n - DATASET: A dataset represents an entity modeled in Flyte DataCatalog. A Dataset is also a versioned entity and can be a compilation of multiple individual objects.\nEventually all Catalog objects should be modeled similar to Flyte Objects. The Dataset entities makes it possible for the UI  and CLI to act on the objects \nin a similar manner to other Flyte objects",
            "in": "query",
            "required": false,
            "type": "string",
            "enum": [
              "UNSPECIFIED",
              "TASK",
              "WORKFLOW",
              "LAUNCH_PLAN",
              "DATASET"
            ],
            "default": "UNSPECIFIED"
          },
          {
            "name": "id.org",
            "description": "Optional, org key applied to the resource.",
            "in": "query",
            "required": false,
            "type": "string"
          }
        ],
        "tags": [
          "AdminService"
        ]
      },
      "put": {
        "summary": "Updates the status of a registered :ref:`ref_flyteidl.admin.LaunchPlan`.",
        "operationId": "UpdateLaunchPlan",
        "responses": {
          "200": {
            "description": "A successful response.",
            "schema": {
              "$ref": "#/definitions/adminLaunchPlanUpdateResponse"
            }
          }
        },
        "parameters": [
          {
            "name": "id.project",
            "description": "Name of the project the resource belongs to.",
            "in": "path",
            "required": true,
            "type": "string"
          },
          {
            "name": "id.domain",
            "description": "Name of the domain the resource belongs to.\nA domain can be considered as a subset within a specific project.",
            "in": "path",
            "required": true,
            "type": "string"
          },
          {
            "name": "id.name",
            "description": "User provided value for the resource.",
            "in": "path",
            "required": true,
            "type": "string"
          },
          {
            "name": "id.version",
            "description": "Specific version of the resource.",
            "in": "path",
            "required": true,
            "type": "string"
          },
          {
            "name": "body",
            "in": "body",
            "required": true,
            "schema": {
              "$ref": "#/definitions/adminLaunchPlanUpdateRequest"
            }
          }
        ],
        "tags": [
          "AdminService"
        ]
      }
    },
    "/api/v1/matchable_attributes": {
      "get": {
        "summary": "Lists custom :ref:`ref_flyteidl.admin.MatchableAttributesConfiguration` for a specific resource type.",
        "operationId": "ListMatchableAttributes",
        "responses": {
          "200": {
            "description": "A successful response.",
            "schema": {
              "$ref": "#/definitions/adminListMatchableAttributesResponse"
            }
          }
        },
        "parameters": [
          {
            "name": "resource_type",
            "description": "+required.\n\n - TASK_RESOURCE: Applies to customizable task resource requests and limits.\n - CLUSTER_RESOURCE: Applies to configuring templated kubernetes cluster resources.\n - EXECUTION_QUEUE: Configures task and dynamic task execution queue assignment.\n - EXECUTION_CLUSTER_LABEL: Configures the K8s cluster label to be used for execution to be run\n - QUALITY_OF_SERVICE_SPECIFICATION: Configures default quality of service when undefined in an execution spec.\n - PLUGIN_OVERRIDE: Selects configurable plugin implementation behavior for a given task type.\n - WORKFLOW_EXECUTION_CONFIG: Adds defaults for customizable workflow-execution specifications and overrides.\n - CLUSTER_ASSIGNMENT: Controls how to select an available cluster on which this execution should run.",
            "in": "query",
            "required": false,
            "type": "string",
            "enum": [
              "TASK_RESOURCE",
              "CLUSTER_RESOURCE",
              "EXECUTION_QUEUE",
              "EXECUTION_CLUSTER_LABEL",
              "QUALITY_OF_SERVICE_SPECIFICATION",
              "PLUGIN_OVERRIDE",
              "WORKFLOW_EXECUTION_CONFIG",
              "CLUSTER_ASSIGNMENT"
            ],
            "default": "TASK_RESOURCE"
          },
          {
            "name": "org",
            "description": "Optional, org filter applied to list project requests.",
            "in": "query",
            "required": false,
            "type": "string"
          }
        ],
        "tags": [
          "AdminService"
        ]
      }
    },
    "/api/v1/matchable_attributes/org/{org}": {
      "get": {
        "summary": "Lists custom :ref:`ref_flyteidl.admin.MatchableAttributesConfiguration` for a specific resource type.",
        "operationId": "ListMatchableAttributes2",
        "responses": {
          "200": {
            "description": "A successful response.",
            "schema": {
              "$ref": "#/definitions/adminListMatchableAttributesResponse"
            }
          }
        },
        "parameters": [
          {
            "name": "org",
            "description": "Optional, org filter applied to list project requests.",
            "in": "path",
            "required": true,
            "type": "string"
          },
          {
            "name": "resource_type",
            "description": "+required.\n\n - TASK_RESOURCE: Applies to customizable task resource requests and limits.\n - CLUSTER_RESOURCE: Applies to configuring templated kubernetes cluster resources.\n - EXECUTION_QUEUE: Configures task and dynamic task execution queue assignment.\n - EXECUTION_CLUSTER_LABEL: Configures the K8s cluster label to be used for execution to be run\n - QUALITY_OF_SERVICE_SPECIFICATION: Configures default quality of service when undefined in an execution spec.\n - PLUGIN_OVERRIDE: Selects configurable plugin implementation behavior for a given task type.\n - WORKFLOW_EXECUTION_CONFIG: Adds defaults for customizable workflow-execution specifications and overrides.\n - CLUSTER_ASSIGNMENT: Controls how to select an available cluster on which this execution should run.",
            "in": "query",
            "required": false,
            "type": "string",
            "enum": [
              "TASK_RESOURCE",
              "CLUSTER_RESOURCE",
              "EXECUTION_QUEUE",
              "EXECUTION_CLUSTER_LABEL",
              "QUALITY_OF_SERVICE_SPECIFICATION",
              "PLUGIN_OVERRIDE",
              "WORKFLOW_EXECUTION_CONFIG",
              "CLUSTER_ASSIGNMENT"
            ],
            "default": "TASK_RESOURCE"
          }
        ],
        "tags": [
          "AdminService"
        ]
      }
    },
    "/api/v1/metrics/executions/org/{id.org}/{id.project}/{id.domain}/{id.name}": {
      "get": {
        "summary": "Fetches runtime metrics for a :ref:`ref_flyteidl.admin.Execution`.",
        "operationId": "GetExecutionMetrics2",
        "responses": {
          "200": {
            "description": "A successful response.",
            "schema": {
              "$ref": "#/definitions/adminWorkflowExecutionGetMetricsResponse"
            }
          }
        },
        "parameters": [
          {
            "name": "id.org",
            "description": "Optional, org key applied to the resource.",
            "in": "path",
            "required": true,
            "type": "string"
          },
          {
            "name": "id.project",
            "description": "Name of the project the resource belongs to.",
            "in": "path",
            "required": true,
            "type": "string"
          },
          {
            "name": "id.domain",
            "description": "Name of the domain the resource belongs to.\nA domain can be considered as a subset within a specific project.",
            "in": "path",
            "required": true,
            "type": "string"
          },
          {
            "name": "id.name",
            "description": "User or system provided value for the resource.",
            "in": "path",
            "required": true,
            "type": "string"
          },
          {
            "name": "depth",
            "description": "depth defines the number of Flyte entity levels to traverse when breaking down execution details.",
            "in": "query",
            "required": false,
            "type": "integer",
            "format": "int32"
          }
        ],
        "tags": [
          "AdminService"
        ]
      }
    },
    "/api/v1/metrics/executions/{id.project}/{id.domain}/{id.name}": {
      "get": {
        "summary": "Fetches runtime metrics for a :ref:`ref_flyteidl.admin.Execution`.",
        "operationId": "GetExecutionMetrics",
        "responses": {
          "200": {
            "description": "A successful response.",
            "schema": {
              "$ref": "#/definitions/adminWorkflowExecutionGetMetricsResponse"
            }
          }
        },
        "parameters": [
          {
            "name": "id.project",
            "description": "Name of the project the resource belongs to.",
            "in": "path",
            "required": true,
            "type": "string"
          },
          {
            "name": "id.domain",
            "description": "Name of the domain the resource belongs to.\nA domain can be considered as a subset within a specific project.",
            "in": "path",
            "required": true,
            "type": "string"
          },
          {
            "name": "id.name",
            "description": "User or system provided value for the resource.",
            "in": "path",
            "required": true,
            "type": "string"
          },
          {
            "name": "id.org",
            "description": "Optional, org key applied to the resource.",
            "in": "query",
            "required": false,
            "type": "string"
          },
          {
            "name": "depth",
            "description": "depth defines the number of Flyte entity levels to traverse when breaking down execution details.",
            "in": "query",
            "required": false,
            "type": "integer",
            "format": "int32"
          }
        ],
        "tags": [
          "AdminService"
        ]
      }
    },
    "/api/v1/named_entities/{resource_type}/org/{id.org}/{id.project}/{id.domain}/{id.name}": {
      "get": {
        "summary": "Returns a :ref:`ref_flyteidl.admin.NamedEntity` object.",
        "operationId": "GetNamedEntity2",
        "responses": {
          "200": {
            "description": "A successful response.",
            "schema": {
              "$ref": "#/definitions/adminNamedEntity"
            }
          }
        },
        "parameters": [
          {
            "name": "resource_type",
            "description": "Resource type of the metadata to get. One of Task, Workflow or LaunchPlan.\n+required",
            "in": "path",
            "required": true,
            "type": "string",
            "enum": [
              "UNSPECIFIED",
              "TASK",
              "WORKFLOW",
              "LAUNCH_PLAN",
              "DATASET"
            ]
          },
          {
            "name": "id.org",
            "description": "Optional, org key applied to the resource.",
            "in": "path",
            "required": true,
            "type": "string"
          },
          {
            "name": "id.project",
            "description": "Name of the project the resource belongs to.",
            "in": "path",
            "required": true,
            "type": "string"
          },
          {
            "name": "id.domain",
            "description": "Name of the domain the resource belongs to.\nA domain can be considered as a subset within a specific project.",
            "in": "path",
            "required": true,
            "type": "string"
          },
          {
            "name": "id.name",
            "description": "User provided value for the resource.\nThe combination of project + domain + name uniquely identifies the resource.\n+optional - in certain contexts - like 'List API', 'Launch plans'",
            "in": "path",
            "required": true,
            "type": "string"
          }
        ],
        "tags": [
          "AdminService"
        ]
      },
      "put": {
        "summary": "Updates a :ref:`ref_flyteidl.admin.NamedEntity` object.",
        "operationId": "UpdateNamedEntity2",
        "responses": {
          "200": {
            "description": "A successful response.",
            "schema": {
              "$ref": "#/definitions/adminNamedEntityUpdateResponse"
            }
          }
        },
        "parameters": [
          {
            "name": "resource_type",
            "description": "Resource type of the metadata to update\n+required",
            "in": "path",
            "required": true,
            "type": "string",
            "enum": [
              "UNSPECIFIED",
              "TASK",
              "WORKFLOW",
              "LAUNCH_PLAN",
              "DATASET"
            ]
          },
          {
            "name": "id.org",
            "description": "Optional, org key applied to the resource.",
            "in": "path",
            "required": true,
            "type": "string"
          },
          {
            "name": "id.project",
            "description": "Name of the project the resource belongs to.",
            "in": "path",
            "required": true,
            "type": "string"
          },
          {
            "name": "id.domain",
            "description": "Name of the domain the resource belongs to.\nA domain can be considered as a subset within a specific project.",
            "in": "path",
            "required": true,
            "type": "string"
          },
          {
            "name": "id.name",
            "description": "User provided value for the resource.\nThe combination of project + domain + name uniquely identifies the resource.\n+optional - in certain contexts - like 'List API', 'Launch plans'",
            "in": "path",
            "required": true,
            "type": "string"
          },
          {
            "name": "body",
            "in": "body",
            "required": true,
            "schema": {
              "$ref": "#/definitions/adminNamedEntityUpdateRequest"
            }
          }
        ],
        "tags": [
          "AdminService"
        ]
      }
    },
    "/api/v1/named_entities/{resource_type}/org/{org}/{project}/{domain}": {
      "get": {
        "summary": "Returns a list of :ref:`ref_flyteidl.admin.NamedEntity` objects.",
        "operationId": "ListNamedEntities2",
        "responses": {
          "200": {
            "description": "A successful response.",
            "schema": {
              "$ref": "#/definitions/adminNamedEntityList"
            }
          }
        },
        "parameters": [
          {
            "name": "resource_type",
            "description": "Resource type of the metadata to query. One of Task, Workflow or LaunchPlan.\n+required",
            "in": "path",
            "required": true,
            "type": "string",
            "enum": [
              "UNSPECIFIED",
              "TASK",
              "WORKFLOW",
              "LAUNCH_PLAN",
              "DATASET"
            ]
          },
          {
            "name": "org",
            "description": "Optional, org key applied to the resource.",
            "in": "path",
            "required": true,
            "type": "string"
          },
          {
            "name": "project",
            "description": "Name of the project that contains the identifiers.\n+required",
            "in": "path",
            "required": true,
            "type": "string"
          },
          {
            "name": "domain",
            "description": "Name of the domain the identifiers belongs to within the project.",
            "in": "path",
            "required": true,
            "type": "string"
          },
          {
            "name": "limit",
            "description": "Indicates the number of resources to be returned.",
            "in": "query",
            "required": false,
            "type": "integer",
            "format": "int64"
          },
          {
            "name": "token",
            "description": "In the case of multiple pages of results, the server-provided token can be used to fetch the next page\nin a query.\n+optional.",
            "in": "query",
            "required": false,
            "type": "string"
          },
          {
            "name": "sort_by.key",
            "description": "Indicates an attribute to sort the response values.\n+required.",
            "in": "query",
            "required": false,
            "type": "string"
          },
          {
            "name": "sort_by.direction",
            "description": "Indicates the direction to apply sort key for response values.\n+optional.\n\n - DESCENDING: By default, fields are sorted in descending order.",
            "in": "query",
            "required": false,
            "type": "string",
            "enum": [
              "DESCENDING",
              "ASCENDING"
            ],
            "default": "DESCENDING"
          },
          {
            "name": "filters",
            "description": "Indicates a list of filters passed as string.\n+optional.",
            "in": "query",
            "required": false,
            "type": "string"
          }
        ],
        "tags": [
          "AdminService"
        ]
      }
    },
    "/api/v1/named_entities/{resource_type}/{id.project}/{id.domain}/{id.name}": {
      "get": {
        "summary": "Returns a :ref:`ref_flyteidl.admin.NamedEntity` object.",
        "operationId": "GetNamedEntity",
        "responses": {
          "200": {
            "description": "A successful response.",
            "schema": {
              "$ref": "#/definitions/adminNamedEntity"
            }
          }
        },
        "parameters": [
          {
            "name": "resource_type",
            "description": "Resource type of the metadata to get. One of Task, Workflow or LaunchPlan.\n+required",
            "in": "path",
            "required": true,
            "type": "string",
            "enum": [
              "UNSPECIFIED",
              "TASK",
              "WORKFLOW",
              "LAUNCH_PLAN",
              "DATASET"
            ]
          },
          {
            "name": "id.project",
            "description": "Name of the project the resource belongs to.",
            "in": "path",
            "required": true,
            "type": "string"
          },
          {
            "name": "id.domain",
            "description": "Name of the domain the resource belongs to.\nA domain can be considered as a subset within a specific project.",
            "in": "path",
            "required": true,
            "type": "string"
          },
          {
            "name": "id.name",
            "description": "User provided value for the resource.\nThe combination of project + domain + name uniquely identifies the resource.\n+optional - in certain contexts - like 'List API', 'Launch plans'",
            "in": "path",
            "required": true,
            "type": "string"
          },
          {
            "name": "id.org",
            "description": "Optional, org key applied to the resource.",
            "in": "query",
            "required": false,
            "type": "string"
          }
        ],
        "tags": [
          "AdminService"
        ]
      },
      "put": {
        "summary": "Updates a :ref:`ref_flyteidl.admin.NamedEntity` object.",
        "operationId": "UpdateNamedEntity",
        "responses": {
          "200": {
            "description": "A successful response.",
            "schema": {
              "$ref": "#/definitions/adminNamedEntityUpdateResponse"
            }
          }
        },
        "parameters": [
          {
            "name": "resource_type",
            "description": "Resource type of the metadata to update\n+required",
            "in": "path",
            "required": true,
            "type": "string",
            "enum": [
              "UNSPECIFIED",
              "TASK",
              "WORKFLOW",
              "LAUNCH_PLAN",
              "DATASET"
            ]
          },
          {
            "name": "id.project",
            "description": "Name of the project the resource belongs to.",
            "in": "path",
            "required": true,
            "type": "string"
          },
          {
            "name": "id.domain",
            "description": "Name of the domain the resource belongs to.\nA domain can be considered as a subset within a specific project.",
            "in": "path",
            "required": true,
            "type": "string"
          },
          {
            "name": "id.name",
            "description": "User provided value for the resource.\nThe combination of project + domain + name uniquely identifies the resource.\n+optional - in certain contexts - like 'List API', 'Launch plans'",
            "in": "path",
            "required": true,
            "type": "string"
          },
          {
            "name": "body",
            "in": "body",
            "required": true,
            "schema": {
              "$ref": "#/definitions/adminNamedEntityUpdateRequest"
            }
          }
        ],
        "tags": [
          "AdminService"
        ]
      }
    },
    "/api/v1/named_entities/{resource_type}/{project}/{domain}": {
      "get": {
        "summary": "Returns a list of :ref:`ref_flyteidl.admin.NamedEntity` objects.",
        "operationId": "ListNamedEntities",
        "responses": {
          "200": {
            "description": "A successful response.",
            "schema": {
              "$ref": "#/definitions/adminNamedEntityList"
            }
          }
        },
        "parameters": [
          {
            "name": "resource_type",
            "description": "Resource type of the metadata to query. One of Task, Workflow or LaunchPlan.\n+required",
            "in": "path",
            "required": true,
            "type": "string",
            "enum": [
              "UNSPECIFIED",
              "TASK",
              "WORKFLOW",
              "LAUNCH_PLAN",
              "DATASET"
            ]
          },
          {
            "name": "project",
            "description": "Name of the project that contains the identifiers.\n+required",
            "in": "path",
            "required": true,
            "type": "string"
          },
          {
            "name": "domain",
            "description": "Name of the domain the identifiers belongs to within the project.",
            "in": "path",
            "required": true,
            "type": "string"
          },
          {
            "name": "limit",
            "description": "Indicates the number of resources to be returned.",
            "in": "query",
            "required": false,
            "type": "integer",
            "format": "int64"
          },
          {
            "name": "token",
            "description": "In the case of multiple pages of results, the server-provided token can be used to fetch the next page\nin a query.\n+optional.",
            "in": "query",
            "required": false,
            "type": "string"
          },
          {
            "name": "sort_by.key",
            "description": "Indicates an attribute to sort the response values.\n+required.",
            "in": "query",
            "required": false,
            "type": "string"
          },
          {
            "name": "sort_by.direction",
            "description": "Indicates the direction to apply sort key for response values.\n+optional.\n\n - DESCENDING: By default, fields are sorted in descending order.",
            "in": "query",
            "required": false,
            "type": "string",
            "enum": [
              "DESCENDING",
              "ASCENDING"
            ],
            "default": "DESCENDING"
          },
          {
            "name": "filters",
            "description": "Indicates a list of filters passed as string.\n+optional.",
            "in": "query",
            "required": false,
            "type": "string"
          },
          {
            "name": "org",
            "description": "Optional, org key applied to the resource.",
            "in": "query",
            "required": false,
            "type": "string"
          }
        ],
        "tags": [
          "AdminService"
        ]
      }
    },
    "/api/v1/node_executions/org/{id.execution_id.org}/{id.execution_id.project}/{id.execution_id.domain}/{id.execution_id.name}/{id.node_id}": {
      "get": {
        "summary": "Fetches a :ref:`ref_flyteidl.admin.NodeExecution`.",
        "operationId": "GetNodeExecution2",
        "responses": {
          "200": {
            "description": "A successful response.",
            "schema": {
              "$ref": "#/definitions/flyteidladminNodeExecution"
            }
          }
        },
        "parameters": [
          {
            "name": "id.execution_id.org",
            "description": "Optional, org key applied to the resource.",
            "in": "path",
            "required": true,
            "type": "string"
          },
          {
            "name": "id.execution_id.project",
            "description": "Name of the project the resource belongs to.",
            "in": "path",
            "required": true,
            "type": "string"
          },
          {
            "name": "id.execution_id.domain",
            "description": "Name of the domain the resource belongs to.\nA domain can be considered as a subset within a specific project.",
            "in": "path",
            "required": true,
            "type": "string"
          },
          {
            "name": "id.execution_id.name",
            "description": "User or system provided value for the resource.",
            "in": "path",
            "required": true,
            "type": "string"
          },
          {
            "name": "id.node_id",
            "in": "path",
            "required": true,
            "type": "string"
          }
        ],
        "tags": [
          "AdminService"
        ]
      }
    },
    "/api/v1/node_executions/org/{workflow_execution_id.org}/{workflow_execution_id.project}/{workflow_execution_id.domain}/{workflow_execution_id.name}": {
      "get": {
        "summary": "Fetch a list of :ref:`ref_flyteidl.admin.NodeExecution`.",
        "operationId": "ListNodeExecutions2",
        "responses": {
          "200": {
            "description": "A successful response.",
            "schema": {
              "$ref": "#/definitions/adminNodeExecutionList"
            }
          }
        },
        "parameters": [
          {
            "name": "workflow_execution_id.org",
            "description": "Optional, org key applied to the resource.",
            "in": "path",
            "required": true,
            "type": "string"
          },
          {
            "name": "workflow_execution_id.project",
            "description": "Name of the project the resource belongs to.",
            "in": "path",
            "required": true,
            "type": "string"
          },
          {
            "name": "workflow_execution_id.domain",
            "description": "Name of the domain the resource belongs to.\nA domain can be considered as a subset within a specific project.",
            "in": "path",
            "required": true,
            "type": "string"
          },
          {
            "name": "workflow_execution_id.name",
            "description": "User or system provided value for the resource.",
            "in": "path",
            "required": true,
            "type": "string"
          },
          {
            "name": "limit",
            "description": "Indicates the number of resources to be returned.\n+required.",
            "in": "query",
            "required": false,
            "type": "integer",
            "format": "int64"
          },
          {
            "name": "token",
            "in": "query",
            "required": false,
            "type": "string"
          },
          {
            "name": "filters",
            "description": "Indicates a list of filters passed as string.\nMore info on constructing filters : \u003cLink\u003e\n+optional.",
            "in": "query",
            "required": false,
            "type": "string"
          },
          {
            "name": "sort_by.key",
            "description": "Indicates an attribute to sort the response values.\n+required.",
            "in": "query",
            "required": false,
            "type": "string"
          },
          {
            "name": "sort_by.direction",
            "description": "Indicates the direction to apply sort key for response values.\n+optional.\n\n - DESCENDING: By default, fields are sorted in descending order.",
            "in": "query",
            "required": false,
            "type": "string",
            "enum": [
              "DESCENDING",
              "ASCENDING"
            ],
            "default": "DESCENDING"
          },
          {
            "name": "unique_parent_id",
            "description": "Unique identifier of the parent node in the execution\n+optional.",
            "in": "query",
            "required": false,
            "type": "string"
          }
        ],
        "tags": [
          "AdminService"
        ]
      }
    },
    "/api/v1/node_executions/{id.execution_id.project}/{id.execution_id.domain}/{id.execution_id.name}/{id.node_id}": {
      "get": {
        "summary": "Fetches a :ref:`ref_flyteidl.admin.NodeExecution`.",
        "operationId": "GetNodeExecution",
        "responses": {
          "200": {
            "description": "A successful response.",
            "schema": {
              "$ref": "#/definitions/flyteidladminNodeExecution"
            }
          }
        },
        "parameters": [
          {
            "name": "id.execution_id.project",
            "description": "Name of the project the resource belongs to.",
            "in": "path",
            "required": true,
            "type": "string"
          },
          {
            "name": "id.execution_id.domain",
            "description": "Name of the domain the resource belongs to.\nA domain can be considered as a subset within a specific project.",
            "in": "path",
            "required": true,
            "type": "string"
          },
          {
            "name": "id.execution_id.name",
            "description": "User or system provided value for the resource.",
            "in": "path",
            "required": true,
            "type": "string"
          },
          {
            "name": "id.node_id",
            "in": "path",
            "required": true,
            "type": "string"
          },
          {
            "name": "id.execution_id.org",
            "description": "Optional, org key applied to the resource.",
            "in": "query",
            "required": false,
            "type": "string"
          }
        ],
        "tags": [
          "AdminService"
        ]
      }
    },
    "/api/v1/node_executions/{workflow_execution_id.project}/{workflow_execution_id.domain}/{workflow_execution_id.name}": {
      "get": {
        "summary": "Fetch a list of :ref:`ref_flyteidl.admin.NodeExecution`.",
        "operationId": "ListNodeExecutions",
        "responses": {
          "200": {
            "description": "A successful response.",
            "schema": {
              "$ref": "#/definitions/adminNodeExecutionList"
            }
          }
        },
        "parameters": [
          {
            "name": "workflow_execution_id.project",
            "description": "Name of the project the resource belongs to.",
            "in": "path",
            "required": true,
            "type": "string"
          },
          {
            "name": "workflow_execution_id.domain",
            "description": "Name of the domain the resource belongs to.\nA domain can be considered as a subset within a specific project.",
            "in": "path",
            "required": true,
            "type": "string"
          },
          {
            "name": "workflow_execution_id.name",
            "description": "User or system provided value for the resource.",
            "in": "path",
            "required": true,
            "type": "string"
          },
          {
            "name": "workflow_execution_id.org",
            "description": "Optional, org key applied to the resource.",
            "in": "query",
            "required": false,
            "type": "string"
          },
          {
            "name": "limit",
            "description": "Indicates the number of resources to be returned.\n+required.",
            "in": "query",
            "required": false,
            "type": "integer",
            "format": "int64"
          },
          {
            "name": "token",
            "in": "query",
            "required": false,
            "type": "string"
          },
          {
            "name": "filters",
            "description": "Indicates a list of filters passed as string.\nMore info on constructing filters : \u003cLink\u003e\n+optional.",
            "in": "query",
            "required": false,
            "type": "string"
          },
          {
            "name": "sort_by.key",
            "description": "Indicates an attribute to sort the response values.\n+required.",
            "in": "query",
            "required": false,
            "type": "string"
          },
          {
            "name": "sort_by.direction",
            "description": "Indicates the direction to apply sort key for response values.\n+optional.\n\n - DESCENDING: By default, fields are sorted in descending order.",
            "in": "query",
            "required": false,
            "type": "string",
            "enum": [
              "DESCENDING",
              "ASCENDING"
            ],
            "default": "DESCENDING"
          },
          {
            "name": "unique_parent_id",
            "description": "Unique identifier of the parent node in the execution\n+optional.",
            "in": "query",
            "required": false,
            "type": "string"
          }
        ],
        "tags": [
          "AdminService"
        ]
      }
    },
    "/api/v1/project_attributes/{attributes.project}": {
      "put": {
        "summary": "Creates or updates custom :ref:`ref_flyteidl.admin.MatchableAttributesConfiguration` at the project level",
        "operationId": "UpdateProjectAttributes",
        "responses": {
          "200": {
            "description": "A successful response.",
            "schema": {
              "$ref": "#/definitions/adminProjectAttributesUpdateResponse"
            }
          }
        },
        "parameters": [
          {
            "name": "attributes.project",
            "description": "Unique project id for which this set of attributes will be applied.",
            "in": "path",
            "required": true,
            "type": "string"
          },
          {
            "name": "body",
            "in": "body",
            "required": true,
            "schema": {
              "$ref": "#/definitions/adminProjectAttributesUpdateRequest"
            }
          }
        ],
        "tags": [
          "AdminService"
        ]
      }
    },
    "/api/v1/project_attributes/{project}": {
      "get": {
        "summary": "Fetches custom :ref:`ref_flyteidl.admin.MatchableAttributesConfiguration` for a project and domain.",
        "operationId": "GetProjectAttributes",
        "responses": {
          "200": {
            "description": "A successful response.",
            "schema": {
              "$ref": "#/definitions/adminProjectAttributesGetResponse"
            }
          }
        },
        "parameters": [
          {
            "name": "project",
            "description": "Unique project id which this set of attributes references.\n+required",
            "in": "path",
            "required": true,
            "type": "string"
          },
          {
            "name": "resource_type",
            "description": "Which type of matchable attributes to return.\n+required.\n\n - TASK_RESOURCE: Applies to customizable task resource requests and limits.\n - CLUSTER_RESOURCE: Applies to configuring templated kubernetes cluster resources.\n - EXECUTION_QUEUE: Configures task and dynamic task execution queue assignment.\n - EXECUTION_CLUSTER_LABEL: Configures the K8s cluster label to be used for execution to be run\n - QUALITY_OF_SERVICE_SPECIFICATION: Configures default quality of service when undefined in an execution spec.\n - PLUGIN_OVERRIDE: Selects configurable plugin implementation behavior for a given task type.\n - WORKFLOW_EXECUTION_CONFIG: Adds defaults for customizable workflow-execution specifications and overrides.\n - CLUSTER_ASSIGNMENT: Controls how to select an available cluster on which this execution should run.",
            "in": "query",
            "required": false,
            "type": "string",
            "enum": [
              "TASK_RESOURCE",
              "CLUSTER_RESOURCE",
              "EXECUTION_QUEUE",
              "EXECUTION_CLUSTER_LABEL",
              "QUALITY_OF_SERVICE_SPECIFICATION",
              "PLUGIN_OVERRIDE",
              "WORKFLOW_EXECUTION_CONFIG",
              "CLUSTER_ASSIGNMENT"
            ],
            "default": "TASK_RESOURCE"
          },
          {
            "name": "org",
            "description": "Optional, org key applied to the project.",
            "in": "query",
            "required": false,
            "type": "string"
          }
        ],
        "tags": [
          "AdminService"
        ]
      },
      "delete": {
        "summary": "Deletes custom :ref:`ref_flyteidl.admin.MatchableAttributesConfiguration` for a project and domain.",
        "operationId": "DeleteProjectAttributes",
        "responses": {
          "200": {
            "description": "A successful response.",
            "schema": {
              "$ref": "#/definitions/adminProjectAttributesDeleteResponse"
            }
          }
        },
        "parameters": [
          {
            "name": "project",
            "description": "Unique project id which this set of attributes references.\n+required",
            "in": "path",
            "required": true,
            "type": "string"
          },
          {
            "name": "body",
            "in": "body",
            "required": true,
            "schema": {
              "$ref": "#/definitions/adminProjectAttributesDeleteRequest"
            }
          }
        ],
        "tags": [
          "AdminService"
        ]
      }
    },
    "/api/v1/project_domain_attributes/org/{attributes.org}/{attributes.project}": {
      "put": {
        "summary": "Creates or updates custom :ref:`ref_flyteidl.admin.MatchableAttributesConfiguration` at the project level",
        "operationId": "UpdateProjectAttributes2",
        "responses": {
          "200": {
            "description": "A successful response.",
            "schema": {
              "$ref": "#/definitions/adminProjectAttributesUpdateResponse"
            }
          }
        },
        "parameters": [
          {
            "name": "attributes.org",
            "description": "Optional, org key applied to the project.",
            "in": "path",
            "required": true,
            "type": "string"
          },
          {
            "name": "attributes.project",
            "description": "Unique project id for which this set of attributes will be applied.",
            "in": "path",
            "required": true,
            "type": "string"
          },
          {
            "name": "body",
            "in": "body",
            "required": true,
            "schema": {
              "$ref": "#/definitions/adminProjectAttributesUpdateRequest"
            }
          }
        ],
        "tags": [
          "AdminService"
        ]
      }
    },
    "/api/v1/project_domain_attributes/org/{attributes.org}/{attributes.project}/{attributes.domain}": {
      "put": {
        "summary": "Creates or updates custom :ref:`ref_flyteidl.admin.MatchableAttributesConfiguration` for a project and domain.",
        "operationId": "UpdateProjectDomainAttributes2",
        "responses": {
          "200": {
            "description": "A successful response.",
            "schema": {
              "$ref": "#/definitions/adminProjectDomainAttributesUpdateResponse"
            }
          }
        },
        "parameters": [
          {
            "name": "attributes.org",
            "description": "Optional, org key applied to the attributes.",
            "in": "path",
            "required": true,
            "type": "string"
          },
          {
            "name": "attributes.project",
            "description": "Unique project id for which this set of attributes will be applied.",
            "in": "path",
            "required": true,
            "type": "string"
          },
          {
            "name": "attributes.domain",
            "description": "Unique domain id for which this set of attributes will be applied.",
            "in": "path",
            "required": true,
            "type": "string"
          },
          {
            "name": "body",
            "in": "body",
            "required": true,
            "schema": {
              "$ref": "#/definitions/adminProjectDomainAttributesUpdateRequest"
            }
          }
        ],
        "tags": [
          "AdminService"
        ]
      }
    },
    "/api/v1/project_domain_attributes/org/{org}/{project}": {
      "get": {
        "summary": "Fetches custom :ref:`ref_flyteidl.admin.MatchableAttributesConfiguration` for a project and domain.",
        "operationId": "GetProjectAttributes2",
        "responses": {
          "200": {
            "description": "A successful response.",
            "schema": {
              "$ref": "#/definitions/adminProjectAttributesGetResponse"
            }
          }
        },
        "parameters": [
          {
            "name": "org",
            "description": "Optional, org key applied to the project.",
            "in": "path",
            "required": true,
            "type": "string"
          },
          {
            "name": "project",
            "description": "Unique project id which this set of attributes references.\n+required",
            "in": "path",
            "required": true,
            "type": "string"
          },
          {
            "name": "resource_type",
            "description": "Which type of matchable attributes to return.\n+required.\n\n - TASK_RESOURCE: Applies to customizable task resource requests and limits.\n - CLUSTER_RESOURCE: Applies to configuring templated kubernetes cluster resources.\n - EXECUTION_QUEUE: Configures task and dynamic task execution queue assignment.\n - EXECUTION_CLUSTER_LABEL: Configures the K8s cluster label to be used for execution to be run\n - QUALITY_OF_SERVICE_SPECIFICATION: Configures default quality of service when undefined in an execution spec.\n - PLUGIN_OVERRIDE: Selects configurable plugin implementation behavior for a given task type.\n - WORKFLOW_EXECUTION_CONFIG: Adds defaults for customizable workflow-execution specifications and overrides.\n - CLUSTER_ASSIGNMENT: Controls how to select an available cluster on which this execution should run.",
            "in": "query",
            "required": false,
            "type": "string",
            "enum": [
              "TASK_RESOURCE",
              "CLUSTER_RESOURCE",
              "EXECUTION_QUEUE",
              "EXECUTION_CLUSTER_LABEL",
              "QUALITY_OF_SERVICE_SPECIFICATION",
              "PLUGIN_OVERRIDE",
              "WORKFLOW_EXECUTION_CONFIG",
              "CLUSTER_ASSIGNMENT"
            ],
            "default": "TASK_RESOURCE"
          }
        ],
        "tags": [
          "AdminService"
        ]
      },
      "delete": {
        "summary": "Deletes custom :ref:`ref_flyteidl.admin.MatchableAttributesConfiguration` for a project and domain.",
        "operationId": "DeleteProjectAttributes2",
        "responses": {
          "200": {
            "description": "A successful response.",
            "schema": {
              "$ref": "#/definitions/adminProjectAttributesDeleteResponse"
            }
          }
        },
        "parameters": [
          {
            "name": "org",
            "description": "Optional, org key applied to the project.",
            "in": "path",
            "required": true,
            "type": "string"
          },
          {
            "name": "project",
            "description": "Unique project id which this set of attributes references.\n+required",
            "in": "path",
            "required": true,
            "type": "string"
          },
          {
            "name": "body",
            "in": "body",
            "required": true,
            "schema": {
              "$ref": "#/definitions/adminProjectAttributesDeleteRequest"
            }
          }
        ],
        "tags": [
          "AdminService"
        ]
      }
    },
    "/api/v1/project_domain_attributes/org/{org}/{project}/{domain}": {
      "get": {
        "summary": "Fetches custom :ref:`ref_flyteidl.admin.MatchableAttributesConfiguration` for a project and domain.",
        "operationId": "GetProjectDomainAttributes2",
        "responses": {
          "200": {
            "description": "A successful response.",
            "schema": {
              "$ref": "#/definitions/adminProjectDomainAttributesGetResponse"
            }
          }
        },
        "parameters": [
          {
            "name": "org",
            "description": "Optional, org key applied to the attributes.",
            "in": "path",
            "required": true,
            "type": "string"
          },
          {
            "name": "project",
            "description": "Unique project id which this set of attributes references.\n+required",
            "in": "path",
            "required": true,
            "type": "string"
          },
          {
            "name": "domain",
            "description": "Unique domain id which this set of attributes references.\n+required",
            "in": "path",
            "required": true,
            "type": "string"
          },
          {
            "name": "resource_type",
            "description": "Which type of matchable attributes to return.\n+required.\n\n - TASK_RESOURCE: Applies to customizable task resource requests and limits.\n - CLUSTER_RESOURCE: Applies to configuring templated kubernetes cluster resources.\n - EXECUTION_QUEUE: Configures task and dynamic task execution queue assignment.\n - EXECUTION_CLUSTER_LABEL: Configures the K8s cluster label to be used for execution to be run\n - QUALITY_OF_SERVICE_SPECIFICATION: Configures default quality of service when undefined in an execution spec.\n - PLUGIN_OVERRIDE: Selects configurable plugin implementation behavior for a given task type.\n - WORKFLOW_EXECUTION_CONFIG: Adds defaults for customizable workflow-execution specifications and overrides.\n - CLUSTER_ASSIGNMENT: Controls how to select an available cluster on which this execution should run.",
            "in": "query",
            "required": false,
            "type": "string",
            "enum": [
              "TASK_RESOURCE",
              "CLUSTER_RESOURCE",
              "EXECUTION_QUEUE",
              "EXECUTION_CLUSTER_LABEL",
              "QUALITY_OF_SERVICE_SPECIFICATION",
              "PLUGIN_OVERRIDE",
              "WORKFLOW_EXECUTION_CONFIG",
              "CLUSTER_ASSIGNMENT"
            ],
            "default": "TASK_RESOURCE"
          }
        ],
        "tags": [
          "AdminService"
        ]
      },
      "delete": {
        "summary": "Deletes custom :ref:`ref_flyteidl.admin.MatchableAttributesConfiguration` for a project and domain.",
        "operationId": "DeleteProjectDomainAttributes2",
        "responses": {
          "200": {
            "description": "A successful response.",
            "schema": {
              "$ref": "#/definitions/adminProjectDomainAttributesDeleteResponse"
            }
          }
        },
        "parameters": [
          {
            "name": "org",
            "description": "Optional, org key applied to the attributes.",
            "in": "path",
            "required": true,
            "type": "string"
          },
          {
            "name": "project",
            "description": "Unique project id which this set of attributes references.\n+required",
            "in": "path",
            "required": true,
            "type": "string"
          },
          {
            "name": "domain",
            "description": "Unique domain id which this set of attributes references.\n+required",
            "in": "path",
            "required": true,
            "type": "string"
          },
          {
            "name": "body",
            "in": "body",
            "required": true,
            "schema": {
              "$ref": "#/definitions/adminProjectDomainAttributesDeleteRequest"
            }
          }
        ],
        "tags": [
          "AdminService"
        ]
      }
    },
    "/api/v1/project_domain_attributes/{attributes.project}/{attributes.domain}": {
      "put": {
        "summary": "Creates or updates custom :ref:`ref_flyteidl.admin.MatchableAttributesConfiguration` for a project and domain.",
        "operationId": "UpdateProjectDomainAttributes",
        "responses": {
          "200": {
            "description": "A successful response.",
            "schema": {
              "$ref": "#/definitions/adminProjectDomainAttributesUpdateResponse"
            }
          }
        },
        "parameters": [
          {
            "name": "attributes.project",
            "description": "Unique project id for which this set of attributes will be applied.",
            "in": "path",
            "required": true,
            "type": "string"
          },
          {
            "name": "attributes.domain",
            "description": "Unique domain id for which this set of attributes will be applied.",
            "in": "path",
            "required": true,
            "type": "string"
          },
          {
            "name": "body",
            "in": "body",
            "required": true,
            "schema": {
              "$ref": "#/definitions/adminProjectDomainAttributesUpdateRequest"
            }
          }
        ],
        "tags": [
          "AdminService"
        ]
      }
    },
    "/api/v1/project_domain_attributes/{project}/{domain}": {
      "get": {
        "summary": "Fetches custom :ref:`ref_flyteidl.admin.MatchableAttributesConfiguration` for a project and domain.",
        "operationId": "GetProjectDomainAttributes",
        "responses": {
          "200": {
            "description": "A successful response.",
            "schema": {
              "$ref": "#/definitions/adminProjectDomainAttributesGetResponse"
            }
          }
        },
        "parameters": [
          {
            "name": "project",
            "description": "Unique project id which this set of attributes references.\n+required",
            "in": "path",
            "required": true,
            "type": "string"
          },
          {
            "name": "domain",
            "description": "Unique domain id which this set of attributes references.\n+required",
            "in": "path",
            "required": true,
            "type": "string"
          },
          {
            "name": "resource_type",
            "description": "Which type of matchable attributes to return.\n+required.\n\n - TASK_RESOURCE: Applies to customizable task resource requests and limits.\n - CLUSTER_RESOURCE: Applies to configuring templated kubernetes cluster resources.\n - EXECUTION_QUEUE: Configures task and dynamic task execution queue assignment.\n - EXECUTION_CLUSTER_LABEL: Configures the K8s cluster label to be used for execution to be run\n - QUALITY_OF_SERVICE_SPECIFICATION: Configures default quality of service when undefined in an execution spec.\n - PLUGIN_OVERRIDE: Selects configurable plugin implementation behavior for a given task type.\n - WORKFLOW_EXECUTION_CONFIG: Adds defaults for customizable workflow-execution specifications and overrides.\n - CLUSTER_ASSIGNMENT: Controls how to select an available cluster on which this execution should run.",
            "in": "query",
            "required": false,
            "type": "string",
            "enum": [
              "TASK_RESOURCE",
              "CLUSTER_RESOURCE",
              "EXECUTION_QUEUE",
              "EXECUTION_CLUSTER_LABEL",
              "QUALITY_OF_SERVICE_SPECIFICATION",
              "PLUGIN_OVERRIDE",
              "WORKFLOW_EXECUTION_CONFIG",
              "CLUSTER_ASSIGNMENT"
            ],
            "default": "TASK_RESOURCE"
          },
          {
            "name": "org",
            "description": "Optional, org key applied to the attributes.",
            "in": "query",
            "required": false,
            "type": "string"
          }
        ],
        "tags": [
          "AdminService"
        ]
      },
      "delete": {
        "summary": "Deletes custom :ref:`ref_flyteidl.admin.MatchableAttributesConfiguration` for a project and domain.",
        "operationId": "DeleteProjectDomainAttributes",
        "responses": {
          "200": {
            "description": "A successful response.",
            "schema": {
              "$ref": "#/definitions/adminProjectDomainAttributesDeleteResponse"
            }
          }
        },
        "parameters": [
          {
            "name": "project",
            "description": "Unique project id which this set of attributes references.\n+required",
            "in": "path",
            "required": true,
            "type": "string"
          },
          {
            "name": "domain",
            "description": "Unique domain id which this set of attributes references.\n+required",
            "in": "path",
            "required": true,
            "type": "string"
          },
          {
            "name": "body",
            "in": "body",
            "required": true,
            "schema": {
              "$ref": "#/definitions/adminProjectDomainAttributesDeleteRequest"
            }
          }
        ],
        "tags": [
          "AdminService"
        ]
      }
    },
    "/api/v1/projects": {
      "get": {
        "summary": "Fetches a list of :ref:`ref_flyteidl.admin.Project`",
        "operationId": "ListProjects",
        "responses": {
          "200": {
            "description": "A successful response.",
            "schema": {
              "$ref": "#/definitions/adminProjects"
            }
          }
        },
        "parameters": [
          {
            "name": "limit",
            "description": "Indicates the number of projects to be returned.\n+required.",
            "in": "query",
            "required": false,
            "type": "integer",
            "format": "int64"
          },
          {
            "name": "token",
            "description": "In the case of multiple pages of results, this server-provided token can be used to fetch the next page\nin a query.\n+optional.",
            "in": "query",
            "required": false,
            "type": "string"
          },
          {
            "name": "filters",
            "description": "Indicates a list of filters passed as string.\nMore info on constructing filters : \u003cLink\u003e\n+optional.",
            "in": "query",
            "required": false,
            "type": "string"
          },
          {
            "name": "sort_by.key",
            "description": "Indicates an attribute to sort the response values.\n+required.",
            "in": "query",
            "required": false,
            "type": "string"
          },
          {
            "name": "sort_by.direction",
            "description": "Indicates the direction to apply sort key for response values.\n+optional.\n\n - DESCENDING: By default, fields are sorted in descending order.",
            "in": "query",
            "required": false,
            "type": "string",
            "enum": [
              "DESCENDING",
              "ASCENDING"
            ],
            "default": "DESCENDING"
          },
          {
            "name": "org",
            "description": "Optional, org filter applied to list project requests.",
            "in": "query",
            "required": false,
            "type": "string"
          }
        ],
        "tags": [
          "AdminService"
        ]
      },
      "post": {
        "summary": "Registers a :ref:`ref_flyteidl.admin.Project` with the Flyte deployment.",
        "operationId": "RegisterProject",
        "responses": {
          "200": {
            "description": "A successful response.",
            "schema": {
              "$ref": "#/definitions/adminProjectRegisterResponse"
            }
          }
        },
        "parameters": [
          {
            "name": "body",
            "in": "body",
            "required": true,
            "schema": {
              "$ref": "#/definitions/adminProjectRegisterRequest"
            }
          }
        ],
        "tags": [
          "AdminService"
        ]
      }
    },
    "/api/v1/projects/org/{org}": {
      "get": {
        "summary": "Fetches a list of :ref:`ref_flyteidl.admin.Project`",
        "operationId": "ListProjects2",
        "responses": {
          "200": {
            "description": "A successful response.",
            "schema": {
              "$ref": "#/definitions/adminProjects"
            }
          }
        },
        "parameters": [
          {
            "name": "org",
            "description": "Optional, org filter applied to list project requests.",
            "in": "path",
            "required": true,
            "type": "string"
          },
          {
            "name": "limit",
            "description": "Indicates the number of projects to be returned.\n+required.",
            "in": "query",
            "required": false,
            "type": "integer",
            "format": "int64"
          },
          {
            "name": "token",
            "description": "In the case of multiple pages of results, this server-provided token can be used to fetch the next page\nin a query.\n+optional.",
            "in": "query",
            "required": false,
            "type": "string"
          },
          {
            "name": "filters",
            "description": "Indicates a list of filters passed as string.\nMore info on constructing filters : \u003cLink\u003e\n+optional.",
            "in": "query",
            "required": false,
            "type": "string"
          },
          {
            "name": "sort_by.key",
            "description": "Indicates an attribute to sort the response values.\n+required.",
            "in": "query",
            "required": false,
            "type": "string"
          },
          {
            "name": "sort_by.direction",
            "description": "Indicates the direction to apply sort key for response values.\n+optional.\n\n - DESCENDING: By default, fields are sorted in descending order.",
            "in": "query",
            "required": false,
            "type": "string",
            "enum": [
              "DESCENDING",
              "ASCENDING"
            ],
            "default": "DESCENDING"
          }
        ],
        "tags": [
          "AdminService"
        ]
      }
    },
<<<<<<< HEAD
    "/api/v1/dynamic_node_workflow/{id.execution_id.project}/{id.execution_id.domain}/{id.execution_id.name}/{id.node_id}": {
      "get": {
        "summary": "Fetches a :ref:`ref_flyteidl.admin.DynamicNodeWorkflowResponse`.",
        "operationId": "GetDynamicNodeWorkflow",
        "responses": {
          "200": {
            "description": "A successful response.",
            "schema": {
              "$ref": "#/definitions/adminDynamicNodeWorkflowResponse"
            }
          }
        },
        "parameters": [
          {
            "name": "id.execution_id.project",
            "description": "Name of the project the resource belongs to.",
            "in": "path",
            "required": true,
            "type": "string"
          },
          {
            "name": "id.execution_id.domain",
            "description": "Name of the domain the resource belongs to.\nA domain can be considered as a subset within a specific project.",
            "in": "path",
            "required": true,
            "type": "string"
          },
          {
            "name": "id.execution_id.name",
            "description": "User or system provided value for the resource.",
            "in": "path",
            "required": true,
            "type": "string"
          },
          {
            "name": "id.node_id",
            "in": "path",
            "required": true,
            "type": "string"
          }
        ],
        "tags": [
          "AdminService"
        ]
      }
    },
    "/api/v1/events/nodes": {
      "post": {
        "summary": "Indicates a :ref:`ref_flyteidl.event.NodeExecutionEvent` has occurred.",
        "operationId": "CreateNodeEvent",
=======
    "/api/v1/projects/org/{org}/{id}": {
      "put": {
        "summary": "Updates an existing :ref:`ref_flyteidl.admin.Project`\nflyteidl.admin.Project should be passed but the domains property should be empty;\nit will be ignored in the handler as domains cannot be updated via this API.",
        "operationId": "UpdateProject2",
>>>>>>> 6f5c4715
        "responses": {
          "200": {
            "description": "A successful response.",
            "schema": {
              "$ref": "#/definitions/adminProjectUpdateResponse"
            }
          }
        },
        "parameters": [
          {
            "name": "org",
            "description": "Optional, org key applied to the resource.",
            "in": "path",
            "required": true,
            "type": "string"
          },
          {
            "name": "id",
            "description": "Globally unique project name.",
            "in": "path",
            "required": true,
            "type": "string"
          },
          {
            "name": "body",
            "in": "body",
            "required": true,
            "schema": {
              "$ref": "#/definitions/adminProject"
            }
          }
        ],
        "tags": [
          "AdminService"
        ]
      }
    },
    "/api/v1/projects/org/{project.org}": {
      "post": {
        "summary": "Registers a :ref:`ref_flyteidl.admin.Project` with the Flyte deployment.",
        "operationId": "RegisterProject2",
        "responses": {
          "200": {
            "description": "A successful response.",
            "schema": {
              "$ref": "#/definitions/adminProjectRegisterResponse"
            }
          }
        },
        "parameters": [
          {
            "name": "project.org",
            "description": "Optional, org key applied to the resource.",
            "in": "path",
            "required": true,
            "type": "string"
          },
          {
            "name": "body",
            "in": "body",
            "required": true,
            "schema": {
              "$ref": "#/definitions/adminProjectRegisterRequest"
            }
          }
        ],
        "tags": [
          "AdminService"
        ]
      }
    },
    "/api/v1/projects/{id}": {
      "put": {
        "summary": "Updates an existing :ref:`ref_flyteidl.admin.Project`\nflyteidl.admin.Project should be passed but the domains property should be empty;\nit will be ignored in the handler as domains cannot be updated via this API.",
        "operationId": "UpdateProject",
        "responses": {
          "200": {
            "description": "A successful response.",
            "schema": {
              "$ref": "#/definitions/adminProjectUpdateResponse"
            }
          }
        },
        "parameters": [
          {
            "name": "id",
            "description": "Globally unique project name.",
            "in": "path",
            "required": true,
            "type": "string"
          },
          {
            "name": "body",
            "in": "body",
            "required": true,
            "schema": {
              "$ref": "#/definitions/adminProject"
            }
          }
        ],
        "tags": [
          "AdminService"
        ]
      }
    },
    "/api/v1/task_executions/org/{id.node_execution_id.execution_id.org}/{id.node_execution_id.execution_id.project}/{id.node_execution_id.execution_id.domain}/{id.node_execution_id.execution_id.name}/{id.node_execution_id.node_id}/{id.task_id.project}/{id.task_id.domain}/{id.task_id.name}/{id.task_id.version}/{id.retry_attempt}": {
      "get": {
        "summary": "Fetches a :ref:`ref_flyteidl.admin.TaskExecution`.",
        "operationId": "GetTaskExecution2",
        "responses": {
          "200": {
            "description": "A successful response.",
            "schema": {
              "$ref": "#/definitions/flyteidladminTaskExecution"
            }
          }
        },
        "parameters": [
          {
            "name": "id.node_execution_id.execution_id.org",
            "description": "Optional, org key applied to the resource.",
            "in": "path",
            "required": true,
            "type": "string"
          },
          {
            "name": "id.node_execution_id.execution_id.project",
            "description": "Name of the project the resource belongs to.",
            "in": "path",
            "required": true,
            "type": "string"
          },
          {
            "name": "id.node_execution_id.execution_id.domain",
            "description": "Name of the domain the resource belongs to.\nA domain can be considered as a subset within a specific project.",
            "in": "path",
            "required": true,
            "type": "string"
          },
          {
            "name": "id.node_execution_id.execution_id.name",
            "description": "User or system provided value for the resource.",
            "in": "path",
            "required": true,
            "type": "string"
          },
          {
            "name": "id.node_execution_id.node_id",
            "in": "path",
            "required": true,
            "type": "string"
          },
          {
            "name": "id.task_id.project",
            "description": "Name of the project the resource belongs to.",
            "in": "path",
            "required": true,
            "type": "string"
          },
          {
            "name": "id.task_id.domain",
            "description": "Name of the domain the resource belongs to.\nA domain can be considered as a subset within a specific project.",
            "in": "path",
            "required": true,
            "type": "string"
          },
          {
            "name": "id.task_id.name",
            "description": "User provided value for the resource.",
            "in": "path",
            "required": true,
            "type": "string"
          },
          {
            "name": "id.task_id.version",
            "description": "Specific version of the resource.",
            "in": "path",
            "required": true,
            "type": "string"
          },
          {
            "name": "id.retry_attempt",
            "in": "path",
            "required": true,
            "type": "integer",
            "format": "int64"
          },
          {
            "name": "id.task_id.resource_type",
            "description": "Identifies the specific type of resource that this identifier corresponds to.\n\n - DATASET: A dataset represents an entity modeled in Flyte DataCatalog. A Dataset is also a versioned entity and can be a compilation of multiple individual objects.\nEventually all Catalog objects should be modeled similar to Flyte Objects. The Dataset entities makes it possible for the UI  and CLI to act on the objects \nin a similar manner to other Flyte objects",
            "in": "query",
            "required": false,
            "type": "string",
            "enum": [
              "UNSPECIFIED",
              "TASK",
              "WORKFLOW",
              "LAUNCH_PLAN",
              "DATASET"
            ],
            "default": "UNSPECIFIED"
          },
          {
            "name": "id.task_id.org",
            "description": "Optional, org key applied to the resource.",
            "in": "query",
            "required": false,
            "type": "string"
          }
        ],
        "tags": [
          "AdminService"
        ]
      }
    },
    "/api/v1/task_executions/org/{node_execution_id.execution_id.org}/{node_execution_id.execution_id.project}/{node_execution_id.execution_id.domain}/{node_execution_id.execution_id.name}/{node_execution_id.node_id}": {
      "get": {
        "summary": "Fetches a list of :ref:`ref_flyteidl.admin.TaskExecution`.",
        "operationId": "ListTaskExecutions2",
        "responses": {
          "200": {
            "description": "A successful response.",
            "schema": {
              "$ref": "#/definitions/adminTaskExecutionList"
            }
          }
        },
        "parameters": [
          {
            "name": "node_execution_id.execution_id.org",
            "description": "Optional, org key applied to the resource.",
            "in": "path",
            "required": true,
            "type": "string"
          },
          {
            "name": "node_execution_id.execution_id.project",
            "description": "Name of the project the resource belongs to.",
            "in": "path",
            "required": true,
            "type": "string"
          },
          {
            "name": "node_execution_id.execution_id.domain",
            "description": "Name of the domain the resource belongs to.\nA domain can be considered as a subset within a specific project.",
            "in": "path",
            "required": true,
            "type": "string"
          },
          {
            "name": "node_execution_id.execution_id.name",
            "description": "User or system provided value for the resource.",
            "in": "path",
            "required": true,
            "type": "string"
          },
          {
            "name": "node_execution_id.node_id",
            "in": "path",
            "required": true,
            "type": "string"
          },
          {
            "name": "limit",
            "description": "Indicates the number of resources to be returned.\n+required.",
            "in": "query",
            "required": false,
            "type": "integer",
            "format": "int64"
          },
          {
            "name": "token",
            "description": "In the case of multiple pages of results, the server-provided token can be used to fetch the next page\nin a query.\n+optional.",
            "in": "query",
            "required": false,
            "type": "string"
          },
          {
            "name": "filters",
            "description": "Indicates a list of filters passed as string.\nMore info on constructing filters : \u003cLink\u003e\n+optional.",
            "in": "query",
            "required": false,
            "type": "string"
          },
          {
            "name": "sort_by.key",
            "description": "Indicates an attribute to sort the response values.\n+required.",
            "in": "query",
            "required": false,
            "type": "string"
          },
          {
            "name": "sort_by.direction",
            "description": "Indicates the direction to apply sort key for response values.\n+optional.\n\n - DESCENDING: By default, fields are sorted in descending order.",
            "in": "query",
            "required": false,
            "type": "string",
            "enum": [
              "DESCENDING",
              "ASCENDING"
            ],
            "default": "DESCENDING"
          }
        ],
        "tags": [
          "AdminService"
        ]
      }
    },
    "/api/v1/task_executions/{id.node_execution_id.execution_id.project}/{id.node_execution_id.execution_id.domain}/{id.node_execution_id.execution_id.name}/{id.node_execution_id.node_id}/{id.task_id.project}/{id.task_id.domain}/{id.task_id.name}/{id.task_id.version}/{id.retry_attempt}": {
      "get": {
        "summary": "Fetches a :ref:`ref_flyteidl.admin.TaskExecution`.",
        "operationId": "GetTaskExecution",
        "responses": {
          "200": {
            "description": "A successful response.",
            "schema": {
              "$ref": "#/definitions/flyteidladminTaskExecution"
            }
          }
        },
        "parameters": [
          {
            "name": "id.node_execution_id.execution_id.project",
            "description": "Name of the project the resource belongs to.",
            "in": "path",
            "required": true,
            "type": "string"
          },
          {
            "name": "id.node_execution_id.execution_id.domain",
            "description": "Name of the domain the resource belongs to.\nA domain can be considered as a subset within a specific project.",
            "in": "path",
            "required": true,
            "type": "string"
          },
          {
            "name": "id.node_execution_id.execution_id.name",
            "description": "User or system provided value for the resource.",
            "in": "path",
            "required": true,
            "type": "string"
          },
          {
            "name": "id.node_execution_id.node_id",
            "in": "path",
            "required": true,
            "type": "string"
          },
          {
            "name": "id.task_id.project",
            "description": "Name of the project the resource belongs to.",
            "in": "path",
            "required": true,
            "type": "string"
          },
          {
            "name": "id.task_id.domain",
            "description": "Name of the domain the resource belongs to.\nA domain can be considered as a subset within a specific project.",
            "in": "path",
            "required": true,
            "type": "string"
          },
          {
            "name": "id.task_id.name",
            "description": "User provided value for the resource.",
            "in": "path",
            "required": true,
            "type": "string"
          },
          {
            "name": "id.task_id.version",
            "description": "Specific version of the resource.",
            "in": "path",
            "required": true,
            "type": "string"
          },
          {
            "name": "id.retry_attempt",
            "in": "path",
            "required": true,
            "type": "integer",
            "format": "int64"
          },
          {
            "name": "id.task_id.resource_type",
            "description": "Identifies the specific type of resource that this identifier corresponds to.\n\n - DATASET: A dataset represents an entity modeled in Flyte DataCatalog. A Dataset is also a versioned entity and can be a compilation of multiple individual objects.\nEventually all Catalog objects should be modeled similar to Flyte Objects. The Dataset entities makes it possible for the UI  and CLI to act on the objects \nin a similar manner to other Flyte objects",
            "in": "query",
            "required": false,
            "type": "string",
            "enum": [
              "UNSPECIFIED",
              "TASK",
              "WORKFLOW",
              "LAUNCH_PLAN",
              "DATASET"
            ],
            "default": "UNSPECIFIED"
          },
          {
            "name": "id.task_id.org",
            "description": "Optional, org key applied to the resource.",
            "in": "query",
            "required": false,
            "type": "string"
          },
          {
            "name": "id.node_execution_id.execution_id.org",
            "description": "Optional, org key applied to the resource.",
            "in": "query",
            "required": false,
            "type": "string"
          }
        ],
        "tags": [
          "AdminService"
        ]
      }
    },
    "/api/v1/task_executions/{node_execution_id.execution_id.project}/{node_execution_id.execution_id.domain}/{node_execution_id.execution_id.name}/{node_execution_id.node_id}": {
      "get": {
        "summary": "Fetches a list of :ref:`ref_flyteidl.admin.TaskExecution`.",
        "operationId": "ListTaskExecutions",
        "responses": {
          "200": {
            "description": "A successful response.",
            "schema": {
              "$ref": "#/definitions/adminTaskExecutionList"
            }
          }
        },
        "parameters": [
          {
            "name": "node_execution_id.execution_id.project",
            "description": "Name of the project the resource belongs to.",
            "in": "path",
            "required": true,
            "type": "string"
          },
          {
            "name": "node_execution_id.execution_id.domain",
            "description": "Name of the domain the resource belongs to.\nA domain can be considered as a subset within a specific project.",
            "in": "path",
            "required": true,
            "type": "string"
          },
          {
            "name": "node_execution_id.execution_id.name",
            "description": "User or system provided value for the resource.",
            "in": "path",
            "required": true,
            "type": "string"
          },
          {
            "name": "node_execution_id.node_id",
            "in": "path",
            "required": true,
            "type": "string"
          },
          {
            "name": "node_execution_id.execution_id.org",
            "description": "Optional, org key applied to the resource.",
            "in": "query",
            "required": false,
            "type": "string"
          },
          {
            "name": "limit",
            "description": "Indicates the number of resources to be returned.\n+required.",
            "in": "query",
            "required": false,
            "type": "integer",
            "format": "int64"
          },
          {
            "name": "token",
            "description": "In the case of multiple pages of results, the server-provided token can be used to fetch the next page\nin a query.\n+optional.",
            "in": "query",
            "required": false,
            "type": "string"
          },
          {
            "name": "filters",
            "description": "Indicates a list of filters passed as string.\nMore info on constructing filters : \u003cLink\u003e\n+optional.",
            "in": "query",
            "required": false,
            "type": "string"
          },
          {
            "name": "sort_by.key",
            "description": "Indicates an attribute to sort the response values.\n+required.",
            "in": "query",
            "required": false,
            "type": "string"
          },
          {
            "name": "sort_by.direction",
            "description": "Indicates the direction to apply sort key for response values.\n+optional.\n\n - DESCENDING: By default, fields are sorted in descending order.",
            "in": "query",
            "required": false,
            "type": "string",
            "enum": [
              "DESCENDING",
              "ASCENDING"
            ],
            "default": "DESCENDING"
          }
        ],
        "tags": [
          "AdminService"
        ]
      }
    },
    "/api/v1/task_ids/{project}/{domain}": {
      "get": {
        "summary": "Fetch a list of :ref:`ref_flyteidl.admin.NamedEntityIdentifier` of task objects.",
        "operationId": "ListTaskIds",
        "responses": {
          "200": {
            "description": "A successful response.",
            "schema": {
              "$ref": "#/definitions/adminNamedEntityIdentifierList"
            }
          }
        },
        "parameters": [
          {
            "name": "project",
            "description": "Name of the project that contains the identifiers.\n+required",
            "in": "path",
            "required": true,
            "type": "string"
          },
          {
            "name": "domain",
            "description": "Name of the domain the identifiers belongs to within the project.\n+required",
            "in": "path",
            "required": true,
            "type": "string"
          },
          {
            "name": "limit",
            "description": "Indicates the number of resources to be returned.\n+required.",
            "in": "query",
            "required": false,
            "type": "integer",
            "format": "int64"
          },
          {
            "name": "token",
            "description": "In the case of multiple pages of results, the server-provided token can be used to fetch the next page\nin a query.\n+optional.",
            "in": "query",
            "required": false,
            "type": "string"
          },
          {
            "name": "sort_by.key",
            "description": "Indicates an attribute to sort the response values.\n+required.",
            "in": "query",
            "required": false,
            "type": "string"
          },
          {
            "name": "sort_by.direction",
            "description": "Indicates the direction to apply sort key for response values.\n+optional.\n\n - DESCENDING: By default, fields are sorted in descending order.",
            "in": "query",
            "required": false,
            "type": "string",
            "enum": [
              "DESCENDING",
              "ASCENDING"
            ],
            "default": "DESCENDING"
          },
          {
            "name": "filters",
            "description": "Indicates a list of filters passed as string.\n+optional.",
            "in": "query",
            "required": false,
            "type": "string"
          },
          {
            "name": "org",
            "description": "Optional, org key applied to the resource.",
            "in": "query",
            "required": false,
            "type": "string"
          }
        ],
        "tags": [
          "AdminService"
        ]
      }
    },
    "/api/v1/tasks": {
      "post": {
        "summary": "Create and upload a :ref:`ref_flyteidl.admin.Task` definition",
        "operationId": "CreateTask",
        "responses": {
          "200": {
            "description": "A successful response.",
            "schema": {
              "$ref": "#/definitions/flyteidladminTaskCreateResponse"
            }
          }
        },
        "parameters": [
          {
            "name": "body",
            "in": "body",
            "required": true,
            "schema": {
              "$ref": "#/definitions/flyteidladminTaskCreateRequest"
            }
          }
        ],
        "tags": [
          "AdminService"
        ]
      }
    },
    "/api/v1/tasks/org/{id.org}": {
      "post": {
        "summary": "Create and upload a :ref:`ref_flyteidl.admin.Task` definition",
        "operationId": "CreateTask2",
        "responses": {
          "200": {
            "description": "A successful response.",
            "schema": {
              "$ref": "#/definitions/flyteidladminTaskCreateResponse"
            }
          }
        },
        "parameters": [
          {
            "name": "id.org",
            "description": "Optional, org key applied to the resource.",
            "in": "path",
            "required": true,
            "type": "string"
          },
          {
            "name": "body",
            "in": "body",
            "required": true,
            "schema": {
              "$ref": "#/definitions/flyteidladminTaskCreateRequest"
            }
          }
        ],
        "tags": [
          "AdminService"
        ]
      }
    },
    "/api/v1/tasks/org/{id.org}/{id.project}/{id.domain}": {
      "get": {
        "summary": "Fetch a list of :ref:`ref_flyteidl.admin.Task` definitions.",
        "operationId": "ListTasks4",
        "responses": {
          "200": {
            "description": "A successful response.",
            "schema": {
              "$ref": "#/definitions/adminTaskList"
            }
          }
        },
        "parameters": [
          {
            "name": "id.org",
            "description": "Optional, org key applied to the resource.",
            "in": "path",
            "required": true,
            "type": "string"
          },
          {
            "name": "id.project",
            "description": "Name of the project the resource belongs to.",
            "in": "path",
            "required": true,
            "type": "string"
          },
          {
            "name": "id.domain",
            "description": "Name of the domain the resource belongs to.\nA domain can be considered as a subset within a specific project.",
            "in": "path",
            "required": true,
            "type": "string"
          },
          {
            "name": "id.name",
            "description": "User provided value for the resource.\nThe combination of project + domain + name uniquely identifies the resource.\n+optional - in certain contexts - like 'List API', 'Launch plans'.",
            "in": "query",
            "required": false,
            "type": "string"
          },
          {
            "name": "limit",
            "description": "Indicates the number of resources to be returned.\n+required.",
            "in": "query",
            "required": false,
            "type": "integer",
            "format": "int64"
          },
          {
            "name": "token",
            "description": "In the case of multiple pages of results, this server-provided token can be used to fetch the next page\nin a query.\n+optional.",
            "in": "query",
            "required": false,
            "type": "string"
          },
          {
            "name": "filters",
            "description": "Indicates a list of filters passed as string.\nMore info on constructing filters : \u003cLink\u003e\n+optional.",
            "in": "query",
            "required": false,
            "type": "string"
          },
          {
            "name": "sort_by.key",
            "description": "Indicates an attribute to sort the response values.\n+required.",
            "in": "query",
            "required": false,
            "type": "string"
          },
          {
            "name": "sort_by.direction",
            "description": "Indicates the direction to apply sort key for response values.\n+optional.\n\n - DESCENDING: By default, fields are sorted in descending order.",
            "in": "query",
            "required": false,
            "type": "string",
            "enum": [
              "DESCENDING",
              "ASCENDING"
            ],
            "default": "DESCENDING"
          }
        ],
        "tags": [
          "AdminService"
        ]
      }
    },
    "/api/v1/tasks/org/{id.org}/{id.project}/{id.domain}/{id.name}": {
      "get": {
        "summary": "Fetch a list of :ref:`ref_flyteidl.admin.Task` definitions.",
        "operationId": "ListTasks2",
        "responses": {
          "200": {
            "description": "A successful response.",
            "schema": {
              "$ref": "#/definitions/adminTaskList"
            }
          }
        },
        "parameters": [
          {
            "name": "id.org",
            "description": "Optional, org key applied to the resource.",
            "in": "path",
            "required": true,
            "type": "string"
          },
          {
            "name": "id.project",
            "description": "Name of the project the resource belongs to.",
            "in": "path",
            "required": true,
            "type": "string"
          },
          {
            "name": "id.domain",
            "description": "Name of the domain the resource belongs to.\nA domain can be considered as a subset within a specific project.",
            "in": "path",
            "required": true,
            "type": "string"
          },
          {
            "name": "id.name",
            "description": "User provided value for the resource.\nThe combination of project + domain + name uniquely identifies the resource.\n+optional - in certain contexts - like 'List API', 'Launch plans'",
            "in": "path",
            "required": true,
            "type": "string"
          },
          {
            "name": "limit",
            "description": "Indicates the number of resources to be returned.\n+required.",
            "in": "query",
            "required": false,
            "type": "integer",
            "format": "int64"
          },
          {
            "name": "token",
            "description": "In the case of multiple pages of results, this server-provided token can be used to fetch the next page\nin a query.\n+optional.",
            "in": "query",
            "required": false,
            "type": "string"
          },
          {
            "name": "filters",
            "description": "Indicates a list of filters passed as string.\nMore info on constructing filters : \u003cLink\u003e\n+optional.",
            "in": "query",
            "required": false,
            "type": "string"
          },
          {
            "name": "sort_by.key",
            "description": "Indicates an attribute to sort the response values.\n+required.",
            "in": "query",
            "required": false,
            "type": "string"
          },
          {
            "name": "sort_by.direction",
            "description": "Indicates the direction to apply sort key for response values.\n+optional.\n\n - DESCENDING: By default, fields are sorted in descending order.",
            "in": "query",
            "required": false,
            "type": "string",
            "enum": [
              "DESCENDING",
              "ASCENDING"
            ],
            "default": "DESCENDING"
          }
        ],
        "tags": [
          "AdminService"
        ]
      }
    },
    "/api/v1/tasks/org/{id.org}/{id.project}/{id.domain}/{id.name}/{id.version}": {
      "get": {
        "summary": "Fetch a :ref:`ref_flyteidl.admin.Task` definition.",
        "operationId": "GetTask2",
        "responses": {
          "200": {
            "description": "A successful response.",
            "schema": {
              "$ref": "#/definitions/adminTask"
            }
          }
        },
        "parameters": [
          {
            "name": "id.org",
            "description": "Optional, org key applied to the resource.",
            "in": "path",
            "required": true,
            "type": "string"
          },
          {
            "name": "id.project",
            "description": "Name of the project the resource belongs to.",
            "in": "path",
            "required": true,
            "type": "string"
          },
          {
            "name": "id.domain",
            "description": "Name of the domain the resource belongs to.\nA domain can be considered as a subset within a specific project.",
            "in": "path",
            "required": true,
            "type": "string"
          },
          {
            "name": "id.name",
            "description": "User provided value for the resource.",
            "in": "path",
            "required": true,
            "type": "string"
          },
          {
            "name": "id.version",
            "description": "Specific version of the resource.",
            "in": "path",
            "required": true,
            "type": "string"
          },
          {
            "name": "id.resource_type",
            "description": "Identifies the specific type of resource that this identifier corresponds to.\n\n - DATASET: A dataset represents an entity modeled in Flyte DataCatalog. A Dataset is also a versioned entity and can be a compilation of multiple individual objects.\nEventually all Catalog objects should be modeled similar to Flyte Objects. The Dataset entities makes it possible for the UI  and CLI to act on the objects \nin a similar manner to other Flyte objects",
            "in": "query",
            "required": false,
            "type": "string",
            "enum": [
              "UNSPECIFIED",
              "TASK",
              "WORKFLOW",
              "LAUNCH_PLAN",
              "DATASET"
            ],
            "default": "UNSPECIFIED"
          }
        ],
        "tags": [
          "AdminService"
        ]
      }
    },
    "/api/v1/tasks/org/{org}/{project}/{domain}": {
      "get": {
        "summary": "Fetch a list of :ref:`ref_flyteidl.admin.NamedEntityIdentifier` of task objects.",
        "operationId": "ListTaskIds2",
        "responses": {
          "200": {
            "description": "A successful response.",
            "schema": {
              "$ref": "#/definitions/adminNamedEntityIdentifierList"
            }
          }
        },
        "parameters": [
          {
            "name": "org",
            "description": "Optional, org key applied to the resource.",
            "in": "path",
            "required": true,
            "type": "string"
          },
          {
            "name": "project",
            "description": "Name of the project that contains the identifiers.\n+required",
            "in": "path",
            "required": true,
            "type": "string"
          },
          {
            "name": "domain",
            "description": "Name of the domain the identifiers belongs to within the project.\n+required",
            "in": "path",
            "required": true,
            "type": "string"
          },
          {
            "name": "limit",
            "description": "Indicates the number of resources to be returned.\n+required.",
            "in": "query",
            "required": false,
            "type": "integer",
            "format": "int64"
          },
          {
            "name": "token",
            "description": "In the case of multiple pages of results, the server-provided token can be used to fetch the next page\nin a query.\n+optional.",
            "in": "query",
            "required": false,
            "type": "string"
          },
          {
            "name": "sort_by.key",
            "description": "Indicates an attribute to sort the response values.\n+required.",
            "in": "query",
            "required": false,
            "type": "string"
          },
          {
            "name": "sort_by.direction",
            "description": "Indicates the direction to apply sort key for response values.\n+optional.\n\n - DESCENDING: By default, fields are sorted in descending order.",
            "in": "query",
            "required": false,
            "type": "string",
            "enum": [
              "DESCENDING",
              "ASCENDING"
            ],
            "default": "DESCENDING"
          },
          {
            "name": "filters",
            "description": "Indicates a list of filters passed as string.\n+optional.",
            "in": "query",
            "required": false,
            "type": "string"
          }
        ],
        "tags": [
          "AdminService"
        ]
      }
    },
    "/api/v1/tasks/{id.project}/{id.domain}": {
      "get": {
        "summary": "Fetch a list of :ref:`ref_flyteidl.admin.Task` definitions.",
        "operationId": "ListTasks3",
        "responses": {
          "200": {
            "description": "A successful response.",
            "schema": {
              "$ref": "#/definitions/adminTaskList"
            }
          }
        },
        "parameters": [
          {
            "name": "id.project",
            "description": "Name of the project the resource belongs to.",
            "in": "path",
            "required": true,
            "type": "string"
          },
          {
            "name": "id.domain",
            "description": "Name of the domain the resource belongs to.\nA domain can be considered as a subset within a specific project.",
            "in": "path",
            "required": true,
            "type": "string"
          },
          {
            "name": "id.name",
            "description": "User provided value for the resource.\nThe combination of project + domain + name uniquely identifies the resource.\n+optional - in certain contexts - like 'List API', 'Launch plans'.",
            "in": "query",
            "required": false,
            "type": "string"
          },
          {
            "name": "id.org",
            "description": "Optional, org key applied to the resource.",
            "in": "query",
            "required": false,
            "type": "string"
          },
          {
            "name": "limit",
            "description": "Indicates the number of resources to be returned.\n+required.",
            "in": "query",
            "required": false,
            "type": "integer",
            "format": "int64"
          },
          {
            "name": "token",
            "description": "In the case of multiple pages of results, this server-provided token can be used to fetch the next page\nin a query.\n+optional.",
            "in": "query",
            "required": false,
            "type": "string"
          },
          {
            "name": "filters",
            "description": "Indicates a list of filters passed as string.\nMore info on constructing filters : \u003cLink\u003e\n+optional.",
            "in": "query",
            "required": false,
            "type": "string"
          },
          {
            "name": "sort_by.key",
            "description": "Indicates an attribute to sort the response values.\n+required.",
            "in": "query",
            "required": false,
            "type": "string"
          },
          {
            "name": "sort_by.direction",
            "description": "Indicates the direction to apply sort key for response values.\n+optional.\n\n - DESCENDING: By default, fields are sorted in descending order.",
            "in": "query",
            "required": false,
            "type": "string",
            "enum": [
              "DESCENDING",
              "ASCENDING"
            ],
            "default": "DESCENDING"
          }
        ],
        "tags": [
          "AdminService"
        ]
      }
    },
    "/api/v1/tasks/{id.project}/{id.domain}/{id.name}": {
      "get": {
        "summary": "Fetch a list of :ref:`ref_flyteidl.admin.Task` definitions.",
        "operationId": "ListTasks",
        "responses": {
          "200": {
            "description": "A successful response.",
            "schema": {
              "$ref": "#/definitions/adminTaskList"
            }
          }
        },
        "parameters": [
          {
            "name": "id.project",
            "description": "Name of the project the resource belongs to.",
            "in": "path",
            "required": true,
            "type": "string"
          },
          {
            "name": "id.domain",
            "description": "Name of the domain the resource belongs to.\nA domain can be considered as a subset within a specific project.",
            "in": "path",
            "required": true,
            "type": "string"
          },
          {
            "name": "id.name",
            "description": "User provided value for the resource.\nThe combination of project + domain + name uniquely identifies the resource.\n+optional - in certain contexts - like 'List API', 'Launch plans'",
            "in": "path",
            "required": true,
            "type": "string"
          },
          {
            "name": "id.org",
            "description": "Optional, org key applied to the resource.",
            "in": "query",
            "required": false,
            "type": "string"
          },
          {
            "name": "limit",
            "description": "Indicates the number of resources to be returned.\n+required.",
            "in": "query",
            "required": false,
            "type": "integer",
            "format": "int64"
          },
          {
            "name": "token",
            "description": "In the case of multiple pages of results, this server-provided token can be used to fetch the next page\nin a query.\n+optional.",
            "in": "query",
            "required": false,
            "type": "string"
          },
          {
            "name": "filters",
            "description": "Indicates a list of filters passed as string.\nMore info on constructing filters : \u003cLink\u003e\n+optional.",
            "in": "query",
            "required": false,
            "type": "string"
          },
          {
            "name": "sort_by.key",
            "description": "Indicates an attribute to sort the response values.\n+required.",
            "in": "query",
            "required": false,
            "type": "string"
          },
          {
            "name": "sort_by.direction",
            "description": "Indicates the direction to apply sort key for response values.\n+optional.\n\n - DESCENDING: By default, fields are sorted in descending order.",
            "in": "query",
            "required": false,
            "type": "string",
            "enum": [
              "DESCENDING",
              "ASCENDING"
            ],
            "default": "DESCENDING"
          }
        ],
        "tags": [
          "AdminService"
        ]
      }
    },
    "/api/v1/tasks/{id.project}/{id.domain}/{id.name}/{id.version}": {
      "get": {
        "summary": "Fetch a :ref:`ref_flyteidl.admin.Task` definition.",
        "operationId": "GetTask",
        "responses": {
          "200": {
            "description": "A successful response.",
            "schema": {
              "$ref": "#/definitions/adminTask"
            }
          }
        },
        "parameters": [
          {
            "name": "id.project",
            "description": "Name of the project the resource belongs to.",
            "in": "path",
            "required": true,
            "type": "string"
          },
          {
            "name": "id.domain",
            "description": "Name of the domain the resource belongs to.\nA domain can be considered as a subset within a specific project.",
            "in": "path",
            "required": true,
            "type": "string"
          },
          {
            "name": "id.name",
            "description": "User provided value for the resource.",
            "in": "path",
            "required": true,
            "type": "string"
          },
          {
            "name": "id.version",
            "description": "Specific version of the resource.",
            "in": "path",
            "required": true,
            "type": "string"
          },
          {
            "name": "id.resource_type",
            "description": "Identifies the specific type of resource that this identifier corresponds to.\n\n - DATASET: A dataset represents an entity modeled in Flyte DataCatalog. A Dataset is also a versioned entity and can be a compilation of multiple individual objects.\nEventually all Catalog objects should be modeled similar to Flyte Objects. The Dataset entities makes it possible for the UI  and CLI to act on the objects \nin a similar manner to other Flyte objects",
            "in": "query",
            "required": false,
            "type": "string",
            "enum": [
              "UNSPECIFIED",
              "TASK",
              "WORKFLOW",
              "LAUNCH_PLAN",
              "DATASET"
            ],
            "default": "UNSPECIFIED"
          },
          {
            "name": "id.org",
            "description": "Optional, org key applied to the resource.",
            "in": "query",
            "required": false,
            "type": "string"
          }
        ],
        "tags": [
          "AdminService"
        ]
      }
    },
    "/api/v1/version": {
      "get": {
        "operationId": "GetVersion",
        "responses": {
          "200": {
            "description": "A successful response.",
            "schema": {
              "$ref": "#/definitions/adminGetVersionResponse"
            }
          }
        },
        "tags": [
          "AdminService"
        ]
      }
    },
    "/api/v1/workflow_attributes/org/{attributes.org}/{attributes.project}/{attributes.domain}/{attributes.workflow}": {
      "put": {
        "summary": "Creates or updates custom :ref:`ref_flyteidl.admin.MatchableAttributesConfiguration` for a project, domain and workflow.",
        "operationId": "UpdateWorkflowAttributes2",
        "responses": {
          "200": {
            "description": "A successful response.",
            "schema": {
              "$ref": "#/definitions/adminWorkflowAttributesUpdateResponse"
            }
          }
        },
        "parameters": [
          {
            "name": "attributes.org",
            "description": "Optional, org key applied to the attributes.",
            "in": "path",
            "required": true,
            "type": "string"
          },
          {
            "name": "attributes.project",
            "description": "Unique project id for which this set of attributes will be applied.",
            "in": "path",
            "required": true,
            "type": "string"
          },
          {
            "name": "attributes.domain",
            "description": "Unique domain id for which this set of attributes will be applied.",
            "in": "path",
            "required": true,
            "type": "string"
          },
          {
            "name": "attributes.workflow",
            "description": "Workflow name for which this set of attributes will be applied.",
            "in": "path",
            "required": true,
            "type": "string"
          },
          {
            "name": "body",
            "in": "body",
            "required": true,
            "schema": {
              "$ref": "#/definitions/adminWorkflowAttributesUpdateRequest"
            }
          }
        ],
        "tags": [
          "AdminService"
        ]
      }
    },
    "/api/v1/workflow_attributes/org/{org}/{project}/{domain}/{workflow}": {
      "get": {
        "summary": "Fetches custom :ref:`ref_flyteidl.admin.MatchableAttributesConfiguration` for a project, domain and workflow.",
        "operationId": "GetWorkflowAttributes2",
        "responses": {
          "200": {
            "description": "A successful response.",
            "schema": {
              "$ref": "#/definitions/adminWorkflowAttributesGetResponse"
            }
          }
        },
        "parameters": [
          {
            "name": "org",
            "description": "Optional, org key applied to the attributes.",
            "in": "path",
            "required": true,
            "type": "string"
          },
          {
            "name": "project",
            "description": "Unique project id which this set of attributes references.\n+required",
            "in": "path",
            "required": true,
            "type": "string"
          },
          {
            "name": "domain",
            "description": "Unique domain id which this set of attributes references.\n+required",
            "in": "path",
            "required": true,
            "type": "string"
          },
          {
            "name": "workflow",
            "description": "Workflow name which this set of attributes references.\n+required",
            "in": "path",
            "required": true,
            "type": "string"
          },
          {
            "name": "resource_type",
            "description": "Which type of matchable attributes to return.\n+required.\n\n - TASK_RESOURCE: Applies to customizable task resource requests and limits.\n - CLUSTER_RESOURCE: Applies to configuring templated kubernetes cluster resources.\n - EXECUTION_QUEUE: Configures task and dynamic task execution queue assignment.\n - EXECUTION_CLUSTER_LABEL: Configures the K8s cluster label to be used for execution to be run\n - QUALITY_OF_SERVICE_SPECIFICATION: Configures default quality of service when undefined in an execution spec.\n - PLUGIN_OVERRIDE: Selects configurable plugin implementation behavior for a given task type.\n - WORKFLOW_EXECUTION_CONFIG: Adds defaults for customizable workflow-execution specifications and overrides.\n - CLUSTER_ASSIGNMENT: Controls how to select an available cluster on which this execution should run.",
            "in": "query",
            "required": false,
            "type": "string",
            "enum": [
              "TASK_RESOURCE",
              "CLUSTER_RESOURCE",
              "EXECUTION_QUEUE",
              "EXECUTION_CLUSTER_LABEL",
              "QUALITY_OF_SERVICE_SPECIFICATION",
              "PLUGIN_OVERRIDE",
              "WORKFLOW_EXECUTION_CONFIG",
              "CLUSTER_ASSIGNMENT"
            ],
            "default": "TASK_RESOURCE"
          }
        ],
        "tags": [
          "AdminService"
        ]
      },
      "delete": {
        "summary": "Deletes custom :ref:`ref_flyteidl.admin.MatchableAttributesConfiguration` for a project, domain and workflow.",
        "operationId": "DeleteWorkflowAttributes2",
        "responses": {
          "200": {
            "description": "A successful response.",
            "schema": {
              "$ref": "#/definitions/adminWorkflowAttributesDeleteResponse"
            }
          }
        },
        "parameters": [
          {
            "name": "org",
            "description": "Optional, org key applied to the attributes.",
            "in": "path",
            "required": true,
            "type": "string"
          },
          {
            "name": "project",
            "description": "Unique project id which this set of attributes references.\n+required",
            "in": "path",
            "required": true,
            "type": "string"
          },
          {
            "name": "domain",
            "description": "Unique domain id which this set of attributes references.\n+required",
            "in": "path",
            "required": true,
            "type": "string"
          },
          {
            "name": "workflow",
            "description": "Workflow name which this set of attributes references.\n+required",
            "in": "path",
            "required": true,
            "type": "string"
          },
          {
            "name": "body",
            "in": "body",
            "required": true,
            "schema": {
              "$ref": "#/definitions/adminWorkflowAttributesDeleteRequest"
            }
          }
        ],
        "tags": [
          "AdminService"
        ]
      }
    },
    "/api/v1/workflow_attributes/{attributes.project}/{attributes.domain}/{attributes.workflow}": {
      "put": {
        "summary": "Creates or updates custom :ref:`ref_flyteidl.admin.MatchableAttributesConfiguration` for a project, domain and workflow.",
        "operationId": "UpdateWorkflowAttributes",
        "responses": {
          "200": {
            "description": "A successful response.",
            "schema": {
              "$ref": "#/definitions/adminWorkflowAttributesUpdateResponse"
            }
          }
        },
        "parameters": [
          {
            "name": "attributes.project",
            "description": "Unique project id for which this set of attributes will be applied.",
            "in": "path",
            "required": true,
            "type": "string"
          },
          {
            "name": "attributes.domain",
            "description": "Unique domain id for which this set of attributes will be applied.",
            "in": "path",
            "required": true,
            "type": "string"
          },
          {
            "name": "attributes.workflow",
            "description": "Workflow name for which this set of attributes will be applied.",
            "in": "path",
            "required": true,
            "type": "string"
          },
          {
            "name": "body",
            "in": "body",
            "required": true,
            "schema": {
              "$ref": "#/definitions/adminWorkflowAttributesUpdateRequest"
            }
          }
        ],
        "tags": [
          "AdminService"
        ]
      }
    },
    "/api/v1/workflow_attributes/{project}/{domain}/{workflow}": {
      "get": {
        "summary": "Fetches custom :ref:`ref_flyteidl.admin.MatchableAttributesConfiguration` for a project, domain and workflow.",
        "operationId": "GetWorkflowAttributes",
        "responses": {
          "200": {
            "description": "A successful response.",
            "schema": {
              "$ref": "#/definitions/adminWorkflowAttributesGetResponse"
            }
          }
        },
        "parameters": [
          {
            "name": "project",
            "description": "Unique project id which this set of attributes references.\n+required",
            "in": "path",
            "required": true,
            "type": "string"
          },
          {
            "name": "domain",
            "description": "Unique domain id which this set of attributes references.\n+required",
            "in": "path",
            "required": true,
            "type": "string"
          },
          {
            "name": "workflow",
            "description": "Workflow name which this set of attributes references.\n+required",
            "in": "path",
            "required": true,
            "type": "string"
          },
          {
            "name": "resource_type",
            "description": "Which type of matchable attributes to return.\n+required.\n\n - TASK_RESOURCE: Applies to customizable task resource requests and limits.\n - CLUSTER_RESOURCE: Applies to configuring templated kubernetes cluster resources.\n - EXECUTION_QUEUE: Configures task and dynamic task execution queue assignment.\n - EXECUTION_CLUSTER_LABEL: Configures the K8s cluster label to be used for execution to be run\n - QUALITY_OF_SERVICE_SPECIFICATION: Configures default quality of service when undefined in an execution spec.\n - PLUGIN_OVERRIDE: Selects configurable plugin implementation behavior for a given task type.\n - WORKFLOW_EXECUTION_CONFIG: Adds defaults for customizable workflow-execution specifications and overrides.\n - CLUSTER_ASSIGNMENT: Controls how to select an available cluster on which this execution should run.",
            "in": "query",
            "required": false,
            "type": "string",
            "enum": [
              "TASK_RESOURCE",
              "CLUSTER_RESOURCE",
              "EXECUTION_QUEUE",
              "EXECUTION_CLUSTER_LABEL",
              "QUALITY_OF_SERVICE_SPECIFICATION",
              "PLUGIN_OVERRIDE",
              "WORKFLOW_EXECUTION_CONFIG",
              "CLUSTER_ASSIGNMENT"
            ],
            "default": "TASK_RESOURCE"
          },
          {
            "name": "org",
            "description": "Optional, org key applied to the attributes.",
            "in": "query",
            "required": false,
            "type": "string"
          }
        ],
        "tags": [
          "AdminService"
        ]
      },
      "delete": {
        "summary": "Deletes custom :ref:`ref_flyteidl.admin.MatchableAttributesConfiguration` for a project, domain and workflow.",
        "operationId": "DeleteWorkflowAttributes",
        "responses": {
          "200": {
            "description": "A successful response.",
            "schema": {
              "$ref": "#/definitions/adminWorkflowAttributesDeleteResponse"
            }
          }
        },
        "parameters": [
          {
            "name": "project",
            "description": "Unique project id which this set of attributes references.\n+required",
            "in": "path",
            "required": true,
            "type": "string"
          },
          {
            "name": "domain",
            "description": "Unique domain id which this set of attributes references.\n+required",
            "in": "path",
            "required": true,
            "type": "string"
          },
          {
            "name": "workflow",
            "description": "Workflow name which this set of attributes references.\n+required",
            "in": "path",
            "required": true,
            "type": "string"
          },
          {
            "name": "body",
            "in": "body",
            "required": true,
            "schema": {
              "$ref": "#/definitions/adminWorkflowAttributesDeleteRequest"
            }
          }
        ],
        "tags": [
          "AdminService"
        ]
      }
    },
    "/api/v1/workflow_ids/{project}/{domain}": {
      "get": {
        "summary": "Fetch a list of :ref:`ref_flyteidl.admin.NamedEntityIdentifier` of workflow objects.",
        "operationId": "ListWorkflowIds",
        "responses": {
          "200": {
            "description": "A successful response.",
            "schema": {
              "$ref": "#/definitions/adminNamedEntityIdentifierList"
            }
          }
        },
        "parameters": [
          {
            "name": "project",
            "description": "Name of the project that contains the identifiers.\n+required",
            "in": "path",
            "required": true,
            "type": "string"
          },
          {
            "name": "domain",
            "description": "Name of the domain the identifiers belongs to within the project.\n+required",
            "in": "path",
            "required": true,
            "type": "string"
          },
          {
            "name": "limit",
            "description": "Indicates the number of resources to be returned.\n+required.",
            "in": "query",
            "required": false,
            "type": "integer",
            "format": "int64"
          },
          {
            "name": "token",
            "description": "In the case of multiple pages of results, the server-provided token can be used to fetch the next page\nin a query.\n+optional.",
            "in": "query",
            "required": false,
            "type": "string"
          },
          {
            "name": "sort_by.key",
            "description": "Indicates an attribute to sort the response values.\n+required.",
            "in": "query",
            "required": false,
            "type": "string"
          },
          {
            "name": "sort_by.direction",
            "description": "Indicates the direction to apply sort key for response values.\n+optional.\n\n - DESCENDING: By default, fields are sorted in descending order.",
            "in": "query",
            "required": false,
            "type": "string",
            "enum": [
              "DESCENDING",
              "ASCENDING"
            ],
            "default": "DESCENDING"
          },
          {
            "name": "filters",
            "description": "Indicates a list of filters passed as string.\n+optional.",
            "in": "query",
            "required": false,
            "type": "string"
          },
          {
            "name": "org",
            "description": "Optional, org key applied to the resource.",
            "in": "query",
            "required": false,
            "type": "string"
          }
        ],
        "tags": [
          "AdminService"
        ]
      }
    },
    "/api/v1/workflows": {
      "post": {
        "summary": "Create and upload a :ref:`ref_flyteidl.admin.Workflow` definition",
        "operationId": "CreateWorkflow",
        "responses": {
          "200": {
            "description": "A successful response.",
            "schema": {
              "$ref": "#/definitions/adminWorkflowCreateResponse"
            }
          }
        },
        "parameters": [
          {
            "name": "body",
            "in": "body",
            "required": true,
            "schema": {
              "$ref": "#/definitions/adminWorkflowCreateRequest"
            }
          }
        ],
        "tags": [
          "AdminService"
        ]
      }
    },
    "/api/v1/workflows/org/{id.org}": {
      "post": {
        "summary": "Create and upload a :ref:`ref_flyteidl.admin.Workflow` definition",
        "operationId": "CreateWorkflow2",
        "responses": {
          "200": {
            "description": "A successful response.",
            "schema": {
              "$ref": "#/definitions/adminWorkflowCreateResponse"
            }
          }
        },
        "parameters": [
          {
            "name": "id.org",
            "description": "Optional, org key applied to the resource.",
            "in": "path",
            "required": true,
            "type": "string"
          },
          {
            "name": "body",
            "in": "body",
            "required": true,
            "schema": {
              "$ref": "#/definitions/adminWorkflowCreateRequest"
            }
          }
        ],
        "tags": [
          "AdminService"
        ]
      }
    },
    "/api/v1/workflows/org/{id.org}/{id.project}/{id.domain}": {
      "get": {
        "summary": "Fetch a list of :ref:`ref_flyteidl.admin.Workflow` definitions.",
        "operationId": "ListWorkflows4",
        "responses": {
          "200": {
            "description": "A successful response.",
            "schema": {
              "$ref": "#/definitions/adminWorkflowList"
            }
          }
        },
        "parameters": [
          {
            "name": "id.org",
            "description": "Optional, org key applied to the resource.",
            "in": "path",
            "required": true,
            "type": "string"
          },
          {
            "name": "id.project",
            "description": "Name of the project the resource belongs to.",
            "in": "path",
            "required": true,
            "type": "string"
          },
          {
            "name": "id.domain",
            "description": "Name of the domain the resource belongs to.\nA domain can be considered as a subset within a specific project.",
            "in": "path",
            "required": true,
            "type": "string"
          },
          {
            "name": "id.name",
            "description": "User provided value for the resource.\nThe combination of project + domain + name uniquely identifies the resource.\n+optional - in certain contexts - like 'List API', 'Launch plans'.",
            "in": "query",
            "required": false,
            "type": "string"
          },
          {
            "name": "limit",
            "description": "Indicates the number of resources to be returned.\n+required.",
            "in": "query",
            "required": false,
            "type": "integer",
            "format": "int64"
          },
          {
            "name": "token",
            "description": "In the case of multiple pages of results, this server-provided token can be used to fetch the next page\nin a query.\n+optional.",
            "in": "query",
            "required": false,
            "type": "string"
          },
          {
            "name": "filters",
            "description": "Indicates a list of filters passed as string.\nMore info on constructing filters : \u003cLink\u003e\n+optional.",
            "in": "query",
            "required": false,
            "type": "string"
          },
          {
            "name": "sort_by.key",
            "description": "Indicates an attribute to sort the response values.\n+required.",
            "in": "query",
            "required": false,
            "type": "string"
          },
          {
            "name": "sort_by.direction",
            "description": "Indicates the direction to apply sort key for response values.\n+optional.\n\n - DESCENDING: By default, fields are sorted in descending order.",
            "in": "query",
            "required": false,
            "type": "string",
            "enum": [
              "DESCENDING",
              "ASCENDING"
            ],
            "default": "DESCENDING"
          }
        ],
        "tags": [
          "AdminService"
        ]
      }
    },
    "/api/v1/workflows/org/{id.org}/{id.project}/{id.domain}/{id.name}": {
      "get": {
        "summary": "Fetch a list of :ref:`ref_flyteidl.admin.Workflow` definitions.",
        "operationId": "ListWorkflows2",
        "responses": {
          "200": {
            "description": "A successful response.",
            "schema": {
              "$ref": "#/definitions/adminWorkflowList"
            }
          }
        },
        "parameters": [
          {
            "name": "id.org",
            "description": "Optional, org key applied to the resource.",
            "in": "path",
            "required": true,
            "type": "string"
          },
          {
            "name": "id.project",
            "description": "Name of the project the resource belongs to.",
            "in": "path",
            "required": true,
            "type": "string"
          },
          {
            "name": "id.domain",
            "description": "Name of the domain the resource belongs to.\nA domain can be considered as a subset within a specific project.",
            "in": "path",
            "required": true,
            "type": "string"
          },
          {
            "name": "id.name",
            "description": "User provided value for the resource.\nThe combination of project + domain + name uniquely identifies the resource.\n+optional - in certain contexts - like 'List API', 'Launch plans'",
            "in": "path",
            "required": true,
            "type": "string"
          },
          {
            "name": "limit",
            "description": "Indicates the number of resources to be returned.\n+required.",
            "in": "query",
            "required": false,
            "type": "integer",
            "format": "int64"
          },
          {
            "name": "token",
            "description": "In the case of multiple pages of results, this server-provided token can be used to fetch the next page\nin a query.\n+optional.",
            "in": "query",
            "required": false,
            "type": "string"
          },
          {
            "name": "filters",
            "description": "Indicates a list of filters passed as string.\nMore info on constructing filters : \u003cLink\u003e\n+optional.",
            "in": "query",
            "required": false,
            "type": "string"
          },
          {
            "name": "sort_by.key",
            "description": "Indicates an attribute to sort the response values.\n+required.",
            "in": "query",
            "required": false,
            "type": "string"
          },
          {
            "name": "sort_by.direction",
            "description": "Indicates the direction to apply sort key for response values.\n+optional.\n\n - DESCENDING: By default, fields are sorted in descending order.",
            "in": "query",
            "required": false,
            "type": "string",
            "enum": [
              "DESCENDING",
              "ASCENDING"
            ],
            "default": "DESCENDING"
          }
        ],
        "tags": [
          "AdminService"
        ]
      }
    },
    "/api/v1/workflows/org/{id.org}/{id.project}/{id.domain}/{id.name}/{id.version}": {
      "get": {
        "summary": "Fetch a :ref:`ref_flyteidl.admin.Workflow` definition.",
        "operationId": "GetWorkflow2",
        "responses": {
          "200": {
            "description": "A successful response.",
            "schema": {
              "$ref": "#/definitions/adminWorkflow"
            }
          }
        },
        "parameters": [
          {
            "name": "id.org",
            "description": "Optional, org key applied to the resource.",
            "in": "path",
            "required": true,
            "type": "string"
          },
          {
            "name": "id.project",
            "description": "Name of the project the resource belongs to.",
            "in": "path",
            "required": true,
            "type": "string"
          },
          {
            "name": "id.domain",
            "description": "Name of the domain the resource belongs to.\nA domain can be considered as a subset within a specific project.",
            "in": "path",
            "required": true,
            "type": "string"
          },
          {
            "name": "id.name",
            "description": "User provided value for the resource.",
            "in": "path",
            "required": true,
            "type": "string"
          },
          {
            "name": "id.version",
            "description": "Specific version of the resource.",
            "in": "path",
            "required": true,
            "type": "string"
          },
          {
            "name": "id.resource_type",
            "description": "Identifies the specific type of resource that this identifier corresponds to.\n\n - DATASET: A dataset represents an entity modeled in Flyte DataCatalog. A Dataset is also a versioned entity and can be a compilation of multiple individual objects.\nEventually all Catalog objects should be modeled similar to Flyte Objects. The Dataset entities makes it possible for the UI  and CLI to act on the objects \nin a similar manner to other Flyte objects",
            "in": "query",
            "required": false,
            "type": "string",
            "enum": [
              "UNSPECIFIED",
              "TASK",
              "WORKFLOW",
              "LAUNCH_PLAN",
              "DATASET"
            ],
            "default": "UNSPECIFIED"
          }
        ],
        "tags": [
          "AdminService"
        ]
      }
    },
    "/api/v1/workflows/org/{org}/{project}/{domain}": {
      "get": {
        "summary": "Fetch a list of :ref:`ref_flyteidl.admin.NamedEntityIdentifier` of workflow objects.",
        "operationId": "ListWorkflowIds2",
        "responses": {
          "200": {
            "description": "A successful response.",
            "schema": {
              "$ref": "#/definitions/adminNamedEntityIdentifierList"
            }
          }
        },
        "parameters": [
          {
            "name": "org",
            "description": "Optional, org key applied to the resource.",
            "in": "path",
            "required": true,
            "type": "string"
          },
          {
            "name": "project",
            "description": "Name of the project that contains the identifiers.\n+required",
            "in": "path",
            "required": true,
            "type": "string"
          },
          {
            "name": "domain",
            "description": "Name of the domain the identifiers belongs to within the project.\n+required",
            "in": "path",
            "required": true,
            "type": "string"
          },
          {
            "name": "limit",
            "description": "Indicates the number of resources to be returned.\n+required.",
            "in": "query",
            "required": false,
            "type": "integer",
            "format": "int64"
          },
          {
            "name": "token",
            "description": "In the case of multiple pages of results, the server-provided token can be used to fetch the next page\nin a query.\n+optional.",
            "in": "query",
            "required": false,
            "type": "string"
          },
          {
            "name": "sort_by.key",
            "description": "Indicates an attribute to sort the response values.\n+required.",
            "in": "query",
            "required": false,
            "type": "string"
          },
          {
            "name": "sort_by.direction",
            "description": "Indicates the direction to apply sort key for response values.\n+optional.\n\n - DESCENDING: By default, fields are sorted in descending order.",
            "in": "query",
            "required": false,
            "type": "string",
            "enum": [
              "DESCENDING",
              "ASCENDING"
            ],
            "default": "DESCENDING"
          },
          {
            "name": "filters",
            "description": "Indicates a list of filters passed as string.\n+optional.",
            "in": "query",
            "required": false,
            "type": "string"
          }
        ],
        "tags": [
          "AdminService"
        ]
      }
    },
    "/api/v1/workflows/{id.project}/{id.domain}": {
      "get": {
        "summary": "Fetch a list of :ref:`ref_flyteidl.admin.Workflow` definitions.",
        "operationId": "ListWorkflows3",
        "responses": {
          "200": {
            "description": "A successful response.",
            "schema": {
              "$ref": "#/definitions/adminWorkflowList"
            }
          }
        },
        "parameters": [
          {
            "name": "id.project",
            "description": "Name of the project the resource belongs to.",
            "in": "path",
            "required": true,
            "type": "string"
          },
          {
            "name": "id.domain",
            "description": "Name of the domain the resource belongs to.\nA domain can be considered as a subset within a specific project.",
            "in": "path",
            "required": true,
            "type": "string"
          },
          {
            "name": "id.name",
            "description": "User provided value for the resource.\nThe combination of project + domain + name uniquely identifies the resource.\n+optional - in certain contexts - like 'List API', 'Launch plans'.",
            "in": "query",
            "required": false,
            "type": "string"
          },
          {
            "name": "id.org",
            "description": "Optional, org key applied to the resource.",
            "in": "query",
            "required": false,
            "type": "string"
          },
          {
            "name": "limit",
            "description": "Indicates the number of resources to be returned.\n+required.",
            "in": "query",
            "required": false,
            "type": "integer",
            "format": "int64"
          },
          {
            "name": "token",
            "description": "In the case of multiple pages of results, this server-provided token can be used to fetch the next page\nin a query.\n+optional.",
            "in": "query",
            "required": false,
            "type": "string"
          },
          {
            "name": "filters",
            "description": "Indicates a list of filters passed as string.\nMore info on constructing filters : \u003cLink\u003e\n+optional.",
            "in": "query",
            "required": false,
            "type": "string"
          },
          {
            "name": "sort_by.key",
            "description": "Indicates an attribute to sort the response values.\n+required.",
            "in": "query",
            "required": false,
            "type": "string"
          },
          {
            "name": "sort_by.direction",
            "description": "Indicates the direction to apply sort key for response values.\n+optional.\n\n - DESCENDING: By default, fields are sorted in descending order.",
            "in": "query",
            "required": false,
            "type": "string",
            "enum": [
              "DESCENDING",
              "ASCENDING"
            ],
            "default": "DESCENDING"
          }
        ],
        "tags": [
          "AdminService"
        ]
      }
    },
    "/api/v1/workflows/{id.project}/{id.domain}/{id.name}": {
      "get": {
        "summary": "Fetch a list of :ref:`ref_flyteidl.admin.Workflow` definitions.",
        "operationId": "ListWorkflows",
        "responses": {
          "200": {
            "description": "A successful response.",
            "schema": {
              "$ref": "#/definitions/adminWorkflowList"
            }
          }
        },
        "parameters": [
          {
            "name": "id.project",
            "description": "Name of the project the resource belongs to.",
            "in": "path",
            "required": true,
            "type": "string"
          },
          {
            "name": "id.domain",
            "description": "Name of the domain the resource belongs to.\nA domain can be considered as a subset within a specific project.",
            "in": "path",
            "required": true,
            "type": "string"
          },
          {
            "name": "id.name",
            "description": "User provided value for the resource.\nThe combination of project + domain + name uniquely identifies the resource.\n+optional - in certain contexts - like 'List API', 'Launch plans'",
            "in": "path",
            "required": true,
            "type": "string"
          },
          {
            "name": "id.org",
            "description": "Optional, org key applied to the resource.",
            "in": "query",
            "required": false,
            "type": "string"
          },
          {
            "name": "limit",
            "description": "Indicates the number of resources to be returned.\n+required.",
            "in": "query",
            "required": false,
            "type": "integer",
            "format": "int64"
          },
          {
            "name": "token",
            "description": "In the case of multiple pages of results, this server-provided token can be used to fetch the next page\nin a query.\n+optional.",
            "in": "query",
            "required": false,
            "type": "string"
          },
          {
            "name": "filters",
            "description": "Indicates a list of filters passed as string.\nMore info on constructing filters : \u003cLink\u003e\n+optional.",
            "in": "query",
            "required": false,
            "type": "string"
          },
          {
            "name": "sort_by.key",
            "description": "Indicates an attribute to sort the response values.\n+required.",
            "in": "query",
            "required": false,
            "type": "string"
          },
          {
            "name": "sort_by.direction",
            "description": "Indicates the direction to apply sort key for response values.\n+optional.\n\n - DESCENDING: By default, fields are sorted in descending order.",
            "in": "query",
            "required": false,
            "type": "string",
            "enum": [
              "DESCENDING",
              "ASCENDING"
            ],
            "default": "DESCENDING"
          }
        ],
        "tags": [
          "AdminService"
        ]
      }
    },
    "/api/v1/workflows/{id.project}/{id.domain}/{id.name}/{id.version}": {
      "get": {
        "summary": "Fetch a :ref:`ref_flyteidl.admin.Workflow` definition.",
        "operationId": "GetWorkflow",
        "responses": {
          "200": {
            "description": "A successful response.",
            "schema": {
              "$ref": "#/definitions/adminWorkflow"
            }
          }
        },
        "parameters": [
          {
            "name": "id.project",
            "description": "Name of the project the resource belongs to.",
            "in": "path",
            "required": true,
            "type": "string"
          },
          {
            "name": "id.domain",
            "description": "Name of the domain the resource belongs to.\nA domain can be considered as a subset within a specific project.",
            "in": "path",
            "required": true,
            "type": "string"
          },
          {
            "name": "id.name",
            "description": "User provided value for the resource.",
            "in": "path",
            "required": true,
            "type": "string"
          },
          {
            "name": "id.version",
            "description": "Specific version of the resource.",
            "in": "path",
            "required": true,
            "type": "string"
          },
          {
            "name": "id.resource_type",
            "description": "Identifies the specific type of resource that this identifier corresponds to.\n\n - DATASET: A dataset represents an entity modeled in Flyte DataCatalog. A Dataset is also a versioned entity and can be a compilation of multiple individual objects.\nEventually all Catalog objects should be modeled similar to Flyte Objects. The Dataset entities makes it possible for the UI  and CLI to act on the objects \nin a similar manner to other Flyte objects",
            "in": "query",
            "required": false,
            "type": "string",
            "enum": [
              "UNSPECIFIED",
              "TASK",
              "WORKFLOW",
              "LAUNCH_PLAN",
              "DATASET"
            ],
            "default": "UNSPECIFIED"
          },
          {
            "name": "id.org",
            "description": "Optional, org key applied to the resource.",
            "in": "query",
            "required": false,
            "type": "string"
          }
        ],
        "tags": [
          "AdminService"
        ]
      }
    }
  },
  "definitions": {
    "BlobTypeBlobDimensionality": {
      "type": "string",
      "enum": [
        "SINGLE",
        "MULTIPART"
      ],
      "default": "SINGLE"
    },
    "CatalogReservationStatus": {
      "type": "string",
      "enum": [
        "RESERVATION_DISABLED",
        "RESERVATION_ACQUIRED",
        "RESERVATION_EXISTS",
        "RESERVATION_RELEASED",
        "RESERVATION_FAILURE"
      ],
      "default": "RESERVATION_DISABLED",
      "description": "Indicates the status of a catalog reservation operation.\n\n - RESERVATION_DISABLED: Used to indicate that reservations are disabled\n - RESERVATION_ACQUIRED: Used to indicate that a reservation was successfully acquired or extended\n - RESERVATION_EXISTS: Used to indicate that an active reservation currently exists\n - RESERVATION_RELEASED: Used to indicate that the reservation has been successfully released\n - RESERVATION_FAILURE: Used to indicate that a reservation operation resulted in failure"
    },
    "ComparisonExpressionOperator": {
      "type": "string",
      "enum": [
        "EQ",
        "NEQ",
        "GT",
        "GTE",
        "LT",
        "LTE"
      ],
      "default": "EQ",
      "description": "- GT: Greater Than\n - LT: Less Than",
      "title": "Binary Operator for each expression"
    },
    "ConjunctionExpressionLogicalOperator": {
      "type": "string",
      "enum": [
        "AND",
        "OR"
      ],
      "default": "AND",
      "description": "- AND: Conjunction",
      "title": "Nested conditions. They can be conjoined using AND / OR\nOrder of evaluation is not important as the operators are Commutative"
    },
    "ConnectionSetIdList": {
      "type": "object",
      "properties": {
        "ids": {
          "type": "array",
          "items": {
            "type": "string"
          }
        }
      }
    },
    "ContainerArchitecture": {
      "type": "string",
      "enum": [
        "UNKNOWN",
        "AMD64",
        "ARM64",
        "ARM_V6",
        "ARM_V7"
      ],
      "default": "UNKNOWN",
      "description": "Architecture-type the container image supports."
    },
    "DataLoadingConfigLiteralMapFormat": {
      "type": "string",
      "enum": [
        "JSON",
        "YAML",
        "PROTO"
      ],
      "default": "JSON",
      "description": "- JSON: JSON / YAML for the metadata (which contains inlined primitive values). The representation is inline with the standard json specification as specified - https://www.json.org/json-en.html\n - PROTO: Proto is a serialized binary of `core.LiteralMap` defined in flyteidl/core",
      "title": "LiteralMapFormat decides the encoding format in which the input metadata should be made available to the containers.\nIf the user has access to the protocol buffer definitions, it is recommended to use the PROTO format.\nJSON and YAML do not need any protobuf definitions to read it\nAll remote references in core.LiteralMap are replaced with local filesystem references (the data is downloaded to local filesystem)"
    },
    "ExecutionErrorErrorKind": {
      "type": "string",
      "enum": [
        "UNKNOWN",
        "USER",
        "SYSTEM"
      ],
      "default": "UNKNOWN",
      "title": "Error type: System or User"
    },
    "ExecutionMetadataExecutionMode": {
      "type": "string",
      "enum": [
        "MANUAL",
        "SCHEDULED",
        "SYSTEM",
        "RELAUNCH",
        "CHILD_WORKFLOW",
        "RECOVERED"
      ],
      "default": "MANUAL",
      "description": "The method by which this execution was launched.\n\n - MANUAL: The default execution mode, MANUAL implies that an execution was launched by an individual.\n - SCHEDULED: A schedule triggered this execution launch.\n - SYSTEM: A system process was responsible for launching this execution rather an individual.\n - RELAUNCH: This execution was launched with identical inputs as a previous execution.\n - CHILD_WORKFLOW: This execution was triggered by another execution.\n - RECOVERED: This execution was recovered from another execution."
    },
    "IOStrategyDownloadMode": {
      "type": "string",
      "enum": [
        "DOWNLOAD_EAGER",
        "DOWNLOAD_STREAM",
        "DO_NOT_DOWNLOAD"
      ],
      "default": "DOWNLOAD_EAGER",
      "description": "- DOWNLOAD_EAGER: All data will be downloaded before the main container is executed\n - DOWNLOAD_STREAM: Data will be downloaded as a stream and an End-Of-Stream marker will be written to indicate all data has been downloaded. Refer to protocol for details\n - DO_NOT_DOWNLOAD: Large objects (offloaded) will not be downloaded",
      "title": "Mode to use for downloading"
    },
    "IOStrategyUploadMode": {
      "type": "string",
      "enum": [
        "UPLOAD_ON_EXIT",
        "UPLOAD_EAGER",
        "DO_NOT_UPLOAD"
      ],
      "default": "UPLOAD_ON_EXIT",
      "description": "- UPLOAD_ON_EXIT: All data will be uploaded after the main container exits\n - UPLOAD_EAGER: Data will be uploaded as it appears. Refer to protocol specification for details\n - DO_NOT_UPLOAD: Data will not be uploaded, only references will be written",
      "title": "Mode to use for uploading"
    },
    "PluginOverrideMissingPluginBehavior": {
      "type": "string",
      "enum": [
        "FAIL",
        "USE_DEFAULT"
      ],
      "default": "FAIL",
      "description": " - FAIL: By default, if this plugin is not enabled for a Flyte deployment then execution will fail.\n - USE_DEFAULT: Uses the system-configured default implementation."
    },
    "ProjectProjectState": {
      "type": "string",
      "enum": [
        "ACTIVE",
        "ARCHIVED",
        "SYSTEM_GENERATED"
      ],
      "default": "ACTIVE",
      "description": "The state of the project is used to control its visibility in the UI and validity.\n\n - ACTIVE: By default, all projects are considered active.\n - ARCHIVED: Archived projects are no longer visible in the UI and no longer valid.\n - SYSTEM_GENERATED: System generated projects that aren't explicitly created or managed by a user."
    },
    "QualityOfServiceTier": {
      "type": "string",
      "enum": [
        "UNDEFINED",
        "HIGH",
        "MEDIUM",
        "LOW"
      ],
      "default": "UNDEFINED",
      "description": " - UNDEFINED: Default: no quality of service specified."
    },
    "ResourcesResourceEntry": {
      "type": "object",
      "properties": {
        "name": {
          "$ref": "#/definitions/ResourcesResourceName",
          "description": "Resource name."
        },
        "value": {
          "type": "string",
          "title": "Value must be a valid k8s quantity. See\nhttps://github.com/kubernetes/apimachinery/blob/master/pkg/api/resource/quantity.go#L30-L80"
        }
      },
      "description": "Encapsulates a resource name and value."
    },
    "ResourcesResourceName": {
      "type": "string",
      "enum": [
        "UNKNOWN",
        "CPU",
        "GPU",
        "MEMORY",
        "STORAGE",
        "EPHEMERAL_STORAGE"
      ],
      "default": "UNKNOWN",
      "description": "Known resource names.\n\n - EPHEMERAL_STORAGE: For Kubernetes-based deployments, pods use ephemeral local storage for scratch space, caching, and for logs."
    },
    "RuntimeMetadataRuntimeType": {
      "type": "string",
      "enum": [
        "OTHER",
        "FLYTE_SDK"
      ],
      "default": "OTHER"
    },
    "SchemaColumnSchemaColumnType": {
      "type": "string",
      "enum": [
        "INTEGER",
        "FLOAT",
        "STRING",
        "BOOLEAN",
        "DATETIME",
        "DURATION"
      ],
      "default": "INTEGER"
    },
    "SchemaTypeSchemaColumn": {
      "type": "object",
      "properties": {
        "name": {
          "type": "string",
          "title": "A unique name -within the schema type- for the column"
        },
        "type": {
          "$ref": "#/definitions/SchemaColumnSchemaColumnType",
          "description": "The column type. This allows a limited set of types currently."
        }
      }
    },
    "SecretMountType": {
      "type": "string",
      "enum": [
        "ANY",
        "ENV_VAR",
        "FILE"
      ],
      "default": "ANY",
      "description": " - ANY: Default case, indicates the client can tolerate either mounting options.\n - ENV_VAR: ENV_VAR indicates the secret needs to be mounted as an environment variable.\n - FILE: FILE indicates the secret needs to be mounted as a file."
    },
    "SortDirection": {
      "type": "string",
      "enum": [
        "DESCENDING",
        "ASCENDING"
      ],
      "default": "DESCENDING",
      "description": " - DESCENDING: By default, fields are sorted in descending order."
    },
    "SqlDialect": {
      "type": "string",
      "enum": [
        "UNDEFINED",
        "ANSI",
        "HIVE",
        "OTHER"
      ],
      "default": "UNDEFINED",
      "description": "The dialect of the SQL statement. This is used to validate and parse SQL statements at compilation time to avoid\nexpensive runtime operations. If set to an unsupported dialect, no validation will be done on the statement.\nWe support the following dialect: ansi, hive."
    },
    "StructuredDatasetTypeDatasetColumn": {
      "type": "object",
      "properties": {
        "name": {
          "type": "string",
          "description": "A unique name within the schema type for the column."
        },
        "literal_type": {
          "$ref": "#/definitions/coreLiteralType",
          "description": "The column type."
        }
      }
    },
    "TaskExecutionMetadataInstanceClass": {
      "type": "string",
      "enum": [
        "DEFAULT",
        "INTERRUPTIBLE"
      ],
      "default": "DEFAULT",
      "description": "Includes the broad category of machine used for this specific task execution.\n\n - DEFAULT: The default instance class configured for the flyte application platform.\n - INTERRUPTIBLE: The instance class configured for interruptible tasks."
    },
    "TaskLogMessageFormat": {
      "type": "string",
      "enum": [
        "UNKNOWN",
        "CSV",
        "JSON"
      ],
      "default": "UNKNOWN"
    },
    "WorkflowMetadataOnFailurePolicy": {
      "type": "string",
      "enum": [
        "FAIL_IMMEDIATELY",
        "FAIL_AFTER_EXECUTABLE_NODES_COMPLETE"
      ],
      "default": "FAIL_IMMEDIATELY",
      "description": "- FAIL_IMMEDIATELY: FAIL_IMMEDIATELY instructs the system to fail as soon as a node fails in the workflow. It'll automatically\nabort all currently running nodes and clean up resources before finally marking the workflow executions as\nfailed.\n - FAIL_AFTER_EXECUTABLE_NODES_COMPLETE: FAIL_AFTER_EXECUTABLE_NODES_COMPLETE instructs the system to make as much progress as it can. The system will\nnot alter the dependencies of the execution graph so any node that depend on the failed node will not be run.\nOther nodes that will be executed to completion before cleaning up resources and marking the workflow\nexecution as failed.",
      "title": "Failure Handling Strategy"
    },
    "adminAbortMetadata": {
      "type": "object",
      "properties": {
        "cause": {
          "type": "string",
          "description": "In the case of a user-specified abort, this will pass along the user-supplied cause."
        },
        "principal": {
          "type": "string",
          "title": "Identifies the entity (if any) responsible for terminating the execution"
        }
      },
      "description": "Specifies metadata around an aborted workflow execution."
    },
    "adminAnnotations": {
      "type": "object",
      "properties": {
        "values": {
          "type": "object",
          "additionalProperties": {
            "type": "string"
          },
          "description": "Map of custom annotations to be applied to the execution resource."
        }
      },
      "description": "Annotation values to be applied to an execution resource.\nIn the future a mode (e.g. OVERRIDE, APPEND, etc) can be defined\nto specify how to merge annotations defined at registration and execution time."
    },
    "adminAuth": {
      "type": "object",
      "properties": {
        "assumable_iam_role": {
          "type": "string",
          "description": "Defines an optional iam role which will be used for tasks run in executions created with this launch plan."
        },
        "kubernetes_service_account": {
          "type": "string",
          "description": "Defines an optional kubernetes service account which will be used for tasks run in executions created with this launch plan."
        }
      },
      "description": "Defines permissions associated with executions created by this launch plan spec.\nUse either of these roles when they have permissions required by your workflow execution.\nDeprecated."
    },
    "adminAuthRole": {
      "type": "object",
      "properties": {
        "assumable_iam_role": {
          "type": "string",
          "description": "Defines an optional iam role which will be used for tasks run in executions created with this launch plan."
        },
        "kubernetes_service_account": {
          "type": "string",
          "description": "Defines an optional kubernetes service account which will be used for tasks run in executions created with this launch plan."
        }
      },
      "description": "Defines permissions associated with executions created by this launch plan spec.\nUse either of these roles when they have permissions required by your workflow execution.\nDeprecated."
    },
    "adminClusterAssignment": {
      "type": "object",
      "properties": {
        "cluster_pool_name": {
          "type": "string"
        }
      },
      "description": "Encapsulates specifications for routing an execution onto a specific cluster."
    },
    "adminClusterResourceAttributes": {
      "type": "object",
      "properties": {
        "attributes": {
          "type": "object",
          "additionalProperties": {
            "type": "string"
          },
          "description": "Custom resource attributes which will be applied in cluster resource creation (e.g. quotas).\nMap keys are the *case-sensitive* names of variables in templatized resource files.\nMap values should be the custom values which get substituted during resource creation."
        }
      }
    },
    "adminCronSchedule": {
      "type": "object",
      "properties": {
        "schedule": {
          "type": "string",
          "title": "Standard/default cron implementation as described by https://en.wikipedia.org/wiki/Cron#CRON_expression;\nAlso supports nonstandard predefined scheduling definitions\nas described by https://docs.aws.amazon.com/AmazonCloudWatch/latest/events/ScheduledEvents.html#CronExpressions\nexcept @reboot"
        },
        "offset": {
          "type": "string",
          "title": "ISO 8601 duration as described by https://en.wikipedia.org/wiki/ISO_8601#Durations"
        }
      },
      "description": "Options for schedules to run according to a cron expression."
    },
    "adminDescription": {
      "type": "object",
      "properties": {
        "value": {
          "type": "string",
          "title": "long description - no more than 4KB"
        },
        "uri": {
          "type": "string",
          "title": "if the description sizes exceed some threshold we can offload the entire\ndescription proto altogether to an external data store, like S3 rather than store inline in the db"
        },
        "format": {
          "$ref": "#/definitions/adminDescriptionFormat",
          "title": "Format of the long description"
        },
        "icon_link": {
          "type": "string",
          "title": "Optional link to an icon for the entity"
        }
      },
      "description": "Full user description with formatting preserved. This can be rendered\nby clients, such as the console or command line tools with in-tact\nformatting."
    },
    "adminDescriptionEntity": {
      "type": "object",
      "properties": {
        "id": {
          "$ref": "#/definitions/coreIdentifier",
          "description": "id represents the unique identifier of the description entity."
        },
        "short_description": {
          "type": "string",
          "description": "One-liner overview of the entity."
        },
        "long_description": {
          "$ref": "#/definitions/adminDescription",
          "description": "Full user description with formatting preserved."
        },
        "source_code": {
          "$ref": "#/definitions/adminSourceCode",
          "description": "Optional link to source code used to define this entity."
        },
        "tags": {
          "type": "array",
          "items": {
            "type": "string"
          },
          "description": "User-specified tags. These are arbitrary and can be used for searching\nfiltering and discovering tasks."
        }
      },
      "description": "DescriptionEntity contains detailed description for the task/workflow.\nDocumentation could provide insight into the algorithms, business use case, etc."
    },
    "adminDescriptionEntityList": {
      "type": "object",
      "properties": {
        "descriptionEntities": {
          "type": "array",
          "items": {
            "$ref": "#/definitions/adminDescriptionEntity"
          },
          "description": "A list of DescriptionEntities returned based on the request."
        },
        "token": {
          "type": "string",
          "description": "In the case of multiple pages of results, the server-provided token can be used to fetch the next page\nin a query. If there are no more results, this value will be empty."
        }
      },
      "title": "Represents a list of DescriptionEntities returned from the admin.\nSee :ref:`ref_flyteidl.admin.DescriptionEntity` for more details"
    },
    "adminDescriptionFormat": {
      "type": "string",
      "enum": [
        "DESCRIPTION_FORMAT_UNKNOWN",
        "DESCRIPTION_FORMAT_MARKDOWN",
        "DESCRIPTION_FORMAT_HTML",
        "DESCRIPTION_FORMAT_RST"
      ],
      "default": "DESCRIPTION_FORMAT_UNKNOWN",
      "description": "- DESCRIPTION_FORMAT_RST: python default documentation - comments is rst",
      "title": "The format of the long description"
    },
    "adminDomain": {
      "type": "object",
      "properties": {
        "id": {
          "type": "string",
          "description": "Globally unique domain name."
        },
        "name": {
          "type": "string",
          "description": "Display name."
        }
      },
      "description": "Namespace within a project commonly used to differentiate between different service instances.\ne.g. \"production\", \"development\", etc."
    },
    "adminDynamicNodeWorkflowResponse": {
      "type": "object",
      "properties": {
        "compiled_workflow": {
          "$ref": "#/definitions/coreCompiledWorkflowClosure"
        }
      }
    },
    "adminEmailNotification": {
      "type": "object",
      "properties": {
        "recipients_email": {
          "type": "array",
          "items": {
            "type": "string"
          },
          "title": "The list of email addresses recipients for this notification.\n+required"
        }
      },
      "description": "Defines an email notification specification."
    },
    "adminEnvs": {
      "type": "object",
      "properties": {
        "values": {
          "type": "array",
          "items": {
            "$ref": "#/definitions/coreKeyValuePair"
          },
          "description": "Map of custom environment variables to be applied to the execution resource."
        }
      },
      "description": "Environment variable values to be applied to an execution resource.\nIn the future a mode (e.g. OVERRIDE, APPEND, etc) can be defined\nto specify how to merge environment variables defined at registration and execution time."
    },
    "adminExecution": {
      "type": "object",
      "properties": {
        "id": {
          "$ref": "#/definitions/coreWorkflowExecutionIdentifier",
          "description": "Unique identifier of the workflow execution."
        },
        "spec": {
          "$ref": "#/definitions/adminExecutionSpec",
          "description": "User-provided configuration and inputs for launching the execution."
        },
        "closure": {
          "$ref": "#/definitions/adminExecutionClosure",
          "description": "Execution results."
        }
      },
      "description": "A workflow execution represents an instantiated workflow, including all inputs and additional\nmetadata as well as computed results included state, outputs, and duration-based attributes.\nUsed as a response object used in Get and List execution requests."
    },
    "adminExecutionClosure": {
      "type": "object",
      "properties": {
        "outputs": {
          "$ref": "#/definitions/adminLiteralMapBlob",
          "description": "Output URI in the case of a successful execution.\nDEPRECATED. Use GetExecutionData to fetch output data instead."
        },
        "error": {
          "$ref": "#/definitions/coreExecutionError",
          "description": "Error information in the case of a failed execution."
        },
        "abort_cause": {
          "type": "string",
          "description": "In the case of a user-specified abort, this will pass along the user-supplied cause."
        },
        "abort_metadata": {
          "$ref": "#/definitions/adminAbortMetadata",
          "description": "In the case of a user-specified abort, this will pass along the user and their supplied cause."
        },
        "output_data": {
          "$ref": "#/definitions/coreLiteralMap",
          "description": "Raw output data produced by this execution.\nDEPRECATED. Use GetExecutionData to fetch output data instead."
        },
        "computed_inputs": {
          "$ref": "#/definitions/coreLiteralMap",
          "title": "Inputs computed and passed for execution.\ncomputed_inputs depends on inputs in ExecutionSpec, fixed and default inputs in launch plan"
        },
        "phase": {
          "$ref": "#/definitions/coreWorkflowExecutionPhase",
          "description": "Most recent recorded phase for the execution."
        },
        "started_at": {
          "type": "string",
          "format": "date-time",
          "description": "Reported time at which the execution began running."
        },
        "duration": {
          "type": "string",
          "description": "The amount of time the execution spent running."
        },
        "created_at": {
          "type": "string",
          "format": "date-time",
          "description": "Reported time at which the execution was created."
        },
        "updated_at": {
          "type": "string",
          "format": "date-time",
          "description": "Reported time at which the execution was last updated."
        },
        "notifications": {
          "type": "array",
          "items": {
            "$ref": "#/definitions/adminNotification"
          },
          "description": "The notification settings to use after merging the CreateExecutionRequest and the launch plan\nnotification settings. An execution launched with notifications will always prefer that definition\nto notifications defined statically in a launch plan."
        },
        "workflow_id": {
          "$ref": "#/definitions/coreIdentifier",
          "description": "Identifies the workflow definition for this execution."
        },
        "state_change_details": {
          "$ref": "#/definitions/adminExecutionStateChangeDetails",
          "title": "Provides the details of the last stage change"
        }
      },
      "title": "Encapsulates the results of the Execution"
    },
    "adminExecutionClusterLabel": {
      "type": "object",
      "properties": {
        "value": {
          "type": "string",
          "title": "Label value to determine where the execution will be run"
        }
      }
    },
    "adminExecutionCreateRequest": {
      "type": "object",
      "properties": {
        "project": {
          "type": "string",
          "title": "Name of the project the execution belongs to.\n+required"
        },
        "domain": {
          "type": "string",
          "title": "Name of the domain the execution belongs to.\nA domain can be considered as a subset within a specific project.\n+required"
        },
        "name": {
          "type": "string",
          "title": "User provided value for the resource.\nIf none is provided the system will generate a unique string.\n+optional"
        },
        "spec": {
          "$ref": "#/definitions/adminExecutionSpec",
          "title": "Additional fields necessary to launch the execution.\n+optional"
        },
        "inputs": {
          "$ref": "#/definitions/coreLiteralMap",
          "title": "The inputs required to start the execution. All required inputs must be\nincluded in this map. If not required and not provided, defaults apply.\n+optional"
        },
        "org": {
          "type": "string",
          "description": "Optional, org key applied to the resource."
        }
      },
      "description": "Request to launch an execution with the given project, domain and optionally-assigned name."
    },
    "adminExecutionCreateResponse": {
      "type": "object",
      "properties": {
        "id": {
          "$ref": "#/definitions/coreWorkflowExecutionIdentifier"
        }
      },
      "description": "The unique identifier for a successfully created execution.\nIf the name was *not* specified in the create request, this identifier will include a generated name."
    },
    "adminExecutionList": {
      "type": "object",
      "properties": {
        "executions": {
          "type": "array",
          "items": {
            "$ref": "#/definitions/adminExecution"
          }
        },
        "token": {
          "type": "string",
          "description": "In the case of multiple pages of results, the server-provided token can be used to fetch the next page\nin a query. If there are no more results, this value will be empty."
        }
      },
      "title": "Used as a response for request to list executions.\nSee :ref:`ref_flyteidl.admin.Execution` for more details"
    },
    "adminExecutionMetadata": {
      "type": "object",
      "properties": {
        "mode": {
          "$ref": "#/definitions/ExecutionMetadataExecutionMode"
        },
        "principal": {
          "type": "string",
          "description": "Identifier of the entity that triggered this execution.\nFor systems using back-end authentication any value set here will be discarded in favor of the\nauthenticated user context."
        },
        "nesting": {
          "type": "integer",
          "format": "int64",
          "description": "Indicates the nestedness of this execution.\nIf a user launches a workflow execution, the default nesting is 0.\nIf this execution further launches a workflow (child workflow), the nesting level is incremented by 0 =\u003e 1\nGenerally, if workflow at nesting level k launches a workflow then the child workflow will have\nnesting = k + 1."
        },
        "scheduled_at": {
          "type": "string",
          "format": "date-time",
          "description": "For scheduled executions, the requested time for execution for this specific schedule invocation."
        },
        "parent_node_execution": {
          "$ref": "#/definitions/coreNodeExecutionIdentifier",
          "title": "Which subworkflow node (if any) launched this execution"
        },
        "reference_execution": {
          "$ref": "#/definitions/coreWorkflowExecutionIdentifier",
          "description": "Optional, a reference workflow execution related to this execution.\nIn the case of a relaunch, this references the original workflow execution."
        },
        "system_metadata": {
          "$ref": "#/definitions/adminSystemMetadata",
          "description": "Optional, platform-specific metadata about the execution.\nIn this the future this may be gated behind an ACL or some sort of authorization."
        },
        "artifact_ids": {
          "type": "array",
          "items": {
            "$ref": "#/definitions/coreArtifactID"
          },
          "description": "Save a list of the artifacts used in this execution for now. This is a list only rather than a mapping\nsince we don't have a structure to handle nested ones anyways."
        }
      },
      "description": "Represents attributes about an execution which are not required to launch the execution but are useful to record.\nThese attributes are assigned at launch time and do not change."
    },
    "adminExecutionQueueAttributes": {
      "type": "object",
      "properties": {
        "tags": {
          "type": "array",
          "items": {
            "type": "string"
          },
          "description": "Tags used for assigning execution queues for tasks defined within this project."
        }
      }
    },
    "adminExecutionRecoverRequest": {
      "type": "object",
      "properties": {
        "id": {
          "$ref": "#/definitions/coreWorkflowExecutionIdentifier",
          "description": "Identifier of the workflow execution to recover."
        },
        "name": {
          "type": "string",
          "title": "User provided value for the recovered execution.\nIf none is provided the system will generate a unique string.\n+optional"
        },
        "metadata": {
          "$ref": "#/definitions/adminExecutionMetadata",
          "description": "Additional metadata which will be used to overwrite any metadata in the reference execution when triggering a recovery execution."
        }
      },
      "description": "Request to recover the referenced execution."
    },
    "adminExecutionRelaunchRequest": {
      "type": "object",
      "properties": {
        "id": {
          "$ref": "#/definitions/coreWorkflowExecutionIdentifier",
          "title": "Identifier of the workflow execution to relaunch.\n+required"
        },
        "name": {
          "type": "string",
          "title": "User provided value for the relaunched execution.\nIf none is provided the system will generate a unique string.\n+optional"
        },
        "overwrite_cache": {
          "type": "boolean",
          "format": "boolean",
          "description": "Allows for all cached values of a workflow and its tasks to be overwritten for a single execution.\nIf enabled, all calculations are performed even if cached results would be available, overwriting the stored\ndata once execution finishes successfully."
        }
      },
      "description": "Request to relaunch the referenced execution."
    },
    "adminExecutionSpec": {
      "type": "object",
      "properties": {
        "launch_plan": {
          "$ref": "#/definitions/coreIdentifier",
          "title": "Launch plan to be executed"
        },
        "inputs": {
          "$ref": "#/definitions/coreLiteralMap",
          "title": "Input values to be passed for the execution"
        },
        "metadata": {
          "$ref": "#/definitions/adminExecutionMetadata",
          "title": "Metadata for the execution"
        },
        "notifications": {
          "$ref": "#/definitions/adminNotificationList",
          "description": "List of notifications based on Execution status transitions\nWhen this list is not empty it is used rather than any notifications defined in the referenced launch plan.\nWhen this list is empty, the notifications defined for the launch plan will be applied."
        },
        "disable_all": {
          "type": "boolean",
          "format": "boolean",
          "description": "This should be set to true if all notifications are intended to be disabled for this execution."
        },
        "labels": {
          "$ref": "#/definitions/adminLabels",
          "description": "Labels to apply to the execution resource."
        },
        "annotations": {
          "$ref": "#/definitions/adminAnnotations",
          "description": "Annotations to apply to the execution resource."
        },
        "security_context": {
          "$ref": "#/definitions/coreSecurityContext",
          "description": "Optional: security context override to apply this execution."
        },
        "auth_role": {
          "$ref": "#/definitions/adminAuthRole",
          "description": "Optional: auth override to apply this execution."
        },
        "quality_of_service": {
          "$ref": "#/definitions/coreQualityOfService",
          "description": "Indicates the runtime priority of the execution."
        },
        "max_parallelism": {
          "type": "integer",
          "format": "int32",
          "description": "Controls the maximum number of task nodes that can be run in parallel for the entire workflow.\nThis is useful to achieve fairness. Note: MapTasks are regarded as one unit,\nand parallelism/concurrency of MapTasks is independent from this."
        },
        "raw_output_data_config": {
          "$ref": "#/definitions/adminRawOutputDataConfig",
          "title": "User setting to configure where to store offloaded data (i.e. Blobs, structured datasets, query data, etc.).\nThis should be a prefix like s3://my-bucket/my-data"
        },
        "cluster_assignment": {
          "$ref": "#/definitions/adminClusterAssignment",
          "description": "Controls how to select an available cluster on which this execution should run."
        },
        "interruptible": {
          "type": "boolean",
          "format": "boolean",
          "description": "Allows for the interruptible flag of a workflow to be overwritten for a single execution.\nOmitting this field uses the workflow's value as a default.\nAs we need to distinguish between the field not being provided and its default value false, we have to use a wrapper\naround the bool field."
        },
        "overwrite_cache": {
          "type": "boolean",
          "format": "boolean",
          "description": "Allows for all cached values of a workflow and its tasks to be overwritten for a single execution.\nIf enabled, all calculations are performed even if cached results would be available, overwriting the stored\ndata once execution finishes successfully."
        },
        "envs": {
          "$ref": "#/definitions/adminEnvs",
          "description": "Environment variables to be set for the execution."
        },
        "tags": {
          "type": "array",
          "items": {
            "type": "string"
          },
          "description": "Tags to be set for the execution."
        }
      },
      "description": "An ExecutionSpec encompasses all data used to launch this execution. The Spec does not change over the lifetime\nof an execution as it progresses across phase changes."
    },
    "adminExecutionState": {
      "type": "string",
      "enum": [
        "EXECUTION_ACTIVE",
        "EXECUTION_ARCHIVED"
      ],
      "default": "EXECUTION_ACTIVE",
      "description": "The state of the execution is used to control its visibility in the UI/CLI.\n\n - EXECUTION_ACTIVE: By default, all executions are considered active.\n - EXECUTION_ARCHIVED: Archived executions are no longer visible in the UI."
    },
    "adminExecutionStateChangeDetails": {
      "type": "object",
      "properties": {
        "state": {
          "$ref": "#/definitions/adminExecutionState",
          "description": "The state of the execution is used to control its visibility in the UI/CLI."
        },
        "occurred_at": {
          "type": "string",
          "format": "date-time",
          "description": "This timestamp represents when the state changed."
        },
        "principal": {
          "type": "string",
          "title": "Identifies the entity (if any) responsible for causing the state change of the execution"
        }
      }
    },
    "adminExecutionTerminateRequest": {
      "type": "object",
      "properties": {
        "id": {
          "$ref": "#/definitions/coreWorkflowExecutionIdentifier",
          "description": "Uniquely identifies the individual workflow execution to be terminated."
        },
        "cause": {
          "type": "string",
          "description": "Optional reason for aborting."
        }
      },
      "description": "Request to terminate an in-progress execution.  This action is irreversible.\nIf an execution is already terminated, this request will simply be a no-op.\nThis request will fail if it references a non-existent execution.\nIf the request succeeds the phase \"ABORTED\" will be recorded for the termination\nwith the optional cause added to the output_result."
    },
    "adminExecutionTerminateResponse": {
      "type": "object"
    },
    "adminExecutionUpdateRequest": {
      "type": "object",
      "properties": {
        "id": {
          "$ref": "#/definitions/coreWorkflowExecutionIdentifier",
          "title": "Identifier of the execution to update"
        },
        "state": {
          "$ref": "#/definitions/adminExecutionState",
          "title": "State to set as the new value active/archive"
        }
      }
    },
    "adminExecutionUpdateResponse": {
      "type": "object"
    },
    "adminFixedRate": {
      "type": "object",
      "properties": {
        "value": {
          "type": "integer",
          "format": "int64"
        },
        "unit": {
          "$ref": "#/definitions/adminFixedRateUnit"
        }
      },
      "description": "Option for schedules run at a certain frequency e.g. every 2 minutes."
    },
    "adminFixedRateUnit": {
      "type": "string",
      "enum": [
        "MINUTE",
        "HOUR",
        "DAY"
      ],
      "default": "MINUTE",
      "description": "Represents a frequency at which to run a schedule."
    },
    "adminFlyteURLs": {
      "type": "object",
      "properties": {
        "inputs": {
          "type": "string"
        },
        "outputs": {
          "type": "string"
        },
        "deck": {
          "type": "string"
        }
      },
      "description": "These URLs are returned as part of node and task execution data requests."
    },
    "adminGetVersionResponse": {
      "type": "object",
      "properties": {
        "control_plane_version": {
          "$ref": "#/definitions/adminVersion",
          "title": "The control plane version information. FlyteAdmin and related components\nform the control plane of Flyte"
        }
      },
      "title": "Response for the GetVersion API"
    },
    "adminLabels": {
      "type": "object",
      "properties": {
        "values": {
          "type": "object",
          "additionalProperties": {
            "type": "string"
          },
          "description": "Map of custom labels to be applied to the execution resource."
        }
      },
      "description": "Label values to be applied to an execution resource.\nIn the future a mode (e.g. OVERRIDE, APPEND, etc) can be defined\nto specify how to merge labels defined at registration and execution time."
    },
    "adminLaunchPlan": {
      "type": "object",
      "properties": {
        "id": {
          "$ref": "#/definitions/coreIdentifier",
          "description": "Uniquely identifies a launch plan entity."
        },
        "spec": {
          "$ref": "#/definitions/adminLaunchPlanSpec",
          "description": "User-provided launch plan details, including reference workflow, inputs and other metadata."
        },
        "closure": {
          "$ref": "#/definitions/adminLaunchPlanClosure",
          "description": "Values computed by the flyte platform after launch plan registration."
        }
      },
      "description": "A LaunchPlan provides the capability to templatize workflow executions.\nLaunch plans simplify associating one or more schedules, inputs and notifications with your workflows.\nLaunch plans can be shared and used to trigger executions with predefined inputs even when a workflow\ndefinition doesn't necessarily have a default value for said input."
    },
    "adminLaunchPlanClosure": {
      "type": "object",
      "properties": {
        "state": {
          "$ref": "#/definitions/adminLaunchPlanState",
          "description": "Indicate the Launch plan state."
        },
        "expected_inputs": {
          "$ref": "#/definitions/coreParameterMap",
          "title": "Indicates the set of inputs expected when creating an execution with the Launch plan"
        },
        "expected_outputs": {
          "$ref": "#/definitions/coreVariableMap",
          "title": "Indicates the set of outputs expected to be produced by creating an execution with the Launch plan"
        },
        "created_at": {
          "type": "string",
          "format": "date-time",
          "description": "Time at which the launch plan was created."
        },
        "updated_at": {
          "type": "string",
          "format": "date-time",
          "description": "Time at which the launch plan was last updated."
        }
      },
      "description": "Values computed by the flyte platform after launch plan registration.\nThese include expected_inputs required to be present in a CreateExecutionRequest\nto launch the reference workflow as well timestamp values associated with the launch plan."
    },
    "adminLaunchPlanCreateRequest": {
      "type": "object",
      "properties": {
        "id": {
          "$ref": "#/definitions/coreIdentifier",
          "description": "Uniquely identifies a launch plan entity."
        },
        "spec": {
          "$ref": "#/definitions/adminLaunchPlanSpec",
          "description": "User-provided launch plan details, including reference workflow, inputs and other metadata."
        }
      },
      "description": "Request to register a launch plan. The included LaunchPlanSpec may have a complete or incomplete set of inputs required\nto launch a workflow execution. By default all launch plans are registered in state INACTIVE. If you wish to\nset the state to ACTIVE, you must submit a LaunchPlanUpdateRequest, after you have successfully created a launch plan."
    },
    "adminLaunchPlanCreateResponse": {
      "type": "object"
    },
    "adminLaunchPlanList": {
      "type": "object",
      "properties": {
        "launch_plans": {
          "type": "array",
          "items": {
            "$ref": "#/definitions/adminLaunchPlan"
          }
        },
        "token": {
          "type": "string",
          "description": "In the case of multiple pages of results, the server-provided token can be used to fetch the next page\nin a query. If there are no more results, this value will be empty."
        }
      },
      "title": "Response object for list launch plan requests.\nSee :ref:`ref_flyteidl.admin.LaunchPlan` for more details"
    },
    "adminLaunchPlanMetadata": {
      "type": "object",
      "properties": {
        "schedule": {
          "$ref": "#/definitions/adminSchedule",
          "title": "Schedule to execute the Launch Plan"
        },
        "notifications": {
          "type": "array",
          "items": {
            "$ref": "#/definitions/adminNotification"
          },
          "title": "List of notifications based on Execution status transitions"
        },
        "launch_conditions": {
          "$ref": "#/definitions/protobufAny",
          "title": "Additional metadata for how to launch the launch plan"
        }
      },
      "description": "Additional launch plan attributes included in the LaunchPlanSpec not strictly required to launch\nthe reference workflow."
    },
    "adminLaunchPlanSpec": {
      "type": "object",
      "properties": {
        "workflow_id": {
          "$ref": "#/definitions/coreIdentifier",
          "title": "Reference to the Workflow template that the launch plan references"
        },
        "entity_metadata": {
          "$ref": "#/definitions/adminLaunchPlanMetadata",
          "title": "Metadata for the Launch Plan"
        },
        "default_inputs": {
          "$ref": "#/definitions/coreParameterMap",
          "description": "Input values to be passed for the execution.\nThese can be overridden when an execution is created with this launch plan."
        },
        "fixed_inputs": {
          "$ref": "#/definitions/coreLiteralMap",
          "description": "Fixed, non-overridable inputs for the Launch Plan.\nThese can not be overridden when an execution is created with this launch plan."
        },
        "role": {
          "type": "string",
          "title": "String to indicate the role to use to execute the workflow underneath"
        },
        "labels": {
          "$ref": "#/definitions/adminLabels",
          "description": "Custom labels to be applied to the execution resource."
        },
        "annotations": {
          "$ref": "#/definitions/adminAnnotations",
          "description": "Custom annotations to be applied to the execution resource."
        },
        "auth": {
          "$ref": "#/definitions/adminAuth",
          "description": "Indicates the permission associated with workflow executions triggered with this launch plan."
        },
        "auth_role": {
          "$ref": "#/definitions/adminAuthRole"
        },
        "security_context": {
          "$ref": "#/definitions/coreSecurityContext",
          "title": "Indicates security context for permissions triggered with this launch plan"
        },
        "quality_of_service": {
          "$ref": "#/definitions/coreQualityOfService",
          "description": "Indicates the runtime priority of the execution."
        },
        "raw_output_data_config": {
          "$ref": "#/definitions/adminRawOutputDataConfig",
          "description": "Encapsulates user settings pertaining to offloaded data (i.e. Blobs, Schema, query data, etc.)."
        },
        "max_parallelism": {
          "type": "integer",
          "format": "int32",
          "description": "Controls the maximum number of tasknodes that can be run in parallel for the entire workflow.\nThis is useful to achieve fairness. Note: MapTasks are regarded as one unit,\nand parallelism/concurrency of MapTasks is independent from this."
        },
        "interruptible": {
          "type": "boolean",
          "format": "boolean",
          "description": "Allows for the interruptible flag of a workflow to be overwritten for a single execution.\nOmitting this field uses the workflow's value as a default.\nAs we need to distinguish between the field not being provided and its default value false, we have to use a wrapper\naround the bool field."
        },
        "overwrite_cache": {
          "type": "boolean",
          "format": "boolean",
          "description": "Allows for all cached values of a workflow and its tasks to be overwritten for a single execution.\nIf enabled, all calculations are performed even if cached results would be available, overwriting the stored\ndata once execution finishes successfully."
        },
        "envs": {
          "$ref": "#/definitions/adminEnvs",
          "description": "Environment variables to be set for the execution."
        }
      },
      "description": "User-provided launch plan definition and configuration values."
    },
    "adminLaunchPlanState": {
      "type": "string",
      "enum": [
        "INACTIVE",
        "ACTIVE"
      ],
      "default": "INACTIVE",
      "description": "By default any launch plan regardless of state can be used to launch a workflow execution.\nHowever, at most one version of a launch plan\n(e.g. a NamedEntityIdentifier set of shared project, domain and name values) can be\nactive at a time in regards to *schedules*. That is, at most one schedule in a NamedEntityIdentifier\ngroup will be observed and trigger executions at a defined cadence."
    },
    "adminLaunchPlanUpdateRequest": {
      "type": "object",
      "properties": {
        "id": {
          "$ref": "#/definitions/coreIdentifier",
          "description": "Identifier of launch plan for which to change state.\n+required."
        },
        "state": {
          "$ref": "#/definitions/adminLaunchPlanState",
          "description": "Desired state to apply to the launch plan.\n+required."
        }
      },
      "title": "Request to set the referenced launch plan state to the configured value.\nSee :ref:`ref_flyteidl.admin.LaunchPlan` for more details"
    },
    "adminLaunchPlanUpdateResponse": {
      "type": "object",
      "description": "Purposefully empty, may be populated in the future."
    },
    "adminListMatchableAttributesResponse": {
      "type": "object",
      "properties": {
        "configurations": {
          "type": "array",
          "items": {
            "$ref": "#/definitions/adminMatchableAttributesConfiguration"
          }
        }
      },
      "title": "Response for a request for all matching resource attributes for a resource type.\nSee :ref:`ref_flyteidl.admin.MatchableAttributesConfiguration` for more details"
    },
    "adminLiteralMapBlob": {
      "type": "object",
      "properties": {
        "values": {
          "$ref": "#/definitions/coreLiteralMap",
          "title": "Data in LiteralMap format"
        },
        "uri": {
          "type": "string",
          "title": "In the event that the map is too large, we return a uri to the data"
        }
      },
      "title": "Input/output data can represented by actual values or a link to where values are stored"
    },
    "adminMatchableAttributesConfiguration": {
      "type": "object",
      "properties": {
        "attributes": {
          "$ref": "#/definitions/adminMatchingAttributes"
        },
        "domain": {
          "type": "string"
        },
        "project": {
          "type": "string"
        },
        "workflow": {
          "type": "string"
        },
        "launch_plan": {
          "type": "string"
        },
        "org": {
          "type": "string",
          "description": "Optional, org key applied to the resource."
        }
      },
      "description": "Represents a custom set of attributes applied for either a domain (and optional org); a domain and project (and optional org);\nor domain, project and workflow name (and optional org).\nThese are used to override system level defaults for kubernetes cluster resource management,\ndefault execution values, and more all across different levels of specificity."
    },
    "adminMatchableResource": {
      "type": "string",
      "enum": [
        "TASK_RESOURCE",
        "CLUSTER_RESOURCE",
        "EXECUTION_QUEUE",
        "EXECUTION_CLUSTER_LABEL",
        "QUALITY_OF_SERVICE_SPECIFICATION",
        "PLUGIN_OVERRIDE",
        "WORKFLOW_EXECUTION_CONFIG",
        "CLUSTER_ASSIGNMENT"
      ],
      "default": "TASK_RESOURCE",
      "description": "Defines a resource that can be configured by customizable Project-, ProjectDomain- or WorkflowAttributes\nbased on matching tags.\n\n - TASK_RESOURCE: Applies to customizable task resource requests and limits.\n - CLUSTER_RESOURCE: Applies to configuring templated kubernetes cluster resources.\n - EXECUTION_QUEUE: Configures task and dynamic task execution queue assignment.\n - EXECUTION_CLUSTER_LABEL: Configures the K8s cluster label to be used for execution to be run\n - QUALITY_OF_SERVICE_SPECIFICATION: Configures default quality of service when undefined in an execution spec.\n - PLUGIN_OVERRIDE: Selects configurable plugin implementation behavior for a given task type.\n - WORKFLOW_EXECUTION_CONFIG: Adds defaults for customizable workflow-execution specifications and overrides.\n - CLUSTER_ASSIGNMENT: Controls how to select an available cluster on which this execution should run."
    },
    "adminMatchingAttributes": {
      "type": "object",
      "properties": {
        "task_resource_attributes": {
          "$ref": "#/definitions/adminTaskResourceAttributes"
        },
        "cluster_resource_attributes": {
          "$ref": "#/definitions/adminClusterResourceAttributes"
        },
        "execution_queue_attributes": {
          "$ref": "#/definitions/adminExecutionQueueAttributes"
        },
        "execution_cluster_label": {
          "$ref": "#/definitions/adminExecutionClusterLabel"
        },
        "quality_of_service": {
          "$ref": "#/definitions/coreQualityOfService"
        },
        "plugin_overrides": {
          "$ref": "#/definitions/adminPluginOverrides"
        },
        "workflow_execution_config": {
          "$ref": "#/definitions/adminWorkflowExecutionConfig"
        },
        "cluster_assignment": {
          "$ref": "#/definitions/adminClusterAssignment"
        }
      },
      "description": "Generic container for encapsulating all types of the above attributes messages."
    },
    "adminNamedEntity": {
      "type": "object",
      "properties": {
        "resource_type": {
          "$ref": "#/definitions/coreResourceType",
          "description": "Resource type of the named entity. One of Task, Workflow or LaunchPlan."
        },
        "id": {
          "$ref": "#/definitions/adminNamedEntityIdentifier"
        },
        "metadata": {
          "$ref": "#/definitions/adminNamedEntityMetadata",
          "description": "Additional metadata around a named entity."
        }
      },
      "description": "Encapsulates information common to a NamedEntity, a Flyte resource such as a task,\nworkflow or launch plan. A NamedEntity is exclusively identified by its resource type\nand identifier."
    },
    "adminNamedEntityIdentifier": {
      "type": "object",
      "properties": {
        "project": {
          "type": "string",
          "description": "Name of the project the resource belongs to."
        },
        "domain": {
          "type": "string",
          "description": "Name of the domain the resource belongs to.\nA domain can be considered as a subset within a specific project."
        },
        "name": {
          "type": "string",
          "title": "User provided value for the resource.\nThe combination of project + domain + name uniquely identifies the resource.\n+optional - in certain contexts - like 'List API', 'Launch plans'"
        },
        "org": {
          "type": "string",
          "description": "Optional, org key applied to the resource."
        }
      },
      "description": "Encapsulation of fields that identifies a Flyte resource.\nA Flyte resource can be a task, workflow or launch plan.\nA resource can internally have multiple versions and is uniquely identified\nby project, domain, and name."
    },
    "adminNamedEntityIdentifierList": {
      "type": "object",
      "properties": {
        "entities": {
          "type": "array",
          "items": {
            "$ref": "#/definitions/adminNamedEntityIdentifier"
          },
          "description": "A list of identifiers."
        },
        "token": {
          "type": "string",
          "description": "In the case of multiple pages of results, the server-provided token can be used to fetch the next page\nin a query. If there are no more results, this value will be empty."
        }
      },
      "description": "Represents a list of NamedEntityIdentifiers."
    },
    "adminNamedEntityList": {
      "type": "object",
      "properties": {
        "entities": {
          "type": "array",
          "items": {
            "$ref": "#/definitions/adminNamedEntity"
          },
          "title": "A list of NamedEntity objects"
        },
        "token": {
          "type": "string",
          "description": "In the case of multiple pages of results, the server-provided token can be used to fetch the next page\nin a query. If there are no more results, this value will be empty."
        }
      },
      "description": "Represents a list of NamedEntityIdentifiers."
    },
    "adminNamedEntityMetadata": {
      "type": "object",
      "properties": {
        "description": {
          "type": "string",
          "title": "Common description across all versions of the entity\n+optional"
        },
        "state": {
          "$ref": "#/definitions/adminNamedEntityState",
          "description": "Shared state across all version of the entity\nAt this point in time, only workflow entities can have their state archived."
        }
      },
      "description": "Additional metadata around a named entity."
    },
    "adminNamedEntityState": {
      "type": "string",
      "enum": [
        "NAMED_ENTITY_ACTIVE",
        "NAMED_ENTITY_ARCHIVED",
        "SYSTEM_GENERATED"
      ],
      "default": "NAMED_ENTITY_ACTIVE",
      "description": "The status of the named entity is used to control its visibility in the UI.\n\n - NAMED_ENTITY_ACTIVE: By default, all named entities are considered active and under development.\n - NAMED_ENTITY_ARCHIVED: Archived named entities are no longer visible in the UI.\n - SYSTEM_GENERATED: System generated entities that aren't explicitly created or managed by a user."
    },
    "adminNamedEntityUpdateRequest": {
      "type": "object",
      "properties": {
        "resource_type": {
          "$ref": "#/definitions/coreResourceType",
          "title": "Resource type of the metadata to update\n+required"
        },
        "id": {
          "$ref": "#/definitions/adminNamedEntityIdentifier",
          "title": "Identifier of the metadata to update\n+required"
        },
        "metadata": {
          "$ref": "#/definitions/adminNamedEntityMetadata",
          "title": "Metadata object to set as the new value\n+required"
        }
      },
      "description": "Request to set the referenced named entity state to the configured value."
    },
    "adminNamedEntityUpdateResponse": {
      "type": "object",
      "description": "Purposefully empty, may be populated in the future."
    },
    "adminNodeExecutionClosure": {
      "type": "object",
      "properties": {
        "output_uri": {
          "type": "string",
          "description": "Links to a remotely stored, serialized core.LiteralMap of node execution outputs.\nDEPRECATED. Use GetNodeExecutionData to fetch output data instead."
        },
        "error": {
          "$ref": "#/definitions/coreExecutionError",
          "title": "Error information for the Node"
        },
        "output_data": {
          "$ref": "#/definitions/coreLiteralMap",
          "description": "Raw output data produced by this node execution.\nDEPRECATED. Use GetNodeExecutionData to fetch output data instead."
        },
        "phase": {
          "$ref": "#/definitions/coreNodeExecutionPhase",
          "description": "The last recorded phase for this node execution."
        },
        "started_at": {
          "type": "string",
          "format": "date-time",
          "description": "Time at which the node execution began running."
        },
        "duration": {
          "type": "string",
          "description": "The amount of time the node execution spent running."
        },
        "created_at": {
          "type": "string",
          "format": "date-time",
          "description": "Time at which the node execution was created."
        },
        "updated_at": {
          "type": "string",
          "format": "date-time",
          "description": "Time at which the node execution was last updated."
        },
        "workflow_node_metadata": {
          "$ref": "#/definitions/flyteidladminWorkflowNodeMetadata"
        },
        "task_node_metadata": {
          "$ref": "#/definitions/flyteidladminTaskNodeMetadata"
        },
        "deck_uri": {
          "type": "string",
          "title": "String location uniquely identifying where the deck HTML file is.\nNativeUrl specifies the url in the format of the configured storage provider (e.g. s3://my-bucket/randomstring/suffix.tar)"
        },
        "dynamic_job_spec_uri": {
          "type": "string",
          "description": "dynamic_job_spec_uri is the location of the DynamicJobSpec proto message for a DynamicWorkflow. This is required\nto correctly recover partially completed executions where the subworkflow has already been compiled."
        }
      },
      "description": "Container for node execution details and results."
    },
    "adminNodeExecutionEventRequest": {
      "type": "object",
      "properties": {
        "request_id": {
          "type": "string",
          "title": "Unique ID for this request that can be traced between services"
        },
        "event": {
          "$ref": "#/definitions/eventNodeExecutionEvent",
          "description": "Details about the event that occurred."
        }
      },
      "description": "Request to send a notification that a node execution event has occurred."
    },
    "adminNodeExecutionEventResponse": {
      "type": "object"
    },
    "adminNodeExecutionGetDataResponse": {
      "type": "object",
      "properties": {
        "inputs": {
          "$ref": "#/definitions/adminUrlBlob",
          "description": "Signed url to fetch a core.LiteralMap of node execution inputs.\nDeprecated: Please use full_inputs instead."
        },
        "outputs": {
          "$ref": "#/definitions/adminUrlBlob",
          "description": "Signed url to fetch a core.LiteralMap of node execution outputs.\nDeprecated: Please use full_outputs instead."
        },
        "full_inputs": {
          "$ref": "#/definitions/coreLiteralMap",
          "description": "Full_inputs will only be populated if they are under a configured size threshold."
        },
        "full_outputs": {
          "$ref": "#/definitions/coreLiteralMap",
          "description": "Full_outputs will only be populated if they are under a configured size threshold."
        },
        "dynamic_workflow": {
          "$ref": "#/definitions/flyteidladminDynamicWorkflowNodeMetadata",
          "description": "Optional Workflow closure for a dynamically generated workflow, in the case this node yields a dynamic workflow we return its structure here."
        },
        "flyte_urls": {
          "$ref": "#/definitions/adminFlyteURLs"
        }
      },
      "description": "Response structure for NodeExecutionGetDataRequest which contains inputs and outputs for a node execution."
    },
    "adminNodeExecutionList": {
      "type": "object",
      "properties": {
        "node_executions": {
          "type": "array",
          "items": {
            "$ref": "#/definitions/flyteidladminNodeExecution"
          }
        },
        "token": {
          "type": "string",
          "description": "In the case of multiple pages of results, the server-provided token can be used to fetch the next page\nin a query. If there are no more results, this value will be empty."
        }
      },
      "title": "Request structure to retrieve a list of node execution entities.\nSee :ref:`ref_flyteidl.admin.NodeExecution` for more details"
    },
    "adminNodeExecutionMetaData": {
      "type": "object",
      "properties": {
        "retry_group": {
          "type": "string",
          "description": "Node executions are grouped depending on retries of the parent\nRetry group is unique within the context of a parent node."
        },
        "is_parent_node": {
          "type": "boolean",
          "format": "boolean",
          "description": "Boolean flag indicating if the node has child nodes under it\nThis can be true when a node contains a dynamic workflow which then produces\nchild nodes."
        },
        "spec_node_id": {
          "type": "string",
          "title": "Node id of the node in the original workflow\nThis maps to value of WorkflowTemplate.nodes[X].id"
        },
        "is_dynamic": {
          "type": "boolean",
          "format": "boolean",
          "description": "Boolean flag indicating if the node has contains a dynamic workflow which then produces child nodes.\nThis is to distinguish between subworkflows and dynamic workflows which can both have is_parent_node as true."
        },
        "is_array": {
          "type": "boolean",
          "format": "boolean",
          "description": "Boolean flag indicating if the node is an array node. This is intended to uniquely identify\narray nodes from other nodes which can have is_parent_node as true."
        }
      },
      "title": "Represents additional attributes related to a Node Execution"
    },
    "adminNotification": {
      "type": "object",
      "properties": {
        "phases": {
          "type": "array",
          "items": {
            "$ref": "#/definitions/coreWorkflowExecutionPhase"
          },
          "title": "A list of phases to which users can associate the notifications to.\n+required"
        },
        "email": {
          "$ref": "#/definitions/adminEmailNotification"
        },
        "pager_duty": {
          "$ref": "#/definitions/adminPagerDutyNotification"
        },
        "slack": {
          "$ref": "#/definitions/adminSlackNotification"
        }
      },
      "description": "Represents a structure for notifications based on execution status.\nThe notification content is configured within flyte admin but can be templatized.\nFuture iterations could expose configuring notifications with custom content."
    },
    "adminNotificationList": {
      "type": "object",
      "properties": {
        "notifications": {
          "type": "array",
          "items": {
            "$ref": "#/definitions/adminNotification"
          }
        }
      }
    },
    "adminPagerDutyNotification": {
      "type": "object",
      "properties": {
        "recipients_email": {
          "type": "array",
          "items": {
            "type": "string"
          },
          "title": "Currently, PagerDuty notifications leverage email to trigger a notification.\n+required"
        }
      },
      "description": "Defines a pager duty notification specification."
    },
    "adminPluginOverride": {
      "type": "object",
      "properties": {
        "task_type": {
          "type": "string",
          "description": "A predefined yet extensible Task type identifier."
        },
        "plugin_id": {
          "type": "array",
          "items": {
            "type": "string"
          },
          "description": "A set of plugin ids which should handle tasks of this type instead of the default registered plugin. The list will be tried in order until a plugin is found with that id."
        },
        "missing_plugin_behavior": {
          "$ref": "#/definitions/PluginOverrideMissingPluginBehavior",
          "description": "Defines the behavior when no plugin from the plugin_id list is not found."
        }
      },
      "description": "This MatchableAttribute configures selecting alternate plugin implementations for a given task type.\nIn addition to an override implementation a selection of fallbacks can be provided or other modes\nfor handling cases where the desired plugin override is not enabled in a given Flyte deployment."
    },
    "adminPluginOverrides": {
      "type": "object",
      "properties": {
        "overrides": {
          "type": "array",
          "items": {
            "$ref": "#/definitions/adminPluginOverride"
          }
        }
      }
    },
    "adminProject": {
      "type": "object",
      "properties": {
        "id": {
          "type": "string",
          "description": "Globally unique project name."
        },
        "name": {
          "type": "string",
          "description": "Display name."
        },
        "domains": {
          "type": "array",
          "items": {
            "$ref": "#/definitions/adminDomain"
          }
        },
        "description": {
          "type": "string"
        },
        "labels": {
          "$ref": "#/definitions/adminLabels",
          "description": "Leverage Labels from flyteidl.admin.common.proto to\ntag projects with ownership information."
        },
        "state": {
          "$ref": "#/definitions/ProjectProjectState"
        },
        "org": {
          "type": "string",
          "description": "Optional, org key applied to the resource."
        }
      },
      "description": "Top-level namespace used to classify different entities like workflows and executions."
    },
    "adminProjectAttributes": {
      "type": "object",
      "properties": {
        "project": {
          "type": "string",
          "description": "Unique project id for which this set of attributes will be applied."
        },
        "matching_attributes": {
          "$ref": "#/definitions/adminMatchingAttributes"
        },
        "org": {
          "type": "string",
          "description": "Optional, org key applied to the project."
        }
      },
      "title": "Defines a set of custom matching attributes at the project level.\nFor more info on matchable attributes, see :ref:`ref_flyteidl.admin.MatchableAttributesConfiguration`"
    },
    "adminProjectAttributesDeleteRequest": {
      "type": "object",
      "properties": {
        "project": {
          "type": "string",
          "title": "Unique project id which this set of attributes references.\n+required"
        },
        "resource_type": {
          "$ref": "#/definitions/adminMatchableResource",
          "title": "Which type of matchable attributes to delete.\n+required"
        },
        "org": {
          "type": "string",
          "description": "Optional, org key applied to the project."
        }
      },
      "title": "Request to delete a set matchable project level attribute override.\nFor more info on matchable attributes, see :ref:`ref_flyteidl.admin.MatchableAttributesConfiguration`"
    },
    "adminProjectAttributesDeleteResponse": {
      "type": "object",
      "description": "Purposefully empty, may be populated in the future."
    },
    "adminProjectAttributesGetResponse": {
      "type": "object",
      "properties": {
        "attributes": {
          "$ref": "#/definitions/adminProjectAttributes"
        }
      },
      "title": "Response to get an individual project level attribute override.\nFor more info on matchable attributes, see :ref:`ref_flyteidl.admin.MatchableAttributesConfiguration`"
    },
    "adminProjectAttributesUpdateRequest": {
      "type": "object",
      "properties": {
        "attributes": {
          "$ref": "#/definitions/adminProjectAttributes",
          "title": "+required"
        }
      },
      "title": "Sets custom attributes for a project\nFor more info on matchable attributes, see :ref:`ref_flyteidl.admin.MatchableAttributesConfiguration`"
    },
    "adminProjectAttributesUpdateResponse": {
      "type": "object",
      "description": "Purposefully empty, may be populated in the future."
    },
    "adminProjectDomainAttributes": {
      "type": "object",
      "properties": {
        "project": {
          "type": "string",
          "description": "Unique project id for which this set of attributes will be applied."
        },
        "domain": {
          "type": "string",
          "description": "Unique domain id for which this set of attributes will be applied."
        },
        "matching_attributes": {
          "$ref": "#/definitions/adminMatchingAttributes"
        },
        "org": {
          "type": "string",
          "description": "Optional, org key applied to the attributes."
        }
      },
      "title": "Defines a set of custom matching attributes which defines resource defaults for a project and domain.\nFor more info on matchable attributes, see :ref:`ref_flyteidl.admin.MatchableAttributesConfiguration`"
    },
    "adminProjectDomainAttributesDeleteRequest": {
      "type": "object",
      "properties": {
        "project": {
          "type": "string",
          "title": "Unique project id which this set of attributes references.\n+required"
        },
        "domain": {
          "type": "string",
          "title": "Unique domain id which this set of attributes references.\n+required"
        },
        "resource_type": {
          "$ref": "#/definitions/adminMatchableResource",
          "title": "Which type of matchable attributes to delete.\n+required"
        },
        "org": {
          "type": "string",
          "description": "Optional, org key applied to the attributes."
        }
      },
      "title": "Request to delete a set matchable project domain attribute override.\nFor more info on matchable attributes, see :ref:`ref_flyteidl.admin.MatchableAttributesConfiguration`"
    },
    "adminProjectDomainAttributesDeleteResponse": {
      "type": "object",
      "description": "Purposefully empty, may be populated in the future."
    },
    "adminProjectDomainAttributesGetResponse": {
      "type": "object",
      "properties": {
        "attributes": {
          "$ref": "#/definitions/adminProjectDomainAttributes"
        }
      },
      "title": "Response to get an individual project domain attribute override.\nFor more info on matchable attributes, see :ref:`ref_flyteidl.admin.MatchableAttributesConfiguration`"
    },
    "adminProjectDomainAttributesUpdateRequest": {
      "type": "object",
      "properties": {
        "attributes": {
          "$ref": "#/definitions/adminProjectDomainAttributes",
          "title": "+required"
        }
      },
      "title": "Sets custom attributes for a project-domain combination.\nFor more info on matchable attributes, see :ref:`ref_flyteidl.admin.MatchableAttributesConfiguration`"
    },
    "adminProjectDomainAttributesUpdateResponse": {
      "type": "object",
      "description": "Purposefully empty, may be populated in the future."
    },
    "adminProjectRegisterRequest": {
      "type": "object",
      "properties": {
        "project": {
          "$ref": "#/definitions/adminProject",
          "title": "+required"
        }
      },
      "title": "Adds a new user-project within the Flyte deployment.\nSee :ref:`ref_flyteidl.admin.Project` for more details"
    },
    "adminProjectRegisterResponse": {
      "type": "object",
      "description": "Purposefully empty, may be updated in the future."
    },
    "adminProjectUpdateResponse": {
      "type": "object",
      "description": "Purposefully empty, may be updated in the future."
    },
    "adminProjects": {
      "type": "object",
      "properties": {
        "projects": {
          "type": "array",
          "items": {
            "$ref": "#/definitions/adminProject"
          }
        },
        "token": {
          "type": "string",
          "description": "In the case of multiple pages of results, the server-provided token can be used to fetch the next page\nin a query. If there are no more results, this value will be empty."
        }
      },
      "title": "Represents a list of projects.\nSee :ref:`ref_flyteidl.admin.Project` for more details"
    },
    "adminRawOutputDataConfig": {
      "type": "object",
      "properties": {
        "output_location_prefix": {
          "type": "string",
          "title": "Prefix for where offloaded data from user workflows will be written\ne.g. s3://bucket/key or s3://bucket/"
        }
      },
      "description": "Encapsulates user settings pertaining to offloaded data (i.e. Blobs, Schema, query data, etc.).\nSee https://github.com/flyteorg/flyte/issues/211 for more background information."
    },
    "adminReason": {
      "type": "object",
      "properties": {
        "occurred_at": {
          "type": "string",
          "format": "date-time",
          "description": "occurred_at is the timestamp indicating the instant that this reason happened."
        },
        "message": {
          "type": "string",
          "description": "message is the explanation for the most recent phase transition or status update."
        }
      },
      "description": "Reason is a single message annotated with a timestamp to indicate the instant the reason occurred."
    },
    "adminSchedule": {
      "type": "object",
      "properties": {
        "cron_expression": {
          "type": "string",
          "title": "Uses AWS syntax: Minutes Hours Day-of-month Month Day-of-week Year\ne.g. for a schedule that runs every 15 minutes: 0/15 * * * ? *"
        },
        "rate": {
          "$ref": "#/definitions/adminFixedRate"
        },
        "cron_schedule": {
          "$ref": "#/definitions/adminCronSchedule"
        },
        "kickoff_time_input_arg": {
          "type": "string",
          "description": "Name of the input variable that the kickoff time will be supplied to when the workflow is kicked off."
        }
      },
      "description": "Defines complete set of information required to trigger an execution on a schedule."
    },
    "adminSlackNotification": {
      "type": "object",
      "properties": {
        "recipients_email": {
          "type": "array",
          "items": {
            "type": "string"
          },
          "title": "Currently, Slack notifications leverage email to trigger a notification.\n+required"
        }
      },
      "description": "Defines a slack notification specification."
    },
    "adminSort": {
      "type": "object",
      "properties": {
        "key": {
          "type": "string",
          "title": "Indicates an attribute to sort the response values.\n+required"
        },
        "direction": {
          "$ref": "#/definitions/SortDirection",
          "title": "Indicates the direction to apply sort key for response values.\n+optional"
        }
      },
      "description": "Specifies sort ordering in a list request."
    },
    "adminSourceCode": {
      "type": "object",
      "properties": {
        "link": {
          "type": "string"
        }
      },
      "title": "Link to source code used to define this entity"
    },
    "adminSystemMetadata": {
      "type": "object",
      "properties": {
        "execution_cluster": {
          "type": "string",
          "description": "Which execution cluster this execution ran on."
        },
        "namespace": {
          "type": "string",
          "description": "Which kubernetes namespace the execution ran under."
        }
      },
      "description": "Represents system, rather than user-facing, metadata about an execution."
    },
    "adminTask": {
      "type": "object",
      "properties": {
        "id": {
          "$ref": "#/definitions/coreIdentifier",
          "description": "id represents the unique identifier of the task."
        },
        "closure": {
          "$ref": "#/definitions/adminTaskClosure",
          "description": "closure encapsulates all the fields that maps to a compiled version of the task."
        },
        "short_description": {
          "type": "string",
          "description": "One-liner overview of the entity."
        }
      },
      "description": "Flyte workflows are composed of many ordered tasks. That is small, reusable, self-contained logical blocks\narranged to process workflow inputs and produce a deterministic set of outputs.\nTasks can come in many varieties tuned for specialized behavior."
    },
    "adminTaskClosure": {
      "type": "object",
      "properties": {
        "compiled_task": {
          "$ref": "#/definitions/coreCompiledTask",
          "description": "Represents the compiled representation of the task from the specification provided."
        },
        "created_at": {
          "type": "string",
          "format": "date-time",
          "description": "Time at which the task was created."
        }
      },
      "description": "Compute task attributes which include values derived from the TaskSpec, as well as plugin-specific data\nand task metadata."
    },
    "adminTaskExecutionClosure": {
      "type": "object",
      "properties": {
        "output_uri": {
          "type": "string",
          "description": "Path to remote data store where output blob is stored if the execution succeeded (and produced outputs).\nDEPRECATED. Use GetTaskExecutionData to fetch output data instead."
        },
        "error": {
          "$ref": "#/definitions/coreExecutionError",
          "description": "Error information for the task execution. Populated if the execution failed."
        },
        "output_data": {
          "$ref": "#/definitions/coreLiteralMap",
          "description": "Raw output data produced by this task execution.\nDEPRECATED. Use GetTaskExecutionData to fetch output data instead."
        },
        "phase": {
          "$ref": "#/definitions/coreTaskExecutionPhase",
          "description": "The last recorded phase for this task execution."
        },
        "logs": {
          "type": "array",
          "items": {
            "$ref": "#/definitions/coreTaskLog"
          },
          "description": "Detailed log information output by the task execution."
        },
        "started_at": {
          "type": "string",
          "format": "date-time",
          "description": "Time at which the task execution began running."
        },
        "duration": {
          "type": "string",
          "description": "The amount of time the task execution spent running."
        },
        "created_at": {
          "type": "string",
          "format": "date-time",
          "description": "Time at which the task execution was created."
        },
        "updated_at": {
          "type": "string",
          "format": "date-time",
          "description": "Time at which the task execution was last updated."
        },
        "custom_info": {
          "$ref": "#/definitions/protobufStruct",
          "description": "Custom data specific to the task plugin."
        },
        "reason": {
          "type": "string",
          "description": "If there is an explanation for the most recent phase transition, the reason will capture it."
        },
        "task_type": {
          "type": "string",
          "description": "A predefined yet extensible Task type identifier."
        },
        "metadata": {
          "$ref": "#/definitions/flyteidleventTaskExecutionMetadata",
          "description": "Metadata around how a task was executed."
        },
        "event_version": {
          "type": "integer",
          "format": "int32",
          "description": "The event version is used to indicate versioned changes in how data is maintained using this\nproto message. For example, event_verison \u003e 0 means that maps tasks logs use the\nTaskExecutionMetadata ExternalResourceInfo fields for each subtask rather than the TaskLog\nin this message."
        },
        "reasons": {
          "type": "array",
          "items": {
            "$ref": "#/definitions/adminReason"
          },
          "description": "A time-series of the phase transition or update explanations. This, when compared to storing a singular reason\nas previously done, is much more valuable in visualizing and understanding historical evaluations."
        }
      },
      "description": "Container for task execution details and results."
    },
    "adminTaskExecutionEventRequest": {
      "type": "object",
      "properties": {
        "request_id": {
          "type": "string",
          "title": "Unique ID for this request that can be traced between services"
        },
        "event": {
          "$ref": "#/definitions/eventTaskExecutionEvent",
          "description": "Details about the event that occurred."
        }
      },
      "description": "Request to send a notification that a task execution event has occurred."
    },
    "adminTaskExecutionEventResponse": {
      "type": "object"
    },
    "adminTaskExecutionGetDataResponse": {
      "type": "object",
      "properties": {
        "inputs": {
          "$ref": "#/definitions/adminUrlBlob",
          "description": "Signed url to fetch a core.LiteralMap of task execution inputs.\nDeprecated: Please use full_inputs instead."
        },
        "outputs": {
          "$ref": "#/definitions/adminUrlBlob",
          "description": "Signed url to fetch a core.LiteralMap of task execution outputs.\nDeprecated: Please use full_outputs instead."
        },
        "full_inputs": {
          "$ref": "#/definitions/coreLiteralMap",
          "description": "Full_inputs will only be populated if they are under a configured size threshold."
        },
        "full_outputs": {
          "$ref": "#/definitions/coreLiteralMap",
          "description": "Full_outputs will only be populated if they are under a configured size threshold."
        },
        "flyte_urls": {
          "$ref": "#/definitions/adminFlyteURLs",
          "title": "flyte tiny url to fetch a core.LiteralMap of task execution's IO\nDeck will be empty for task"
        }
      },
      "description": "Response structure for TaskExecutionGetDataRequest which contains inputs and outputs for a task execution."
    },
    "adminTaskExecutionList": {
      "type": "object",
      "properties": {
        "task_executions": {
          "type": "array",
          "items": {
            "$ref": "#/definitions/flyteidladminTaskExecution"
          }
        },
        "token": {
          "type": "string",
          "description": "In the case of multiple pages of results, the server-provided token can be used to fetch the next page\nin a query. If there are no more results, this value will be empty."
        }
      },
      "title": "Response structure for a query to list of task execution entities.\nSee :ref:`ref_flyteidl.admin.TaskExecution` for more details"
    },
    "adminTaskList": {
      "type": "object",
      "properties": {
        "tasks": {
          "type": "array",
          "items": {
            "$ref": "#/definitions/adminTask"
          },
          "description": "A list of tasks returned based on the request."
        },
        "token": {
          "type": "string",
          "description": "In the case of multiple pages of results, the server-provided token can be used to fetch the next page\nin a query. If there are no more results, this value will be empty."
        }
      },
      "title": "Represents a list of tasks returned from the admin.\nSee :ref:`ref_flyteidl.admin.Task` for more details"
    },
    "adminTaskResourceAttributes": {
      "type": "object",
      "properties": {
        "defaults": {
          "$ref": "#/definitions/adminTaskResourceSpec"
        },
        "limits": {
          "$ref": "#/definitions/adminTaskResourceSpec"
        }
      },
      "description": "Defines task resource defaults and limits that will be applied at task registration."
    },
    "adminTaskResourceSpec": {
      "type": "object",
      "properties": {
        "cpu": {
          "type": "string"
        },
        "gpu": {
          "type": "string"
        },
        "memory": {
          "type": "string"
        },
        "storage": {
          "type": "string"
        },
        "ephemeral_storage": {
          "type": "string"
        }
      },
      "description": "Defines a set of overridable task resource attributes set during task registration."
    },
    "adminTaskSpec": {
      "type": "object",
      "properties": {
        "template": {
          "$ref": "#/definitions/coreTaskTemplate",
          "description": "Template of the task that encapsulates all the metadata of the task."
        },
        "description": {
          "$ref": "#/definitions/adminDescriptionEntity",
          "description": "Represents the specification for description entity."
        }
      },
      "description": "Represents a structure that encapsulates the user-configured specification of the task."
    },
    "adminUrlBlob": {
      "type": "object",
      "properties": {
        "url": {
          "type": "string",
          "description": "Actual url value."
        },
        "bytes": {
          "type": "string",
          "format": "int64",
          "description": "Represents the size of the file accessible at the above url."
        }
      },
      "description": "Represents a string url and associated metadata used throughout the platform."
    },
    "adminVersion": {
      "type": "object",
      "properties": {
        "Build": {
          "type": "string",
          "title": "Specifies the GIT sha of the build"
        },
        "Version": {
          "type": "string",
          "title": "Version for the build, should follow a semver"
        },
        "BuildTime": {
          "type": "string",
          "title": "Build timestamp"
        }
      },
      "title": "Provides Version information for a component"
    },
    "adminWorkflow": {
      "type": "object",
      "properties": {
        "id": {
          "$ref": "#/definitions/coreIdentifier",
          "description": "id represents the unique identifier of the workflow."
        },
        "closure": {
          "$ref": "#/definitions/adminWorkflowClosure",
          "description": "closure encapsulates all the fields that maps to a compiled version of the workflow."
        },
        "short_description": {
          "type": "string",
          "description": "One-liner overview of the entity."
        }
      },
      "description": "Represents the workflow structure stored in the Admin\nA workflow is created by ordering tasks and associating outputs to inputs\nin order to produce a directed-acyclic execution graph."
    },
    "adminWorkflowAttributes": {
      "type": "object",
      "properties": {
        "project": {
          "type": "string",
          "description": "Unique project id for which this set of attributes will be applied."
        },
        "domain": {
          "type": "string",
          "description": "Unique domain id for which this set of attributes will be applied."
        },
        "workflow": {
          "type": "string",
          "description": "Workflow name for which this set of attributes will be applied."
        },
        "matching_attributes": {
          "$ref": "#/definitions/adminMatchingAttributes"
        },
        "org": {
          "type": "string",
          "description": "Optional, org key applied to the attributes."
        }
      },
      "title": "Defines a set of custom matching attributes which defines resource defaults for a project, domain and workflow.\nFor more info on matchable attributes, see :ref:`ref_flyteidl.admin.MatchableAttributesConfiguration`"
    },
    "adminWorkflowAttributesDeleteRequest": {
      "type": "object",
      "properties": {
        "project": {
          "type": "string",
          "title": "Unique project id which this set of attributes references.\n+required"
        },
        "domain": {
          "type": "string",
          "title": "Unique domain id which this set of attributes references.\n+required"
        },
        "workflow": {
          "type": "string",
          "title": "Workflow name which this set of attributes references.\n+required"
        },
        "resource_type": {
          "$ref": "#/definitions/adminMatchableResource",
          "title": "Which type of matchable attributes to delete.\n+required"
        },
        "org": {
          "type": "string",
          "description": "Optional, org key applied to the attributes."
        }
      },
      "title": "Request to delete a set matchable workflow attribute override.\nFor more info on matchable attributes, see :ref:`ref_flyteidl.admin.MatchableAttributesConfiguration`"
    },
    "adminWorkflowAttributesDeleteResponse": {
      "type": "object",
      "description": "Purposefully empty, may be populated in the future."
    },
    "adminWorkflowAttributesGetResponse": {
      "type": "object",
      "properties": {
        "attributes": {
          "$ref": "#/definitions/adminWorkflowAttributes"
        }
      },
      "description": "Response to get an individual workflow attribute override."
    },
    "adminWorkflowAttributesUpdateRequest": {
      "type": "object",
      "properties": {
        "attributes": {
          "$ref": "#/definitions/adminWorkflowAttributes"
        }
      },
      "title": "Sets custom attributes for a project, domain and workflow combination.\nFor more info on matchable attributes, see :ref:`ref_flyteidl.admin.MatchableAttributesConfiguration`"
    },
    "adminWorkflowAttributesUpdateResponse": {
      "type": "object",
      "description": "Purposefully empty, may be populated in the future."
    },
    "adminWorkflowClosure": {
      "type": "object",
      "properties": {
        "compiled_workflow": {
          "$ref": "#/definitions/coreCompiledWorkflowClosure",
          "description": "Represents the compiled representation of the workflow from the specification provided."
        },
        "created_at": {
          "type": "string",
          "format": "date-time",
          "description": "Time at which the workflow was created."
        }
      },
      "description": "A container holding the compiled workflow produced from the WorkflowSpec and additional metadata."
    },
    "adminWorkflowCreateRequest": {
      "type": "object",
      "properties": {
        "id": {
          "$ref": "#/definitions/coreIdentifier",
          "title": "id represents the unique identifier of the workflow.\n+required"
        },
        "spec": {
          "$ref": "#/definitions/adminWorkflowSpec",
          "title": "Represents the specification for workflow.\n+required"
        }
      },
      "title": "Represents a request structure to create a revision of a workflow.\nSee :ref:`ref_flyteidl.admin.Workflow` for more details"
    },
    "adminWorkflowCreateResponse": {
      "type": "object"
    },
    "adminWorkflowExecutionConfig": {
      "type": "object",
      "properties": {
        "max_parallelism": {
          "type": "integer",
          "format": "int32",
          "description": "Can be used to control the number of parallel nodes to run within the workflow. This is useful to achieve fairness."
        },
        "security_context": {
          "$ref": "#/definitions/coreSecurityContext",
          "description": "Indicates security context permissions for executions triggered with this matchable attribute."
        },
        "raw_output_data_config": {
          "$ref": "#/definitions/adminRawOutputDataConfig",
          "description": "Encapsulates user settings pertaining to offloaded data (i.e. Blobs, Schema, query data, etc.)."
        },
        "labels": {
          "$ref": "#/definitions/adminLabels",
          "description": "Custom labels to be applied to a triggered execution resource."
        },
        "annotations": {
          "$ref": "#/definitions/adminAnnotations",
          "description": "Custom annotations to be applied to a triggered execution resource."
        },
        "interruptible": {
          "type": "boolean",
          "format": "boolean",
          "description": "Allows for the interruptible flag of a workflow to be overwritten for a single execution.\nOmitting this field uses the workflow's value as a default.\nAs we need to distinguish between the field not being provided and its default value false, we have to use a wrapper\naround the bool field."
        },
        "overwrite_cache": {
          "type": "boolean",
          "format": "boolean",
          "description": "Allows for all cached values of a workflow and its tasks to be overwritten for a single execution.\nIf enabled, all calculations are performed even if cached results would be available, overwriting the stored\ndata once execution finishes successfully."
        },
        "envs": {
          "$ref": "#/definitions/adminEnvs",
          "description": "Environment variables to be set for the execution."
        }
      },
      "description": "Adds defaults for customizable workflow-execution specifications and overrides."
    },
    "adminWorkflowExecutionEventRequest": {
      "type": "object",
      "properties": {
        "request_id": {
          "type": "string",
          "title": "Unique ID for this request that can be traced between services"
        },
        "event": {
          "$ref": "#/definitions/eventWorkflowExecutionEvent",
          "description": "Details about the event that occurred."
        }
      },
      "description": "Request to send a notification that a workflow execution event has occurred."
    },
    "adminWorkflowExecutionEventResponse": {
      "type": "object"
    },
    "adminWorkflowExecutionGetDataResponse": {
      "type": "object",
      "properties": {
        "outputs": {
          "$ref": "#/definitions/adminUrlBlob",
          "description": "Signed url to fetch a core.LiteralMap of execution outputs.\nDeprecated: Please use full_outputs instead."
        },
        "inputs": {
          "$ref": "#/definitions/adminUrlBlob",
          "description": "Signed url to fetch a core.LiteralMap of execution inputs.\nDeprecated: Please use full_inputs instead."
        },
        "full_inputs": {
          "$ref": "#/definitions/coreLiteralMap",
          "description": "Full_inputs will only be populated if they are under a configured size threshold."
        },
        "full_outputs": {
          "$ref": "#/definitions/coreLiteralMap",
          "description": "Full_outputs will only be populated if they are under a configured size threshold."
        }
      },
      "description": "Response structure for WorkflowExecutionGetDataRequest which contains inputs and outputs for an execution."
    },
    "adminWorkflowExecutionGetMetricsResponse": {
      "type": "object",
      "properties": {
        "span": {
          "$ref": "#/definitions/coreSpan",
          "description": "Span defines the top-level breakdown of the workflows execution. More precise information is nested in a\nhierarchical structure using Flyte entity references."
        }
      },
      "description": "WorkflowExecutionGetMetricsResponse represents the response containing metrics for the specified workflow execution."
    },
    "adminWorkflowList": {
      "type": "object",
      "properties": {
        "workflows": {
          "type": "array",
          "items": {
            "$ref": "#/definitions/adminWorkflow"
          },
          "description": "A list of workflows returned based on the request."
        },
        "token": {
          "type": "string",
          "description": "In the case of multiple pages of results, the server-provided token can be used to fetch the next page\nin a query. If there are no more results, this value will be empty."
        }
      },
      "title": "Represents a list of workflows returned from the admin.\nSee :ref:`ref_flyteidl.admin.Workflow` for more details"
    },
    "adminWorkflowSpec": {
      "type": "object",
      "properties": {
        "template": {
          "$ref": "#/definitions/coreWorkflowTemplate",
          "description": "Template of the task that encapsulates all the metadata of the workflow."
        },
        "sub_workflows": {
          "type": "array",
          "items": {
            "$ref": "#/definitions/coreWorkflowTemplate"
          },
          "description": "Workflows that are embedded into other workflows need to be passed alongside the parent workflow to the\npropeller compiler (since the compiler doesn't have any knowledge of other workflows - ie, it doesn't reach out\nto Admin to see other registered workflows).  In fact, subworkflows do not even need to be registered."
        },
        "description": {
          "$ref": "#/definitions/adminDescriptionEntity",
          "description": "Represents the specification for description entity."
        }
      },
      "description": "Represents a structure that encapsulates the specification of the workflow."
    },
    "coreAlias": {
      "type": "object",
      "properties": {
        "var": {
          "type": "string",
          "description": "Must match one of the output variable names on a node."
        },
        "alias": {
          "type": "string",
          "description": "A workflow-level unique alias that downstream nodes can refer to in their input."
        }
      },
      "description": "Links a variable to an alias."
    },
    "coreApproveCondition": {
      "type": "object",
      "properties": {
        "signal_id": {
          "type": "string",
          "description": "A unique identifier for the requested boolean signal."
        }
      },
      "description": "ApproveCondition represents a dependency on an external approval. During execution, this will manifest as a boolean\nsignal with the provided signal_id."
    },
    "coreArrayNode": {
      "type": "object",
      "properties": {
        "node": {
          "$ref": "#/definitions/coreNode",
          "description": "node is the sub-node that will be executed for each element in the array."
        },
        "parallelism": {
          "type": "integer",
          "format": "int64",
          "description": "parallelism defines the minimum number of instances to bring up concurrently at any given\npoint. Note that this is an optimistic restriction and that, due to network partitioning or\nother failures, the actual number of currently running instances might be more. This has to\nbe a positive number if assigned. Default value is size."
        },
        "min_successes": {
          "type": "integer",
          "format": "int64",
          "description": "min_successes is an absolute number of the minimum number of successful completions of\nsub-nodes. As soon as this criteria is met, the ArrayNode will be marked as successful\nand outputs will be computed. This has to be a non-negative number if assigned. Default\nvalue is size (if specified)."
        },
        "min_success_ratio": {
          "type": "number",
          "format": "float",
          "description": "If the array job size is not known beforehand, the min_success_ratio can instead be used\nto determine when an ArrayNode can be marked successful."
        }
      },
      "description": "ArrayNode is a Flyte node type that simplifies the execution of a sub-node over a list of input\nvalues. An ArrayNode can be executed with configurable parallelism (separate from the parent\nworkflow) and can be configured to succeed when a certain number of sub-nodes succeed."
    },
    "coreArtifactBindingData": {
      "type": "object",
      "properties": {
        "index": {
          "type": "integer",
          "format": "int64"
        },
        "partition_key": {
          "type": "string",
          "title": "These two fields are only relevant in the partition value case"
        },
        "transform": {
          "type": "string"
        }
      },
      "title": "Only valid for triggers"
    },
    "coreArtifactID": {
      "type": "object",
      "properties": {
        "artifact_key": {
          "$ref": "#/definitions/coreArtifactKey"
        },
        "version": {
          "type": "string"
        },
        "partitions": {
          "$ref": "#/definitions/corePartitions"
        }
      }
    },
    "coreArtifactKey": {
      "type": "object",
      "properties": {
        "project": {
          "type": "string",
          "description": "Project and domain and suffix needs to be unique across a given artifact store."
        },
        "domain": {
          "type": "string"
        },
        "name": {
          "type": "string"
        }
      }
    },
    "coreArtifactQuery": {
      "type": "object",
      "properties": {
        "artifact_id": {
          "$ref": "#/definitions/coreArtifactID"
        },
        "artifact_tag": {
          "$ref": "#/definitions/coreArtifactTag"
        },
        "uri": {
          "type": "string"
        },
        "binding": {
          "$ref": "#/definitions/coreArtifactBindingData",
          "description": "This is used in the trigger case, where a user specifies a value for an input that is one of the triggering\nartifacts, or a partition value derived from a triggering artifact."
        }
      },
      "title": "Uniqueness constraints for Artifacts\n - project, domain, name, version, partitions\nOption 2 (tags are standalone, point to an individual artifact id):\n - project, domain, name, alias (points to one partition if partitioned)\n - project, domain, name, partition key, partition value"
    },
    "coreArtifactTag": {
      "type": "object",
      "properties": {
        "artifact_key": {
          "$ref": "#/definitions/coreArtifactKey"
        },
        "value": {
          "$ref": "#/definitions/coreLabelValue"
        }
      }
    },
    "coreBinary": {
      "type": "object",
      "properties": {
        "value": {
          "type": "string",
          "format": "byte"
        },
        "tag": {
          "type": "string"
        }
      },
      "description": "A simple byte array with a tag to help different parts of the system communicate about what is in the byte array.\nIt's strongly advisable that consumers of this type define a unique tag and validate the tag before parsing the data."
    },
    "coreBinding": {
      "type": "object",
      "properties": {
        "var": {
          "type": "string",
          "description": "Variable name must match an input/output variable of the node."
        },
        "binding": {
          "$ref": "#/definitions/coreBindingData",
          "description": "Data to use to bind this variable."
        }
      },
      "description": "An input/output binding of a variable to either static value or a node output."
    },
    "coreBindingData": {
      "type": "object",
      "properties": {
        "scalar": {
          "$ref": "#/definitions/coreScalar",
          "description": "A simple scalar value."
        },
        "collection": {
          "$ref": "#/definitions/coreBindingDataCollection",
          "description": "A collection of binding data. This allows nesting of binding data to any number\nof levels."
        },
        "promise": {
          "$ref": "#/definitions/coreOutputReference",
          "description": "References an output promised by another node."
        },
        "map": {
          "$ref": "#/definitions/coreBindingDataMap",
          "description": "A map of bindings. The key is always a string."
        },
        "union": {
          "$ref": "#/definitions/coreUnionInfo"
        }
      },
      "description": "Specifies either a simple value or a reference to another output."
    },
    "coreBindingDataCollection": {
      "type": "object",
      "properties": {
        "bindings": {
          "type": "array",
          "items": {
            "$ref": "#/definitions/coreBindingData"
          }
        }
      },
      "description": "A collection of BindingData items."
    },
    "coreBindingDataMap": {
      "type": "object",
      "properties": {
        "bindings": {
          "type": "object",
          "additionalProperties": {
            "$ref": "#/definitions/coreBindingData"
          }
        }
      },
      "description": "A map of BindingData items."
    },
    "coreBlob": {
      "type": "object",
      "properties": {
        "metadata": {
          "$ref": "#/definitions/coreBlobMetadata"
        },
        "uri": {
          "type": "string"
        }
      },
      "description": "Refers to an offloaded set of files. It encapsulates the type of the store and a unique uri for where the data is.\nThere are no restrictions on how the uri is formatted since it will depend on how to interact with the store."
    },
    "coreBlobMetadata": {
      "type": "object",
      "properties": {
        "type": {
          "$ref": "#/definitions/coreBlobType"
        }
      }
    },
    "coreBlobType": {
      "type": "object",
      "properties": {
        "format": {
          "type": "string",
          "title": "Format can be a free form string understood by SDK/UI etc like\ncsv, parquet etc"
        },
        "dimensionality": {
          "$ref": "#/definitions/BlobTypeBlobDimensionality"
        }
      },
      "title": "Defines type behavior for blob objects"
    },
    "coreBooleanExpression": {
      "type": "object",
      "properties": {
        "conjunction": {
          "$ref": "#/definitions/coreConjunctionExpression"
        },
        "comparison": {
          "$ref": "#/definitions/coreComparisonExpression"
        }
      },
      "description": "Defines a boolean expression tree. It can be a simple or a conjunction expression.\nMultiple expressions can be combined using a conjunction or a disjunction to result in a final boolean result."
    },
    "coreBranchNode": {
      "type": "object",
      "properties": {
        "if_else": {
          "$ref": "#/definitions/coreIfElseBlock",
          "title": "+required"
        }
      },
      "description": "BranchNode is a special node that alter the flow of the workflow graph. It allows the control flow to branch at\nruntime based on a series of conditions that get evaluated on various parameters (e.g. inputs, primitives)."
    },
    "coreCatalogArtifactTag": {
      "type": "object",
      "properties": {
        "artifact_id": {
          "type": "string",
          "title": "Artifact ID is generated name"
        },
        "name": {
          "type": "string",
          "title": "Flyte computes the tag automatically, as the hash of the values"
        }
      }
    },
    "coreCatalogCacheStatus": {
      "type": "string",
      "enum": [
        "CACHE_DISABLED",
        "CACHE_MISS",
        "CACHE_HIT",
        "CACHE_POPULATED",
        "CACHE_LOOKUP_FAILURE",
        "CACHE_PUT_FAILURE",
        "CACHE_SKIPPED",
        "CACHE_EVICTED"
      ],
      "default": "CACHE_DISABLED",
      "description": "- CACHE_DISABLED: Used to indicate that caching was disabled\n - CACHE_MISS: Used to indicate that the cache lookup resulted in no matches\n - CACHE_HIT: used to indicate that the associated artifact was a result of a previous execution\n - CACHE_POPULATED: used to indicate that the resultant artifact was added to the cache\n - CACHE_LOOKUP_FAILURE: Used to indicate that cache lookup failed because of an error\n - CACHE_PUT_FAILURE: Used to indicate that cache lookup failed because of an error\n - CACHE_SKIPPED: Used to indicate the cache lookup was skipped\n - CACHE_EVICTED: Used to indicate that the cache was evicted",
      "title": "Indicates the status of CatalogCaching. The reason why this is not embedded in TaskNodeMetadata is, that we may use for other types of nodes as well in the future"
    },
    "coreCatalogMetadata": {
      "type": "object",
      "properties": {
        "dataset_id": {
          "$ref": "#/definitions/coreIdentifier",
          "title": "Dataset ID in the catalog"
        },
        "artifact_tag": {
          "$ref": "#/definitions/coreCatalogArtifactTag",
          "title": "Artifact tag in the catalog"
        },
        "source_task_execution": {
          "$ref": "#/definitions/coreTaskExecutionIdentifier",
          "title": "Today we only support TaskExecutionIdentifier as a source, as catalog caching only works for task executions"
        }
      },
      "title": "Catalog artifact information with specific metadata"
    },
    "coreComparisonExpression": {
      "type": "object",
      "properties": {
        "operator": {
          "$ref": "#/definitions/ComparisonExpressionOperator"
        },
        "left_value": {
          "$ref": "#/definitions/coreOperand"
        },
        "right_value": {
          "$ref": "#/definitions/coreOperand"
        }
      },
      "description": "Defines a 2-level tree where the root is a comparison operator and Operands are primitives or known variables.\nEach expression results in a boolean result."
    },
    "coreCompiledTask": {
      "type": "object",
      "properties": {
        "template": {
          "$ref": "#/definitions/coreTaskTemplate",
          "title": "Completely contained TaskTemplate"
        }
      },
      "title": "Output of the Compilation step. This object represent one Task. We store more metadata at this layer"
    },
    "coreCompiledWorkflow": {
      "type": "object",
      "properties": {
        "template": {
          "$ref": "#/definitions/coreWorkflowTemplate",
          "title": "Completely contained Workflow Template"
        },
        "connections": {
          "$ref": "#/definitions/coreConnectionSet",
          "description": "For internal use only! This field is used by the system and must not be filled in. Any values set will be ignored."
        }
      },
      "title": "Output of the compilation Step. This object represents one workflow. We store more metadata at this layer"
    },
    "coreCompiledWorkflowClosure": {
      "type": "object",
      "properties": {
        "primary": {
          "$ref": "#/definitions/coreCompiledWorkflow",
          "title": "+required"
        },
        "sub_workflows": {
          "type": "array",
          "items": {
            "$ref": "#/definitions/coreCompiledWorkflow"
          },
          "title": "Guaranteed that there will only exist one and only one workflow with a given id, i.e., every sub workflow has a\nunique identifier. Also every enclosed subworkflow is used either by a primary workflow or by a subworkflow\nas an inlined workflow\n+optional"
        },
        "tasks": {
          "type": "array",
          "items": {
            "$ref": "#/definitions/coreCompiledTask"
          },
          "title": "Guaranteed that there will only exist one and only one task with a given id, i.e., every task has a unique id\n+required (at least 1)"
        }
      },
      "description": "A Compiled Workflow Closure contains all the information required to start a new execution, or to visualize a workflow\nand its details. The CompiledWorkflowClosure should always contain a primary workflow, that is the main workflow that\nwill being the execution. All subworkflows are denormalized. WorkflowNodes refer to the workflow identifiers of\ncompiled subworkflows."
    },
    "coreConjunctionExpression": {
      "type": "object",
      "properties": {
        "operator": {
          "$ref": "#/definitions/ConjunctionExpressionLogicalOperator"
        },
        "left_expression": {
          "$ref": "#/definitions/coreBooleanExpression"
        },
        "right_expression": {
          "$ref": "#/definitions/coreBooleanExpression"
        }
      },
      "description": "Defines a conjunction expression of two boolean expressions."
    },
    "coreConnectionSet": {
      "type": "object",
      "properties": {
        "downstream": {
          "type": "object",
          "additionalProperties": {
            "$ref": "#/definitions/ConnectionSetIdList"
          },
          "title": "A list of all the node ids that are downstream from a given node id"
        },
        "upstream": {
          "type": "object",
          "additionalProperties": {
            "$ref": "#/definitions/ConnectionSetIdList"
          },
          "title": "A list of all the node ids, that are upstream of this node id"
        }
      },
      "title": "Adjacency list for the workflow. This is created as part of the compilation process. Every process after the compilation\nstep uses this created ConnectionSet"
    },
    "coreContainer": {
      "type": "object",
      "properties": {
        "image": {
          "type": "string",
          "title": "Container image url. Eg: docker/redis:latest"
        },
        "command": {
          "type": "array",
          "items": {
            "type": "string"
          },
          "description": "Command to be executed, if not provided, the default entrypoint in the container image will be used."
        },
        "args": {
          "type": "array",
          "items": {
            "type": "string"
          },
          "description": "These will default to Flyte given paths. If provided, the system will not append known paths. If the task still\nneeds flyte's inputs and outputs path, add $(FLYTE_INPUT_FILE), $(FLYTE_OUTPUT_FILE) wherever makes sense and the\nsystem will populate these before executing the container."
        },
        "resources": {
          "$ref": "#/definitions/coreResources",
          "description": "Container resources requirement as specified by the container engine."
        },
        "env": {
          "type": "array",
          "items": {
            "$ref": "#/definitions/coreKeyValuePair"
          },
          "description": "Environment variables will be set as the container is starting up."
        },
        "config": {
          "type": "array",
          "items": {
            "$ref": "#/definitions/coreKeyValuePair"
          },
          "description": "Allows extra configs to be available for the container.\nTODO: elaborate on how configs will become available.\nDeprecated, please use TaskTemplate.config instead."
        },
        "ports": {
          "type": "array",
          "items": {
            "$ref": "#/definitions/coreContainerPort"
          },
          "title": "Ports to open in the container. This feature is not supported by all execution engines. (e.g. supported on K8s but\nnot supported on AWS Batch)\nOnly K8s"
        },
        "data_config": {
          "$ref": "#/definitions/coreDataLoadingConfig",
          "title": "BETA: Optional configuration for DataLoading. If not specified, then default values are used.\nThis makes it possible to to run a completely portable container, that uses inputs and outputs\nonly from the local file-system and without having any reference to flyteidl. This is supported only on K8s at the moment.\nIf data loading is enabled, then data will be mounted in accompanying directories specified in the DataLoadingConfig. If the directories\nare not specified, inputs will be mounted onto and outputs will be uploaded from a pre-determined file-system path. Refer to the documentation\nto understand the default paths.\nOnly K8s"
        },
        "architecture": {
          "$ref": "#/definitions/ContainerArchitecture"
        }
      }
    },
    "coreContainerPort": {
      "type": "object",
      "properties": {
        "container_port": {
          "type": "integer",
          "format": "int64",
          "description": "Number of port to expose on the pod's IP address.\nThis must be a valid port number, 0 \u003c x \u003c 65536."
        }
      },
      "description": "Defines port properties for a container."
    },
    "coreDataLoadingConfig": {
      "type": "object",
      "properties": {
        "enabled": {
          "type": "boolean",
          "format": "boolean",
          "title": "Flag enables DataLoading Config. If this is not set, data loading will not be used!"
        },
        "input_path": {
          "type": "string",
          "title": "File system path (start at root). This folder will contain all the inputs exploded to a separate file.\nExample, if the input interface needs (x: int, y: blob, z: multipart_blob) and the input path is '/var/flyte/inputs', then the file system will look like\n/var/flyte/inputs/inputs.\u003cmetadata format dependent -\u003e .pb .json .yaml\u003e -\u003e Format as defined previously. The Blob and Multipart blob will reference local filesystem instead of remote locations\n/var/flyte/inputs/x -\u003e X is a file that contains the value of x (integer) in string format\n/var/flyte/inputs/y -\u003e Y is a file in Binary format\n/var/flyte/inputs/z/... -\u003e Note Z itself is a directory\nMore information about the protocol - refer to docs #TODO reference docs here"
        },
        "output_path": {
          "type": "string",
          "title": "File system path (start at root). This folder should contain all the outputs for the task as individual files and/or an error text file"
        },
        "format": {
          "$ref": "#/definitions/DataLoadingConfigLiteralMapFormat",
          "title": "In the inputs folder, there will be an additional summary/metadata file that contains references to all files or inlined primitive values.\nThis format decides the actual encoding for the data. Refer to the encoding to understand the specifics of the contents and the encoding"
        },
        "io_strategy": {
          "$ref": "#/definitions/coreIOStrategy"
        }
      },
      "description": "This configuration allows executing raw containers in Flyte using the Flyte CoPilot system.\nFlyte CoPilot, eliminates the needs of flytekit or sdk inside the container. Any inputs required by the users container are side-loaded in the input_path\nAny outputs generated by the user container - within output_path are automatically uploaded."
    },
    "coreEnumType": {
      "type": "object",
      "properties": {
        "values": {
          "type": "array",
          "items": {
            "type": "string"
          },
          "description": "Predefined set of enum values."
        }
      },
      "description": "Enables declaring enum types, with predefined string values\nFor len(values) \u003e 0, the first value in the ordered list is regarded as the default value. If you wish\nTo provide no defaults, make the first value as undefined."
    },
    "coreError": {
      "type": "object",
      "properties": {
        "failed_node_id": {
          "type": "string",
          "description": "The node id that threw the error."
        },
        "message": {
          "type": "string",
          "description": "Error message thrown."
        }
      },
      "description": "Represents an error thrown from a node."
    },
    "coreExecutionError": {
      "type": "object",
      "properties": {
        "code": {
          "type": "string",
          "title": "Error code indicates a grouping of a type of error.\nMore Info: \u003cLink\u003e"
        },
        "message": {
          "type": "string",
          "description": "Detailed description of the error - including stack trace."
        },
        "error_uri": {
          "type": "string",
          "title": "Full error contents accessible via a URI"
        },
        "kind": {
          "$ref": "#/definitions/ExecutionErrorErrorKind"
        }
      },
      "description": "Represents the error message from the execution."
    },
    "coreExtendedResources": {
      "type": "object",
      "properties": {
        "gpu_accelerator": {
          "$ref": "#/definitions/coreGPUAccelerator",
          "description": "GPU accelerator to select for task. Contains information about device type, and\nfor multi-instance GPUs, the partition size to use."
        }
      },
      "description": "Encapsulates all non-standard resources, not captured by v1.ResourceRequirements, to\nallocate to a task."
    },
    "coreGPUAccelerator": {
      "type": "object",
      "properties": {
        "device": {
          "type": "string",
          "description": "This can be any arbitrary string, and should be informed by the labels or taints\nassociated with the nodes in question. Default cloud provider labels typically\nuse the following values: `nvidia-tesla-t4`, `nvidia-tesla-a100`, etc."
        },
        "unpartitioned": {
          "type": "boolean",
          "format": "boolean"
        },
        "partition_size": {
          "type": "string",
          "description": "Like `device`, this can be any arbitrary string, and should be informed by\nthe labels or taints associated with the nodes in question. Default cloud\nprovider labels typically use the following values: `1g.5gb`, `2g.10gb`, etc."
        }
      },
      "description": "Metadata associated with the GPU accelerator to allocate to a task. Contains\ninformation about device type, and for multi-instance GPUs, the partition size to\nuse."
    },
    "coreGateNode": {
      "type": "object",
      "properties": {
        "approve": {
          "$ref": "#/definitions/coreApproveCondition",
          "description": "ApproveCondition represents a dependency on an external approval provided by a boolean signal."
        },
        "signal": {
          "$ref": "#/definitions/coreSignalCondition",
          "description": "SignalCondition represents a dependency on an signal."
        },
        "sleep": {
          "$ref": "#/definitions/coreSleepCondition",
          "description": "SleepCondition represents a dependency on waiting for the specified duration."
        }
      },
      "description": "GateNode refers to the condition that is required for the gate to successfully complete."
    },
    "coreIOStrategy": {
      "type": "object",
      "properties": {
        "download_mode": {
          "$ref": "#/definitions/IOStrategyDownloadMode",
          "title": "Mode to use to manage downloads"
        },
        "upload_mode": {
          "$ref": "#/definitions/IOStrategyUploadMode",
          "title": "Mode to use to manage uploads"
        }
      },
      "title": "Strategy to use when dealing with Blob, Schema, or multipart blob data (large datasets)"
    },
    "coreIdentifier": {
      "type": "object",
      "properties": {
        "resource_type": {
          "$ref": "#/definitions/coreResourceType",
          "description": "Identifies the specific type of resource that this identifier corresponds to."
        },
        "project": {
          "type": "string",
          "description": "Name of the project the resource belongs to."
        },
        "domain": {
          "type": "string",
          "description": "Name of the domain the resource belongs to.\nA domain can be considered as a subset within a specific project."
        },
        "name": {
          "type": "string",
          "description": "User provided value for the resource."
        },
        "version": {
          "type": "string",
          "description": "Specific version of the resource."
        },
        "org": {
          "type": "string",
          "description": "Optional, org key applied to the resource."
        }
      },
      "description": "Encapsulation of fields that uniquely identifies a Flyte resource."
    },
    "coreIdentity": {
      "type": "object",
      "properties": {
        "iam_role": {
          "type": "string",
          "description": "iam_role references the fully qualified name of Identity \u0026 Access Management role to impersonate."
        },
        "k8s_service_account": {
          "type": "string",
          "description": "k8s_service_account references a kubernetes service account to impersonate."
        },
        "oauth2_client": {
          "$ref": "#/definitions/coreOAuth2Client",
          "description": "oauth2_client references an oauth2 client. Backend plugins can use this information to impersonate the client when\nmaking external calls."
        },
        "execution_identity": {
          "type": "string",
          "title": "execution_identity references the subject who makes the execution"
        }
      },
      "description": "Identity encapsulates the various security identities a task can run as. It's up to the underlying plugin to pick the\nright identity for the execution environment."
    },
    "coreIfBlock": {
      "type": "object",
      "properties": {
        "condition": {
          "$ref": "#/definitions/coreBooleanExpression"
        },
        "then_node": {
          "$ref": "#/definitions/coreNode"
        }
      },
      "description": "Defines a condition and the execution unit that should be executed if the condition is satisfied."
    },
    "coreIfElseBlock": {
      "type": "object",
      "properties": {
        "case": {
          "$ref": "#/definitions/coreIfBlock",
          "description": "+required. First condition to evaluate."
        },
        "other": {
          "type": "array",
          "items": {
            "$ref": "#/definitions/coreIfBlock"
          },
          "description": "+optional. Additional branches to evaluate."
        },
        "else_node": {
          "$ref": "#/definitions/coreNode",
          "description": "The node to execute in case none of the branches were taken."
        },
        "error": {
          "$ref": "#/definitions/coreError",
          "description": "An error to throw in case none of the branches were taken."
        }
      },
      "description": "Defines a series of if/else blocks. The first branch whose condition evaluates to true is the one to execute.\nIf no conditions were satisfied, the else_node or the error will execute."
    },
    "coreInputBindingData": {
      "type": "object",
      "properties": {
        "var": {
          "type": "string"
        }
      }
    },
    "coreK8sObjectMetadata": {
      "type": "object",
      "properties": {
        "labels": {
          "type": "object",
          "additionalProperties": {
            "type": "string"
          },
          "description": "Optional labels to add to the pod definition."
        },
        "annotations": {
          "type": "object",
          "additionalProperties": {
            "type": "string"
          },
          "description": "Optional annotations to add to the pod definition."
        }
      },
      "description": "Metadata for building a kubernetes object when a task is executed."
    },
    "coreK8sPod": {
      "type": "object",
      "properties": {
        "metadata": {
          "$ref": "#/definitions/coreK8sObjectMetadata",
          "description": "Contains additional metadata for building a kubernetes pod."
        },
        "pod_spec": {
          "$ref": "#/definitions/protobufStruct",
          "title": "Defines the primary pod spec created when a task is executed.\nThis should be a JSON-marshalled pod spec, which can be defined in\n- go, using: https://github.com/kubernetes/api/blob/release-1.21/core/v1/types.go#L2936\n- python: using https://github.com/kubernetes-client/python/blob/release-19.0/kubernetes/client/models/v1_pod_spec.py"
        },
        "data_config": {
          "$ref": "#/definitions/coreDataLoadingConfig",
          "title": "BETA: Optional configuration for DataLoading. If not specified, then default values are used.\nThis makes it possible to to run a completely portable container, that uses inputs and outputs\nonly from the local file-system and without having any reference to flytekit. This is supported only on K8s at the moment.\nIf data loading is enabled, then data will be mounted in accompanying directories specified in the DataLoadingConfig. If the directories\nare not specified, inputs will be mounted onto and outputs will be uploaded from a pre-determined file-system path. Refer to the documentation\nto understand the default paths.\nOnly K8s"
        }
      },
      "description": "Defines a pod spec and additional pod metadata that is created when a task is executed."
    },
    "coreKeyValuePair": {
      "type": "object",
      "properties": {
        "key": {
          "type": "string",
          "description": "required."
        },
        "value": {
          "type": "string",
          "description": "+optional."
        }
      },
      "description": "A generic key value pair."
    },
    "coreLabelValue": {
      "type": "object",
      "properties": {
        "static_value": {
          "type": "string"
        },
        "triggered_binding": {
          "$ref": "#/definitions/coreArtifactBindingData"
        },
        "input_binding": {
          "$ref": "#/definitions/coreInputBindingData"
        }
      }
    },
    "coreLiteral": {
      "type": "object",
      "properties": {
        "scalar": {
          "$ref": "#/definitions/coreScalar",
          "description": "A simple value."
        },
        "collection": {
          "$ref": "#/definitions/coreLiteralCollection",
          "description": "A collection of literals to allow nesting."
        },
        "map": {
          "$ref": "#/definitions/coreLiteralMap",
          "description": "A map of strings to literals."
        },
        "hash": {
          "type": "string",
          "title": "A hash representing this literal.\nThis is used for caching purposes. For more details refer to RFC 1893\n(https://github.com/flyteorg/flyte/blob/master/rfc/system/1893-caching-of-offloaded-objects.md)"
        },
        "metadata": {
          "type": "object",
          "additionalProperties": {
            "type": "string"
          },
          "description": "Additional metadata for literals."
        }
      },
      "description": "A simple value. This supports any level of nesting (e.g. array of array of array of Blobs) as well as simple primitives."
    },
    "coreLiteralCollection": {
      "type": "object",
      "properties": {
        "literals": {
          "type": "array",
          "items": {
            "$ref": "#/definitions/coreLiteral"
          }
        }
      },
      "description": "A collection of literals. This is a workaround since oneofs in proto messages cannot contain a repeated field."
    },
    "coreLiteralMap": {
      "type": "object",
      "properties": {
        "literals": {
          "type": "object",
          "additionalProperties": {
            "$ref": "#/definitions/coreLiteral"
          }
        }
      },
      "description": "A map of literals. This is a workaround since oneofs in proto messages cannot contain a repeated field."
    },
    "coreLiteralType": {
      "type": "object",
      "properties": {
        "simple": {
          "$ref": "#/definitions/coreSimpleType",
          "description": "A simple type that can be compared one-to-one with another."
        },
        "schema": {
          "$ref": "#/definitions/coreSchemaType",
          "description": "A complex type that requires matching of inner fields."
        },
        "collection_type": {
          "$ref": "#/definitions/coreLiteralType",
          "description": "Defines the type of the value of a collection. Only homogeneous collections are allowed."
        },
        "map_value_type": {
          "$ref": "#/definitions/coreLiteralType",
          "description": "Defines the type of the value of a map type. The type of the key is always a string."
        },
        "blob": {
          "$ref": "#/definitions/coreBlobType",
          "description": "A blob might have specialized implementation details depending on associated metadata."
        },
        "enum_type": {
          "$ref": "#/definitions/coreEnumType",
          "description": "Defines an enum with pre-defined string values."
        },
        "structured_dataset_type": {
          "$ref": "#/definitions/coreStructuredDatasetType",
          "title": "Generalized schema support"
        },
        "union_type": {
          "$ref": "#/definitions/coreUnionType",
          "description": "Defines an union type with pre-defined LiteralTypes."
        },
        "metadata": {
          "$ref": "#/definitions/protobufStruct",
          "description": "This field contains type metadata that is descriptive of the type, but is NOT considered in type-checking.  This might be used by\nconsumers to identify special behavior or display extended information for the type."
        },
        "annotation": {
          "$ref": "#/definitions/coreTypeAnnotation",
          "description": "This field contains arbitrary data that might have special semantic\nmeaning for the client but does not effect internal flyte behavior."
        },
        "structure": {
          "$ref": "#/definitions/coreTypeStructure",
          "description": "Hints to improve type matching."
        }
      },
      "description": "Defines a strong type to allow type checking between interfaces."
    },
    "coreNode": {
      "type": "object",
      "properties": {
        "id": {
          "type": "string",
          "description": "A workflow-level unique identifier that identifies this node in the workflow. 'inputs' and 'outputs' are reserved\nnode ids that cannot be used by other nodes."
        },
        "metadata": {
          "$ref": "#/definitions/coreNodeMetadata",
          "description": "Extra metadata about the node."
        },
        "inputs": {
          "type": "array",
          "items": {
            "$ref": "#/definitions/coreBinding"
          },
          "description": "Specifies how to bind the underlying interface's inputs. All required inputs specified in the underlying interface\nmust be fulfilled."
        },
        "upstream_node_ids": {
          "type": "array",
          "items": {
            "type": "string"
          },
          "description": "+optional Specifies execution dependency for this node ensuring it will only get scheduled to run after all its\nupstream nodes have completed. This node will have an implicit dependency on any node that appears in inputs\nfield."
        },
        "output_aliases": {
          "type": "array",
          "items": {
            "$ref": "#/definitions/coreAlias"
          },
          "description": "+optional. A node can define aliases for a subset of its outputs. This is particularly useful if different nodes\nneed to conform to the same interface (e.g. all branches in a branch node). Downstream nodes must refer to this\nnodes outputs using the alias if one's specified."
        },
        "task_node": {
          "$ref": "#/definitions/coreTaskNode",
          "description": "Information about the Task to execute in this node."
        },
        "workflow_node": {
          "$ref": "#/definitions/coreWorkflowNode",
          "description": "Information about the Workflow to execute in this mode."
        },
        "branch_node": {
          "$ref": "#/definitions/coreBranchNode",
          "description": "Information about the branch node to evaluate in this node."
        },
        "gate_node": {
          "$ref": "#/definitions/coreGateNode",
          "description": "Information about the condition to evaluate in this node."
        },
        "array_node": {
          "$ref": "#/definitions/coreArrayNode",
          "description": "Information about the sub-node executions for each value in the list of this nodes\ninputs values."
        }
      },
      "description": "A Workflow graph Node. One unit of execution in the graph. Each node can be linked to a Task, a Workflow or a branch\nnode."
    },
    "coreNodeExecutionIdentifier": {
      "type": "object",
      "properties": {
        "node_id": {
          "type": "string"
        },
        "execution_id": {
          "$ref": "#/definitions/coreWorkflowExecutionIdentifier"
        }
      },
      "description": "Encapsulation of fields that identify a Flyte node execution entity."
    },
    "coreNodeExecutionPhase": {
      "type": "string",
      "enum": [
        "UNDEFINED",
        "QUEUED",
        "RUNNING",
        "SUCCEEDED",
        "FAILING",
        "FAILED",
        "ABORTED",
        "SKIPPED",
        "TIMED_OUT",
        "DYNAMIC_RUNNING",
        "RECOVERED"
      ],
      "default": "UNDEFINED"
    },
    "coreNodeMetadata": {
      "type": "object",
      "properties": {
        "name": {
          "type": "string",
          "title": "A friendly name for the Node"
        },
        "timeout": {
          "type": "string",
          "description": "The overall timeout of a task."
        },
        "retries": {
          "$ref": "#/definitions/coreRetryStrategy",
          "description": "Number of retries per task."
        },
        "interruptible": {
          "type": "boolean",
          "format": "boolean"
        }
      },
      "description": "Defines extra information about the Node."
    },
    "coreOAuth2Client": {
      "type": "object",
      "properties": {
        "client_id": {
          "type": "string",
          "title": "client_id is the public id for the client to use. The system will not perform any pre-auth validation that the\nsecret requested matches the client_id indicated here.\n+required"
        },
        "client_secret": {
          "$ref": "#/definitions/coreSecret",
          "title": "client_secret is a reference to the secret used to authenticate the OAuth2 client.\n+required"
        }
      },
      "description": "OAuth2Client encapsulates OAuth2 Client Credentials to be used when making calls on behalf of that task."
    },
    "coreOAuth2TokenRequest": {
      "type": "object",
      "properties": {
        "name": {
          "type": "string",
          "title": "name indicates a unique id for the token request within this task token requests. It'll be used as a suffix for\nenvironment variables and as a filename for mounting tokens as files.\n+required"
        },
        "type": {
          "$ref": "#/definitions/coreOAuth2TokenRequestType",
          "title": "type indicates the type of the request to make. Defaults to CLIENT_CREDENTIALS.\n+required"
        },
        "client": {
          "$ref": "#/definitions/coreOAuth2Client",
          "title": "client references the client_id/secret to use to request the OAuth2 token.\n+required"
        },
        "idp_discovery_endpoint": {
          "type": "string",
          "title": "idp_discovery_endpoint references the discovery endpoint used to retrieve token endpoint and other related\ninformation.\n+optional"
        },
        "token_endpoint": {
          "type": "string",
          "title": "token_endpoint references the token issuance endpoint. If idp_discovery_endpoint is not provided, this parameter is\nmandatory.\n+optional"
        }
      },
      "description": "OAuth2TokenRequest encapsulates information needed to request an OAuth2 token.\nFLYTE_TOKENS_ENV_PREFIX will be passed to indicate the prefix of the environment variables that will be present if\ntokens are passed through environment variables.\nFLYTE_TOKENS_PATH_PREFIX will be passed to indicate the prefix of the path where secrets will be mounted if tokens\nare passed through file mounts."
    },
    "coreOAuth2TokenRequestType": {
      "type": "string",
      "enum": [
        "CLIENT_CREDENTIALS"
      ],
      "default": "CLIENT_CREDENTIALS",
      "description": "Type of the token requested.\n\n - CLIENT_CREDENTIALS: CLIENT_CREDENTIALS indicates a 2-legged OAuth token requested using client credentials."
    },
    "coreOperand": {
      "type": "object",
      "properties": {
        "primitive": {
          "$ref": "#/definitions/corePrimitive",
          "title": "Can be a constant"
        },
        "var": {
          "type": "string",
          "title": "Or one of this node's input variables"
        },
        "scalar": {
          "$ref": "#/definitions/coreScalar",
          "title": "Replace the primitive field"
        }
      },
      "description": "Defines an operand to a comparison expression."
    },
    "coreOutputReference": {
      "type": "object",
      "properties": {
        "node_id": {
          "type": "string",
          "description": "Node id must exist at the graph layer."
        },
        "var": {
          "type": "string",
          "description": "Variable name must refer to an output variable for the node."
        },
        "attr_path": {
          "type": "array",
          "items": {
            "$ref": "#/definitions/corePromiseAttribute"
          }
        }
      },
      "description": "A reference to an output produced by a node. The type can be retrieved -and validated- from\nthe underlying interface of the node."
    },
    "coreParameter": {
      "type": "object",
      "properties": {
        "var": {
          "$ref": "#/definitions/coreVariable",
          "description": "+required Variable. Defines the type of the variable backing this parameter."
        },
        "default": {
          "$ref": "#/definitions/coreLiteral",
          "description": "Defines a default value that has to match the variable type defined."
        },
        "required": {
          "type": "boolean",
          "format": "boolean",
          "description": "+optional, is this value required to be filled."
        },
        "artifact_query": {
          "$ref": "#/definitions/coreArtifactQuery",
          "description": "This is an execution time search basically that should result in exactly one Artifact with a Type that\nmatches the type of the variable."
        },
        "artifact_id": {
          "$ref": "#/definitions/coreArtifactID"
        }
      },
      "description": "A parameter is used as input to a launch plan and has\nthe special ability to have a default value or mark itself as required."
    },
    "coreParameterMap": {
      "type": "object",
      "properties": {
        "parameters": {
          "type": "object",
          "additionalProperties": {
            "$ref": "#/definitions/coreParameter"
          },
          "description": "Defines a map of parameter names to parameters."
        }
      },
      "description": "A map of Parameters."
    },
    "corePartitions": {
      "type": "object",
      "properties": {
        "value": {
          "type": "object",
          "additionalProperties": {
            "$ref": "#/definitions/coreLabelValue"
          }
        }
      }
    },
    "corePrimitive": {
      "type": "object",
      "properties": {
        "integer": {
          "type": "string",
          "format": "int64"
        },
        "float_value": {
          "type": "number",
          "format": "double"
        },
        "string_value": {
          "type": "string"
        },
        "boolean": {
          "type": "boolean",
          "format": "boolean"
        },
        "datetime": {
          "type": "string",
          "format": "date-time"
        },
        "duration": {
          "type": "string"
        }
      },
      "title": "Primitive Types"
    },
    "corePromiseAttribute": {
      "type": "object",
      "properties": {
        "string_value": {
          "type": "string"
        },
        "int_value": {
          "type": "integer",
          "format": "int32"
        }
      }
    },
    "coreQualityOfService": {
      "type": "object",
      "properties": {
        "tier": {
          "$ref": "#/definitions/QualityOfServiceTier"
        },
        "spec": {
          "$ref": "#/definitions/coreQualityOfServiceSpec"
        }
      },
      "description": "Indicates the priority of an execution."
    },
    "coreQualityOfServiceSpec": {
      "type": "object",
      "properties": {
        "queueing_budget": {
          "type": "string",
          "description": "Indicates how much queueing delay an execution can tolerate."
        }
      },
      "description": "Represents customized execution run-time attributes."
    },
    "coreResourceType": {
      "type": "string",
      "enum": [
        "UNSPECIFIED",
        "TASK",
        "WORKFLOW",
        "LAUNCH_PLAN",
        "DATASET"
      ],
      "default": "UNSPECIFIED",
      "description": "Indicates a resource type within Flyte.\n\n - DATASET: A dataset represents an entity modeled in Flyte DataCatalog. A Dataset is also a versioned entity and can be a compilation of multiple individual objects.\nEventually all Catalog objects should be modeled similar to Flyte Objects. The Dataset entities makes it possible for the UI  and CLI to act on the objects \nin a similar manner to other Flyte objects"
    },
    "coreResources": {
      "type": "object",
      "properties": {
        "requests": {
          "type": "array",
          "items": {
            "$ref": "#/definitions/ResourcesResourceEntry"
          },
          "description": "The desired set of resources requested. ResourceNames must be unique within the list."
        },
        "limits": {
          "type": "array",
          "items": {
            "$ref": "#/definitions/ResourcesResourceEntry"
          },
          "description": "Defines a set of bounds (e.g. min/max) within which the task can reliably run. ResourceNames must be unique\nwithin the list."
        }
      },
      "description": "A customizable interface to convey resources requested for a container. This can be interpreted differently for different\ncontainer engines."
    },
    "coreRetryStrategy": {
      "type": "object",
      "properties": {
        "retries": {
          "type": "integer",
          "format": "int64",
          "description": "Number of retries. Retries will be consumed when the job fails with a recoverable error.\nThe number of retries must be less than or equals to 10."
        }
      },
      "description": "Retry strategy associated with an executable unit."
    },
    "coreRuntimeMetadata": {
      "type": "object",
      "properties": {
        "type": {
          "$ref": "#/definitions/RuntimeMetadataRuntimeType",
          "description": "Type of runtime."
        },
        "version": {
          "type": "string",
          "description": "Version of the runtime. All versions should be backward compatible. However, certain cases call for version\nchecks to ensure tighter validation or setting expectations."
        },
        "flavor": {
          "type": "string",
          "description": "+optional It can be used to provide extra information about the runtime (e.g. python, golang... etc.)."
        }
      },
      "description": "Runtime information. This is loosely defined to allow for extensibility."
    },
    "coreScalar": {
      "type": "object",
      "properties": {
        "primitive": {
          "$ref": "#/definitions/corePrimitive"
        },
        "blob": {
          "$ref": "#/definitions/coreBlob"
        },
        "binary": {
          "$ref": "#/definitions/coreBinary"
        },
        "schema": {
          "$ref": "#/definitions/coreSchema"
        },
        "none_type": {
          "$ref": "#/definitions/coreVoid"
        },
        "error": {
          "$ref": "#/definitions/coreError"
        },
        "generic": {
          "$ref": "#/definitions/protobufStruct"
        },
        "structured_dataset": {
          "$ref": "#/definitions/coreStructuredDataset"
        },
        "union": {
          "$ref": "#/definitions/coreUnion"
        }
      }
    },
    "coreSchema": {
      "type": "object",
      "properties": {
        "uri": {
          "type": "string"
        },
        "type": {
          "$ref": "#/definitions/coreSchemaType"
        }
      },
      "description": "A strongly typed schema that defines the interface of data retrieved from the underlying storage medium."
    },
    "coreSchemaType": {
      "type": "object",
      "properties": {
        "columns": {
          "type": "array",
          "items": {
            "$ref": "#/definitions/SchemaTypeSchemaColumn"
          },
          "description": "A list of ordered columns this schema comprises of."
        }
      },
      "description": "Defines schema columns and types to strongly type-validate schemas interoperability."
    },
    "coreSecret": {
      "type": "object",
      "properties": {
        "group": {
          "type": "string",
          "title": "The name of the secret group where to find the key referenced below. For K8s secrets, this should be the name of\nthe v1/secret object. For Confidant, this should be the Credential name. For Vault, this should be the secret name.\nFor AWS Secret Manager, this should be the name of the secret.\n+required"
        },
        "group_version": {
          "type": "string",
          "title": "The group version to fetch. This is not supported in all secret management systems. It'll be ignored for the ones\nthat do not support it.\n+optional"
        },
        "key": {
          "type": "string",
          "title": "The name of the secret to mount. This has to match an existing secret in the system. It's up to the implementation\nof the secret management system to require case sensitivity. For K8s secrets, Confidant and Vault, this should\nmatch one of the keys inside the secret. For AWS Secret Manager, it's ignored.\n+optional"
        },
        "mount_requirement": {
          "$ref": "#/definitions/SecretMountType",
          "title": "mount_requirement is optional. Indicates where the secret has to be mounted. If provided, the execution will fail\nif the underlying key management system cannot satisfy that requirement. If not provided, the default location\nwill depend on the key management system.\n+optional"
        }
      },
      "description": "Secret encapsulates information about the secret a task needs to proceed. An environment variable\nFLYTE_SECRETS_ENV_PREFIX will be passed to indicate the prefix of the environment variables that will be present if\nsecrets are passed through environment variables.\nFLYTE_SECRETS_DEFAULT_DIR will be passed to indicate the prefix of the path where secrets will be mounted if secrets\nare passed through file mounts."
    },
    "coreSecurityContext": {
      "type": "object",
      "properties": {
        "run_as": {
          "$ref": "#/definitions/coreIdentity",
          "description": "run_as encapsulates the identity a pod should run as. If the task fills in multiple fields here, it'll be up to the\nbackend plugin to choose the appropriate identity for the execution engine the task will run on."
        },
        "secrets": {
          "type": "array",
          "items": {
            "$ref": "#/definitions/coreSecret"
          },
          "description": "secrets indicate the list of secrets the task needs in order to proceed. Secrets will be mounted/passed to the\npod as it starts. If the plugin responsible for kicking of the task will not run it on a flyte cluster (e.g. AWS\nBatch), it's the responsibility of the plugin to fetch the secret (which means propeller identity will need access\nto the secret) and to pass it to the remote execution engine."
        },
        "tokens": {
          "type": "array",
          "items": {
            "$ref": "#/definitions/coreOAuth2TokenRequest"
          },
          "description": "tokens indicate the list of token requests the task needs in order to proceed. Tokens will be mounted/passed to the\npod as it starts. If the plugin responsible for kicking of the task will not run it on a flyte cluster (e.g. AWS\nBatch), it's the responsibility of the plugin to fetch the secret (which means propeller identity will need access\nto the secret) and to pass it to the remote execution engine."
        }
      },
      "description": "SecurityContext holds security attributes that apply to tasks."
    },
    "coreSignalCondition": {
      "type": "object",
      "properties": {
        "signal_id": {
          "type": "string",
          "description": "A unique identifier for the requested signal."
        },
        "type": {
          "$ref": "#/definitions/coreLiteralType",
          "description": "A type denoting the required value type for this signal."
        },
        "output_variable_name": {
          "type": "string",
          "description": "The variable name for the signal value in this nodes outputs."
        }
      },
      "description": "SignalCondition represents a dependency on an signal."
    },
    "coreSimpleType": {
      "type": "string",
      "enum": [
        "NONE",
        "INTEGER",
        "FLOAT",
        "STRING",
        "BOOLEAN",
        "DATETIME",
        "DURATION",
        "BINARY",
        "ERROR",
        "STRUCT"
      ],
      "default": "NONE",
      "description": "Define a set of simple types."
    },
    "coreSleepCondition": {
      "type": "object",
      "properties": {
        "duration": {
          "type": "string",
          "description": "The overall duration for this sleep."
        }
      },
      "description": "SleepCondition represents a dependency on waiting for the specified duration."
    },
    "coreSpan": {
      "type": "object",
      "properties": {
        "start_time": {
          "type": "string",
          "format": "date-time",
          "description": "start_time defines the instance this span began."
        },
        "end_time": {
          "type": "string",
          "format": "date-time",
          "description": "end_time defines the instance this span completed."
        },
        "workflow_id": {
          "$ref": "#/definitions/coreWorkflowExecutionIdentifier",
          "description": "workflow_id is the id of the workflow execution this Span represents."
        },
        "node_id": {
          "$ref": "#/definitions/coreNodeExecutionIdentifier",
          "description": "node_id is the id of the node execution this Span represents."
        },
        "task_id": {
          "$ref": "#/definitions/coreTaskExecutionIdentifier",
          "description": "task_id is the id of the task execution this Span represents."
        },
        "operation_id": {
          "type": "string",
          "description": "operation_id is the id of a unique operation that this Span represents."
        },
        "spans": {
          "type": "array",
          "items": {
            "$ref": "#/definitions/coreSpan"
          },
          "description": "spans defines a collection of Spans that breakdown this execution."
        }
      },
      "description": "Span represents a duration trace of Flyte execution. The id field denotes a Flyte execution entity or an operation\nwhich uniquely identifies the Span. The spans attribute allows this Span to be further broken down into more\nprecise definitions."
    },
    "coreSql": {
      "type": "object",
      "properties": {
        "statement": {
          "type": "string",
          "title": "The actual query to run, the query can have templated parameters.\nWe use Flyte's Golang templating format for Query templating.\nRefer to the templating documentation.\nhttps://docs.flyte.org/projects/cookbook/en/latest/auto/integrations/external_services/hive/hive.html#sphx-glr-auto-integrations-external-services-hive-hive-py\nFor example,\ninsert overwrite directory '{{ .rawOutputDataPrefix }}' stored as parquet\nselect *\nfrom my_table\nwhere ds = '{{ .Inputs.ds }}'"
        },
        "dialect": {
          "$ref": "#/definitions/SqlDialect"
        }
      },
      "description": "Sql represents a generic sql workload with a statement and dialect."
    },
    "coreStructuredDataset": {
      "type": "object",
      "properties": {
        "uri": {
          "type": "string",
          "title": "String location uniquely identifying where the data is.\nShould start with the storage location (e.g. s3://, gs://, bq://, etc.)"
        },
        "metadata": {
          "$ref": "#/definitions/coreStructuredDatasetMetadata"
        }
      }
    },
    "coreStructuredDatasetMetadata": {
      "type": "object",
      "properties": {
        "structured_dataset_type": {
          "$ref": "#/definitions/coreStructuredDatasetType",
          "description": "Bundle the type information along with the literal.\nThis is here because StructuredDatasets can often be more defined at run time than at compile time.\nThat is, at compile time you might only declare a task to return a pandas dataframe or a StructuredDataset,\nwithout any column information, but at run time, you might have that column information.\nflytekit python will copy this type information into the literal, from the type information, if not provided by\nthe various plugins (encoders).\nSince this field is run time generated, it's not used for any type checking."
        }
      }
    },
    "coreStructuredDatasetType": {
      "type": "object",
      "properties": {
        "columns": {
          "type": "array",
          "items": {
            "$ref": "#/definitions/StructuredDatasetTypeDatasetColumn"
          },
          "description": "A list of ordered columns this schema comprises of."
        },
        "format": {
          "type": "string",
          "description": "This is the storage format, the format of the bits at rest\nparquet, feather, csv, etc.\nFor two types to be compatible, the format will need to be an exact match."
        },
        "external_schema_type": {
          "type": "string",
          "description": "This is a string representing the type that the bytes in external_schema_bytes are formatted in.\nThis is an optional field that will not be used for type checking."
        },
        "external_schema_bytes": {
          "type": "string",
          "format": "byte",
          "description": "The serialized bytes of a third-party schema library like Arrow.\nThis is an optional field that will not be used for type checking."
        }
      }
    },
    "coreTaskExecutionIdentifier": {
      "type": "object",
      "properties": {
        "task_id": {
          "$ref": "#/definitions/coreIdentifier"
        },
        "node_execution_id": {
          "$ref": "#/definitions/coreNodeExecutionIdentifier"
        },
        "retry_attempt": {
          "type": "integer",
          "format": "int64"
        }
      },
      "description": "Encapsulation of fields that identify a Flyte task execution entity."
    },
    "coreTaskExecutionPhase": {
      "type": "string",
      "enum": [
        "UNDEFINED",
        "QUEUED",
        "RUNNING",
        "SUCCEEDED",
        "ABORTED",
        "FAILED",
        "INITIALIZING",
        "WAITING_FOR_RESOURCES"
      ],
      "default": "UNDEFINED",
      "title": "- INITIALIZING: To indicate cases where task is initializing, like: ErrImagePull, ContainerCreating, PodInitializing\n - WAITING_FOR_RESOURCES: To address cases, where underlying resource is not available: Backoff error, Resource quota exceeded"
    },
    "coreTaskLog": {
      "type": "object",
      "properties": {
        "uri": {
          "type": "string"
        },
        "name": {
          "type": "string"
        },
        "message_format": {
          "$ref": "#/definitions/TaskLogMessageFormat"
        },
        "ttl": {
          "type": "string"
        }
      },
      "title": "Log information for the task that is specific to a log sink\nWhen our log story is flushed out, we may have more metadata here like log link expiry"
    },
    "coreTaskMetadata": {
      "type": "object",
      "properties": {
        "discoverable": {
          "type": "boolean",
          "format": "boolean",
          "description": "Indicates whether the system should attempt to lookup this task's output to avoid duplication of work."
        },
        "runtime": {
          "$ref": "#/definitions/coreRuntimeMetadata",
          "description": "Runtime information about the task."
        },
        "timeout": {
          "type": "string",
          "description": "The overall timeout of a task including user-triggered retries."
        },
        "retries": {
          "$ref": "#/definitions/coreRetryStrategy",
          "description": "Number of retries per task."
        },
        "discovery_version": {
          "type": "string",
          "description": "Indicates a logical version to apply to this task for the purpose of discovery."
        },
        "deprecated_error_message": {
          "type": "string",
          "description": "If set, this indicates that this task is deprecated.  This will enable owners of tasks to notify consumers\nof the ending of support for a given task."
        },
        "interruptible": {
          "type": "boolean",
          "format": "boolean"
        },
        "cache_serializable": {
          "type": "boolean",
          "format": "boolean",
          "title": "Indicates whether the system should attempt to execute discoverable instances in serial to avoid duplicate work"
        },
        "generates_deck": {
          "type": "boolean",
          "format": "boolean",
          "description": "Indicates whether the task will generate a Deck URI when it finishes executing."
        },
        "tags": {
          "type": "object",
          "additionalProperties": {
            "type": "string"
          },
          "title": "Arbitrary tags that allow users and the platform to store small but arbitrary labels"
        },
        "pod_template_name": {
          "type": "string",
          "description": "pod_template_name is the unique name of a PodTemplate k8s resource to be used as the base configuration if this\ntask creates a k8s Pod. If this value is set, the specified PodTemplate will be used instead of, but applied\nidentically as, the default PodTemplate configured in FlytePropeller."
        },
        "cache_ignore_input_vars": {
          "type": "array",
          "items": {
            "type": "string"
          },
          "description": "cache_ignore_input_vars is the input variables that should not be included when calculating hash for cache."
        }
      },
      "title": "Task Metadata"
    },
    "coreTaskNode": {
      "type": "object",
      "properties": {
        "reference_id": {
          "$ref": "#/definitions/coreIdentifier",
          "description": "A globally unique identifier for the task."
        },
        "overrides": {
          "$ref": "#/definitions/coreTaskNodeOverrides",
          "description": "Optional overrides applied at task execution time."
        }
      },
      "description": "Refers to the task that the Node is to execute."
    },
    "coreTaskNodeOverrides": {
      "type": "object",
      "properties": {
        "resources": {
          "$ref": "#/definitions/coreResources",
          "description": "A customizable interface to convey resources requested for a task container."
        },
        "extended_resources": {
          "$ref": "#/definitions/coreExtendedResources",
          "description": "Overrides for all non-standard resources, not captured by\nv1.ResourceRequirements, to allocate to a task."
        }
      },
      "description": "Optional task node overrides that will be applied at task execution time."
    },
    "coreTaskTemplate": {
      "type": "object",
      "properties": {
        "id": {
          "$ref": "#/definitions/coreIdentifier",
          "description": "Auto generated taskId by the system. Task Id uniquely identifies this task globally."
        },
        "type": {
          "type": "string",
          "description": "A predefined yet extensible Task type identifier. This can be used to customize any of the components. If no\nextensions are provided in the system, Flyte will resolve the this task to its TaskCategory and default the\nimplementation registered for the TaskCategory."
        },
        "metadata": {
          "$ref": "#/definitions/coreTaskMetadata",
          "description": "Extra metadata about the task."
        },
        "interface": {
          "$ref": "#/definitions/coreTypedInterface",
          "description": "A strongly typed interface for the task. This enables others to use this task within a workflow and guarantees\ncompile-time validation of the workflow to avoid costly runtime failures."
        },
        "custom": {
          "$ref": "#/definitions/protobufStruct",
          "description": "Custom data about the task. This is extensible to allow various plugins in the system."
        },
        "container": {
          "$ref": "#/definitions/coreContainer"
        },
        "k8s_pod": {
          "$ref": "#/definitions/coreK8sPod"
        },
        "sql": {
          "$ref": "#/definitions/coreSql"
        },
        "task_type_version": {
          "type": "integer",
          "format": "int32",
          "description": "This can be used to customize task handling at execution time for the same task type."
        },
        "security_context": {
          "$ref": "#/definitions/coreSecurityContext",
          "description": "security_context encapsulates security attributes requested to run this task."
        },
        "extended_resources": {
          "$ref": "#/definitions/coreExtendedResources",
          "description": "Encapsulates all non-standard resources, not captured by\nv1.ResourceRequirements, to allocate to a task."
        },
        "config": {
          "type": "object",
          "additionalProperties": {
            "type": "string"
          },
          "title": "Metadata about the custom defined for this task. This is extensible to allow various plugins in the system\nto use as required.\nreserve the field numbers 1 through 15 for very frequently occurring message elements"
        }
      },
      "description": "A Task structure that uniquely identifies a task in the system\nTasks are registered as a first step in the system."
    },
    "coreTypeAnnotation": {
      "type": "object",
      "properties": {
        "annotations": {
          "$ref": "#/definitions/protobufStruct",
          "description": "A arbitrary JSON payload to describe a type."
        }
      },
      "description": "TypeAnnotation encapsulates registration time information about a type. This can be used for various control-plane operations. TypeAnnotation will not be available at runtime when a task runs."
    },
    "coreTypeStructure": {
      "type": "object",
      "properties": {
        "tag": {
          "type": "string",
          "title": "Must exactly match for types to be castable"
        },
        "dataclass_type": {
          "type": "object",
          "additionalProperties": {
            "$ref": "#/definitions/coreLiteralType"
          },
          "title": "dataclass_type only exists for dataclasses.\nThis is used to resolve the type of the fields of dataclass\nThe key is the field name, and the value is the literal type of the field\ne.g. For dataclass Foo, with fields a, and a is a string\nFoo.a will be resolved as a literal type of string from dataclass_type"
        }
      },
      "description": "Hints to improve type matching\ne.g. allows distinguishing output from custom type transformers\neven if the underlying IDL serialization matches."
    },
    "coreTypedInterface": {
      "type": "object",
      "properties": {
        "inputs": {
          "$ref": "#/definitions/coreVariableMap"
        },
        "outputs": {
          "$ref": "#/definitions/coreVariableMap"
        }
      },
      "description": "Defines strongly typed inputs and outputs."
    },
    "coreUnion": {
      "type": "object",
      "properties": {
        "value": {
          "$ref": "#/definitions/coreLiteral"
        },
        "type": {
          "$ref": "#/definitions/coreLiteralType"
        }
      },
      "description": "The runtime representation of a tagged union value. See `UnionType` for more details."
    },
    "coreUnionInfo": {
      "type": "object",
      "properties": {
        "targetType": {
          "$ref": "#/definitions/coreLiteralType"
        }
      }
    },
    "coreUnionType": {
      "type": "object",
      "properties": {
        "variants": {
          "type": "array",
          "items": {
            "$ref": "#/definitions/coreLiteralType"
          },
          "description": "Predefined set of variants in union."
        }
      },
      "description": "Defines a tagged union type, also known as a variant (and formally as the sum type).\n\nA sum type S is defined by a sequence of types (A, B, C, ...), each tagged by a string tag\nA value of type S is constructed from a value of any of the variant types. The specific choice of type is recorded by\nstoring the varaint's tag with the literal value and can be examined in runtime.\n\nType S is typically written as\nS := Apple A | Banana B | Cantaloupe C | ...\n\nNotably, a nullable (optional) type is a sum type between some type X and the singleton type representing a null-value:\nOptional X := X | Null\n\nSee also: https://en.wikipedia.org/wiki/Tagged_union"
    },
    "coreVariable": {
      "type": "object",
      "properties": {
        "type": {
          "$ref": "#/definitions/coreLiteralType",
          "description": "Variable literal type."
        },
        "description": {
          "type": "string",
          "title": "+optional string describing input variable"
        },
        "artifact_partial_id": {
          "$ref": "#/definitions/coreArtifactID",
          "description": "+optional This object allows the user to specify how Artifacts are created.\nname, tag, partitions can be specified. The other fields (version and project/domain) are ignored."
        },
        "artifact_tag": {
          "$ref": "#/definitions/coreArtifactTag"
        }
      },
      "description": "Defines a strongly typed variable."
    },
    "coreVariableMap": {
      "type": "object",
      "properties": {
        "variables": {
          "type": "object",
          "additionalProperties": {
            "$ref": "#/definitions/coreVariable"
          },
          "description": "Defines a map of variable names to variables."
        }
      },
      "title": "A map of Variables"
    },
    "coreVoid": {
      "type": "object",
      "description": "Used to denote a nil/null/None assignment to a scalar value. The underlying LiteralType for Void is intentionally\nundefined since it can be assigned to a scalar of any LiteralType."
    },
    "coreWorkflowExecutionIdentifier": {
      "type": "object",
      "properties": {
        "project": {
          "type": "string",
          "description": "Name of the project the resource belongs to."
        },
        "domain": {
          "type": "string",
          "description": "Name of the domain the resource belongs to.\nA domain can be considered as a subset within a specific project."
        },
        "name": {
          "type": "string",
          "description": "User or system provided value for the resource."
        },
        "org": {
          "type": "string",
          "description": "Optional, org key applied to the resource."
        }
      },
      "title": "Encapsulation of fields that uniquely identifies a Flyte workflow execution"
    },
    "coreWorkflowExecutionPhase": {
      "type": "string",
      "enum": [
        "UNDEFINED",
        "QUEUED",
        "RUNNING",
        "SUCCEEDING",
        "SUCCEEDED",
        "FAILING",
        "FAILED",
        "ABORTED",
        "TIMED_OUT",
        "ABORTING"
      ],
      "default": "UNDEFINED"
    },
    "coreWorkflowMetadata": {
      "type": "object",
      "properties": {
        "quality_of_service": {
          "$ref": "#/definitions/coreQualityOfService",
          "description": "Indicates the runtime priority of workflow executions."
        },
        "on_failure": {
          "$ref": "#/definitions/WorkflowMetadataOnFailurePolicy",
          "description": "Defines how the system should behave when a failure is detected in the workflow execution."
        },
        "tags": {
          "type": "object",
          "additionalProperties": {
            "type": "string"
          },
          "title": "Arbitrary tags that allow users and the platform to store small but arbitrary labels"
        }
      },
      "description": "This is workflow layer metadata. These settings are only applicable to the workflow as a whole, and do not\npercolate down to child entities (like tasks) launched by the workflow."
    },
    "coreWorkflowMetadataDefaults": {
      "type": "object",
      "properties": {
        "interruptible": {
          "type": "boolean",
          "format": "boolean",
          "description": "Whether child nodes of the workflow are interruptible."
        }
      },
      "description": "The difference between these settings and the WorkflowMetadata ones is that these are meant to be passed down to\na workflow's underlying entities (like tasks). For instance, 'interruptible' has no meaning at the workflow layer, it\nis only relevant when a task executes. The settings here are the defaults that are passed to all nodes\nunless explicitly overridden at the node layer.\nIf you are adding a setting that applies to both the Workflow itself, and everything underneath it, it should be\nadded to both this object and the WorkflowMetadata object above."
    },
    "coreWorkflowNode": {
      "type": "object",
      "properties": {
        "launchplan_ref": {
          "$ref": "#/definitions/coreIdentifier",
          "description": "A globally unique identifier for the launch plan."
        },
        "sub_workflow_ref": {
          "$ref": "#/definitions/coreIdentifier",
          "title": "Reference to a subworkflow, that should be defined with the compiler context"
        }
      },
      "description": "Refers to a the workflow the node is to execute."
    },
    "coreWorkflowTemplate": {
      "type": "object",
      "properties": {
        "id": {
          "$ref": "#/definitions/coreIdentifier",
          "description": "A globally unique identifier for the workflow."
        },
        "metadata": {
          "$ref": "#/definitions/coreWorkflowMetadata",
          "description": "Extra metadata about the workflow."
        },
        "interface": {
          "$ref": "#/definitions/coreTypedInterface",
          "description": "Defines a strongly typed interface for the Workflow. This can include some optional parameters."
        },
        "nodes": {
          "type": "array",
          "items": {
            "$ref": "#/definitions/coreNode"
          },
          "description": "A list of nodes. In addition, 'globals' is a special reserved node id that can be used to consume workflow inputs."
        },
        "outputs": {
          "type": "array",
          "items": {
            "$ref": "#/definitions/coreBinding"
          },
          "description": "A list of output bindings that specify how to construct workflow outputs. Bindings can pull node outputs or\nspecify literals. All workflow outputs specified in the interface field must be bound in order for the workflow\nto be validated. A workflow has an implicit dependency on all of its nodes to execute successfully in order to\nbind final outputs.\nMost of these outputs will be Binding's with a BindingData of type OutputReference.  That is, your workflow can\njust have an output of some constant (`Output(5)`), but usually, the workflow will be pulling\noutputs from the output of a task."
        },
        "failure_node": {
          "$ref": "#/definitions/coreNode",
          "description": "+optional A catch-all node. This node is executed whenever the execution engine determines the workflow has failed.\nThe interface of this node must match the Workflow interface with an additional input named 'error' of type\npb.lyft.flyte.core.Error."
        },
        "metadata_defaults": {
          "$ref": "#/definitions/coreWorkflowMetadataDefaults",
          "title": "workflow defaults"
        }
      },
      "description": "Flyte Workflow Structure that encapsulates task, branch and subworkflow nodes to form a statically analyzable,\ndirected acyclic graph."
    },
    "eventEventReason": {
      "type": "object",
      "properties": {
        "reason": {
          "type": "string",
          "title": "An explanation for this event"
        },
        "occurred_at": {
          "type": "string",
          "format": "date-time",
          "title": "The time this reason occurred"
        }
      }
    },
    "eventExternalResourceInfo": {
      "type": "object",
      "properties": {
        "external_id": {
          "type": "string",
          "description": "Identifier for an external resource created by this task execution, for example Qubole query ID or presto query ids."
        },
        "index": {
          "type": "integer",
          "format": "int64",
          "description": "A unique index for the external resource with respect to all external resources for this task. Although the\nidentifier may change between task reporting events or retries, this will remain the same to enable aggregating\ninformation from multiple reports."
        },
        "retry_attempt": {
          "type": "integer",
          "format": "int64",
          "title": "Retry attempt number for this external resource, ie., 2 for the second attempt"
        },
        "phase": {
          "$ref": "#/definitions/coreTaskExecutionPhase",
          "title": "Phase associated with the external resource"
        },
        "cache_status": {
          "$ref": "#/definitions/coreCatalogCacheStatus",
          "description": "Captures the status of caching for this external resource execution."
        },
        "logs": {
          "type": "array",
          "items": {
            "$ref": "#/definitions/coreTaskLog"
          },
          "title": "log information for the external resource execution"
        }
      },
      "description": "This message contains metadata about external resources produced or used by a specific task execution."
    },
    "eventNodeExecutionEvent": {
      "type": "object",
      "properties": {
        "id": {
          "$ref": "#/definitions/coreNodeExecutionIdentifier",
          "title": "Unique identifier for this node execution"
        },
        "producer_id": {
          "type": "string",
          "title": "the id of the originator (Propeller) of the event"
        },
        "phase": {
          "$ref": "#/definitions/coreNodeExecutionPhase"
        },
        "occurred_at": {
          "type": "string",
          "format": "date-time",
          "description": "This timestamp represents when the original event occurred, it is generated\nby the executor of the node."
        },
        "input_uri": {
          "type": "string"
        },
        "input_data": {
          "$ref": "#/definitions/coreLiteralMap",
          "description": "Raw input data consumed by this node execution."
        },
        "output_uri": {
          "type": "string",
          "description": "URL to the output of the execution, it encodes all the information\nincluding Cloud source provider. ie., s3://..."
        },
        "error": {
          "$ref": "#/definitions/coreExecutionError",
          "title": "Error information for the execution"
        },
        "output_data": {
          "$ref": "#/definitions/coreLiteralMap",
          "description": "Raw output data produced by this node execution."
        },
        "workflow_node_metadata": {
          "$ref": "#/definitions/flyteidleventWorkflowNodeMetadata"
        },
        "task_node_metadata": {
          "$ref": "#/definitions/flyteidleventTaskNodeMetadata"
        },
        "parent_task_metadata": {
          "$ref": "#/definitions/eventParentTaskExecutionMetadata",
          "description": "[To be deprecated] Specifies which task (if any) launched this node."
        },
        "parent_node_metadata": {
          "$ref": "#/definitions/eventParentNodeExecutionMetadata",
          "description": "Specifies the parent node of the current node execution. Node executions at level zero will not have a parent node."
        },
        "retry_group": {
          "type": "string",
          "title": "Retry group to indicate grouping of nodes by retries"
        },
        "spec_node_id": {
          "type": "string",
          "title": "Identifier of the node in the original workflow/graph\nThis maps to value of WorkflowTemplate.nodes[X].id"
        },
        "node_name": {
          "type": "string",
          "title": "Friendly readable name for the node"
        },
        "event_version": {
          "type": "integer",
          "format": "int32"
        },
        "is_parent": {
          "type": "boolean",
          "format": "boolean",
          "description": "Whether this node launched a subworkflow."
        },
        "is_dynamic": {
          "type": "boolean",
          "format": "boolean",
          "description": "Whether this node yielded a dynamic workflow."
        },
        "deck_uri": {
          "type": "string",
          "title": "String location uniquely identifying where the deck HTML file is\nNativeUrl specifies the url in the format of the configured storage provider (e.g. s3://my-bucket/randomstring/suffix.tar)"
        },
        "reported_at": {
          "type": "string",
          "format": "date-time",
          "description": "This timestamp represents the instant when the event was reported by the executing framework. For example,\nwhen first processing a node the `occurred_at` timestamp should be the instant propeller makes progress, so when\nliteral inputs are initially copied. The event however will not be sent until after the copy completes.\nExtracting both of these timestamps facilitates a more accurate portrayal of the evaluation time-series."
        },
        "is_array": {
          "type": "boolean",
          "format": "boolean",
          "description": "Indicates if this node is an ArrayNode."
        }
      }
    },
    "eventParentNodeExecutionMetadata": {
      "type": "object",
      "properties": {
        "node_id": {
          "type": "string",
          "title": "Unique identifier of the parent node id within the execution\nThis is value of core.NodeExecutionIdentifier.node_id of the parent node"
        }
      }
    },
    "eventParentTaskExecutionMetadata": {
      "type": "object",
      "properties": {
        "id": {
          "$ref": "#/definitions/coreTaskExecutionIdentifier"
        }
      }
    },
    "eventResourcePoolInfo": {
      "type": "object",
      "properties": {
        "allocation_token": {
          "type": "string",
          "description": "Unique resource ID used to identify this execution when allocating a token."
        },
        "namespace": {
          "type": "string",
          "description": "Namespace under which this task execution requested an allocation token."
        }
      },
      "description": "This message holds task execution metadata specific to resource allocation used to manage concurrent\nexecutions for a project namespace."
    },
    "eventTaskExecutionEvent": {
      "type": "object",
      "properties": {
        "task_id": {
          "$ref": "#/definitions/coreIdentifier",
          "description": "ID of the task. In combination with the retryAttempt this will indicate\nthe task execution uniquely for a given parent node execution."
        },
        "parent_node_execution_id": {
          "$ref": "#/definitions/coreNodeExecutionIdentifier",
          "title": "A task execution is always kicked off by a node execution, the event consumer\nwill use the parent_id to relate the task to it's parent node execution"
        },
        "retry_attempt": {
          "type": "integer",
          "format": "int64",
          "title": "retry attempt number for this task, ie., 2 for the second attempt"
        },
        "phase": {
          "$ref": "#/definitions/coreTaskExecutionPhase",
          "title": "Phase associated with the event"
        },
        "producer_id": {
          "type": "string",
          "title": "id of the process that sent this event, mainly for trace debugging"
        },
        "logs": {
          "type": "array",
          "items": {
            "$ref": "#/definitions/coreTaskLog"
          },
          "title": "log information for the task execution"
        },
        "occurred_at": {
          "type": "string",
          "format": "date-time",
          "description": "This timestamp represents when the original event occurred, it is generated\nby the executor of the task."
        },
        "input_uri": {
          "type": "string",
          "description": "URI of the input file, it encodes all the information\nincluding Cloud source provider. ie., s3://..."
        },
        "input_data": {
          "$ref": "#/definitions/coreLiteralMap",
          "description": "Raw input data consumed by this task execution."
        },
        "output_uri": {
          "type": "string",
          "description": "URI to the output of the execution, it will be in a format that encodes all the information\nincluding Cloud source provider. ie., s3://..."
        },
        "error": {
          "$ref": "#/definitions/coreExecutionError",
          "title": "Error information for the execution"
        },
        "output_data": {
          "$ref": "#/definitions/coreLiteralMap",
          "description": "Raw output data produced by this task execution."
        },
        "custom_info": {
          "$ref": "#/definitions/protobufStruct",
          "description": "Custom data that the task plugin sends back. This is extensible to allow various plugins in the system."
        },
        "phase_version": {
          "type": "integer",
          "format": "int64",
          "description": "Some phases, like RUNNING, can send multiple events with changed metadata (new logs, additional custom_info, etc)\nthat should be recorded regardless of the lack of phase change.\nThe version field should be incremented when metadata changes across the duration of an individual phase."
        },
        "reason": {
          "type": "string",
          "description": "An optional explanation for the phase transition.\nDeprecated: Use reasons instead."
        },
        "reasons": {
          "type": "array",
          "items": {
            "$ref": "#/definitions/eventEventReason"
          },
          "description": "An optional list of explanations for the phase transition."
        },
        "task_type": {
          "type": "string",
          "description": "A predefined yet extensible Task type identifier. If the task definition is already registered in flyte admin\nthis type will be identical, but not all task executions necessarily use pre-registered definitions and this\ntype is useful to render the task in the UI, filter task executions, etc."
        },
        "metadata": {
          "$ref": "#/definitions/flyteidleventTaskExecutionMetadata",
          "description": "Metadata around how a task was executed."
        },
        "event_version": {
          "type": "integer",
          "format": "int32",
          "description": "The event version is used to indicate versioned changes in how data is reported using this\nproto message. For example, event_verison \u003e 0 means that maps tasks report logs using the\nTaskExecutionMetadata ExternalResourceInfo fields for each subtask rather than the TaskLog\nin this message."
        },
        "reported_at": {
          "type": "string",
          "format": "date-time",
          "description": "This timestamp represents the instant when the event was reported by the executing framework. For example, a k8s\npod task may be marked completed at (ie. `occurred_at`) the instant the container running user code completes,\nbut this event will not be reported until the pod is marked as completed. Extracting both of these timestamps\nfacilitates a more accurate portrayal of the evaluation time-series."
        }
      },
      "description": "Plugin specific execution event information. For tasks like Python, Hive, Spark, DynamicJob."
    },
    "eventWorkflowExecutionEvent": {
      "type": "object",
      "properties": {
        "execution_id": {
          "$ref": "#/definitions/coreWorkflowExecutionIdentifier",
          "title": "Workflow execution id"
        },
        "producer_id": {
          "type": "string",
          "title": "the id of the originator (Propeller) of the event"
        },
        "phase": {
          "$ref": "#/definitions/coreWorkflowExecutionPhase"
        },
        "occurred_at": {
          "type": "string",
          "format": "date-time",
          "description": "This timestamp represents when the original event occurred, it is generated\nby the executor of the workflow."
        },
        "output_uri": {
          "type": "string",
          "description": "URL to the output of the execution, it encodes all the information\nincluding Cloud source provider. ie., s3://..."
        },
        "error": {
          "$ref": "#/definitions/coreExecutionError",
          "title": "Error information for the execution"
        },
        "output_data": {
          "$ref": "#/definitions/coreLiteralMap",
          "description": "Raw output data produced by this workflow execution."
        }
      }
    },
    "flyteidladminDynamicWorkflowNodeMetadata": {
      "type": "object",
      "properties": {
        "id": {
          "$ref": "#/definitions/coreIdentifier",
          "description": "id represents the unique identifier of the workflow."
        },
        "compiled_workflow": {
          "$ref": "#/definitions/coreCompiledWorkflowClosure",
          "description": "Represents the compiled representation of the embedded dynamic workflow."
        },
        "dynamic_job_spec_uri": {
          "type": "string",
          "description": "dynamic_job_spec_uri is the location of the DynamicJobSpec proto message for this DynamicWorkflow. This is\nrequired to correctly recover partially completed executions where the subworkflow has already been compiled."
        }
      },
      "description": "For dynamic workflow nodes we capture information about the dynamic workflow definition that gets generated."
    },
    "flyteidladminNodeExecution": {
      "type": "object",
      "properties": {
        "id": {
          "$ref": "#/definitions/coreNodeExecutionIdentifier",
          "description": "Uniquely identifies an individual node execution."
        },
        "input_uri": {
          "type": "string",
          "description": "Path to remote data store where input blob is stored."
        },
        "closure": {
          "$ref": "#/definitions/adminNodeExecutionClosure",
          "description": "Computed results associated with this node execution."
        },
        "metadata": {
          "$ref": "#/definitions/adminNodeExecutionMetaData",
          "title": "Metadata for Node Execution"
        }
      },
      "description": "Encapsulates all details for a single node execution entity.\nA node represents a component in the overall workflow graph. A node launch a task, multiple tasks, an entire nested\nsub-workflow, or even a separate child-workflow execution.\nThe same task can be called repeatedly in a single workflow but each node is unique."
    },
    "flyteidladminTaskCreateRequest": {
      "type": "object",
      "properties": {
        "id": {
          "$ref": "#/definitions/coreIdentifier",
          "title": "id represents the unique identifier of the task.\n+required"
        },
        "spec": {
          "$ref": "#/definitions/adminTaskSpec",
          "title": "Represents the specification for task.\n+required"
        }
      },
      "title": "Represents a request structure to create a revision of a task.\nSee :ref:`ref_flyteidl.admin.Task` for more details"
    },
    "flyteidladminTaskCreateResponse": {
      "type": "object",
      "description": "Represents a response structure if task creation succeeds."
    },
    "flyteidladminTaskExecution": {
      "type": "object",
      "properties": {
        "id": {
          "$ref": "#/definitions/coreTaskExecutionIdentifier",
          "description": "Unique identifier for the task execution."
        },
        "input_uri": {
          "type": "string",
          "description": "Path to remote data store where input blob is stored."
        },
        "closure": {
          "$ref": "#/definitions/adminTaskExecutionClosure",
          "description": "Task execution details and results."
        },
        "is_parent": {
          "type": "boolean",
          "format": "boolean",
          "description": "Whether this task spawned nodes."
        }
      },
      "description": "Encapsulates all details for a single task execution entity.\nA task execution represents an instantiated task, including all inputs and additional\nmetadata as well as computed results included state, outputs, and duration-based attributes."
    },
    "flyteidladminTaskNodeMetadata": {
      "type": "object",
      "properties": {
        "cache_status": {
          "$ref": "#/definitions/coreCatalogCacheStatus",
          "description": "Captures the status of caching for this execution."
        },
        "catalog_key": {
          "$ref": "#/definitions/coreCatalogMetadata",
          "title": "This structure carries the catalog artifact information"
        },
        "checkpoint_uri": {
          "type": "string",
          "title": "The latest checkpoint location"
        }
      },
      "title": "Metadata for the case in which the node is a TaskNode"
    },
    "flyteidladminWorkflowNodeMetadata": {
      "type": "object",
      "properties": {
        "executionId": {
          "$ref": "#/definitions/coreWorkflowExecutionIdentifier",
          "description": "The identifier for a workflow execution launched by a node."
        }
      },
      "title": "Metadata for a WorkflowNode"
    },
    "flyteidleventDynamicWorkflowNodeMetadata": {
      "type": "object",
      "properties": {
        "id": {
          "$ref": "#/definitions/coreIdentifier",
          "description": "id represents the unique identifier of the workflow."
        },
        "compiled_workflow": {
          "$ref": "#/definitions/coreCompiledWorkflowClosure",
          "description": "Represents the compiled representation of the embedded dynamic workflow."
        },
        "dynamic_job_spec_uri": {
          "type": "string",
          "description": "dynamic_job_spec_uri is the location of the DynamicJobSpec proto message for this DynamicWorkflow. This is\nrequired to correctly recover partially completed executions where the workflow has already been compiled."
        }
      },
      "description": "For dynamic workflow nodes we send information about the dynamic workflow definition that gets generated."
    },
    "flyteidleventTaskExecutionMetadata": {
      "type": "object",
      "properties": {
        "generated_name": {
          "type": "string",
          "description": "Unique, generated name for this task execution used by the backend."
        },
        "external_resources": {
          "type": "array",
          "items": {
            "$ref": "#/definitions/eventExternalResourceInfo"
          },
          "description": "Additional data on external resources on other back-ends or platforms (e.g. Hive, Qubole, etc) launched by this task execution."
        },
        "resource_pool_info": {
          "type": "array",
          "items": {
            "$ref": "#/definitions/eventResourcePoolInfo"
          },
          "description": "Includes additional data on concurrent resource management used during execution..\nThis is a repeated field because a plugin can request multiple resource allocations during execution."
        },
        "plugin_identifier": {
          "type": "string",
          "description": "The identifier of the plugin used to execute this task."
        },
        "instance_class": {
          "$ref": "#/definitions/TaskExecutionMetadataInstanceClass"
        }
      },
      "description": "Holds metadata around how a task was executed.\nAs a task transitions across event phases during execution some attributes, such its generated name, generated external resources,\nand more may grow in size but not change necessarily based on the phase transition that sparked the event update.\nMetadata is a container for these attributes across the task execution lifecycle."
    },
    "flyteidleventTaskNodeMetadata": {
      "type": "object",
      "properties": {
        "cache_status": {
          "$ref": "#/definitions/coreCatalogCacheStatus",
          "description": "Captures the status of caching for this execution."
        },
        "catalog_key": {
          "$ref": "#/definitions/coreCatalogMetadata",
          "title": "This structure carries the catalog artifact information"
        },
        "reservation_status": {
          "$ref": "#/definitions/CatalogReservationStatus",
          "description": "Captures the status of cache reservations for this execution."
        },
        "checkpoint_uri": {
          "type": "string",
          "title": "The latest checkpoint location"
        },
        "dynamic_workflow": {
          "$ref": "#/definitions/flyteidleventDynamicWorkflowNodeMetadata",
          "description": "In the case this task launched a dynamic workflow we capture its structure here."
        }
      }
    },
    "flyteidleventWorkflowNodeMetadata": {
      "type": "object",
      "properties": {
        "execution_id": {
          "$ref": "#/definitions/coreWorkflowExecutionIdentifier"
        }
      },
      "title": "For Workflow Nodes we need to send information about the workflow that's launched"
    },
    "protobufAny": {
      "type": "object",
      "properties": {
        "type_url": {
          "type": "string",
          "description": "A URL/resource name that uniquely identifies the type of the serialized\nprotocol buffer message. This string must contain at least\none \"/\" character. The last segment of the URL's path must represent\nthe fully qualified name of the type (as in\n`path/google.protobuf.Duration`). The name should be in a canonical form\n(e.g., leading \".\" is not accepted).\n\nIn practice, teams usually precompile into the binary all types that they\nexpect it to use in the context of Any. However, for URLs which use the\nscheme `http`, `https`, or no scheme, one can optionally set up a type\nserver that maps type URLs to message definitions as follows:\n\n* If no scheme is provided, `https` is assumed.\n* An HTTP GET on the URL must yield a [google.protobuf.Type][]\n  value in binary format, or produce an error.\n* Applications are allowed to cache lookup results based on the\n  URL, or have them precompiled into a binary to avoid any\n  lookup. Therefore, binary compatibility needs to be preserved\n  on changes to types. (Use versioned type names to manage\n  breaking changes.)\n\nNote: this functionality is not currently available in the official\nprotobuf release, and it is not used for type URLs beginning with\ntype.googleapis.com.\n\nSchemes other than `http`, `https` (or the empty scheme) might be\nused with implementation specific semantics."
        },
        "value": {
          "type": "string",
          "format": "byte",
          "description": "Must be a valid serialized protocol buffer of the above specified type."
        }
      },
      "description": "`Any` contains an arbitrary serialized protocol buffer message along with a\nURL that describes the type of the serialized message.\n\nProtobuf library provides support to pack/unpack Any values in the form\nof utility functions or additional generated methods of the Any type.\n\nExample 1: Pack and unpack a message in C++.\n\n    Foo foo = ...;\n    Any any;\n    any.PackFrom(foo);\n    ...\n    if (any.UnpackTo(\u0026foo)) {\n      ...\n    }\n\nExample 2: Pack and unpack a message in Java.\n\n    Foo foo = ...;\n    Any any = Any.pack(foo);\n    ...\n    if (any.is(Foo.class)) {\n      foo = any.unpack(Foo.class);\n    }\n\n Example 3: Pack and unpack a message in Python.\n\n    foo = Foo(...)\n    any = Any()\n    any.Pack(foo)\n    ...\n    if any.Is(Foo.DESCRIPTOR):\n      any.Unpack(foo)\n      ...\n\n Example 4: Pack and unpack a message in Go\n\n     foo := \u0026pb.Foo{...}\n     any, err := ptypes.MarshalAny(foo)\n     ...\n     foo := \u0026pb.Foo{}\n     if err := ptypes.UnmarshalAny(any, foo); err != nil {\n       ...\n     }\n\nThe pack methods provided by protobuf library will by default use\n'type.googleapis.com/full.type.name' as the type URL and the unpack\nmethods only use the fully qualified type name after the last '/'\nin the type URL, for example \"foo.bar.com/x/y.z\" will yield type\nname \"y.z\".\n\n\nJSON\n====\nThe JSON representation of an `Any` value uses the regular\nrepresentation of the deserialized, embedded message, with an\nadditional field `@type` which contains the type URL. Example:\n\n    package google.profile;\n    message Person {\n      string first_name = 1;\n      string last_name = 2;\n    }\n\n    {\n      \"@type\": \"type.googleapis.com/google.profile.Person\",\n      \"firstName\": \u003cstring\u003e,\n      \"lastName\": \u003cstring\u003e\n    }\n\nIf the embedded message type is well-known and has a custom JSON\nrepresentation, that representation will be embedded adding a field\n`value` which holds the custom JSON in addition to the `@type`\nfield. Example (for message [google.protobuf.Duration][]):\n\n    {\n      \"@type\": \"type.googleapis.com/google.protobuf.Duration\",\n      \"value\": \"1.212s\"\n    }"
    },
    "protobufListValue": {
      "type": "object",
      "properties": {
        "values": {
          "type": "array",
          "items": {
            "$ref": "#/definitions/protobufValue"
          },
          "description": "Repeated field of dynamically typed values."
        }
      },
      "description": "`ListValue` is a wrapper around a repeated field of values.\n\nThe JSON representation for `ListValue` is JSON array."
    },
    "protobufNullValue": {
      "type": "string",
      "enum": [
        "NULL_VALUE"
      ],
      "default": "NULL_VALUE",
      "description": "`NullValue` is a singleton enumeration to represent the null value for the\n`Value` type union.\n\n The JSON representation for `NullValue` is JSON `null`.\n\n - NULL_VALUE: Null value."
    },
    "protobufStruct": {
      "type": "object",
      "properties": {
        "fields": {
          "type": "object",
          "additionalProperties": {
            "$ref": "#/definitions/protobufValue"
          },
          "description": "Unordered map of dynamically typed values."
        }
      },
      "description": "`Struct` represents a structured data value, consisting of fields\nwhich map to dynamically typed values. In some languages, `Struct`\nmight be supported by a native representation. For example, in\nscripting languages like JS a struct is represented as an\nobject. The details of that representation are described together\nwith the proto support for the language.\n\nThe JSON representation for `Struct` is JSON object."
    },
    "protobufValue": {
      "type": "object",
      "properties": {
        "null_value": {
          "$ref": "#/definitions/protobufNullValue",
          "description": "Represents a null value."
        },
        "number_value": {
          "type": "number",
          "format": "double",
          "description": "Represents a double value."
        },
        "string_value": {
          "type": "string",
          "description": "Represents a string value."
        },
        "bool_value": {
          "type": "boolean",
          "format": "boolean",
          "description": "Represents a boolean value."
        },
        "struct_value": {
          "$ref": "#/definitions/protobufStruct",
          "description": "Represents a structured value."
        },
        "list_value": {
          "$ref": "#/definitions/protobufListValue",
          "description": "Represents a repeated `Value`."
        }
      },
      "description": "`Value` represents a dynamically typed value which can be either\nnull, a number, a string, a boolean, a recursive struct value, or a\nlist of values. A producer of value is expected to set one of that\nvariants, absence of any variant indicates an error.\n\nThe JSON representation for `Value` is JSON value."
    }
  }
}<|MERGE_RESOLUTION|>--- conflicted
+++ resolved
@@ -1523,6 +1523,52 @@
         ]
       }
     },
+    "/api/v1/dynamic_node_workflow/{id.execution_id.project}/{id.execution_id.domain}/{id.execution_id.name}/{id.node_id}": {
+      "get": {
+        "summary": "Fetches a :ref:`ref_flyteidl.admin.DynamicNodeWorkflowResponse`.",
+        "operationId": "GetDynamicNodeWorkflow",
+        "responses": {
+          "200": {
+            "description": "A successful response.",
+            "schema": {
+              "$ref": "#/definitions/adminDynamicNodeWorkflowResponse"
+            }
+          }
+        },
+        "parameters": [
+          {
+            "name": "id.execution_id.project",
+            "description": "Name of the project the resource belongs to.",
+            "in": "path",
+            "required": true,
+            "type": "string"
+          },
+          {
+            "name": "id.execution_id.domain",
+            "description": "Name of the domain the resource belongs to.\nA domain can be considered as a subset within a specific project.",
+            "in": "path",
+            "required": true,
+            "type": "string"
+          },
+          {
+            "name": "id.execution_id.name",
+            "description": "User or system provided value for the resource.",
+            "in": "path",
+            "required": true,
+            "type": "string"
+          },
+          {
+            "name": "id.node_id",
+            "in": "path",
+            "required": true,
+            "type": "string"
+          }
+        ],
+        "tags": [
+          "AdminService"
+        ]
+      }
+    },
     "/api/v1/events/nodes": {
       "post": {
         "summary": "Indicates a :ref:`ref_flyteidl.event.NodeExecutionEvent` has occurred.",
@@ -4803,63 +4849,10 @@
         ]
       }
     },
-<<<<<<< HEAD
-    "/api/v1/dynamic_node_workflow/{id.execution_id.project}/{id.execution_id.domain}/{id.execution_id.name}/{id.node_id}": {
-      "get": {
-        "summary": "Fetches a :ref:`ref_flyteidl.admin.DynamicNodeWorkflowResponse`.",
-        "operationId": "GetDynamicNodeWorkflow",
-        "responses": {
-          "200": {
-            "description": "A successful response.",
-            "schema": {
-              "$ref": "#/definitions/adminDynamicNodeWorkflowResponse"
-            }
-          }
-        },
-        "parameters": [
-          {
-            "name": "id.execution_id.project",
-            "description": "Name of the project the resource belongs to.",
-            "in": "path",
-            "required": true,
-            "type": "string"
-          },
-          {
-            "name": "id.execution_id.domain",
-            "description": "Name of the domain the resource belongs to.\nA domain can be considered as a subset within a specific project.",
-            "in": "path",
-            "required": true,
-            "type": "string"
-          },
-          {
-            "name": "id.execution_id.name",
-            "description": "User or system provided value for the resource.",
-            "in": "path",
-            "required": true,
-            "type": "string"
-          },
-          {
-            "name": "id.node_id",
-            "in": "path",
-            "required": true,
-            "type": "string"
-          }
-        ],
-        "tags": [
-          "AdminService"
-        ]
-      }
-    },
-    "/api/v1/events/nodes": {
-      "post": {
-        "summary": "Indicates a :ref:`ref_flyteidl.event.NodeExecutionEvent` has occurred.",
-        "operationId": "CreateNodeEvent",
-=======
     "/api/v1/projects/org/{org}/{id}": {
       "put": {
         "summary": "Updates an existing :ref:`ref_flyteidl.admin.Project`\nflyteidl.admin.Project should be passed but the domains property should be empty;\nit will be ignored in the handler as domains cannot be updated via this API.",
         "operationId": "UpdateProject2",
->>>>>>> 6f5c4715
         "responses": {
           "200": {
             "description": "A successful response.",
