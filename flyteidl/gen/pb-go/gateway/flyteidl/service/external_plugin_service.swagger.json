--- conflicted
+++ resolved
@@ -573,15 +573,13 @@
           "$ref": "#/definitions/coreLiteralMap",
           "description": "A map of strings to literals."
         },
-<<<<<<< HEAD
+        "offloaded_metadata": {
+          "$ref": "#/definitions/coreLiteralOffloadedMetadata",
+          "description": "Offloaded literal metadata\nWhen you deserialize the offloaded metadata, it would be of Literal and its type would be defined by LiteralType stored in offloaded_metadata."
+        },
         "tuple": {
           "$ref": "#/definitions/coreLiteralTupleMap",
           "description": "A field for tuple literal."
-=======
-        "offloaded_metadata": {
-          "$ref": "#/definitions/coreLiteralOffloadedMetadata",
-          "description": "Offloaded literal metadata\nWhen you deserialize the offloaded metadata, it would be of Literal and its type would be defined by LiteralType stored in offloaded_metadata."
->>>>>>> 28f65b30
         },
         "hash": {
           "type": "string",
@@ -622,7 +620,25 @@
       },
       "description": "A map of literals. This is a workaround since oneofs in proto messages cannot contain a repeated field."
     },
-<<<<<<< HEAD
+    "coreLiteralOffloadedMetadata": {
+      "type": "object",
+      "properties": {
+        "uri": {
+          "type": "string",
+          "description": "The location of the offloaded core.Literal."
+        },
+        "size_bytes": {
+          "type": "string",
+          "format": "uint64",
+          "description": "The size of the offloaded data."
+        },
+        "inferred_type": {
+          "$ref": "#/definitions/coreLiteralType",
+          "description": "The inferred literal type of the offloaded data."
+        }
+      },
+      "description": "A message that contains the metadata of the offloaded data."
+    },
     "coreLiteralTupleMap": {
       "type": "object",
       "properties": {
@@ -646,26 +662,6 @@
         }
       },
       "description": "A collection of fields for tuple literal."
-=======
-    "coreLiteralOffloadedMetadata": {
-      "type": "object",
-      "properties": {
-        "uri": {
-          "type": "string",
-          "description": "The location of the offloaded core.Literal."
-        },
-        "size_bytes": {
-          "type": "string",
-          "format": "uint64",
-          "description": "The size of the offloaded data."
-        },
-        "inferred_type": {
-          "$ref": "#/definitions/coreLiteralType",
-          "description": "The inferred literal type of the offloaded data."
-        }
-      },
-      "description": "A message that contains the metadata of the offloaded data."
->>>>>>> 28f65b30
     },
     "coreLiteralType": {
       "type": "object",
