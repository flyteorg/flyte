{
  "swagger": "2.0",
  "info": {
    "title": "flyteidl/service/admin.proto",
    "version": "version not set"
  },
  "tags": [
    {
      "name": "AdminService"
    }
  ],
  "consumes": [
    "application/json"
  ],
  "produces": [
    "application/json"
  ],
  "paths": {
    "/api/v1/active_launch_plans/{id.project}/{id.domain}/{id.name}": {
      "get": {
        "summary": "Fetch the active version of a :ref:`ref_flyteidl.admin.LaunchPlan`.",
        "description": "Retrieve the active launch plan version specified by input request filters.",
        "operationId": "AdminService_GetActiveLaunchPlan",
        "responses": {
          "200": {
            "description": "A successful response.",
            "schema": {
              "$ref": "#/definitions/adminLaunchPlan"
            }
          },
          "default": {
            "description": "An unexpected error response.",
            "schema": {
              "$ref": "#/definitions/googlerpcStatus"
            }
          }
        },
        "parameters": [
          {
            "name": "id.project",
            "description": "Name of the project the resource belongs to.",
            "in": "path",
            "required": true,
            "type": "string"
          },
          {
            "name": "id.domain",
            "description": "Name of the domain the resource belongs to.\nA domain can be considered as a subset within a specific project.",
            "in": "path",
            "required": true,
            "type": "string"
          },
          {
            "name": "id.name",
            "description": "User provided value for the resource.\nThe combination of project + domain + name uniquely identifies the resource.\n+optional - in certain contexts - like 'List API', 'Launch plans'",
            "in": "path",
            "required": true,
            "type": "string"
          },
          {
            "name": "id.org",
            "description": "Optional, org key applied to the resource.",
            "in": "query",
            "required": false,
            "type": "string"
          }
        ],
        "tags": [
          "AdminService"
        ]
      }
    },
    "/api/v1/active_launch_plans/{project}/{domain}": {
      "get": {
        "summary": "List active versions of :ref:`ref_flyteidl.admin.LaunchPlan`.",
        "description": "Fetch the active launch plan versions specified by input request filters.",
        "operationId": "AdminService_ListActiveLaunchPlans",
        "responses": {
          "200": {
            "description": "A successful response.",
            "schema": {
              "$ref": "#/definitions/adminLaunchPlanList"
            }
          },
          "default": {
            "description": "An unexpected error response.",
            "schema": {
              "$ref": "#/definitions/googlerpcStatus"
            }
          }
        },
        "parameters": [
          {
            "name": "project",
            "description": "Name of the project that contains the identifiers.\n+required.",
            "in": "path",
            "required": true,
            "type": "string"
          },
          {
            "name": "domain",
            "description": "Name of the domain the identifiers belongs to within the project.\n+required.",
            "in": "path",
            "required": true,
            "type": "string"
          },
          {
            "name": "limit",
            "description": "Indicates the number of resources to be returned.\n+required.",
            "in": "query",
            "required": false,
            "type": "integer",
            "format": "int64"
          },
          {
            "name": "token",
            "description": "In the case of multiple pages of results, the server-provided token can be used to fetch the next page\nin a query.\n+optional",
            "in": "query",
            "required": false,
            "type": "string"
          },
          {
            "name": "sort_by.key",
            "description": "Indicates an attribute to sort the response values.\n+required",
            "in": "query",
            "required": false,
            "type": "string"
          },
          {
            "name": "sort_by.direction",
            "description": "Indicates the direction to apply sort key for response values.\n+optional\n\n - DESCENDING: By default, fields are sorted in descending order.",
            "in": "query",
            "required": false,
            "type": "string",
            "enum": [
              "DESCENDING",
              "ASCENDING"
            ],
            "default": "DESCENDING"
          },
          {
            "name": "org",
            "description": "Optional, org key applied to the resource.",
            "in": "query",
            "required": false,
            "type": "string"
          }
        ],
        "tags": [
          "AdminService"
        ]
      }
    },
    "/api/v1/children/task_executions/{task_execution_id.node_execution_id.execution_id.project}/{task_execution_id.node_execution_id.execution_id.domain}/{task_execution_id.node_execution_id.execution_id.name}/{task_execution_id.node_execution_id.node_id}/{task_execution_id.task_id.project}/{task_execution_id.task_id.domain}/{task_execution_id.task_id.name}/{task_execution_id.task_id.version}/{task_execution_id.retry_attempt}": {
      "get": {
        "summary": "Fetch a list of :ref:`ref_flyteidl.admin.NodeExecution` launched by the reference :ref:`ref_flyteidl.admin.TaskExecution`.",
        "operationId": "AdminService_ListNodeExecutionsForTask",
        "responses": {
          "200": {
            "description": "A successful response.",
            "schema": {
              "$ref": "#/definitions/adminNodeExecutionList"
            }
          },
          "default": {
            "description": "An unexpected error response.",
            "schema": {
              "$ref": "#/definitions/googlerpcStatus"
            }
          }
        },
        "parameters": [
          {
            "name": "task_execution_id.node_execution_id.execution_id.project",
            "description": "Name of the project the resource belongs to.",
            "in": "path",
            "required": true,
            "type": "string"
          },
          {
            "name": "task_execution_id.node_execution_id.execution_id.domain",
            "description": "Name of the domain the resource belongs to.\nA domain can be considered as a subset within a specific project.",
            "in": "path",
            "required": true,
            "type": "string"
          },
          {
            "name": "task_execution_id.node_execution_id.execution_id.name",
            "description": "User or system provided value for the resource.",
            "in": "path",
            "required": true,
            "type": "string"
          },
          {
            "name": "task_execution_id.node_execution_id.node_id",
            "in": "path",
            "required": true,
            "type": "string"
          },
          {
            "name": "task_execution_id.task_id.project",
            "description": "Name of the project the resource belongs to.",
            "in": "path",
            "required": true,
            "type": "string"
          },
          {
            "name": "task_execution_id.task_id.domain",
            "description": "Name of the domain the resource belongs to.\nA domain can be considered as a subset within a specific project.",
            "in": "path",
            "required": true,
            "type": "string"
          },
          {
            "name": "task_execution_id.task_id.name",
            "description": "User provided value for the resource.",
            "in": "path",
            "required": true,
            "type": "string"
          },
          {
            "name": "task_execution_id.task_id.version",
            "description": "Specific version of the resource.",
            "in": "path",
            "required": true,
            "type": "string"
          },
          {
            "name": "task_execution_id.retry_attempt",
            "in": "path",
            "required": true,
            "type": "integer",
            "format": "int64"
          },
          {
            "name": "task_execution_id.task_id.resource_type",
            "description": "Identifies the specific type of resource that this identifier corresponds to.\n\n - DATASET: A dataset represents an entity modeled in Flyte DataCatalog. A Dataset is also a versioned entity and can be a compilation of multiple individual objects.\nEventually all Catalog objects should be modeled similar to Flyte Objects. The Dataset entities makes it possible for the UI  and CLI to act on the objects \nin a similar manner to other Flyte objects",
            "in": "query",
            "required": false,
            "type": "string",
            "enum": [
              "UNSPECIFIED",
              "TASK",
              "WORKFLOW",
              "LAUNCH_PLAN",
              "DATASET"
            ],
            "default": "UNSPECIFIED"
          },
          {
            "name": "task_execution_id.task_id.org",
            "description": "Optional, org key applied to the resource.",
            "in": "query",
            "required": false,
            "type": "string"
          },
          {
            "name": "task_execution_id.node_execution_id.execution_id.org",
            "description": "Optional, org key applied to the resource.",
            "in": "query",
            "required": false,
            "type": "string"
          },
          {
            "name": "limit",
            "description": "Indicates the number of resources to be returned.\n+required",
            "in": "query",
            "required": false,
            "type": "integer",
            "format": "int64"
          },
          {
            "name": "token",
            "description": "In the case of multiple pages of results, the, server-provided token can be used to fetch the next page\nin a query.\n+optional",
            "in": "query",
            "required": false,
            "type": "string"
          },
          {
            "name": "filters",
            "description": "Indicates a list of filters passed as string.\nMore info on constructing filters : \u003cLink\u003e\n+optional",
            "in": "query",
            "required": false,
            "type": "string"
          },
          {
            "name": "sort_by.key",
            "description": "Indicates an attribute to sort the response values.\n+required",
            "in": "query",
            "required": false,
            "type": "string"
          },
          {
            "name": "sort_by.direction",
            "description": "Indicates the direction to apply sort key for response values.\n+optional\n\n - DESCENDING: By default, fields are sorted in descending order.",
            "in": "query",
            "required": false,
            "type": "string",
            "enum": [
              "DESCENDING",
              "ASCENDING"
            ],
            "default": "DESCENDING"
          }
        ],
        "tags": [
          "AdminService"
        ]
      }
    },
    "/api/v1/data/executions/{id.project}/{id.domain}/{id.name}": {
      "get": {
        "summary": "Fetches input and output data for a :ref:`ref_flyteidl.admin.Execution`.",
        "operationId": "AdminService_GetExecutionData",
        "responses": {
          "200": {
            "description": "A successful response.",
            "schema": {
              "$ref": "#/definitions/adminWorkflowExecutionGetDataResponse"
            }
          },
          "default": {
            "description": "An unexpected error response.",
            "schema": {
              "$ref": "#/definitions/googlerpcStatus"
            }
          }
        },
        "parameters": [
          {
            "name": "id.project",
            "description": "Name of the project the resource belongs to.",
            "in": "path",
            "required": true,
            "type": "string"
          },
          {
            "name": "id.domain",
            "description": "Name of the domain the resource belongs to.\nA domain can be considered as a subset within a specific project.",
            "in": "path",
            "required": true,
            "type": "string"
          },
          {
            "name": "id.name",
            "description": "User or system provided value for the resource.",
            "in": "path",
            "required": true,
            "type": "string"
          },
          {
            "name": "id.org",
            "description": "Optional, org key applied to the resource.",
            "in": "query",
            "required": false,
            "type": "string"
          }
        ],
        "tags": [
          "AdminService"
        ]
      }
    },
    "/api/v1/data/node_executions/{id.execution_id.project}/{id.execution_id.domain}/{id.execution_id.name}/{id.node_id}": {
      "get": {
        "summary": "Fetches input and output data for a :ref:`ref_flyteidl.admin.NodeExecution`.",
        "operationId": "AdminService_GetNodeExecutionData",
        "responses": {
          "200": {
            "description": "A successful response.",
            "schema": {
              "$ref": "#/definitions/adminNodeExecutionGetDataResponse"
            }
          },
          "default": {
            "description": "An unexpected error response.",
            "schema": {
              "$ref": "#/definitions/googlerpcStatus"
            }
          }
        },
        "parameters": [
          {
            "name": "id.execution_id.project",
            "description": "Name of the project the resource belongs to.",
            "in": "path",
            "required": true,
            "type": "string"
          },
          {
            "name": "id.execution_id.domain",
            "description": "Name of the domain the resource belongs to.\nA domain can be considered as a subset within a specific project.",
            "in": "path",
            "required": true,
            "type": "string"
          },
          {
            "name": "id.execution_id.name",
            "description": "User or system provided value for the resource.",
            "in": "path",
            "required": true,
            "type": "string"
          },
          {
            "name": "id.node_id",
            "in": "path",
            "required": true,
            "type": "string"
          },
          {
            "name": "id.execution_id.org",
            "description": "Optional, org key applied to the resource.",
            "in": "query",
            "required": false,
            "type": "string"
          }
        ],
        "tags": [
          "AdminService"
        ]
      }
    },
    "/api/v1/data/task_executions/{id.node_execution_id.execution_id.project}/{id.node_execution_id.execution_id.domain}/{id.node_execution_id.execution_id.name}/{id.node_execution_id.node_id}/{id.task_id.project}/{id.task_id.domain}/{id.task_id.name}/{id.task_id.version}/{id.retry_attempt}": {
      "get": {
        "summary": "Fetches input and output data for a :ref:`ref_flyteidl.admin.TaskExecution`.",
        "description": "Retrieve input and output data from an existing task execution.",
        "operationId": "AdminService_GetTaskExecutionData",
        "responses": {
          "200": {
            "description": "A successful response.",
            "schema": {
              "$ref": "#/definitions/adminTaskExecutionGetDataResponse"
            }
          },
          "default": {
            "description": "An unexpected error response.",
            "schema": {
              "$ref": "#/definitions/googlerpcStatus"
            }
          }
        },
        "parameters": [
          {
            "name": "id.node_execution_id.execution_id.project",
            "description": "Name of the project the resource belongs to.",
            "in": "path",
            "required": true,
            "type": "string"
          },
          {
            "name": "id.node_execution_id.execution_id.domain",
            "description": "Name of the domain the resource belongs to.\nA domain can be considered as a subset within a specific project.",
            "in": "path",
            "required": true,
            "type": "string"
          },
          {
            "name": "id.node_execution_id.execution_id.name",
            "description": "User or system provided value for the resource.",
            "in": "path",
            "required": true,
            "type": "string"
          },
          {
            "name": "id.node_execution_id.node_id",
            "in": "path",
            "required": true,
            "type": "string"
          },
          {
            "name": "id.task_id.project",
            "description": "Name of the project the resource belongs to.",
            "in": "path",
            "required": true,
            "type": "string"
          },
          {
            "name": "id.task_id.domain",
            "description": "Name of the domain the resource belongs to.\nA domain can be considered as a subset within a specific project.",
            "in": "path",
            "required": true,
            "type": "string"
          },
          {
            "name": "id.task_id.name",
            "description": "User provided value for the resource.",
            "in": "path",
            "required": true,
            "type": "string"
          },
          {
            "name": "id.task_id.version",
            "description": "Specific version of the resource.",
            "in": "path",
            "required": true,
            "type": "string"
          },
          {
            "name": "id.retry_attempt",
            "in": "path",
            "required": true,
            "type": "integer",
            "format": "int64"
          },
          {
            "name": "id.task_id.resource_type",
            "description": "Identifies the specific type of resource that this identifier corresponds to.\n\n - DATASET: A dataset represents an entity modeled in Flyte DataCatalog. A Dataset is also a versioned entity and can be a compilation of multiple individual objects.\nEventually all Catalog objects should be modeled similar to Flyte Objects. The Dataset entities makes it possible for the UI  and CLI to act on the objects \nin a similar manner to other Flyte objects",
            "in": "query",
            "required": false,
            "type": "string",
            "enum": [
              "UNSPECIFIED",
              "TASK",
              "WORKFLOW",
              "LAUNCH_PLAN",
              "DATASET"
            ],
            "default": "UNSPECIFIED"
          },
          {
            "name": "id.task_id.org",
            "description": "Optional, org key applied to the resource.",
            "in": "query",
            "required": false,
            "type": "string"
          },
          {
            "name": "id.node_execution_id.execution_id.org",
            "description": "Optional, org key applied to the resource.",
            "in": "query",
            "required": false,
            "type": "string"
          }
        ],
        "tags": [
          "AdminService"
        ]
      }
    },
    "/api/v1/description_entities/{id.resource_type}/{id.project}/{id.domain}/{id.name}/{id.version}": {
      "get": {
        "summary": "Fetch a :ref:`ref_flyteidl.admin.DescriptionEntity` object.",
        "description": "Retrieve an existing description entity description.",
        "operationId": "AdminService_GetDescriptionEntity",
        "responses": {
          "200": {
            "description": "A successful response.",
            "schema": {
              "$ref": "#/definitions/adminDescriptionEntity"
            }
          },
          "default": {
            "description": "An unexpected error response.",
            "schema": {
              "$ref": "#/definitions/googlerpcStatus"
            }
          }
        },
        "parameters": [
          {
            "name": "id.resource_type",
            "description": "Identifies the specific type of resource that this identifier corresponds to.",
            "in": "path",
            "required": true,
            "type": "string",
            "enum": [
              "UNSPECIFIED",
              "TASK",
              "WORKFLOW",
              "LAUNCH_PLAN",
              "DATASET"
            ]
          },
          {
            "name": "id.project",
            "description": "Name of the project the resource belongs to.",
            "in": "path",
            "required": true,
            "type": "string"
          },
          {
            "name": "id.domain",
            "description": "Name of the domain the resource belongs to.\nA domain can be considered as a subset within a specific project.",
            "in": "path",
            "required": true,
            "type": "string"
          },
          {
            "name": "id.name",
            "description": "User provided value for the resource.",
            "in": "path",
            "required": true,
            "type": "string"
          },
          {
            "name": "id.version",
            "description": "Specific version of the resource.",
            "in": "path",
            "required": true,
            "type": "string"
          },
          {
            "name": "id.org",
            "description": "Optional, org key applied to the resource.",
            "in": "query",
            "required": false,
            "type": "string"
          }
        ],
        "tags": [
          "AdminService"
        ]
      }
    },
    "/api/v1/description_entities/{resource_type}/{id.project}/{id.domain}": {
      "get": {
        "summary": "Fetch a list of :ref:`ref_flyteidl.admin.DescriptionEntity` definitions.",
        "description": "Fetch existing description entity definitions matching input filters.",
        "operationId": "AdminService_ListDescriptionEntities2",
        "responses": {
          "200": {
            "description": "A successful response.",
            "schema": {
              "$ref": "#/definitions/adminDescriptionEntityList"
            }
          },
          "default": {
            "description": "An unexpected error response.",
            "schema": {
              "$ref": "#/definitions/googlerpcStatus"
            }
          }
        },
        "parameters": [
          {
            "name": "resource_type",
            "description": "Identifies the specific type of resource that this identifier corresponds to.",
            "in": "path",
            "required": true,
            "type": "string",
            "enum": [
              "UNSPECIFIED",
              "TASK",
              "WORKFLOW",
              "LAUNCH_PLAN",
              "DATASET"
            ]
          },
          {
            "name": "id.project",
            "description": "Name of the project the resource belongs to.",
            "in": "path",
            "required": true,
            "type": "string"
          },
          {
            "name": "id.domain",
            "description": "Name of the domain the resource belongs to.\nA domain can be considered as a subset within a specific project.",
            "in": "path",
            "required": true,
            "type": "string"
          },
          {
            "name": "id.name",
            "description": "User provided value for the resource.\nThe combination of project + domain + name uniquely identifies the resource.\n+optional - in certain contexts - like 'List API', 'Launch plans'",
            "in": "query",
            "required": false,
            "type": "string"
          },
          {
            "name": "id.org",
            "description": "Optional, org key applied to the resource.",
            "in": "query",
            "required": false,
            "type": "string"
          },
          {
            "name": "limit",
            "description": "Indicates the number of resources to be returned.\n+required",
            "in": "query",
            "required": false,
            "type": "integer",
            "format": "int64"
          },
          {
            "name": "token",
            "description": "In the case of multiple pages of results, the server-provided token can be used to fetch the next page\nin a query.\n+optional",
            "in": "query",
            "required": false,
            "type": "string"
          },
          {
            "name": "filters",
            "description": "Indicates a list of filters passed as string.\nMore info on constructing filters : \u003cLink\u003e\n+optional",
            "in": "query",
            "required": false,
            "type": "string"
          },
          {
            "name": "sort_by.key",
            "description": "Indicates an attribute to sort the response values.\n+required",
            "in": "query",
            "required": false,
            "type": "string"
          },
          {
            "name": "sort_by.direction",
            "description": "Indicates the direction to apply sort key for response values.\n+optional\n\n - DESCENDING: By default, fields are sorted in descending order.",
            "in": "query",
            "required": false,
            "type": "string",
            "enum": [
              "DESCENDING",
              "ASCENDING"
            ],
            "default": "DESCENDING"
          }
        ],
        "tags": [
          "AdminService"
        ]
      }
    },
    "/api/v1/description_entities/{resource_type}/{id.project}/{id.domain}/{id.name}": {
      "get": {
        "summary": "Fetch a list of :ref:`ref_flyteidl.admin.DescriptionEntity` definitions.",
        "description": "Fetch existing description entity definitions matching input filters.",
        "operationId": "AdminService_ListDescriptionEntities",
        "responses": {
          "200": {
            "description": "A successful response.",
            "schema": {
              "$ref": "#/definitions/adminDescriptionEntityList"
            }
          },
          "default": {
            "description": "An unexpected error response.",
            "schema": {
              "$ref": "#/definitions/googlerpcStatus"
            }
          }
        },
        "parameters": [
          {
            "name": "resource_type",
            "description": "Identifies the specific type of resource that this identifier corresponds to.",
            "in": "path",
            "required": true,
            "type": "string",
            "enum": [
              "UNSPECIFIED",
              "TASK",
              "WORKFLOW",
              "LAUNCH_PLAN",
              "DATASET"
            ]
          },
          {
            "name": "id.project",
            "description": "Name of the project the resource belongs to.",
            "in": "path",
            "required": true,
            "type": "string"
          },
          {
            "name": "id.domain",
            "description": "Name of the domain the resource belongs to.\nA domain can be considered as a subset within a specific project.",
            "in": "path",
            "required": true,
            "type": "string"
          },
          {
            "name": "id.name",
            "description": "User provided value for the resource.\nThe combination of project + domain + name uniquely identifies the resource.\n+optional - in certain contexts - like 'List API', 'Launch plans'",
            "in": "path",
            "required": true,
            "type": "string"
          },
          {
            "name": "id.org",
            "description": "Optional, org key applied to the resource.",
            "in": "query",
            "required": false,
            "type": "string"
          },
          {
            "name": "limit",
            "description": "Indicates the number of resources to be returned.\n+required",
            "in": "query",
            "required": false,
            "type": "integer",
            "format": "int64"
          },
          {
            "name": "token",
            "description": "In the case of multiple pages of results, the server-provided token can be used to fetch the next page\nin a query.\n+optional",
            "in": "query",
            "required": false,
            "type": "string"
          },
          {
            "name": "filters",
            "description": "Indicates a list of filters passed as string.\nMore info on constructing filters : \u003cLink\u003e\n+optional",
            "in": "query",
            "required": false,
            "type": "string"
          },
          {
            "name": "sort_by.key",
            "description": "Indicates an attribute to sort the response values.\n+required",
            "in": "query",
            "required": false,
            "type": "string"
          },
          {
            "name": "sort_by.direction",
            "description": "Indicates the direction to apply sort key for response values.\n+optional\n\n - DESCENDING: By default, fields are sorted in descending order.",
            "in": "query",
            "required": false,
            "type": "string",
            "enum": [
              "DESCENDING",
              "ASCENDING"
            ],
            "default": "DESCENDING"
          }
        ],
        "tags": [
          "AdminService"
        ]
      }
    },
    "/api/v1/domains": {
      "get": {
        "operationId": "AdminService_GetDomains",
        "responses": {
          "200": {
            "description": "A successful response.",
            "schema": {
              "$ref": "#/definitions/adminGetDomainsResponse"
            }
          },
          "default": {
            "description": "An unexpected error response.",
            "schema": {
              "$ref": "#/definitions/googlerpcStatus"
            }
          }
        },
        "tags": [
          "AdminService"
        ]
      }
    },
    "/api/v1/events/nodes": {
      "post": {
        "summary": "Indicates a :ref:`ref_flyteidl.event.NodeExecutionEvent` has occurred.",
        "description": "Create a node execution event recording a phase transition.",
        "operationId": "AdminService_CreateNodeEvent",
        "responses": {
          "200": {
            "description": "A successful response.",
            "schema": {
              "$ref": "#/definitions/adminNodeExecutionEventResponse"
            }
          },
          "default": {
            "description": "An unexpected error response.",
            "schema": {
              "$ref": "#/definitions/googlerpcStatus"
            }
          }
        },
        "parameters": [
          {
            "name": "body",
            "description": "Request to send a notification that a node execution event has occurred.",
            "in": "body",
            "required": true,
            "schema": {
              "$ref": "#/definitions/adminNodeExecutionEventRequest"
            }
          }
        ],
        "tags": [
          "AdminService"
        ]
      }
    },
    "/api/v1/events/tasks": {
      "post": {
        "summary": "Indicates a :ref:`ref_flyteidl.event.TaskExecutionEvent` has occurred.",
        "description": "Create a task execution event recording a phase transition.",
        "operationId": "AdminService_CreateTaskEvent",
        "responses": {
          "200": {
            "description": "A successful response.",
            "schema": {
              "$ref": "#/definitions/adminTaskExecutionEventResponse"
            }
          },
          "default": {
            "description": "An unexpected error response.",
            "schema": {
              "$ref": "#/definitions/googlerpcStatus"
            }
          }
        },
        "parameters": [
          {
            "name": "body",
            "description": "Request to send a notification that a task execution event has occurred.",
            "in": "body",
            "required": true,
            "schema": {
              "$ref": "#/definitions/adminTaskExecutionEventRequest"
            }
          }
        ],
        "tags": [
          "AdminService"
        ]
      }
    },
    "/api/v1/events/workflows": {
      "post": {
        "summary": "Indicates a :ref:`ref_flyteidl.event.WorkflowExecutionEvent` has occurred.",
        "description": "Create a workflow execution event recording a phase transition.",
        "operationId": "AdminService_CreateWorkflowEvent",
        "responses": {
          "200": {
            "description": "A successful response.",
            "schema": {
              "$ref": "#/definitions/adminWorkflowExecutionEventResponse"
            }
          },
          "default": {
            "description": "An unexpected error response.",
            "schema": {
              "$ref": "#/definitions/googlerpcStatus"
            }
          }
        },
        "parameters": [
          {
            "name": "body",
            "description": "Request to send a notification that a workflow execution event has occurred.",
            "in": "body",
            "required": true,
            "schema": {
              "$ref": "#/definitions/adminWorkflowExecutionEventRequest"
            }
          }
        ],
        "tags": [
          "AdminService"
        ]
      }
    },
    "/api/v1/executions": {
      "post": {
        "summary": "Triggers the creation of a :ref:`ref_flyteidl.admin.Execution`",
        "description": "Create a workflow execution.",
        "operationId": "AdminService_CreateExecution",
        "responses": {
          "200": {
            "description": "A successful response.",
            "schema": {
              "$ref": "#/definitions/adminExecutionCreateResponse"
            }
          },
          "default": {
            "description": "An unexpected error response.",
            "schema": {
              "$ref": "#/definitions/googlerpcStatus"
            }
          }
        },
        "parameters": [
          {
            "name": "body",
            "description": "Request to launch an execution with the given project, domain and optionally-assigned name.",
            "in": "body",
            "required": true,
            "schema": {
              "$ref": "#/definitions/adminExecutionCreateRequest"
            }
          }
        ],
        "tags": [
          "AdminService"
        ]
      }
    },
    "/api/v1/executions/recover": {
      "post": {
        "summary": "Recreates a previously-run workflow execution that will only start executing from the last known failure point.\nIn Recover mode, users cannot change any input parameters or update the version of the execution.\nThis is extremely useful to recover from system errors and byzantine faults like - Loss of K8s cluster, bugs in platform or instability, machine failures,\ndownstream system failures (downstream services), or simply to recover executions that failed because of retry exhaustion and should complete if tried again.\nSee :ref:`ref_flyteidl.admin.ExecutionRecoverRequest` for more details.",
        "description": "Recreates a previously-run workflow execution that will only start executing from the last known failure point. In Recover mode, users cannot change any input parameters or update the version of the execution. This is extremely useful to recover from system errors and byzantine faults like - Loss of K8s cluster, bugs in platform or instability, machine failures, downstream system failures (downstream services), or simply to recover executions that failed because of retry exhaustion and should complete if tried again.",
        "operationId": "AdminService_RecoverExecution",
        "responses": {
          "200": {
            "description": "A successful response.",
            "schema": {
              "$ref": "#/definitions/adminExecutionCreateResponse"
            }
          },
          "default": {
            "description": "An unexpected error response.",
            "schema": {
              "$ref": "#/definitions/googlerpcStatus"
            }
          }
        },
        "parameters": [
          {
            "name": "body",
            "description": "Request to recover the referenced execution.",
            "in": "body",
            "required": true,
            "schema": {
              "$ref": "#/definitions/adminExecutionRecoverRequest"
            }
          }
        ],
        "tags": [
          "AdminService"
        ]
      }
    },
    "/api/v1/executions/relaunch": {
      "post": {
        "summary": "Triggers the creation of an identical :ref:`ref_flyteidl.admin.Execution`",
        "description": "Relaunch a workflow execution.",
        "operationId": "AdminService_RelaunchExecution",
        "responses": {
          "200": {
            "description": "A successful response.",
            "schema": {
              "$ref": "#/definitions/adminExecutionCreateResponse"
            }
          },
          "default": {
            "description": "An unexpected error response.",
            "schema": {
              "$ref": "#/definitions/googlerpcStatus"
            }
          }
        },
        "parameters": [
          {
            "name": "body",
            "description": "Request to relaunch the referenced execution.",
            "in": "body",
            "required": true,
            "schema": {
              "$ref": "#/definitions/adminExecutionRelaunchRequest"
            }
          }
        ],
        "tags": [
          "AdminService"
        ]
      }
    },
    "/api/v1/executions/{id.project}/{id.domain}": {
      "get": {
        "summary": "Fetch a list of :ref:`ref_flyteidl.admin.Execution`.",
        "operationId": "AdminService_ListExecutions",
        "responses": {
          "200": {
            "description": "A successful response.",
            "schema": {
              "$ref": "#/definitions/adminExecutionList"
            }
          },
          "default": {
            "description": "An unexpected error response.",
            "schema": {
              "$ref": "#/definitions/googlerpcStatus"
            }
          }
        },
        "parameters": [
          {
            "name": "id.project",
            "description": "Name of the project the resource belongs to.",
            "in": "path",
            "required": true,
            "type": "string"
          },
          {
            "name": "id.domain",
            "description": "Name of the domain the resource belongs to.\nA domain can be considered as a subset within a specific project.",
            "in": "path",
            "required": true,
            "type": "string"
          },
          {
            "name": "id.name",
            "description": "User provided value for the resource.\nThe combination of project + domain + name uniquely identifies the resource.\n+optional - in certain contexts - like 'List API', 'Launch plans'",
            "in": "query",
            "required": false,
            "type": "string"
          },
          {
            "name": "id.org",
            "description": "Optional, org key applied to the resource.",
            "in": "query",
            "required": false,
            "type": "string"
          },
          {
            "name": "limit",
            "description": "Indicates the number of resources to be returned.\n+required",
            "in": "query",
            "required": false,
            "type": "integer",
            "format": "int64"
          },
          {
            "name": "token",
            "description": "In the case of multiple pages of results, this server-provided token can be used to fetch the next page\nin a query.\n+optional",
            "in": "query",
            "required": false,
            "type": "string"
          },
          {
            "name": "filters",
            "description": "Indicates a list of filters passed as string.\nMore info on constructing filters : \u003cLink\u003e\n+optional",
            "in": "query",
            "required": false,
            "type": "string"
          },
          {
            "name": "sort_by.key",
            "description": "Indicates an attribute to sort the response values.\n+required",
            "in": "query",
            "required": false,
            "type": "string"
          },
          {
            "name": "sort_by.direction",
            "description": "Indicates the direction to apply sort key for response values.\n+optional\n\n - DESCENDING: By default, fields are sorted in descending order.",
            "in": "query",
            "required": false,
            "type": "string",
            "enum": [
              "DESCENDING",
              "ASCENDING"
            ],
            "default": "DESCENDING"
          }
        ],
        "tags": [
          "AdminService"
        ]
      }
    },
    "/api/v1/executions/{id.project}/{id.domain}/{id.name}": {
      "get": {
        "summary": "Fetches a :ref:`ref_flyteidl.admin.Execution`.",
        "description": "Retrieve an existing workflow execution.",
        "operationId": "AdminService_GetExecution",
        "responses": {
          "200": {
            "description": "A successful response.",
            "schema": {
              "$ref": "#/definitions/adminExecution"
            }
          },
          "default": {
            "description": "An unexpected error response.",
            "schema": {
              "$ref": "#/definitions/googlerpcStatus"
            }
          }
        },
        "parameters": [
          {
            "name": "id.project",
            "description": "Name of the project the resource belongs to.",
            "in": "path",
            "required": true,
            "type": "string"
          },
          {
            "name": "id.domain",
            "description": "Name of the domain the resource belongs to.\nA domain can be considered as a subset within a specific project.",
            "in": "path",
            "required": true,
            "type": "string"
          },
          {
            "name": "id.name",
            "description": "User or system provided value for the resource.",
            "in": "path",
            "required": true,
            "type": "string"
          },
          {
            "name": "id.org",
            "description": "Optional, org key applied to the resource.",
            "in": "query",
            "required": false,
            "type": "string"
          }
        ],
        "tags": [
          "AdminService"
        ]
      },
      "delete": {
        "summary": "Terminates an in-progress :ref:`ref_flyteidl.admin.Execution`.",
        "operationId": "AdminService_TerminateExecution",
        "responses": {
          "200": {
            "description": "A successful response.",
            "schema": {
              "$ref": "#/definitions/adminExecutionTerminateResponse"
            }
          },
          "default": {
            "description": "An unexpected error response.",
            "schema": {
              "$ref": "#/definitions/googlerpcStatus"
            }
          }
        },
        "parameters": [
          {
            "name": "id.project",
            "description": "Name of the project the resource belongs to.",
            "in": "path",
            "required": true,
            "type": "string"
          },
          {
            "name": "id.domain",
            "description": "Name of the domain the resource belongs to.\nA domain can be considered as a subset within a specific project.",
            "in": "path",
            "required": true,
            "type": "string"
          },
          {
            "name": "id.name",
            "description": "User or system provided value for the resource.",
            "in": "path",
            "required": true,
            "type": "string"
          },
          {
            "name": "body",
            "in": "body",
            "required": true,
            "schema": {
              "$ref": "#/definitions/AdminServiceTerminateExecutionBody"
            }
          }
        ],
        "tags": [
          "AdminService"
        ]
      },
      "put": {
        "summary": "Update execution belonging to project domain :ref:`ref_flyteidl.admin.Execution`.",
        "operationId": "AdminService_UpdateExecution",
        "responses": {
          "200": {
            "description": "A successful response.",
            "schema": {
              "$ref": "#/definitions/adminExecutionUpdateResponse"
            }
          },
          "default": {
            "description": "An unexpected error response.",
            "schema": {
              "$ref": "#/definitions/googlerpcStatus"
            }
          }
        },
        "parameters": [
          {
            "name": "id.project",
            "description": "Name of the project the resource belongs to.",
            "in": "path",
            "required": true,
            "type": "string"
          },
          {
            "name": "id.domain",
            "description": "Name of the domain the resource belongs to.\nA domain can be considered as a subset within a specific project.",
            "in": "path",
            "required": true,
            "type": "string"
          },
          {
            "name": "id.name",
            "description": "User or system provided value for the resource.",
            "in": "path",
            "required": true,
            "type": "string"
          },
          {
            "name": "body",
            "in": "body",
            "required": true,
            "schema": {
              "$ref": "#/definitions/AdminServiceUpdateExecutionBody"
            }
          }
        ],
        "tags": [
          "AdminService"
        ]
      }
    },
    "/api/v1/launch_plan_ids/{project}/{domain}": {
      "get": {
        "summary": "Fetch a list of :ref:`ref_flyteidl.admin.NamedEntityIdentifier` of launch plan objects.",
        "description": "Fetch existing launch plan definition identifiers matching input filters.",
        "operationId": "AdminService_ListLaunchPlanIds",
        "responses": {
          "200": {
            "description": "A successful response.",
            "schema": {
              "$ref": "#/definitions/adminNamedEntityIdentifierList"
            }
          },
          "default": {
            "description": "An unexpected error response.",
            "schema": {
              "$ref": "#/definitions/googlerpcStatus"
            }
          }
        },
        "parameters": [
          {
            "name": "project",
            "description": "Name of the project that contains the identifiers.\n+required",
            "in": "path",
            "required": true,
            "type": "string"
          },
          {
            "name": "domain",
            "description": "Name of the domain the identifiers belongs to within the project.\n+required",
            "in": "path",
            "required": true,
            "type": "string"
          },
          {
            "name": "limit",
            "description": "Indicates the number of resources to be returned.\n+required",
            "in": "query",
            "required": false,
            "type": "integer",
            "format": "int64"
          },
          {
            "name": "token",
            "description": "In the case of multiple pages of results, the server-provided token can be used to fetch the next page\nin a query.\n+optional",
            "in": "query",
            "required": false,
            "type": "string"
          },
          {
            "name": "sort_by.key",
            "description": "Indicates an attribute to sort the response values.\n+required",
            "in": "query",
            "required": false,
            "type": "string"
          },
          {
            "name": "sort_by.direction",
            "description": "Indicates the direction to apply sort key for response values.\n+optional\n\n - DESCENDING: By default, fields are sorted in descending order.",
            "in": "query",
            "required": false,
            "type": "string",
            "enum": [
              "DESCENDING",
              "ASCENDING"
            ],
            "default": "DESCENDING"
          },
          {
            "name": "filters",
            "description": "Indicates a list of filters passed as string.\n+optional",
            "in": "query",
            "required": false,
            "type": "string"
          },
          {
            "name": "org",
            "description": "Optional, org key applied to the resource.",
            "in": "query",
            "required": false,
            "type": "string"
          }
        ],
        "tags": [
          "AdminService"
        ]
      }
    },
    "/api/v1/launch_plans": {
      "post": {
        "summary": "Create and upload a :ref:`ref_flyteidl.admin.LaunchPlan` definition",
        "description": "Create and register a launch plan definition.",
        "operationId": "AdminService_CreateLaunchPlan",
        "responses": {
          "200": {
            "description": "A successful response.",
            "schema": {
              "$ref": "#/definitions/adminLaunchPlanCreateResponse"
            }
          },
          "400": {
            "description": "Returned for bad request that may have failed validation.",
            "schema": {}
          },
          "409": {
            "description": "Returned for a request that references an identical entity that has already been registered.",
            "schema": {}
          },
          "default": {
            "description": "An unexpected error response.",
            "schema": {
              "$ref": "#/definitions/googlerpcStatus"
            }
          }
        },
        "parameters": [
          {
            "name": "body",
            "description": "Request to register a launch plan. The included LaunchPlanSpec may have a complete or incomplete set of inputs required\nto launch a workflow execution. By default all launch plans are registered in state INACTIVE. If you wish to\nset the state to ACTIVE, you must submit a LaunchPlanUpdateRequest, after you have successfully created a launch plan.",
            "in": "body",
            "required": true,
            "schema": {
              "$ref": "#/definitions/adminLaunchPlanCreateRequest"
            }
          }
        ],
        "tags": [
          "AdminService"
        ]
      }
    },
    "/api/v1/launch_plans/{id.project}/{id.domain}": {
      "get": {
        "summary": "Fetch a list of :ref:`ref_flyteidl.admin.LaunchPlan` definitions.",
        "description": "Fetch existing launch plan definitions matching input filters.",
        "operationId": "AdminService_ListLaunchPlans2",
        "responses": {
          "200": {
            "description": "A successful response.",
            "schema": {
              "$ref": "#/definitions/adminLaunchPlanList"
            }
          },
          "default": {
            "description": "An unexpected error response.",
            "schema": {
              "$ref": "#/definitions/googlerpcStatus"
            }
          }
        },
        "parameters": [
          {
            "name": "id.project",
            "description": "Name of the project the resource belongs to.",
            "in": "path",
            "required": true,
            "type": "string"
          },
          {
            "name": "id.domain",
            "description": "Name of the domain the resource belongs to.\nA domain can be considered as a subset within a specific project.",
            "in": "path",
            "required": true,
            "type": "string"
          },
          {
            "name": "id.name",
            "description": "User provided value for the resource.\nThe combination of project + domain + name uniquely identifies the resource.\n+optional - in certain contexts - like 'List API', 'Launch plans'",
            "in": "query",
            "required": false,
            "type": "string"
          },
          {
            "name": "id.org",
            "description": "Optional, org key applied to the resource.",
            "in": "query",
            "required": false,
            "type": "string"
          },
          {
            "name": "limit",
            "description": "Indicates the number of resources to be returned.\n+required",
            "in": "query",
            "required": false,
            "type": "integer",
            "format": "int64"
          },
          {
            "name": "token",
            "description": "In the case of multiple pages of results, this server-provided token can be used to fetch the next page\nin a query.\n+optional",
            "in": "query",
            "required": false,
            "type": "string"
          },
          {
            "name": "filters",
            "description": "Indicates a list of filters passed as string.\nMore info on constructing filters : \u003cLink\u003e\n+optional",
            "in": "query",
            "required": false,
            "type": "string"
          },
          {
            "name": "sort_by.key",
            "description": "Indicates an attribute to sort the response values.\n+required",
            "in": "query",
            "required": false,
            "type": "string"
          },
          {
            "name": "sort_by.direction",
            "description": "Indicates the direction to apply sort key for response values.\n+optional\n\n - DESCENDING: By default, fields are sorted in descending order.",
            "in": "query",
            "required": false,
            "type": "string",
            "enum": [
              "DESCENDING",
              "ASCENDING"
            ],
            "default": "DESCENDING"
          }
        ],
        "tags": [
          "AdminService"
        ]
      }
    },
    "/api/v1/launch_plans/{id.project}/{id.domain}/{id.name}": {
      "get": {
        "summary": "Fetch a list of :ref:`ref_flyteidl.admin.LaunchPlan` definitions.",
        "description": "Fetch existing launch plan definitions matching input filters.",
        "operationId": "AdminService_ListLaunchPlans",
        "responses": {
          "200": {
            "description": "A successful response.",
            "schema": {
              "$ref": "#/definitions/adminLaunchPlanList"
            }
          },
          "default": {
            "description": "An unexpected error response.",
            "schema": {
              "$ref": "#/definitions/googlerpcStatus"
            }
          }
        },
        "parameters": [
          {
            "name": "id.project",
            "description": "Name of the project the resource belongs to.",
            "in": "path",
            "required": true,
            "type": "string"
          },
          {
            "name": "id.domain",
            "description": "Name of the domain the resource belongs to.\nA domain can be considered as a subset within a specific project.",
            "in": "path",
            "required": true,
            "type": "string"
          },
          {
            "name": "id.name",
            "description": "User provided value for the resource.\nThe combination of project + domain + name uniquely identifies the resource.\n+optional - in certain contexts - like 'List API', 'Launch plans'",
            "in": "path",
            "required": true,
            "type": "string"
          },
          {
            "name": "id.org",
            "description": "Optional, org key applied to the resource.",
            "in": "query",
            "required": false,
            "type": "string"
          },
          {
            "name": "limit",
            "description": "Indicates the number of resources to be returned.\n+required",
            "in": "query",
            "required": false,
            "type": "integer",
            "format": "int64"
          },
          {
            "name": "token",
            "description": "In the case of multiple pages of results, this server-provided token can be used to fetch the next page\nin a query.\n+optional",
            "in": "query",
            "required": false,
            "type": "string"
          },
          {
            "name": "filters",
            "description": "Indicates a list of filters passed as string.\nMore info on constructing filters : \u003cLink\u003e\n+optional",
            "in": "query",
            "required": false,
            "type": "string"
          },
          {
            "name": "sort_by.key",
            "description": "Indicates an attribute to sort the response values.\n+required",
            "in": "query",
            "required": false,
            "type": "string"
          },
          {
            "name": "sort_by.direction",
            "description": "Indicates the direction to apply sort key for response values.\n+optional\n\n - DESCENDING: By default, fields are sorted in descending order.",
            "in": "query",
            "required": false,
            "type": "string",
            "enum": [
              "DESCENDING",
              "ASCENDING"
            ],
            "default": "DESCENDING"
          }
        ],
        "tags": [
          "AdminService"
        ]
      }
    },
    "/api/v1/launch_plans/{id.project}/{id.domain}/{id.name}/{id.version}": {
      "get": {
        "summary": "Fetch a :ref:`ref_flyteidl.admin.LaunchPlan` definition.",
        "description": "Retrieve an existing launch plan definition.",
        "operationId": "AdminService_GetLaunchPlan",
        "responses": {
          "200": {
            "description": "A successful response.",
            "schema": {
              "$ref": "#/definitions/adminLaunchPlan"
            }
          },
          "default": {
            "description": "An unexpected error response.",
            "schema": {
              "$ref": "#/definitions/googlerpcStatus"
            }
          }
        },
        "parameters": [
          {
            "name": "id.project",
            "description": "Name of the project the resource belongs to.",
            "in": "path",
            "required": true,
            "type": "string"
          },
          {
            "name": "id.domain",
            "description": "Name of the domain the resource belongs to.\nA domain can be considered as a subset within a specific project.",
            "in": "path",
            "required": true,
            "type": "string"
          },
          {
            "name": "id.name",
            "description": "User provided value for the resource.",
            "in": "path",
            "required": true,
            "type": "string"
          },
          {
            "name": "id.version",
            "description": "Specific version of the resource.",
            "in": "path",
            "required": true,
            "type": "string"
          },
          {
            "name": "id.resource_type",
            "description": "Identifies the specific type of resource that this identifier corresponds to.\n\n - DATASET: A dataset represents an entity modeled in Flyte DataCatalog. A Dataset is also a versioned entity and can be a compilation of multiple individual objects.\nEventually all Catalog objects should be modeled similar to Flyte Objects. The Dataset entities makes it possible for the UI  and CLI to act on the objects \nin a similar manner to other Flyte objects",
            "in": "query",
            "required": false,
            "type": "string",
            "enum": [
              "UNSPECIFIED",
              "TASK",
              "WORKFLOW",
              "LAUNCH_PLAN",
              "DATASET"
            ],
            "default": "UNSPECIFIED"
          },
          {
            "name": "id.org",
            "description": "Optional, org key applied to the resource.",
            "in": "query",
            "required": false,
            "type": "string"
          }
        ],
        "tags": [
          "AdminService"
        ]
      },
      "put": {
        "summary": "Updates the status of a registered :ref:`ref_flyteidl.admin.LaunchPlan`.",
        "description": "Update the status of an existing launch plan definition. At most one launch plan version for a given {project, domain, name} can be active at a time. If this call sets a launch plan to active and existing version is already active, the result of this call will be that the formerly active launch plan will be made inactive and specified launch plan in this request will be made active. In the event that the formerly active launch plan had a schedule associated it with it, this schedule will be disabled. If the reference launch plan in this request is being set to active and has a schedule associated with it, the schedule will be enabled.",
        "operationId": "AdminService_UpdateLaunchPlan",
        "responses": {
          "200": {
            "description": "A successful response.",
            "schema": {
              "$ref": "#/definitions/adminLaunchPlanUpdateResponse"
            }
          },
          "default": {
            "description": "An unexpected error response.",
            "schema": {
              "$ref": "#/definitions/googlerpcStatus"
            }
          }
        },
        "parameters": [
          {
            "name": "id.project",
            "description": "Name of the project the resource belongs to.",
            "in": "path",
            "required": true,
            "type": "string"
          },
          {
            "name": "id.domain",
            "description": "Name of the domain the resource belongs to.\nA domain can be considered as a subset within a specific project.",
            "in": "path",
            "required": true,
            "type": "string"
          },
          {
            "name": "id.name",
            "description": "User provided value for the resource.",
            "in": "path",
            "required": true,
            "type": "string"
          },
          {
            "name": "id.version",
            "description": "Specific version of the resource.",
            "in": "path",
            "required": true,
            "type": "string"
          },
          {
            "name": "body",
            "in": "body",
            "required": true,
            "schema": {
              "$ref": "#/definitions/AdminServiceUpdateLaunchPlanBody"
            }
          }
        ],
        "tags": [
          "AdminService"
        ]
      }
    },
    "/api/v1/matchable_attributes": {
      "get": {
        "summary": "Lists custom :ref:`ref_flyteidl.admin.MatchableAttributesConfiguration` for a specific resource type.",
        "description": "Retrieve a list of MatchableAttributesConfiguration objects.",
        "operationId": "AdminService_ListMatchableAttributes",
        "responses": {
          "200": {
            "description": "A successful response.",
            "schema": {
              "$ref": "#/definitions/adminListMatchableAttributesResponse"
            }
          },
          "default": {
            "description": "An unexpected error response.",
            "schema": {
              "$ref": "#/definitions/googlerpcStatus"
            }
          }
        },
        "parameters": [
          {
            "name": "resource_type",
            "description": "+required\n\n - TASK_RESOURCE: Applies to customizable task resource requests and limits.\n - CLUSTER_RESOURCE: Applies to configuring templated kubernetes cluster resources.\n - EXECUTION_QUEUE: Configures task and dynamic task execution queue assignment.\n - EXECUTION_CLUSTER_LABEL: Configures the K8s cluster label to be used for execution to be run\n - QUALITY_OF_SERVICE_SPECIFICATION: Configures default quality of service when undefined in an execution spec.\n - PLUGIN_OVERRIDE: Selects configurable plugin implementation behavior for a given task type.\n - WORKFLOW_EXECUTION_CONFIG: Adds defaults for customizable workflow-execution specifications and overrides.\n - CLUSTER_ASSIGNMENT: Controls how to select an available cluster on which this execution should run.",
            "in": "query",
            "required": false,
            "type": "string",
            "enum": [
              "TASK_RESOURCE",
              "CLUSTER_RESOURCE",
              "EXECUTION_QUEUE",
              "EXECUTION_CLUSTER_LABEL",
              "QUALITY_OF_SERVICE_SPECIFICATION",
              "PLUGIN_OVERRIDE",
              "WORKFLOW_EXECUTION_CONFIG",
              "CLUSTER_ASSIGNMENT"
            ],
            "default": "TASK_RESOURCE"
          },
          {
            "name": "org",
            "description": "Optional, org filter applied to list project requests.",
            "in": "query",
            "required": false,
            "type": "string"
          }
        ],
        "tags": [
          "AdminService"
        ]
      }
    },
    "/api/v1/metrics/executions/{id.project}/{id.domain}/{id.name}": {
      "get": {
        "summary": "Fetches runtime metrics for a :ref:`ref_flyteidl.admin.Execution`.",
        "description": "Retrieve metrics from an existing workflow execution.",
        "operationId": "AdminService_GetExecutionMetrics",
        "responses": {
          "200": {
            "description": "A successful response.",
            "schema": {
              "$ref": "#/definitions/adminWorkflowExecutionGetMetricsResponse"
            }
          },
          "default": {
            "description": "An unexpected error response.",
            "schema": {
              "$ref": "#/definitions/googlerpcStatus"
            }
          }
        },
        "parameters": [
          {
            "name": "id.project",
            "description": "Name of the project the resource belongs to.",
            "in": "path",
            "required": true,
            "type": "string"
          },
          {
            "name": "id.domain",
            "description": "Name of the domain the resource belongs to.\nA domain can be considered as a subset within a specific project.",
            "in": "path",
            "required": true,
            "type": "string"
          },
          {
            "name": "id.name",
            "description": "User or system provided value for the resource.",
            "in": "path",
            "required": true,
            "type": "string"
          },
          {
            "name": "id.org",
            "description": "Optional, org key applied to the resource.",
            "in": "query",
            "required": false,
            "type": "string"
          },
          {
            "name": "depth",
            "description": "depth defines the number of Flyte entity levels to traverse when breaking down execution details.",
            "in": "query",
            "required": false,
            "type": "integer",
            "format": "int32"
          }
        ],
        "tags": [
          "AdminService"
        ]
      }
    },
    "/api/v1/named_entities/{resource_type}/{id.project}/{id.domain}/{id.name}": {
      "get": {
        "summary": "Returns a :ref:`ref_flyteidl.admin.NamedEntity` object.",
        "description": "Retrieve a NamedEntity object.",
        "operationId": "AdminService_GetNamedEntity",
        "responses": {
          "200": {
            "description": "A successful response.",
            "schema": {
              "$ref": "#/definitions/adminNamedEntity"
            }
          },
          "default": {
            "description": "An unexpected error response.",
            "schema": {
              "$ref": "#/definitions/googlerpcStatus"
            }
          }
        },
        "parameters": [
          {
            "name": "resource_type",
            "description": "Resource type of the metadata to get. One of Task, Workflow or LaunchPlan.\n+required",
            "in": "path",
            "required": true,
            "type": "string",
            "enum": [
              "UNSPECIFIED",
              "TASK",
              "WORKFLOW",
              "LAUNCH_PLAN",
              "DATASET"
            ]
          },
          {
            "name": "id.project",
            "description": "Name of the project the resource belongs to.",
            "in": "path",
            "required": true,
            "type": "string"
          },
          {
            "name": "id.domain",
            "description": "Name of the domain the resource belongs to.\nA domain can be considered as a subset within a specific project.",
            "in": "path",
            "required": true,
            "type": "string"
          },
          {
            "name": "id.name",
            "description": "User provided value for the resource.\nThe combination of project + domain + name uniquely identifies the resource.\n+optional - in certain contexts - like 'List API', 'Launch plans'",
            "in": "path",
            "required": true,
            "type": "string"
          },
          {
            "name": "id.org",
            "description": "Optional, org key applied to the resource.",
            "in": "query",
            "required": false,
            "type": "string"
          }
        ],
        "tags": [
          "AdminService"
        ]
      },
      "put": {
        "summary": "Updates a :ref:`ref_flyteidl.admin.NamedEntity` object.",
        "description": "Update the fields associated with a NamedEntity",
        "operationId": "AdminService_UpdateNamedEntity",
        "responses": {
          "200": {
            "description": "A successful response.",
            "schema": {
              "$ref": "#/definitions/adminNamedEntityUpdateResponse"
            }
          },
          "default": {
            "description": "An unexpected error response.",
            "schema": {
              "$ref": "#/definitions/googlerpcStatus"
            }
          }
        },
        "parameters": [
          {
            "name": "resource_type",
            "description": "Resource type of the metadata to update\n+required",
            "in": "path",
            "required": true,
            "type": "string",
            "enum": [
              "UNSPECIFIED",
              "TASK",
              "WORKFLOW",
              "LAUNCH_PLAN",
              "DATASET"
            ]
          },
          {
            "name": "id.project",
            "description": "Name of the project the resource belongs to.",
            "in": "path",
            "required": true,
            "type": "string"
          },
          {
            "name": "id.domain",
            "description": "Name of the domain the resource belongs to.\nA domain can be considered as a subset within a specific project.",
            "in": "path",
            "required": true,
            "type": "string"
          },
          {
            "name": "id.name",
            "description": "User provided value for the resource.\nThe combination of project + domain + name uniquely identifies the resource.\n+optional - in certain contexts - like 'List API', 'Launch plans'",
            "in": "path",
            "required": true,
            "type": "string"
          },
          {
            "name": "body",
            "in": "body",
            "required": true,
            "schema": {
              "$ref": "#/definitions/AdminServiceUpdateNamedEntityBody"
            }
          }
        ],
        "tags": [
          "AdminService"
        ]
      }
    },
    "/api/v1/named_entities/{resource_type}/{project}/{domain}": {
      "get": {
        "summary": "Returns a list of :ref:`ref_flyteidl.admin.NamedEntity` objects.",
        "description": "Retrieve a list of NamedEntity objects sharing a common resource type, project, and domain.",
        "operationId": "AdminService_ListNamedEntities",
        "responses": {
          "200": {
            "description": "A successful response.",
            "schema": {
              "$ref": "#/definitions/adminNamedEntityList"
            }
          },
          "default": {
            "description": "An unexpected error response.",
            "schema": {
              "$ref": "#/definitions/googlerpcStatus"
            }
          }
        },
        "parameters": [
          {
            "name": "resource_type",
            "description": "Resource type of the metadata to query. One of Task, Workflow or LaunchPlan.\n+required",
            "in": "path",
            "required": true,
            "type": "string",
            "enum": [
              "UNSPECIFIED",
              "TASK",
              "WORKFLOW",
              "LAUNCH_PLAN",
              "DATASET"
            ]
          },
          {
            "name": "project",
            "description": "Name of the project that contains the identifiers.\n+required",
            "in": "path",
            "required": true,
            "type": "string"
          },
          {
            "name": "domain",
            "description": "Name of the domain the identifiers belongs to within the project.",
            "in": "path",
            "required": true,
            "type": "string"
          },
          {
            "name": "limit",
            "description": "Indicates the number of resources to be returned.",
            "in": "query",
            "required": false,
            "type": "integer",
            "format": "int64"
          },
          {
            "name": "token",
            "description": "In the case of multiple pages of results, the server-provided token can be used to fetch the next page\nin a query.\n+optional",
            "in": "query",
            "required": false,
            "type": "string"
          },
          {
            "name": "sort_by.key",
            "description": "Indicates an attribute to sort the response values.\n+required",
            "in": "query",
            "required": false,
            "type": "string"
          },
          {
            "name": "sort_by.direction",
            "description": "Indicates the direction to apply sort key for response values.\n+optional\n\n - DESCENDING: By default, fields are sorted in descending order.",
            "in": "query",
            "required": false,
            "type": "string",
            "enum": [
              "DESCENDING",
              "ASCENDING"
            ],
            "default": "DESCENDING"
          },
          {
            "name": "filters",
            "description": "Indicates a list of filters passed as string.\n+optional",
            "in": "query",
            "required": false,
            "type": "string"
          },
          {
            "name": "org",
            "description": "Optional, org key applied to the resource.",
            "in": "query",
            "required": false,
            "type": "string"
          }
        ],
        "tags": [
          "AdminService"
        ]
      }
    },
    "/api/v1/node_executions/{id.execution_id.project}/{id.execution_id.domain}/{id.execution_id.name}/{id.node_id}": {
      "get": {
        "summary": "Fetches a :ref:`ref_flyteidl.admin.NodeExecution`.",
        "operationId": "AdminService_GetNodeExecution",
        "responses": {
          "200": {
            "description": "A successful response.",
            "schema": {
              "$ref": "#/definitions/flyteidladminNodeExecution"
            }
          },
          "default": {
            "description": "An unexpected error response.",
            "schema": {
              "$ref": "#/definitions/googlerpcStatus"
            }
          }
        },
        "parameters": [
          {
            "name": "id.execution_id.project",
            "description": "Name of the project the resource belongs to.",
            "in": "path",
            "required": true,
            "type": "string"
          },
          {
            "name": "id.execution_id.domain",
            "description": "Name of the domain the resource belongs to.\nA domain can be considered as a subset within a specific project.",
            "in": "path",
            "required": true,
            "type": "string"
          },
          {
            "name": "id.execution_id.name",
            "description": "User or system provided value for the resource.",
            "in": "path",
            "required": true,
            "type": "string"
          },
          {
            "name": "id.node_id",
            "in": "path",
            "required": true,
            "type": "string"
          },
          {
            "name": "id.execution_id.org",
            "description": "Optional, org key applied to the resource.",
            "in": "query",
            "required": false,
            "type": "string"
          }
        ],
        "tags": [
          "AdminService"
        ]
      }
    },
    "/api/v1/node_executions/{id.execution_id.project}/{id.execution_id.domain}/{id.execution_id.name}/{id.node_id}/dynamic_workflow": {
      "get": {
        "summary": "Fetches a :ref:`ref_flyteidl.admin.DynamicNodeWorkflowResponse`.",
        "operationId": "AdminService_GetDynamicNodeWorkflow",
        "responses": {
          "200": {
            "description": "A successful response.",
            "schema": {
              "$ref": "#/definitions/adminDynamicNodeWorkflowResponse"
            }
          },
          "default": {
            "description": "An unexpected error response.",
            "schema": {
              "$ref": "#/definitions/googlerpcStatus"
            }
          }
        },
        "parameters": [
          {
            "name": "id.execution_id.project",
            "description": "Name of the project the resource belongs to.",
            "in": "path",
            "required": true,
            "type": "string"
          },
          {
            "name": "id.execution_id.domain",
            "description": "Name of the domain the resource belongs to.\nA domain can be considered as a subset within a specific project.",
            "in": "path",
            "required": true,
            "type": "string"
          },
          {
            "name": "id.execution_id.name",
            "description": "User or system provided value for the resource.",
            "in": "path",
            "required": true,
            "type": "string"
          },
          {
            "name": "id.node_id",
            "in": "path",
            "required": true,
            "type": "string"
          },
          {
            "name": "id.execution_id.org",
            "description": "Optional, org key applied to the resource.",
            "in": "query",
            "required": false,
            "type": "string"
          }
        ],
        "tags": [
          "AdminService"
        ]
      }
    },
    "/api/v1/node_executions/{workflow_execution_id.project}/{workflow_execution_id.domain}/{workflow_execution_id.name}": {
      "get": {
        "summary": "Fetch a list of :ref:`ref_flyteidl.admin.NodeExecution`.",
        "operationId": "AdminService_ListNodeExecutions",
        "responses": {
          "200": {
            "description": "A successful response.",
            "schema": {
              "$ref": "#/definitions/adminNodeExecutionList"
            }
          },
          "default": {
            "description": "An unexpected error response.",
            "schema": {
              "$ref": "#/definitions/googlerpcStatus"
            }
          }
        },
        "parameters": [
          {
            "name": "workflow_execution_id.project",
            "description": "Name of the project the resource belongs to.",
            "in": "path",
            "required": true,
            "type": "string"
          },
          {
            "name": "workflow_execution_id.domain",
            "description": "Name of the domain the resource belongs to.\nA domain can be considered as a subset within a specific project.",
            "in": "path",
            "required": true,
            "type": "string"
          },
          {
            "name": "workflow_execution_id.name",
            "description": "User or system provided value for the resource.",
            "in": "path",
            "required": true,
            "type": "string"
          },
          {
            "name": "workflow_execution_id.org",
            "description": "Optional, org key applied to the resource.",
            "in": "query",
            "required": false,
            "type": "string"
          },
          {
            "name": "limit",
            "description": "Indicates the number of resources to be returned.\n+required",
            "in": "query",
            "required": false,
            "type": "integer",
            "format": "int64"
          },
          {
            "name": "token",
            "in": "query",
            "required": false,
            "type": "string"
          },
          {
            "name": "filters",
            "description": "Indicates a list of filters passed as string.\nMore info on constructing filters : \u003cLink\u003e\n+optional",
            "in": "query",
            "required": false,
            "type": "string"
          },
          {
            "name": "sort_by.key",
            "description": "Indicates an attribute to sort the response values.\n+required",
            "in": "query",
            "required": false,
            "type": "string"
          },
          {
            "name": "sort_by.direction",
            "description": "Indicates the direction to apply sort key for response values.\n+optional\n\n - DESCENDING: By default, fields are sorted in descending order.",
            "in": "query",
            "required": false,
            "type": "string",
            "enum": [
              "DESCENDING",
              "ASCENDING"
            ],
            "default": "DESCENDING"
          },
          {
            "name": "unique_parent_id",
            "description": "Unique identifier of the parent node in the execution\n+optional",
            "in": "query",
            "required": false,
            "type": "string"
          }
        ],
        "tags": [
          "AdminService"
        ]
      }
    },
    "/api/v1/project_attributes/{attributes.project}": {
      "put": {
        "summary": "Creates or updates custom :ref:`ref_flyteidl.admin.MatchableAttributesConfiguration` at the project level",
        "description": "Update the customized resource attributes associated with a project",
        "operationId": "AdminService_UpdateProjectAttributes",
        "responses": {
          "200": {
            "description": "A successful response.",
            "schema": {
              "$ref": "#/definitions/adminProjectAttributesUpdateResponse"
            }
          },
          "default": {
            "description": "An unexpected error response.",
            "schema": {
              "$ref": "#/definitions/googlerpcStatus"
            }
          }
        },
        "parameters": [
          {
            "name": "attributes.project",
            "description": "Unique project id for which this set of attributes will be applied.",
            "in": "path",
            "required": true,
            "type": "string"
          },
          {
            "name": "body",
            "in": "body",
            "required": true,
            "schema": {
              "$ref": "#/definitions/AdminServiceUpdateProjectAttributesBody"
            }
          }
        ],
        "tags": [
          "AdminService"
        ]
      }
    },
    "/api/v1/project_attributes/{project}": {
      "get": {
        "summary": "Fetches custom :ref:`ref_flyteidl.admin.MatchableAttributesConfiguration` for a project and domain.",
        "description": "Retrieve the customized resource attributes associated with a project",
        "operationId": "AdminService_GetProjectAttributes",
        "responses": {
          "200": {
            "description": "A successful response.",
            "schema": {
              "$ref": "#/definitions/adminProjectAttributesGetResponse"
            }
          },
          "default": {
            "description": "An unexpected error response.",
            "schema": {
              "$ref": "#/definitions/googlerpcStatus"
            }
          }
        },
        "parameters": [
          {
            "name": "project",
            "description": "Unique project id which this set of attributes references.\n+required",
            "in": "path",
            "required": true,
            "type": "string"
          },
          {
            "name": "resource_type",
            "description": "Which type of matchable attributes to return.\n+required\n\n - TASK_RESOURCE: Applies to customizable task resource requests and limits.\n - CLUSTER_RESOURCE: Applies to configuring templated kubernetes cluster resources.\n - EXECUTION_QUEUE: Configures task and dynamic task execution queue assignment.\n - EXECUTION_CLUSTER_LABEL: Configures the K8s cluster label to be used for execution to be run\n - QUALITY_OF_SERVICE_SPECIFICATION: Configures default quality of service when undefined in an execution spec.\n - PLUGIN_OVERRIDE: Selects configurable plugin implementation behavior for a given task type.\n - WORKFLOW_EXECUTION_CONFIG: Adds defaults for customizable workflow-execution specifications and overrides.\n - CLUSTER_ASSIGNMENT: Controls how to select an available cluster on which this execution should run.",
            "in": "query",
            "required": false,
            "type": "string",
            "enum": [
              "TASK_RESOURCE",
              "CLUSTER_RESOURCE",
              "EXECUTION_QUEUE",
              "EXECUTION_CLUSTER_LABEL",
              "QUALITY_OF_SERVICE_SPECIFICATION",
              "PLUGIN_OVERRIDE",
              "WORKFLOW_EXECUTION_CONFIG",
              "CLUSTER_ASSIGNMENT"
            ],
            "default": "TASK_RESOURCE"
          },
          {
            "name": "org",
            "description": "Optional, org key applied to the project.",
            "in": "query",
            "required": false,
            "type": "string"
          }
        ],
        "tags": [
          "AdminService"
        ]
      },
      "delete": {
        "summary": "Deletes custom :ref:`ref_flyteidl.admin.MatchableAttributesConfiguration` for a project and domain.",
        "description": "Delete the customized resource attributes associated with a project",
        "operationId": "AdminService_DeleteProjectAttributes",
        "responses": {
          "200": {
            "description": "A successful response.",
            "schema": {
              "$ref": "#/definitions/adminProjectAttributesDeleteResponse"
            }
          },
          "default": {
            "description": "An unexpected error response.",
            "schema": {
              "$ref": "#/definitions/googlerpcStatus"
            }
          }
        },
        "parameters": [
          {
            "name": "project",
            "description": "Unique project id which this set of attributes references.\n+required",
            "in": "path",
            "required": true,
            "type": "string"
          },
          {
            "name": "body",
            "in": "body",
            "required": true,
            "schema": {
              "$ref": "#/definitions/AdminServiceDeleteProjectAttributesBody"
            }
          }
        ],
        "tags": [
          "AdminService"
        ]
      }
    },
    "/api/v1/project_domain_attributes/{attributes.project}/{attributes.domain}": {
      "put": {
        "summary": "Creates or updates custom :ref:`ref_flyteidl.admin.MatchableAttributesConfiguration` for a project and domain.",
        "description": "Update the customized resource attributes associated with a project-domain combination",
        "operationId": "AdminService_UpdateProjectDomainAttributes",
        "responses": {
          "200": {
            "description": "A successful response.",
            "schema": {
              "$ref": "#/definitions/adminProjectDomainAttributesUpdateResponse"
            }
          },
          "default": {
            "description": "An unexpected error response.",
            "schema": {
              "$ref": "#/definitions/googlerpcStatus"
            }
          }
        },
        "parameters": [
          {
            "name": "attributes.project",
            "description": "Unique project id for which this set of attributes will be applied.",
            "in": "path",
            "required": true,
            "type": "string"
          },
          {
            "name": "attributes.domain",
            "description": "Unique domain id for which this set of attributes will be applied.",
            "in": "path",
            "required": true,
            "type": "string"
          },
          {
            "name": "body",
            "in": "body",
            "required": true,
            "schema": {
              "$ref": "#/definitions/AdminServiceUpdateProjectDomainAttributesBody"
            }
          }
        ],
        "tags": [
          "AdminService"
        ]
      }
    },
    "/api/v1/project_domain_attributes/{project}/{domain}": {
      "get": {
        "summary": "Fetches custom :ref:`ref_flyteidl.admin.MatchableAttributesConfiguration` for a project and domain.",
        "description": "Retrieve the customized resource attributes associated with a project-domain combination",
        "operationId": "AdminService_GetProjectDomainAttributes",
        "responses": {
          "200": {
            "description": "A successful response.",
            "schema": {
              "$ref": "#/definitions/adminProjectDomainAttributesGetResponse"
            }
          },
          "default": {
            "description": "An unexpected error response.",
            "schema": {
              "$ref": "#/definitions/googlerpcStatus"
            }
          }
        },
        "parameters": [
          {
            "name": "project",
            "description": "Unique project id which this set of attributes references.\n+required",
            "in": "path",
            "required": true,
            "type": "string"
          },
          {
            "name": "domain",
            "description": "Unique domain id which this set of attributes references.\n+required",
            "in": "path",
            "required": true,
            "type": "string"
          },
          {
            "name": "resource_type",
            "description": "Which type of matchable attributes to return.\n+required\n\n - TASK_RESOURCE: Applies to customizable task resource requests and limits.\n - CLUSTER_RESOURCE: Applies to configuring templated kubernetes cluster resources.\n - EXECUTION_QUEUE: Configures task and dynamic task execution queue assignment.\n - EXECUTION_CLUSTER_LABEL: Configures the K8s cluster label to be used for execution to be run\n - QUALITY_OF_SERVICE_SPECIFICATION: Configures default quality of service when undefined in an execution spec.\n - PLUGIN_OVERRIDE: Selects configurable plugin implementation behavior for a given task type.\n - WORKFLOW_EXECUTION_CONFIG: Adds defaults for customizable workflow-execution specifications and overrides.\n - CLUSTER_ASSIGNMENT: Controls how to select an available cluster on which this execution should run.",
            "in": "query",
            "required": false,
            "type": "string",
            "enum": [
              "TASK_RESOURCE",
              "CLUSTER_RESOURCE",
              "EXECUTION_QUEUE",
              "EXECUTION_CLUSTER_LABEL",
              "QUALITY_OF_SERVICE_SPECIFICATION",
              "PLUGIN_OVERRIDE",
              "WORKFLOW_EXECUTION_CONFIG",
              "CLUSTER_ASSIGNMENT"
            ],
            "default": "TASK_RESOURCE"
          },
          {
            "name": "org",
            "description": "Optional, org key applied to the attributes.",
            "in": "query",
            "required": false,
            "type": "string"
          }
        ],
        "tags": [
          "AdminService"
        ]
      },
      "delete": {
        "summary": "Deletes custom :ref:`ref_flyteidl.admin.MatchableAttributesConfiguration` for a project and domain.",
        "description": "Delete the customized resource attributes associated with a project-domain combination",
        "operationId": "AdminService_DeleteProjectDomainAttributes",
        "responses": {
          "200": {
            "description": "A successful response.",
            "schema": {
              "$ref": "#/definitions/adminProjectDomainAttributesDeleteResponse"
            }
          },
          "default": {
            "description": "An unexpected error response.",
            "schema": {
              "$ref": "#/definitions/googlerpcStatus"
            }
          }
        },
        "parameters": [
          {
            "name": "project",
            "description": "Unique project id which this set of attributes references.\n+required",
            "in": "path",
            "required": true,
            "type": "string"
          },
          {
            "name": "domain",
            "description": "Unique domain id which this set of attributes references.\n+required",
            "in": "path",
            "required": true,
            "type": "string"
          },
          {
            "name": "body",
            "in": "body",
            "required": true,
            "schema": {
              "$ref": "#/definitions/AdminServiceDeleteProjectDomainAttributesBody"
            }
          }
        ],
        "tags": [
          "AdminService"
        ]
      }
    },
    "/api/v1/projects": {
      "get": {
        "summary": "Fetches a list of :ref:`ref_flyteidl.admin.Project`",
        "description": "Fetch registered projects.",
        "operationId": "AdminService_ListProjects",
        "responses": {
          "200": {
            "description": "A successful response.",
            "schema": {
              "$ref": "#/definitions/adminProjects"
            }
          },
          "default": {
            "description": "An unexpected error response.",
            "schema": {
              "$ref": "#/definitions/googlerpcStatus"
            }
          }
        },
        "parameters": [
          {
            "name": "limit",
            "description": "Indicates the number of projects to be returned.\n+required",
            "in": "query",
            "required": false,
            "type": "integer",
            "format": "int64"
          },
          {
            "name": "token",
            "description": "In the case of multiple pages of results, this server-provided token can be used to fetch the next page\nin a query.\n+optional",
            "in": "query",
            "required": false,
            "type": "string"
          },
          {
            "name": "filters",
            "description": "Indicates a list of filters passed as string.\nMore info on constructing filters : \u003cLink\u003e\n+optional",
            "in": "query",
            "required": false,
            "type": "string"
          },
          {
            "name": "sort_by.key",
            "description": "Indicates an attribute to sort the response values.\n+required",
            "in": "query",
            "required": false,
            "type": "string"
          },
          {
            "name": "sort_by.direction",
            "description": "Indicates the direction to apply sort key for response values.\n+optional\n\n - DESCENDING: By default, fields are sorted in descending order.",
            "in": "query",
            "required": false,
            "type": "string",
            "enum": [
              "DESCENDING",
              "ASCENDING"
            ],
            "default": "DESCENDING"
          },
          {
            "name": "org",
            "description": "Optional, org filter applied to list project requests.",
            "in": "query",
            "required": false,
            "type": "string"
          }
        ],
        "tags": [
          "AdminService"
        ]
      },
      "post": {
        "summary": "Registers a :ref:`ref_flyteidl.admin.Project` with the Flyte deployment.",
        "operationId": "AdminService_RegisterProject",
        "responses": {
          "200": {
            "description": "A successful response.",
            "schema": {
              "$ref": "#/definitions/adminProjectRegisterResponse"
            }
          },
          "default": {
            "description": "An unexpected error response.",
            "schema": {
              "$ref": "#/definitions/googlerpcStatus"
            }
          }
        },
        "parameters": [
          {
            "name": "body",
            "in": "body",
            "required": true,
            "schema": {
              "$ref": "#/definitions/adminProjectRegisterRequest"
            }
          }
        ],
        "tags": [
          "AdminService"
        ]
      }
    },
    "/api/v1/projects/{id}": {
      "get": {
        "summary": "Fetches a :ref:`ref_flyteidl.admin.Project`",
        "description": "Fetch a registered project.",
        "operationId": "AdminService_GetProject",
        "responses": {
          "200": {
            "description": "A successful response.",
            "schema": {
              "$ref": "#/definitions/adminProject"
            }
          },
          "default": {
            "description": "An unexpected error response.",
            "schema": {
              "$ref": "#/definitions/googlerpcStatus"
            }
          }
        },
        "parameters": [
          {
            "name": "id",
            "description": "Indicates a unique project.\n+required",
            "in": "path",
            "required": true,
            "type": "string"
          },
          {
            "name": "org",
            "description": "Optional, org key applied to the resource.",
            "in": "query",
            "required": false,
            "type": "string"
          }
        ],
        "tags": [
          "AdminService"
        ]
      },
      "put": {
        "summary": "Updates an existing :ref:`ref_flyteidl.admin.Project`\nflyteidl.admin.Project should be passed but the domains property should be empty;\nit will be ignored in the handler as domains cannot be updated via this API.",
        "description": "Update a project.",
        "operationId": "AdminService_UpdateProject",
        "responses": {
          "200": {
            "description": "A successful response.",
            "schema": {
              "$ref": "#/definitions/adminProjectUpdateResponse"
            }
          },
          "default": {
            "description": "An unexpected error response.",
            "schema": {
              "$ref": "#/definitions/googlerpcStatus"
            }
          }
        },
        "parameters": [
          {
            "name": "id",
            "description": "Globally unique project name.",
            "in": "path",
            "required": true,
            "type": "string"
          },
          {
            "name": "body",
            "in": "body",
            "required": true,
            "schema": {
              "$ref": "#/definitions/AdminServiceUpdateProjectBody"
            }
          }
        ],
        "tags": [
          "AdminService"
        ]
      }
    },
    "/api/v1/task_executions/{id.node_execution_id.execution_id.project}/{id.node_execution_id.execution_id.domain}/{id.node_execution_id.execution_id.name}/{id.node_execution_id.node_id}/{id.task_id.project}/{id.task_id.domain}/{id.task_id.name}/{id.task_id.version}/{id.retry_attempt}": {
      "get": {
        "summary": "Fetches a :ref:`ref_flyteidl.admin.TaskExecution`.",
        "description": "Retrieve an existing task execution.",
        "operationId": "AdminService_GetTaskExecution",
        "responses": {
          "200": {
            "description": "A successful response.",
            "schema": {
              "$ref": "#/definitions/flyteidladminTaskExecution"
            }
          },
          "default": {
            "description": "An unexpected error response.",
            "schema": {
              "$ref": "#/definitions/googlerpcStatus"
            }
          }
        },
        "parameters": [
          {
            "name": "id.node_execution_id.execution_id.project",
            "description": "Name of the project the resource belongs to.",
            "in": "path",
            "required": true,
            "type": "string"
          },
          {
            "name": "id.node_execution_id.execution_id.domain",
            "description": "Name of the domain the resource belongs to.\nA domain can be considered as a subset within a specific project.",
            "in": "path",
            "required": true,
            "type": "string"
          },
          {
            "name": "id.node_execution_id.execution_id.name",
            "description": "User or system provided value for the resource.",
            "in": "path",
            "required": true,
            "type": "string"
          },
          {
            "name": "id.node_execution_id.node_id",
            "in": "path",
            "required": true,
            "type": "string"
          },
          {
            "name": "id.task_id.project",
            "description": "Name of the project the resource belongs to.",
            "in": "path",
            "required": true,
            "type": "string"
          },
          {
            "name": "id.task_id.domain",
            "description": "Name of the domain the resource belongs to.\nA domain can be considered as a subset within a specific project.",
            "in": "path",
            "required": true,
            "type": "string"
          },
          {
            "name": "id.task_id.name",
            "description": "User provided value for the resource.",
            "in": "path",
            "required": true,
            "type": "string"
          },
          {
            "name": "id.task_id.version",
            "description": "Specific version of the resource.",
            "in": "path",
            "required": true,
            "type": "string"
          },
          {
            "name": "id.retry_attempt",
            "in": "path",
            "required": true,
            "type": "integer",
            "format": "int64"
          },
          {
            "name": "id.task_id.resource_type",
            "description": "Identifies the specific type of resource that this identifier corresponds to.\n\n - DATASET: A dataset represents an entity modeled in Flyte DataCatalog. A Dataset is also a versioned entity and can be a compilation of multiple individual objects.\nEventually all Catalog objects should be modeled similar to Flyte Objects. The Dataset entities makes it possible for the UI  and CLI to act on the objects \nin a similar manner to other Flyte objects",
            "in": "query",
            "required": false,
            "type": "string",
            "enum": [
              "UNSPECIFIED",
              "TASK",
              "WORKFLOW",
              "LAUNCH_PLAN",
              "DATASET"
            ],
            "default": "UNSPECIFIED"
          },
          {
            "name": "id.task_id.org",
            "description": "Optional, org key applied to the resource.",
            "in": "query",
            "required": false,
            "type": "string"
          },
          {
            "name": "id.node_execution_id.execution_id.org",
            "description": "Optional, org key applied to the resource.",
            "in": "query",
            "required": false,
            "type": "string"
          }
        ],
        "tags": [
          "AdminService"
        ]
      }
    },
    "/api/v1/task_executions/{node_execution_id.execution_id.project}/{node_execution_id.execution_id.domain}/{node_execution_id.execution_id.name}/{node_execution_id.node_id}": {
      "get": {
        "summary": "Fetches a list of :ref:`ref_flyteidl.admin.TaskExecution`.",
        "description": "Fetch existing task executions matching input filters.",
        "operationId": "AdminService_ListTaskExecutions",
        "responses": {
          "200": {
            "description": "A successful response.",
            "schema": {
              "$ref": "#/definitions/adminTaskExecutionList"
            }
          },
          "default": {
            "description": "An unexpected error response.",
            "schema": {
              "$ref": "#/definitions/googlerpcStatus"
            }
          }
        },
        "parameters": [
          {
            "name": "node_execution_id.execution_id.project",
            "description": "Name of the project the resource belongs to.",
            "in": "path",
            "required": true,
            "type": "string"
          },
          {
            "name": "node_execution_id.execution_id.domain",
            "description": "Name of the domain the resource belongs to.\nA domain can be considered as a subset within a specific project.",
            "in": "path",
            "required": true,
            "type": "string"
          },
          {
            "name": "node_execution_id.execution_id.name",
            "description": "User or system provided value for the resource.",
            "in": "path",
            "required": true,
            "type": "string"
          },
          {
            "name": "node_execution_id.node_id",
            "in": "path",
            "required": true,
            "type": "string"
          },
          {
            "name": "node_execution_id.execution_id.org",
            "description": "Optional, org key applied to the resource.",
            "in": "query",
            "required": false,
            "type": "string"
          },
          {
            "name": "limit",
            "description": "Indicates the number of resources to be returned.\n+required",
            "in": "query",
            "required": false,
            "type": "integer",
            "format": "int64"
          },
          {
            "name": "token",
            "description": "In the case of multiple pages of results, the server-provided token can be used to fetch the next page\nin a query.\n+optional",
            "in": "query",
            "required": false,
            "type": "string"
          },
          {
            "name": "filters",
            "description": "Indicates a list of filters passed as string.\nMore info on constructing filters : \u003cLink\u003e\n+optional",
            "in": "query",
            "required": false,
            "type": "string"
          },
          {
            "name": "sort_by.key",
            "description": "Indicates an attribute to sort the response values.\n+required",
            "in": "query",
            "required": false,
            "type": "string"
          },
          {
            "name": "sort_by.direction",
            "description": "Indicates the direction to apply sort key for response values.\n+optional\n\n - DESCENDING: By default, fields are sorted in descending order.",
            "in": "query",
            "required": false,
            "type": "string",
            "enum": [
              "DESCENDING",
              "ASCENDING"
            ],
            "default": "DESCENDING"
          }
        ],
        "tags": [
          "AdminService"
        ]
      }
    },
    "/api/v1/task_ids/{project}/{domain}": {
      "get": {
        "summary": "Fetch a list of :ref:`ref_flyteidl.admin.NamedEntityIdentifier` of task objects.",
        "description": "Fetch existing task definition identifiers matching input filters.",
        "operationId": "AdminService_ListTaskIds",
        "responses": {
          "200": {
            "description": "A successful response.",
            "schema": {
              "$ref": "#/definitions/adminNamedEntityIdentifierList"
            }
          },
          "default": {
            "description": "An unexpected error response.",
            "schema": {
              "$ref": "#/definitions/googlerpcStatus"
            }
          }
        },
        "parameters": [
          {
            "name": "project",
            "description": "Name of the project that contains the identifiers.\n+required",
            "in": "path",
            "required": true,
            "type": "string"
          },
          {
            "name": "domain",
            "description": "Name of the domain the identifiers belongs to within the project.\n+required",
            "in": "path",
            "required": true,
            "type": "string"
          },
          {
            "name": "limit",
            "description": "Indicates the number of resources to be returned.\n+required",
            "in": "query",
            "required": false,
            "type": "integer",
            "format": "int64"
          },
          {
            "name": "token",
            "description": "In the case of multiple pages of results, the server-provided token can be used to fetch the next page\nin a query.\n+optional",
            "in": "query",
            "required": false,
            "type": "string"
          },
          {
            "name": "sort_by.key",
            "description": "Indicates an attribute to sort the response values.\n+required",
            "in": "query",
            "required": false,
            "type": "string"
          },
          {
            "name": "sort_by.direction",
            "description": "Indicates the direction to apply sort key for response values.\n+optional\n\n - DESCENDING: By default, fields are sorted in descending order.",
            "in": "query",
            "required": false,
            "type": "string",
            "enum": [
              "DESCENDING",
              "ASCENDING"
            ],
            "default": "DESCENDING"
          },
          {
            "name": "filters",
            "description": "Indicates a list of filters passed as string.\n+optional",
            "in": "query",
            "required": false,
            "type": "string"
          },
          {
            "name": "org",
            "description": "Optional, org key applied to the resource.",
            "in": "query",
            "required": false,
            "type": "string"
          }
        ],
        "tags": [
          "AdminService"
        ]
      }
    },
    "/api/v1/tasks": {
      "post": {
        "summary": "Create and upload a :ref:`ref_flyteidl.admin.Task` definition",
        "description": "Create and register a task definition.",
        "operationId": "AdminService_CreateTask",
        "responses": {
          "200": {
            "description": "A successful response.",
            "schema": {
              "$ref": "#/definitions/flyteidladminTaskCreateResponse"
            }
          },
          "400": {
            "description": "Returned for bad request that may have failed validation.",
            "schema": {}
          },
          "409": {
            "description": "Returned for a request that references an identical entity that has already been registered.",
            "schema": {}
          },
          "default": {
            "description": "An unexpected error response.",
            "schema": {
              "$ref": "#/definitions/googlerpcStatus"
            }
          }
        },
        "parameters": [
          {
            "name": "body",
            "in": "body",
            "required": true,
            "schema": {
              "$ref": "#/definitions/flyteidladminTaskCreateRequest"
            }
          }
        ],
        "tags": [
          "AdminService"
        ]
      }
    },
    "/api/v1/tasks/{id.project}/{id.domain}": {
      "get": {
        "summary": "Fetch a list of :ref:`ref_flyteidl.admin.Task` definitions.",
        "description": "Fetch existing task definitions matching input filters.",
        "operationId": "AdminService_ListTasks2",
        "responses": {
          "200": {
            "description": "A successful response.",
            "schema": {
              "$ref": "#/definitions/adminTaskList"
            }
          },
          "default": {
            "description": "An unexpected error response.",
            "schema": {
              "$ref": "#/definitions/googlerpcStatus"
            }
          }
        },
        "parameters": [
          {
            "name": "id.project",
            "description": "Name of the project the resource belongs to.",
            "in": "path",
            "required": true,
            "type": "string"
          },
          {
            "name": "id.domain",
            "description": "Name of the domain the resource belongs to.\nA domain can be considered as a subset within a specific project.",
            "in": "path",
            "required": true,
            "type": "string"
          },
          {
            "name": "id.name",
            "description": "User provided value for the resource.\nThe combination of project + domain + name uniquely identifies the resource.\n+optional - in certain contexts - like 'List API', 'Launch plans'",
            "in": "query",
            "required": false,
            "type": "string"
          },
          {
            "name": "id.org",
            "description": "Optional, org key applied to the resource.",
            "in": "query",
            "required": false,
            "type": "string"
          },
          {
            "name": "limit",
            "description": "Indicates the number of resources to be returned.\n+required",
            "in": "query",
            "required": false,
            "type": "integer",
            "format": "int64"
          },
          {
            "name": "token",
            "description": "In the case of multiple pages of results, this server-provided token can be used to fetch the next page\nin a query.\n+optional",
            "in": "query",
            "required": false,
            "type": "string"
          },
          {
            "name": "filters",
            "description": "Indicates a list of filters passed as string.\nMore info on constructing filters : \u003cLink\u003e\n+optional",
            "in": "query",
            "required": false,
            "type": "string"
          },
          {
            "name": "sort_by.key",
            "description": "Indicates an attribute to sort the response values.\n+required",
            "in": "query",
            "required": false,
            "type": "string"
          },
          {
            "name": "sort_by.direction",
            "description": "Indicates the direction to apply sort key for response values.\n+optional\n\n - DESCENDING: By default, fields are sorted in descending order.",
            "in": "query",
            "required": false,
            "type": "string",
            "enum": [
              "DESCENDING",
              "ASCENDING"
            ],
            "default": "DESCENDING"
          }
        ],
        "tags": [
          "AdminService"
        ]
      }
    },
    "/api/v1/tasks/{id.project}/{id.domain}/{id.name}": {
      "get": {
        "summary": "Fetch a list of :ref:`ref_flyteidl.admin.Task` definitions.",
        "description": "Fetch existing task definitions matching input filters.",
        "operationId": "AdminService_ListTasks",
        "responses": {
          "200": {
            "description": "A successful response.",
            "schema": {
              "$ref": "#/definitions/adminTaskList"
            }
          },
          "default": {
            "description": "An unexpected error response.",
            "schema": {
              "$ref": "#/definitions/googlerpcStatus"
            }
          }
        },
        "parameters": [
          {
            "name": "id.project",
            "description": "Name of the project the resource belongs to.",
            "in": "path",
            "required": true,
            "type": "string"
          },
          {
            "name": "id.domain",
            "description": "Name of the domain the resource belongs to.\nA domain can be considered as a subset within a specific project.",
            "in": "path",
            "required": true,
            "type": "string"
          },
          {
            "name": "id.name",
            "description": "User provided value for the resource.\nThe combination of project + domain + name uniquely identifies the resource.\n+optional - in certain contexts - like 'List API', 'Launch plans'",
            "in": "path",
            "required": true,
            "type": "string"
          },
          {
            "name": "id.org",
            "description": "Optional, org key applied to the resource.",
            "in": "query",
            "required": false,
            "type": "string"
          },
          {
            "name": "limit",
            "description": "Indicates the number of resources to be returned.\n+required",
            "in": "query",
            "required": false,
            "type": "integer",
            "format": "int64"
          },
          {
            "name": "token",
            "description": "In the case of multiple pages of results, this server-provided token can be used to fetch the next page\nin a query.\n+optional",
            "in": "query",
            "required": false,
            "type": "string"
          },
          {
            "name": "filters",
            "description": "Indicates a list of filters passed as string.\nMore info on constructing filters : \u003cLink\u003e\n+optional",
            "in": "query",
            "required": false,
            "type": "string"
          },
          {
            "name": "sort_by.key",
            "description": "Indicates an attribute to sort the response values.\n+required",
            "in": "query",
            "required": false,
            "type": "string"
          },
          {
            "name": "sort_by.direction",
            "description": "Indicates the direction to apply sort key for response values.\n+optional\n\n - DESCENDING: By default, fields are sorted in descending order.",
            "in": "query",
            "required": false,
            "type": "string",
            "enum": [
              "DESCENDING",
              "ASCENDING"
            ],
            "default": "DESCENDING"
          }
        ],
        "tags": [
          "AdminService"
        ]
      }
    },
    "/api/v1/tasks/{id.project}/{id.domain}/{id.name}/{id.version}": {
      "get": {
        "summary": "Fetch a :ref:`ref_flyteidl.admin.Task` definition.",
        "description": "Retrieve an existing task definition.",
        "operationId": "AdminService_GetTask",
        "responses": {
          "200": {
            "description": "A successful response.",
            "schema": {
              "$ref": "#/definitions/adminTask"
            }
          },
          "default": {
            "description": "An unexpected error response.",
            "schema": {
              "$ref": "#/definitions/googlerpcStatus"
            }
          }
        },
        "parameters": [
          {
            "name": "id.project",
            "description": "Name of the project the resource belongs to.",
            "in": "path",
            "required": true,
            "type": "string"
          },
          {
            "name": "id.domain",
            "description": "Name of the domain the resource belongs to.\nA domain can be considered as a subset within a specific project.",
            "in": "path",
            "required": true,
            "type": "string"
          },
          {
            "name": "id.name",
            "description": "User provided value for the resource.",
            "in": "path",
            "required": true,
            "type": "string"
          },
          {
            "name": "id.version",
            "description": "Specific version of the resource.",
            "in": "path",
            "required": true,
            "type": "string"
          },
          {
            "name": "id.resource_type",
            "description": "Identifies the specific type of resource that this identifier corresponds to.\n\n - DATASET: A dataset represents an entity modeled in Flyte DataCatalog. A Dataset is also a versioned entity and can be a compilation of multiple individual objects.\nEventually all Catalog objects should be modeled similar to Flyte Objects. The Dataset entities makes it possible for the UI  and CLI to act on the objects \nin a similar manner to other Flyte objects",
            "in": "query",
            "required": false,
            "type": "string",
            "enum": [
              "UNSPECIFIED",
              "TASK",
              "WORKFLOW",
              "LAUNCH_PLAN",
              "DATASET"
            ],
            "default": "UNSPECIFIED"
          },
          {
            "name": "id.org",
            "description": "Optional, org key applied to the resource.",
            "in": "query",
            "required": false,
            "type": "string"
          }
        ],
        "tags": [
          "AdminService"
        ]
      }
    },
    "/api/v1/version": {
      "get": {
        "description": "Retrieve the Version (including the Build  information) for FlyteAdmin service",
        "operationId": "AdminService_GetVersion",
        "responses": {
          "200": {
            "description": "A successful response.",
            "schema": {
              "$ref": "#/definitions/adminGetVersionResponse"
            }
          },
          "default": {
            "description": "An unexpected error response.",
            "schema": {
              "$ref": "#/definitions/googlerpcStatus"
            }
          }
        },
        "tags": [
          "AdminService"
        ]
      }
    },
    "/api/v1/workflow_attributes/{attributes.project}/{attributes.domain}/{attributes.workflow}": {
      "put": {
        "summary": "Creates or updates custom :ref:`ref_flyteidl.admin.MatchableAttributesConfiguration` for a project, domain and workflow.",
        "description": "Update the customized resource attributes associated with a project, domain and workflow combination",
        "operationId": "AdminService_UpdateWorkflowAttributes",
        "responses": {
          "200": {
            "description": "A successful response.",
            "schema": {
              "$ref": "#/definitions/adminWorkflowAttributesUpdateResponse"
            }
          },
          "default": {
            "description": "An unexpected error response.",
            "schema": {
              "$ref": "#/definitions/googlerpcStatus"
            }
          }
        },
        "parameters": [
          {
            "name": "attributes.project",
            "description": "Unique project id for which this set of attributes will be applied.",
            "in": "path",
            "required": true,
            "type": "string"
          },
          {
            "name": "attributes.domain",
            "description": "Unique domain id for which this set of attributes will be applied.",
            "in": "path",
            "required": true,
            "type": "string"
          },
          {
            "name": "attributes.workflow",
            "description": "Workflow name for which this set of attributes will be applied.",
            "in": "path",
            "required": true,
            "type": "string"
          },
          {
            "name": "body",
            "in": "body",
            "required": true,
            "schema": {
              "$ref": "#/definitions/AdminServiceUpdateWorkflowAttributesBody"
            }
          }
        ],
        "tags": [
          "AdminService"
        ]
      }
    },
    "/api/v1/workflow_attributes/{project}/{domain}/{workflow}": {
      "get": {
        "summary": "Fetches custom :ref:`ref_flyteidl.admin.MatchableAttributesConfiguration` for a project, domain and workflow.",
        "description": "Retrieve the customized resource attributes associated with a project, domain and workflow combination",
        "operationId": "AdminService_GetWorkflowAttributes",
        "responses": {
          "200": {
            "description": "A successful response.",
            "schema": {
              "$ref": "#/definitions/adminWorkflowAttributesGetResponse"
            }
          },
          "default": {
            "description": "An unexpected error response.",
            "schema": {
              "$ref": "#/definitions/googlerpcStatus"
            }
          }
        },
        "parameters": [
          {
            "name": "project",
            "description": "Unique project id which this set of attributes references.\n+required",
            "in": "path",
            "required": true,
            "type": "string"
          },
          {
            "name": "domain",
            "description": "Unique domain id which this set of attributes references.\n+required",
            "in": "path",
            "required": true,
            "type": "string"
          },
          {
            "name": "workflow",
            "description": "Workflow name which this set of attributes references.\n+required",
            "in": "path",
            "required": true,
            "type": "string"
          },
          {
            "name": "resource_type",
            "description": "Which type of matchable attributes to return.\n+required\n\n - TASK_RESOURCE: Applies to customizable task resource requests and limits.\n - CLUSTER_RESOURCE: Applies to configuring templated kubernetes cluster resources.\n - EXECUTION_QUEUE: Configures task and dynamic task execution queue assignment.\n - EXECUTION_CLUSTER_LABEL: Configures the K8s cluster label to be used for execution to be run\n - QUALITY_OF_SERVICE_SPECIFICATION: Configures default quality of service when undefined in an execution spec.\n - PLUGIN_OVERRIDE: Selects configurable plugin implementation behavior for a given task type.\n - WORKFLOW_EXECUTION_CONFIG: Adds defaults for customizable workflow-execution specifications and overrides.\n - CLUSTER_ASSIGNMENT: Controls how to select an available cluster on which this execution should run.",
            "in": "query",
            "required": false,
            "type": "string",
            "enum": [
              "TASK_RESOURCE",
              "CLUSTER_RESOURCE",
              "EXECUTION_QUEUE",
              "EXECUTION_CLUSTER_LABEL",
              "QUALITY_OF_SERVICE_SPECIFICATION",
              "PLUGIN_OVERRIDE",
              "WORKFLOW_EXECUTION_CONFIG",
              "CLUSTER_ASSIGNMENT"
            ],
            "default": "TASK_RESOURCE"
          },
          {
            "name": "org",
            "description": "Optional, org key applied to the attributes.",
            "in": "query",
            "required": false,
            "type": "string"
          }
        ],
        "tags": [
          "AdminService"
        ]
      },
      "delete": {
        "summary": "Deletes custom :ref:`ref_flyteidl.admin.MatchableAttributesConfiguration` for a project, domain and workflow.",
        "description": "Delete the customized resource attributes associated with a project, domain and workflow combination",
        "operationId": "AdminService_DeleteWorkflowAttributes",
        "responses": {
          "200": {
            "description": "A successful response.",
            "schema": {
              "$ref": "#/definitions/adminWorkflowAttributesDeleteResponse"
            }
          },
          "default": {
            "description": "An unexpected error response.",
            "schema": {
              "$ref": "#/definitions/googlerpcStatus"
            }
          }
        },
        "parameters": [
          {
            "name": "project",
            "description": "Unique project id which this set of attributes references.\n+required",
            "in": "path",
            "required": true,
            "type": "string"
          },
          {
            "name": "domain",
            "description": "Unique domain id which this set of attributes references.\n+required",
            "in": "path",
            "required": true,
            "type": "string"
          },
          {
            "name": "workflow",
            "description": "Workflow name which this set of attributes references.\n+required",
            "in": "path",
            "required": true,
            "type": "string"
          },
          {
            "name": "body",
            "in": "body",
            "required": true,
            "schema": {
              "$ref": "#/definitions/AdminServiceDeleteWorkflowAttributesBody"
            }
          }
        ],
        "tags": [
          "AdminService"
        ]
      }
    },
    "/api/v1/workflow_ids/{project}/{domain}": {
      "get": {
        "summary": "Fetch a list of :ref:`ref_flyteidl.admin.NamedEntityIdentifier` of workflow objects.",
        "operationId": "AdminService_ListWorkflowIds",
        "responses": {
          "200": {
            "description": "A successful response.",
            "schema": {
              "$ref": "#/definitions/adminNamedEntityIdentifierList"
            }
          },
          "default": {
            "description": "An unexpected error response.",
            "schema": {
              "$ref": "#/definitions/googlerpcStatus"
            }
          }
        },
        "parameters": [
          {
            "name": "project",
            "description": "Name of the project that contains the identifiers.\n+required",
            "in": "path",
            "required": true,
            "type": "string"
          },
          {
            "name": "domain",
            "description": "Name of the domain the identifiers belongs to within the project.\n+required",
            "in": "path",
            "required": true,
            "type": "string"
          },
          {
            "name": "limit",
            "description": "Indicates the number of resources to be returned.\n+required",
            "in": "query",
            "required": false,
            "type": "integer",
            "format": "int64"
          },
          {
            "name": "token",
            "description": "In the case of multiple pages of results, the server-provided token can be used to fetch the next page\nin a query.\n+optional",
            "in": "query",
            "required": false,
            "type": "string"
          },
          {
            "name": "sort_by.key",
            "description": "Indicates an attribute to sort the response values.\n+required",
            "in": "query",
            "required": false,
            "type": "string"
          },
          {
            "name": "sort_by.direction",
            "description": "Indicates the direction to apply sort key for response values.\n+optional\n\n - DESCENDING: By default, fields are sorted in descending order.",
            "in": "query",
            "required": false,
            "type": "string",
            "enum": [
              "DESCENDING",
              "ASCENDING"
            ],
            "default": "DESCENDING"
          },
          {
            "name": "filters",
            "description": "Indicates a list of filters passed as string.\n+optional",
            "in": "query",
            "required": false,
            "type": "string"
          },
          {
            "name": "org",
            "description": "Optional, org key applied to the resource.",
            "in": "query",
            "required": false,
            "type": "string"
          }
        ],
        "tags": [
          "AdminService"
        ]
      }
    },
    "/api/v1/workflows": {
      "post": {
        "summary": "Create and upload a :ref:`ref_flyteidl.admin.Workflow` definition",
        "description": "Create and register a workflow definition.",
        "operationId": "AdminService_CreateWorkflow",
        "responses": {
          "200": {
            "description": "A successful response.",
            "schema": {
              "$ref": "#/definitions/adminWorkflowCreateResponse"
            }
          },
          "400": {
            "description": "Returned for bad request that may have failed validation.",
            "schema": {}
          },
          "409": {
            "description": "Returned for a request that references an identical entity that has already been registered.",
            "schema": {}
          },
          "default": {
            "description": "An unexpected error response.",
            "schema": {
              "$ref": "#/definitions/googlerpcStatus"
            }
          }
        },
        "parameters": [
          {
            "name": "body",
            "in": "body",
            "required": true,
            "schema": {
              "$ref": "#/definitions/adminWorkflowCreateRequest"
            }
          }
        ],
        "tags": [
          "AdminService"
        ]
      }
    },
    "/api/v1/workflows/{id.project}/{id.domain}": {
      "get": {
        "summary": "Fetch a list of :ref:`ref_flyteidl.admin.Workflow` definitions.",
        "description": "Fetch existing workflow definitions matching input filters.",
        "operationId": "AdminService_ListWorkflows2",
        "responses": {
          "200": {
            "description": "A successful response.",
            "schema": {
              "$ref": "#/definitions/adminWorkflowList"
            }
          },
          "default": {
            "description": "An unexpected error response.",
            "schema": {
              "$ref": "#/definitions/googlerpcStatus"
            }
          }
        },
        "parameters": [
          {
            "name": "id.project",
            "description": "Name of the project the resource belongs to.",
            "in": "path",
            "required": true,
            "type": "string"
          },
          {
            "name": "id.domain",
            "description": "Name of the domain the resource belongs to.\nA domain can be considered as a subset within a specific project.",
            "in": "path",
            "required": true,
            "type": "string"
          },
          {
            "name": "id.name",
            "description": "User provided value for the resource.\nThe combination of project + domain + name uniquely identifies the resource.\n+optional - in certain contexts - like 'List API', 'Launch plans'",
            "in": "query",
            "required": false,
            "type": "string"
          },
          {
            "name": "id.org",
            "description": "Optional, org key applied to the resource.",
            "in": "query",
            "required": false,
            "type": "string"
          },
          {
            "name": "limit",
            "description": "Indicates the number of resources to be returned.\n+required",
            "in": "query",
            "required": false,
            "type": "integer",
            "format": "int64"
          },
          {
            "name": "token",
            "description": "In the case of multiple pages of results, this server-provided token can be used to fetch the next page\nin a query.\n+optional",
            "in": "query",
            "required": false,
            "type": "string"
          },
          {
            "name": "filters",
            "description": "Indicates a list of filters passed as string.\nMore info on constructing filters : \u003cLink\u003e\n+optional",
            "in": "query",
            "required": false,
            "type": "string"
          },
          {
            "name": "sort_by.key",
            "description": "Indicates an attribute to sort the response values.\n+required",
            "in": "query",
            "required": false,
            "type": "string"
          },
          {
            "name": "sort_by.direction",
            "description": "Indicates the direction to apply sort key for response values.\n+optional\n\n - DESCENDING: By default, fields are sorted in descending order.",
            "in": "query",
            "required": false,
            "type": "string",
            "enum": [
              "DESCENDING",
              "ASCENDING"
            ],
            "default": "DESCENDING"
          }
        ],
        "tags": [
          "AdminService"
        ]
      }
    },
    "/api/v1/workflows/{id.project}/{id.domain}/{id.name}": {
      "get": {
        "summary": "Fetch a list of :ref:`ref_flyteidl.admin.Workflow` definitions.",
        "description": "Fetch existing workflow definitions matching input filters.",
        "operationId": "AdminService_ListWorkflows",
        "responses": {
          "200": {
            "description": "A successful response.",
            "schema": {
              "$ref": "#/definitions/adminWorkflowList"
            }
          },
          "default": {
            "description": "An unexpected error response.",
            "schema": {
              "$ref": "#/definitions/googlerpcStatus"
            }
          }
        },
        "parameters": [
          {
            "name": "id.project",
            "description": "Name of the project the resource belongs to.",
            "in": "path",
            "required": true,
            "type": "string"
          },
          {
            "name": "id.domain",
            "description": "Name of the domain the resource belongs to.\nA domain can be considered as a subset within a specific project.",
            "in": "path",
            "required": true,
            "type": "string"
          },
          {
            "name": "id.name",
            "description": "User provided value for the resource.\nThe combination of project + domain + name uniquely identifies the resource.\n+optional - in certain contexts - like 'List API', 'Launch plans'",
            "in": "path",
            "required": true,
            "type": "string"
          },
          {
            "name": "id.org",
            "description": "Optional, org key applied to the resource.",
            "in": "query",
            "required": false,
            "type": "string"
          },
          {
            "name": "limit",
            "description": "Indicates the number of resources to be returned.\n+required",
            "in": "query",
            "required": false,
            "type": "integer",
            "format": "int64"
          },
          {
            "name": "token",
            "description": "In the case of multiple pages of results, this server-provided token can be used to fetch the next page\nin a query.\n+optional",
            "in": "query",
            "required": false,
            "type": "string"
          },
          {
            "name": "filters",
            "description": "Indicates a list of filters passed as string.\nMore info on constructing filters : \u003cLink\u003e\n+optional",
            "in": "query",
            "required": false,
            "type": "string"
          },
          {
            "name": "sort_by.key",
            "description": "Indicates an attribute to sort the response values.\n+required",
            "in": "query",
            "required": false,
            "type": "string"
          },
          {
            "name": "sort_by.direction",
            "description": "Indicates the direction to apply sort key for response values.\n+optional\n\n - DESCENDING: By default, fields are sorted in descending order.",
            "in": "query",
            "required": false,
            "type": "string",
            "enum": [
              "DESCENDING",
              "ASCENDING"
            ],
            "default": "DESCENDING"
          }
        ],
        "tags": [
          "AdminService"
        ]
      }
    },
    "/api/v1/workflows/{id.project}/{id.domain}/{id.name}/{id.version}": {
      "get": {
        "summary": "Fetch a :ref:`ref_flyteidl.admin.Workflow` definition.",
        "description": "Retrieve an existing workflow definition.",
        "operationId": "AdminService_GetWorkflow",
        "responses": {
          "200": {
            "description": "A successful response.",
            "schema": {
              "$ref": "#/definitions/adminWorkflow"
            }
          },
          "default": {
            "description": "An unexpected error response.",
            "schema": {
              "$ref": "#/definitions/googlerpcStatus"
            }
          }
        },
        "parameters": [
          {
            "name": "id.project",
            "description": "Name of the project the resource belongs to.",
            "in": "path",
            "required": true,
            "type": "string"
          },
          {
            "name": "id.domain",
            "description": "Name of the domain the resource belongs to.\nA domain can be considered as a subset within a specific project.",
            "in": "path",
            "required": true,
            "type": "string"
          },
          {
            "name": "id.name",
            "description": "User provided value for the resource.",
            "in": "path",
            "required": true,
            "type": "string"
          },
          {
            "name": "id.version",
            "description": "Specific version of the resource.",
            "in": "path",
            "required": true,
            "type": "string"
          },
          {
            "name": "id.resource_type",
            "description": "Identifies the specific type of resource that this identifier corresponds to.\n\n - DATASET: A dataset represents an entity modeled in Flyte DataCatalog. A Dataset is also a versioned entity and can be a compilation of multiple individual objects.\nEventually all Catalog objects should be modeled similar to Flyte Objects. The Dataset entities makes it possible for the UI  and CLI to act on the objects \nin a similar manner to other Flyte objects",
            "in": "query",
            "required": false,
            "type": "string",
            "enum": [
              "UNSPECIFIED",
              "TASK",
              "WORKFLOW",
              "LAUNCH_PLAN",
              "DATASET"
            ],
            "default": "UNSPECIFIED"
          },
          {
            "name": "id.org",
            "description": "Optional, org key applied to the resource.",
            "in": "query",
            "required": false,
            "type": "string"
          }
        ],
        "tags": [
          "AdminService"
        ]
      }
    }
  },
  "definitions": {
    "AdminServiceDeleteProjectAttributesBody": {
      "type": "object",
      "properties": {
        "resource_type": {
          "$ref": "#/definitions/adminMatchableResource",
          "title": "Which type of matchable attributes to delete.\n+required"
        },
        "org": {
          "type": "string",
          "description": "Optional, org key applied to the project."
        }
      },
      "title": "Request to delete a set matchable project level attribute override.\nFor more info on matchable attributes, see :ref:`ref_flyteidl.admin.MatchableAttributesConfiguration`"
    },
    "AdminServiceDeleteProjectDomainAttributesBody": {
      "type": "object",
      "properties": {
        "resource_type": {
          "$ref": "#/definitions/adminMatchableResource",
          "title": "Which type of matchable attributes to delete.\n+required"
        },
        "org": {
          "type": "string",
          "description": "Optional, org key applied to the attributes."
        }
      },
      "title": "Request to delete a set matchable project domain attribute override.\nFor more info on matchable attributes, see :ref:`ref_flyteidl.admin.MatchableAttributesConfiguration`"
    },
    "AdminServiceDeleteWorkflowAttributesBody": {
      "type": "object",
      "properties": {
        "resource_type": {
          "$ref": "#/definitions/adminMatchableResource",
          "title": "Which type of matchable attributes to delete.\n+required"
        },
        "org": {
          "type": "string",
          "description": "Optional, org key applied to the attributes."
        }
      },
      "title": "Request to delete a set matchable workflow attribute override.\nFor more info on matchable attributes, see :ref:`ref_flyteidl.admin.MatchableAttributesConfiguration`"
    },
    "AdminServiceTerminateExecutionBody": {
      "type": "object",
      "properties": {
        "id": {
          "type": "object",
          "properties": {
            "org": {
              "type": "string",
              "description": "Optional, org key applied to the resource."
            }
          },
          "description": "Uniquely identifies the individual workflow execution to be terminated.",
          "title": "Uniquely identifies the individual workflow execution to be terminated."
        },
        "cause": {
          "type": "string",
          "description": "Optional reason for aborting."
        }
      },
      "description": "Request to terminate an in-progress execution.  This action is irreversible.\nIf an execution is already terminated, this request will simply be a no-op.\nThis request will fail if it references a non-existent execution.\nIf the request succeeds the phase \"ABORTED\" will be recorded for the termination\nwith the optional cause added to the output_result."
    },
    "AdminServiceUpdateExecutionBody": {
      "type": "object",
      "properties": {
        "id": {
          "type": "object",
          "properties": {
            "org": {
              "type": "string",
              "description": "Optional, org key applied to the resource."
            }
          },
          "title": "Identifier of the execution to update"
        },
        "state": {
          "$ref": "#/definitions/adminExecutionState",
          "title": "State to set as the new value active/archive"
        }
      }
    },
    "AdminServiceUpdateLaunchPlanBody": {
      "type": "object",
      "properties": {
        "id": {
          "type": "object",
          "properties": {
            "resource_type": {
              "$ref": "#/definitions/coreResourceType",
              "description": "Identifies the specific type of resource that this identifier corresponds to."
            },
            "org": {
              "type": "string",
              "description": "Optional, org key applied to the resource."
            }
          },
          "description": "Identifier of launch plan for which to change state.\n+required.",
          "title": "Identifier of launch plan for which to change state.\n+required."
        },
        "state": {
          "$ref": "#/definitions/adminLaunchPlanState",
          "description": "Desired state to apply to the launch plan.\n+required."
        }
      },
      "title": "Request to set the referenced launch plan state to the configured value.\nSee :ref:`ref_flyteidl.admin.LaunchPlan` for more details"
    },
    "AdminServiceUpdateNamedEntityBody": {
      "type": "object",
      "properties": {
        "id": {
          "type": "object",
          "properties": {
            "org": {
              "type": "string",
              "description": "Optional, org key applied to the resource."
            }
          },
          "title": "Identifier of the metadata to update\n+required"
        },
        "metadata": {
          "$ref": "#/definitions/adminNamedEntityMetadata",
          "title": "Metadata object to set as the new value\n+required"
        }
      },
      "description": "Request to set the referenced named entity state to the configured value."
    },
    "AdminServiceUpdateProjectAttributesBody": {
      "type": "object",
      "properties": {
        "attributes": {
          "type": "object",
          "properties": {
            "matching_attributes": {
              "$ref": "#/definitions/adminMatchingAttributes"
            },
            "org": {
              "type": "string",
              "description": "Optional, org key applied to the project."
            }
          },
          "title": "+required"
        }
      },
      "title": "Sets custom attributes for a project\nFor more info on matchable attributes, see :ref:`ref_flyteidl.admin.MatchableAttributesConfiguration`"
    },
    "AdminServiceUpdateProjectBody": {
      "type": "object",
      "properties": {
        "name": {
          "type": "string",
          "description": "Display name."
        },
        "domains": {
          "type": "array",
          "items": {
            "type": "object",
            "$ref": "#/definitions/adminDomain"
          }
        },
        "description": {
          "type": "string"
        },
        "labels": {
          "$ref": "#/definitions/adminLabels",
          "description": "Leverage Labels from flyteidl.admin.common.proto to\ntag projects with ownership information."
        },
        "state": {
          "$ref": "#/definitions/ProjectProjectState"
        },
        "org": {
          "type": "string",
          "description": "Optional, org key applied to the resource."
        }
      },
      "description": "Top-level namespace used to classify different entities like workflows and executions."
    },
    "AdminServiceUpdateProjectDomainAttributesBody": {
      "type": "object",
      "properties": {
        "attributes": {
          "type": "object",
          "properties": {
            "matching_attributes": {
              "$ref": "#/definitions/adminMatchingAttributes"
            },
            "org": {
              "type": "string",
              "description": "Optional, org key applied to the attributes."
            }
          },
          "title": "+required"
        }
      },
      "title": "Sets custom attributes for a project-domain combination.\nFor more info on matchable attributes, see :ref:`ref_flyteidl.admin.MatchableAttributesConfiguration`"
    },
    "AdminServiceUpdateWorkflowAttributesBody": {
      "type": "object",
      "properties": {
        "attributes": {
          "type": "object",
          "properties": {
            "matching_attributes": {
              "$ref": "#/definitions/adminMatchingAttributes"
            },
            "org": {
              "type": "string",
              "description": "Optional, org key applied to the attributes."
            }
          },
          "title": "Defines a set of custom matching attributes which defines resource defaults for a project, domain and workflow.\nFor more info on matchable attributes, see :ref:`ref_flyteidl.admin.MatchableAttributesConfiguration`"
        }
      },
      "title": "Sets custom attributes for a project, domain and workflow combination.\nFor more info on matchable attributes, see :ref:`ref_flyteidl.admin.MatchableAttributesConfiguration`"
    },
    "ArrayNodeDataMode": {
      "type": "string",
      "enum": [
        "SINGLE_INPUT_FILE",
        "INDIVIDUAL_INPUT_FILES"
      ],
      "default": "SINGLE_INPUT_FILE",
      "description": " - SINGLE_INPUT_FILE: Indicates the ArrayNode's input is a list of input values that map to subNode executions.\nThe file path set for the subNode will be the ArrayNode's input file, but the in-memory\nvalue utilized in propeller will be the individual value for each subNode execution.\nSubNode executions need to be able to read in and parse the individual value to execute correctly.\n - INDIVIDUAL_INPUT_FILES: Indicates the ArrayNode's input is a list of input values that map to subNode executions.\nPropeller will create input files for each ArrayNode subNode by parsing the inputs and\nsetting the InputBindings on each subNodeSpec. Both the file path and in-memory input values will\nbe the individual value for each subNode execution."
    },
    "BlobTypeBlobDimensionality": {
      "type": "string",
      "enum": [
        "SINGLE",
        "MULTIPART"
      ],
      "default": "SINGLE"
    },
    "ConjunctionExpressionLogicalOperator": {
      "type": "string",
      "enum": [
        "AND",
        "OR"
      ],
      "default": "AND",
      "description": "- AND: Conjunction",
      "title": "Nested conditions. They can be conjoined using AND / OR\nOrder of evaluation is not important as the operators are Commutative"
    },
    "ConnectionSetIdList": {
      "type": "object",
      "properties": {
        "ids": {
          "type": "array",
          "items": {
            "type": "string"
          }
        }
      }
    },
    "ContainerArchitecture": {
      "type": "string",
      "enum": [
        "UNKNOWN",
        "AMD64",
        "ARM64",
        "ARM_V6",
        "ARM_V7"
      ],
      "default": "UNKNOWN",
      "description": "Architecture-type the container image supports."
    },
    "ContainerContextProcessContext": {
      "type": "object",
      "properties": {
        "container_start_time": {
          "type": "string",
          "format": "date-time"
        },
        "container_end_time": {
          "type": "string",
          "format": "date-time"
        }
      },
      "title": "Contains metadata required to identify logs produces by a single light-weight process that was run inside a container"
    },
    "DataLoadingConfigLiteralMapFormat": {
      "type": "string",
      "enum": [
        "JSON",
        "YAML",
        "PROTO"
      ],
      "default": "JSON",
      "description": "- JSON: JSON / YAML for the metadata (which contains inlined primitive values). The representation is inline with the standard json specification as specified - https://www.json.org/json-en.html\n - PROTO: Proto is a serialized binary of `core.LiteralMap` defined in flyteidl/core",
      "title": "LiteralMapFormat decides the encoding format in which the input metadata should be made available to the containers.\nIf the user has access to the protocol buffer definitions, it is recommended to use the PROTO format.\nJSON and YAML do not need any protobuf definitions to read it\nAll remote references in core.LiteralMap are replaced with local filesystem references (the data is downloaded to local filesystem)"
    },
    "ExecutionErrorErrorKind": {
      "type": "string",
      "enum": [
        "UNKNOWN",
        "USER",
        "SYSTEM"
      ],
      "default": "UNKNOWN",
      "title": "Error type: System or User"
    },
    "IOStrategyDownloadMode": {
      "type": "string",
      "enum": [
        "DOWNLOAD_EAGER",
        "DOWNLOAD_STREAM",
        "DO_NOT_DOWNLOAD"
      ],
      "default": "DOWNLOAD_EAGER",
      "description": "- DOWNLOAD_EAGER: All data will be downloaded before the main container is executed\n - DOWNLOAD_STREAM: Data will be downloaded as a stream and an End-Of-Stream marker will be written to indicate all data has been downloaded. Refer to protocol for details\n - DO_NOT_DOWNLOAD: Large objects (offloaded) will not be downloaded",
      "title": "Mode to use for downloading"
    },
    "IOStrategyUploadMode": {
      "type": "string",
      "enum": [
        "UPLOAD_ON_EXIT",
        "UPLOAD_EAGER",
        "DO_NOT_UPLOAD"
      ],
      "default": "UPLOAD_ON_EXIT",
      "description": "- UPLOAD_ON_EXIT: All data will be uploaded after the main container exits\n - UPLOAD_EAGER: Data will be uploaded as it appears. Refer to protocol specification for details\n - DO_NOT_UPLOAD: Data will not be uploaded, only references will be written",
      "title": "Mode to use for uploading"
    },
    "PluginOverrideMissingPluginBehavior": {
      "type": "string",
      "enum": [
        "FAIL",
        "USE_DEFAULT"
      ],
      "default": "FAIL",
      "description": " - FAIL: By default, if this plugin is not enabled for a Flyte deployment then execution will fail.\n - USE_DEFAULT: Uses the system-configured default implementation."
    },
    "ProjectProjectState": {
      "type": "string",
      "enum": [
        "ACTIVE",
        "ARCHIVED",
        "SYSTEM_GENERATED",
        "SYSTEM_ARCHIVED"
      ],
      "default": "ACTIVE",
      "description": "The state of the project is used to control its visibility in the UI and validity.\n\n - ACTIVE: By default, all projects are considered active.\n - ARCHIVED: Archived projects are no longer visible in the UI and no longer valid.\n - SYSTEM_GENERATED: System generated projects that aren't explicitly created or managed by a user.\n - SYSTEM_ARCHIVED: System archived projects that aren't explicitly archived by a user."
    },
    "QualityOfServiceTier": {
      "type": "string",
      "enum": [
        "UNDEFINED",
        "HIGH",
        "MEDIUM",
        "LOW"
      ],
      "default": "UNDEFINED",
      "description": " - UNDEFINED: Default: no quality of service specified."
    },
    "ResourcesResourceEntry": {
      "type": "object",
      "properties": {
        "name": {
          "$ref": "#/definitions/ResourcesResourceName",
          "description": "Resource name."
        },
        "value": {
          "type": "string",
          "title": "Value must be a valid k8s quantity. See\nhttps://github.com/kubernetes/apimachinery/blob/master/pkg/api/resource/quantity.go#L30-L80"
        }
      },
      "description": "Encapsulates a resource name and value."
    },
    "ResourcesResourceName": {
      "type": "string",
      "enum": [
        "UNKNOWN",
        "CPU",
        "GPU",
        "MEMORY",
        "STORAGE",
        "EPHEMERAL_STORAGE"
      ],
      "default": "UNKNOWN",
      "description": "Known resource names.\n\n - EPHEMERAL_STORAGE: For Kubernetes-based deployments, pods use ephemeral local storage for scratch space, caching, and for logs."
    },
    "RuntimeMetadataRuntimeType": {
      "type": "string",
      "enum": [
        "OTHER",
        "FLYTE_SDK"
      ],
      "default": "OTHER"
    },
    "SchemaColumnSchemaColumnType": {
      "type": "string",
      "enum": [
        "INTEGER",
        "FLOAT",
        "STRING",
        "BOOLEAN",
        "DATETIME",
        "DURATION"
      ],
      "default": "INTEGER"
    },
    "SchemaTypeSchemaColumn": {
      "type": "object",
      "properties": {
        "name": {
          "type": "string",
          "title": "A unique name -within the schema type- for the column"
        },
        "type": {
          "$ref": "#/definitions/SchemaColumnSchemaColumnType",
          "description": "The column type. This allows a limited set of types currently."
        }
      }
    },
    "SecretMountType": {
      "type": "string",
      "enum": [
        "ANY",
        "ENV_VAR",
        "FILE"
      ],
      "default": "ANY",
      "description": " - ANY: Default case, indicates the client can tolerate either mounting options.\n - ENV_VAR: ENV_VAR indicates the secret needs to be mounted as an environment variable.\n - FILE: FILE indicates the secret needs to be mounted as a file."
    },
    "SortDirection": {
      "type": "string",
      "enum": [
        "DESCENDING",
        "ASCENDING"
      ],
      "default": "DESCENDING",
      "description": " - DESCENDING: By default, fields are sorted in descending order."
    },
    "SqlDialect": {
      "type": "string",
      "enum": [
        "UNDEFINED",
        "ANSI",
        "HIVE",
        "OTHER"
      ],
      "default": "UNDEFINED",
      "description": "The dialect of the SQL statement. This is used to validate and parse SQL statements at compilation time to avoid\nexpensive runtime operations. If set to an unsupported dialect, no validation will be done on the statement.\nWe support the following dialect: ansi, hive."
    },
    "StructuredDatasetTypeDatasetColumn": {
      "type": "object",
      "properties": {
        "name": {
          "type": "string",
          "description": "A unique name within the schema type for the column."
        },
        "literal_type": {
          "$ref": "#/definitions/coreLiteralType",
          "description": "The column type."
        }
      }
    },
    "TaskExecutionMetadataInstanceClass": {
      "type": "string",
      "enum": [
        "DEFAULT",
        "INTERRUPTIBLE"
      ],
      "default": "DEFAULT",
      "description": "Includes the broad category of machine used for this specific task execution.\n\n - DEFAULT: The default instance class configured for the flyte application platform.\n - INTERRUPTIBLE: The instance class configured for interruptible tasks."
    },
    "TaskLogMessageFormat": {
      "type": "string",
      "enum": [
        "UNKNOWN",
        "CSV",
        "JSON"
      ],
      "default": "UNKNOWN"
    },
    "WorkflowMetadataOnFailurePolicy": {
      "type": "string",
      "enum": [
        "FAIL_IMMEDIATELY",
        "FAIL_AFTER_EXECUTABLE_NODES_COMPLETE"
      ],
      "default": "FAIL_IMMEDIATELY",
      "description": "- FAIL_IMMEDIATELY: FAIL_IMMEDIATELY instructs the system to fail as soon as a node fails in the workflow. It'll automatically\nabort all currently running nodes and clean up resources before finally marking the workflow executions as\nfailed.\n - FAIL_AFTER_EXECUTABLE_NODES_COMPLETE: FAIL_AFTER_EXECUTABLE_NODES_COMPLETE instructs the system to make as much progress as it can. The system will\nnot alter the dependencies of the execution graph so any node that depend on the failed node will not be run.\nOther nodes that will be executed to completion before cleaning up resources and marking the workflow\nexecution as failed.",
      "title": "Failure Handling Strategy"
    },
    "adminAbortMetadata": {
      "type": "object",
      "properties": {
        "cause": {
          "type": "string",
          "description": "In the case of a user-specified abort, this will pass along the user-supplied cause."
        },
        "principal": {
          "type": "string",
          "title": "Identifies the entity (if any) responsible for terminating the execution"
        }
      },
      "description": "Specifies metadata around an aborted workflow execution."
    },
    "adminAnnotations": {
      "type": "object",
      "properties": {
        "values": {
          "type": "object",
          "additionalProperties": {
            "type": "string"
          },
          "description": "Map of custom annotations to be applied to the execution resource."
        }
      },
      "description": "Annotation values to be applied to an execution resource.\nIn the future a mode (e.g. OVERRIDE, APPEND, etc) can be defined\nto specify how to merge annotations defined at registration and execution time."
    },
    "adminAuth": {
      "type": "object",
      "properties": {
        "assumable_iam_role": {
          "type": "string",
          "description": "Defines an optional iam role which will be used for tasks run in executions created with this launch plan."
        },
        "kubernetes_service_account": {
          "type": "string",
          "description": "Defines an optional kubernetes service account which will be used for tasks run in executions created with this launch plan."
        }
      },
      "description": "Defines permissions associated with executions created by this launch plan spec.\nUse either of these roles when they have permissions required by your workflow execution.\nDeprecated."
    },
    "adminAuthRole": {
      "type": "object",
      "properties": {
        "assumable_iam_role": {
          "type": "string",
          "description": "Defines an optional iam role which will be used for tasks run in executions created with this launch plan."
        },
        "kubernetes_service_account": {
          "type": "string",
          "description": "Defines an optional kubernetes service account which will be used for tasks run in executions created with this launch plan."
        }
      },
      "description": "Defines permissions associated with executions created by this launch plan spec.\nUse either of these roles when they have permissions required by your workflow execution.\nDeprecated."
    },
    "adminClusterAssignment": {
      "type": "object",
      "properties": {
        "cluster_pool_name": {
          "type": "string"
        }
      },
      "description": "Encapsulates specifications for routing an execution onto a specific cluster."
    },
    "adminClusterResourceAttributes": {
      "type": "object",
      "properties": {
        "attributes": {
          "type": "object",
          "additionalProperties": {
            "type": "string"
          },
          "description": "Custom resource attributes which will be applied in cluster resource creation (e.g. quotas).\nMap keys are the *case-sensitive* names of variables in templatized resource files.\nMap values should be the custom values which get substituted during resource creation."
        }
      }
    },
    "adminCronSchedule": {
      "type": "object",
      "properties": {
        "schedule": {
          "type": "string",
          "title": "Standard/default cron implementation as described by https://en.wikipedia.org/wiki/Cron#CRON_expression;\nAlso supports nonstandard predefined scheduling definitions\nas described by https://docs.aws.amazon.com/AmazonCloudWatch/latest/events/ScheduledEvents.html#CronExpressions\nexcept @reboot"
        },
        "offset": {
          "type": "string",
          "title": "ISO 8601 duration as described by https://en.wikipedia.org/wiki/ISO_8601#Durations"
        }
      },
      "description": "Options for schedules to run according to a cron expression."
    },
    "adminDescription": {
      "type": "object",
      "properties": {
        "value": {
          "type": "string",
          "title": "long description - no more than 4KB"
        },
        "uri": {
          "type": "string",
          "title": "if the description sizes exceed some threshold we can offload the entire\ndescription proto altogether to an external data store, like S3 rather than store inline in the db"
        },
        "format": {
          "$ref": "#/definitions/adminDescriptionFormat",
          "title": "Format of the long description"
        },
        "icon_link": {
          "type": "string",
          "title": "Optional link to an icon for the entity"
        }
      },
      "description": "Full user description with formatting preserved. This can be rendered\nby clients, such as the console or command line tools with in-tact\nformatting."
    },
    "adminDescriptionEntity": {
      "type": "object",
      "properties": {
        "id": {
          "$ref": "#/definitions/coreIdentifier",
          "description": "id represents the unique identifier of the description entity."
        },
        "short_description": {
          "type": "string",
          "description": "One-liner overview of the entity."
        },
        "long_description": {
          "$ref": "#/definitions/adminDescription",
          "description": "Full user description with formatting preserved."
        },
        "source_code": {
          "$ref": "#/definitions/adminSourceCode",
          "description": "Optional link to source code used to define this entity."
        },
        "tags": {
          "type": "array",
          "items": {
            "type": "string"
          },
          "description": "User-specified tags. These are arbitrary and can be used for searching\nfiltering and discovering tasks."
        }
      },
      "description": "DescriptionEntity contains detailed description for the task/workflow.\nDocumentation could provide insight into the algorithms, business use case, etc."
    },
    "adminDescriptionEntityList": {
      "type": "object",
      "properties": {
        "descriptionEntities": {
          "type": "array",
          "items": {
            "type": "object",
            "$ref": "#/definitions/adminDescriptionEntity"
          },
          "description": "A list of DescriptionEntities returned based on the request."
        },
        "token": {
          "type": "string",
          "description": "In the case of multiple pages of results, the server-provided token can be used to fetch the next page\nin a query. If there are no more results, this value will be empty."
        }
      },
      "title": "Represents a list of DescriptionEntities returned from the admin.\nSee :ref:`ref_flyteidl.admin.DescriptionEntity` for more details"
    },
    "adminDescriptionFormat": {
      "type": "string",
      "enum": [
        "DESCRIPTION_FORMAT_UNKNOWN",
        "DESCRIPTION_FORMAT_MARKDOWN",
        "DESCRIPTION_FORMAT_HTML",
        "DESCRIPTION_FORMAT_RST"
      ],
      "default": "DESCRIPTION_FORMAT_UNKNOWN",
      "description": "- DESCRIPTION_FORMAT_RST: python default documentation - comments is rst",
      "title": "The format of the long description"
    },
    "adminDomain": {
      "type": "object",
      "properties": {
        "id": {
          "type": "string",
          "description": "Globally unique domain name."
        },
        "name": {
          "type": "string",
          "description": "Display name."
        }
      },
      "description": "Namespace within a project commonly used to differentiate between different service instances.\ne.g. \"production\", \"development\", etc."
    },
    "adminDynamicNodeWorkflowResponse": {
      "type": "object",
      "properties": {
        "compiled_workflow": {
          "$ref": "#/definitions/coreCompiledWorkflowClosure"
        }
      }
    },
    "adminEmailNotification": {
      "type": "object",
      "properties": {
        "recipients_email": {
          "type": "array",
          "items": {
            "type": "string"
          },
          "title": "The list of email addresses recipients for this notification.\n+required"
        },
        "template": {
          "type": "string",
          "title": "The template to use for this notification.\n+optional"
        }
      },
      "description": "Defines an email notification specification."
    },
    "adminEnvs": {
      "type": "object",
      "properties": {
        "values": {
          "type": "array",
          "items": {
            "type": "object",
            "$ref": "#/definitions/flyteidlcoreKeyValuePair"
          },
          "description": "Map of custom environment variables to be applied to the execution resource."
        }
      },
      "description": "Environment variable values to be applied to an execution resource.\nIn the future a mode (e.g. OVERRIDE, APPEND, etc) can be defined\nto specify how to merge environment variables defined at registration and execution time."
    },
    "adminExecution": {
      "type": "object",
      "properties": {
        "id": {
          "$ref": "#/definitions/coreWorkflowExecutionIdentifier",
          "description": "Unique identifier of the workflow execution."
        },
        "spec": {
          "$ref": "#/definitions/adminExecutionSpec",
          "description": "User-provided configuration and inputs for launching the execution."
        },
        "closure": {
          "$ref": "#/definitions/adminExecutionClosure",
          "description": "Execution results."
        }
      },
      "description": "A workflow execution represents an instantiated workflow, including all inputs and additional\nmetadata as well as computed results included state, outputs, and duration-based attributes.\nUsed as a response object used in Get and List execution requests."
    },
    "adminExecutionClosure": {
      "type": "object",
      "properties": {
        "outputs": {
          "$ref": "#/definitions/adminLiteralMapBlob",
          "description": "Output URI in the case of a successful execution.\nDEPRECATED. Use GetExecutionData to fetch output data instead."
        },
        "error": {
          "$ref": "#/definitions/coreExecutionError",
          "description": "Error information in the case of a failed execution."
        },
        "abort_cause": {
          "type": "string",
          "description": "In the case of a user-specified abort, this will pass along the user-supplied cause."
        },
        "abort_metadata": {
          "$ref": "#/definitions/adminAbortMetadata",
          "description": "In the case of a user-specified abort, this will pass along the user and their supplied cause."
        },
        "output_data": {
          "$ref": "#/definitions/coreLiteralMap",
          "description": "Raw output data produced by this execution.\nDEPRECATED. Use GetExecutionData to fetch output data instead."
        },
        "computed_inputs": {
          "$ref": "#/definitions/coreLiteralMap",
          "title": "Inputs computed and passed for execution.\ncomputed_inputs depends on inputs in ExecutionSpec, fixed and default inputs in launch plan"
        },
        "phase": {
          "$ref": "#/definitions/coreWorkflowExecutionPhase",
          "description": "Most recent recorded phase for the execution."
        },
        "started_at": {
          "type": "string",
          "format": "date-time",
          "description": "Reported time at which the execution began running."
        },
        "duration": {
          "type": "string",
          "description": "The amount of time the execution spent running."
        },
        "created_at": {
          "type": "string",
          "format": "date-time",
          "description": "Reported time at which the execution was created."
        },
        "updated_at": {
          "type": "string",
          "format": "date-time",
          "description": "Reported time at which the execution was last updated."
        },
        "notifications": {
          "type": "array",
          "items": {
            "type": "object",
            "$ref": "#/definitions/adminNotification"
          },
          "description": "The notification settings to use after merging the CreateExecutionRequest and the launch plan\nnotification settings. An execution launched with notifications will always prefer that definition\nto notifications defined statically in a launch plan."
        },
        "workflow_id": {
          "$ref": "#/definitions/coreIdentifier",
          "description": "Identifies the workflow definition for this execution."
        },
        "state_change_details": {
          "$ref": "#/definitions/adminExecutionStateChangeDetails",
          "title": "Provides the details of the last stage change"
        }
      },
      "title": "Encapsulates the results of the Execution"
    },
    "adminExecutionClusterLabel": {
      "type": "object",
      "properties": {
        "value": {
          "type": "string",
          "title": "Label value to determine where the execution will be run"
        }
      }
    },
    "adminExecutionCreateRequest": {
      "type": "object",
      "properties": {
        "project": {
          "type": "string",
          "title": "Name of the project the execution belongs to.\n+required"
        },
        "domain": {
          "type": "string",
          "title": "Name of the domain the execution belongs to.\nA domain can be considered as a subset within a specific project.\n+required"
        },
        "name": {
          "type": "string",
          "title": "User provided value for the resource.\nIf none is provided the system will generate a unique string.\n+optional"
        },
        "spec": {
          "$ref": "#/definitions/adminExecutionSpec",
          "title": "Additional fields necessary to launch the execution.\n+optional"
        },
        "inputs": {
          "$ref": "#/definitions/coreLiteralMap",
          "title": "The inputs required to start the execution. All required inputs must be\nincluded in this map. If not required and not provided, defaults apply.\n+optional"
        },
        "org": {
          "type": "string",
          "description": "Optional, org key applied to the resource."
        }
      },
      "description": "Request to launch an execution with the given project, domain and optionally-assigned name."
    },
    "adminExecutionCreateResponse": {
      "type": "object",
      "properties": {
        "id": {
          "$ref": "#/definitions/coreWorkflowExecutionIdentifier"
        }
      },
      "description": "The unique identifier for a successfully created execution.\nIf the name was *not* specified in the create request, this identifier will include a generated name."
    },
    "adminExecutionList": {
      "type": "object",
      "properties": {
        "executions": {
          "type": "array",
          "items": {
            "type": "object",
            "$ref": "#/definitions/adminExecution"
          }
        },
        "token": {
          "type": "string",
          "description": "In the case of multiple pages of results, the server-provided token can be used to fetch the next page\nin a query. If there are no more results, this value will be empty."
        }
      },
      "title": "Used as a response for request to list executions.\nSee :ref:`ref_flyteidl.admin.Execution` for more details"
    },
    "adminExecutionMetadata": {
      "type": "object",
      "properties": {
        "mode": {
          "$ref": "#/definitions/adminExecutionMetadataExecutionMode"
        },
        "principal": {
          "type": "string",
          "description": "Identifier of the entity that triggered this execution.\nFor systems using back-end authentication any value set here will be discarded in favor of the\nauthenticated user context."
        },
        "nesting": {
          "type": "integer",
          "format": "int64",
          "description": "Indicates the nestedness of this execution.\nIf a user launches a workflow execution, the default nesting is 0.\nIf this execution further launches a workflow (child workflow), the nesting level is incremented by 0 =\u003e 1\nGenerally, if workflow at nesting level k launches a workflow then the child workflow will have\nnesting = k + 1."
        },
        "scheduled_at": {
          "type": "string",
          "format": "date-time",
          "description": "For scheduled executions, the requested time for execution for this specific schedule invocation."
        },
        "parent_node_execution": {
          "$ref": "#/definitions/coreNodeExecutionIdentifier",
          "title": "Which subworkflow node (if any) launched this execution"
        },
        "reference_execution": {
          "$ref": "#/definitions/coreWorkflowExecutionIdentifier",
          "description": "Optional, a reference workflow execution related to this execution.\nIn the case of a relaunch, this references the original workflow execution."
        },
        "system_metadata": {
          "$ref": "#/definitions/adminSystemMetadata",
          "description": "Optional, platform-specific metadata about the execution.\nIn this the future this may be gated behind an ACL or some sort of authorization."
        },
        "artifact_ids": {
          "type": "array",
          "items": {
            "type": "object",
            "$ref": "#/definitions/coreArtifactID"
          },
          "description": "Save a list of the artifacts used in this execution for now. This is a list only rather than a mapping\nsince we don't have a structure to handle nested ones anyways."
        }
      },
      "description": "Represents attributes about an execution which are not required to launch the execution but are useful to record.\nThese attributes are assigned at launch time and do not change."
    },
    "adminExecutionMetadataExecutionMode": {
      "type": "string",
      "enum": [
        "MANUAL",
        "SCHEDULED",
        "SYSTEM",
        "RELAUNCH",
        "CHILD_WORKFLOW",
        "RECOVERED",
        "TRIGGER"
      ],
      "default": "MANUAL",
      "description": "The method by which this execution was launched.\n\n - MANUAL: The default execution mode, MANUAL implies that an execution was launched by an individual.\n - SCHEDULED: A schedule triggered this execution launch.\n - SYSTEM: A system process was responsible for launching this execution rather an individual.\n - RELAUNCH: This execution was launched with identical inputs as a previous execution.\n - CHILD_WORKFLOW: This execution was triggered by another execution.\n - RECOVERED: This execution was recovered from another execution.\n - TRIGGER: Execution was kicked off by the artifact trigger system"
    },
    "adminExecutionQueueAttributes": {
      "type": "object",
      "properties": {
        "tags": {
          "type": "array",
          "items": {
            "type": "string"
          },
          "description": "Tags used for assigning execution queues for tasks defined within this project."
        }
      }
    },
    "adminExecutionRecoverRequest": {
      "type": "object",
      "properties": {
        "id": {
          "$ref": "#/definitions/coreWorkflowExecutionIdentifier",
          "description": "Identifier of the workflow execution to recover."
        },
        "name": {
          "type": "string",
          "title": "User provided value for the recovered execution.\nIf none is provided the system will generate a unique string.\n+optional"
        },
        "metadata": {
          "$ref": "#/definitions/adminExecutionMetadata",
          "description": "Additional metadata which will be used to overwrite any metadata in the reference execution when triggering a recovery execution."
        }
      },
      "description": "Request to recover the referenced execution."
    },
    "adminExecutionRelaunchRequest": {
      "type": "object",
      "properties": {
        "id": {
          "$ref": "#/definitions/coreWorkflowExecutionIdentifier",
          "title": "Identifier of the workflow execution to relaunch.\n+required"
        },
        "name": {
          "type": "string",
          "title": "User provided value for the relaunched execution.\nIf none is provided the system will generate a unique string.\n+optional"
        },
        "overwrite_cache": {
          "type": "boolean",
          "description": "Allows for all cached values of a workflow and its tasks to be overwritten for a single execution.\nIf enabled, all calculations are performed even if cached results would be available, overwriting the stored\ndata once execution finishes successfully."
        }
      },
      "description": "Request to relaunch the referenced execution."
    },
    "adminExecutionSpec": {
      "type": "object",
      "properties": {
        "launch_plan": {
          "$ref": "#/definitions/coreIdentifier",
          "title": "Launch plan to be executed"
        },
        "inputs": {
          "$ref": "#/definitions/coreLiteralMap",
          "title": "Input values to be passed for the execution"
        },
        "metadata": {
          "$ref": "#/definitions/adminExecutionMetadata",
          "title": "Metadata for the execution"
        },
        "notifications": {
          "$ref": "#/definitions/adminNotificationList",
          "description": "List of notifications based on Execution status transitions\nWhen this list is not empty it is used rather than any notifications defined in the referenced launch plan.\nWhen this list is empty, the notifications defined for the launch plan will be applied."
        },
        "disable_all": {
          "type": "boolean",
          "description": "This should be set to true if all notifications are intended to be disabled for this execution."
        },
        "labels": {
          "$ref": "#/definitions/adminLabels",
          "description": "Labels to apply to the execution resource."
        },
        "annotations": {
          "$ref": "#/definitions/adminAnnotations",
          "description": "Annotations to apply to the execution resource."
        },
        "security_context": {
          "$ref": "#/definitions/coreSecurityContext",
          "description": "Optional: security context override to apply this execution."
        },
        "auth_role": {
          "$ref": "#/definitions/adminAuthRole",
          "description": "Optional: auth override to apply this execution."
        },
        "quality_of_service": {
          "$ref": "#/definitions/coreQualityOfService",
          "description": "Indicates the runtime priority of the execution."
        },
        "max_parallelism": {
          "type": "integer",
          "format": "int32",
          "description": "Controls the maximum number of task nodes that can be run in parallel for the entire workflow.\nThis is useful to achieve fairness. Note: MapTasks are regarded as one unit,\nand parallelism/concurrency of MapTasks is independent from this."
        },
        "raw_output_data_config": {
          "$ref": "#/definitions/adminRawOutputDataConfig",
          "title": "User setting to configure where to store offloaded data (i.e. Blobs, structured datasets, query data, etc.).\nThis should be a prefix like s3://my-bucket/my-data"
        },
        "cluster_assignment": {
          "$ref": "#/definitions/adminClusterAssignment",
          "description": "Controls how to select an available cluster on which this execution should run."
        },
        "interruptible": {
          "type": "boolean",
          "description": "Allows for the interruptible flag of a workflow to be overwritten for a single execution.\nOmitting this field uses the workflow's value as a default.\nAs we need to distinguish between the field not being provided and its default value false, we have to use a wrapper\naround the bool field."
        },
        "overwrite_cache": {
          "type": "boolean",
          "description": "Allows for all cached values of a workflow and its tasks to be overwritten for a single execution.\nIf enabled, all calculations are performed even if cached results would be available, overwriting the stored\ndata once execution finishes successfully."
        },
        "envs": {
          "$ref": "#/definitions/adminEnvs",
          "description": "Environment variables to be set for the execution."
        },
        "tags": {
          "type": "array",
          "items": {
            "type": "string"
          },
          "description": "Tags to be set for the execution."
        },
        "execution_cluster_label": {
          "$ref": "#/definitions/adminExecutionClusterLabel",
          "description": "Execution cluster label to be set for the execution."
        },
        "execution_env_assignments": {
          "type": "array",
          "items": {
            "type": "object",
            "$ref": "#/definitions/coreExecutionEnvAssignment"
          },
          "description": "Execution environment assignments to be set for the execution."
        }
      },
      "description": "An ExecutionSpec encompasses all data used to launch this execution. The Spec does not change over the lifetime\nof an execution as it progresses across phase changes."
    },
    "adminExecutionState": {
      "type": "string",
      "enum": [
        "EXECUTION_ACTIVE",
        "EXECUTION_ARCHIVED"
      ],
      "default": "EXECUTION_ACTIVE",
      "description": "The state of the execution is used to control its visibility in the UI/CLI.\n\n - EXECUTION_ACTIVE: By default, all executions are considered active.\n - EXECUTION_ARCHIVED: Archived executions are no longer visible in the UI."
    },
    "adminExecutionStateChangeDetails": {
      "type": "object",
      "properties": {
        "state": {
          "$ref": "#/definitions/adminExecutionState",
          "description": "The state of the execution is used to control its visibility in the UI/CLI."
        },
        "occurred_at": {
          "type": "string",
          "format": "date-time",
          "description": "This timestamp represents when the state changed."
        },
        "principal": {
          "type": "string",
          "title": "Identifies the entity (if any) responsible for causing the state change of the execution"
        }
      }
    },
    "adminExecutionTerminateResponse": {
      "type": "object",
      "description": "Purposefully empty, may be populated in the future."
    },
    "adminExecutionUpdateResponse": {
      "type": "object"
    },
    "adminFixedRate": {
      "type": "object",
      "properties": {
        "value": {
          "type": "integer",
          "format": "int64"
        },
        "unit": {
          "$ref": "#/definitions/adminFixedRateUnit"
        }
      },
      "description": "Option for schedules run at a certain frequency e.g. every 2 minutes."
    },
    "adminFixedRateUnit": {
      "type": "string",
      "enum": [
        "MINUTE",
        "HOUR",
        "DAY"
      ],
      "default": "MINUTE",
      "description": "Represents a frequency at which to run a schedule."
    },
    "adminFlyteURLs": {
      "type": "object",
      "properties": {
        "inputs": {
          "type": "string"
        },
        "outputs": {
          "type": "string"
        },
        "deck": {
          "type": "string"
        }
      },
      "description": "These URLs are returned as part of node and task execution data requests."
    },
    "adminGetDomainsResponse": {
      "type": "object",
      "properties": {
        "domains": {
          "type": "array",
          "items": {
            "type": "object",
            "$ref": "#/definitions/adminDomain"
          }
        }
      },
      "description": "Represents a list of domains."
    },
    "adminGetVersionResponse": {
      "type": "object",
      "properties": {
        "control_plane_version": {
          "$ref": "#/definitions/adminVersion",
          "title": "The control plane version information. FlyteAdmin and related components\nform the control plane of Flyte"
        }
      },
      "title": "Response for the GetVersion API"
    },
    "adminLabels": {
      "type": "object",
      "properties": {
        "values": {
          "type": "object",
          "additionalProperties": {
            "type": "string"
          },
          "description": "Map of custom labels to be applied to the execution resource."
        }
      },
      "description": "Label values to be applied to an execution resource.\nIn the future a mode (e.g. OVERRIDE, APPEND, etc) can be defined\nto specify how to merge labels defined at registration and execution time."
    },
    "adminLaunchPlan": {
      "type": "object",
      "properties": {
        "id": {
          "$ref": "#/definitions/coreIdentifier",
          "description": "Uniquely identifies a launch plan entity."
        },
        "spec": {
          "$ref": "#/definitions/adminLaunchPlanSpec",
          "description": "User-provided launch plan details, including reference workflow, inputs and other metadata."
        },
        "closure": {
          "$ref": "#/definitions/adminLaunchPlanClosure",
          "description": "Values computed by the flyte platform after launch plan registration."
        }
      },
      "description": "A LaunchPlan provides the capability to templatize workflow executions.\nLaunch plans simplify associating one or more schedules, inputs and notifications with your workflows.\nLaunch plans can be shared and used to trigger executions with predefined inputs even when a workflow\ndefinition doesn't necessarily have a default value for said input."
    },
    "adminLaunchPlanClosure": {
      "type": "object",
      "properties": {
        "state": {
          "$ref": "#/definitions/adminLaunchPlanState",
          "description": "Indicate the Launch plan state."
        },
        "expected_inputs": {
          "$ref": "#/definitions/coreParameterMap",
          "title": "Indicates the set of inputs expected when creating an execution with the Launch plan"
        },
        "expected_outputs": {
          "$ref": "#/definitions/coreVariableMap",
          "title": "Indicates the set of outputs expected to be produced by creating an execution with the Launch plan"
        },
        "created_at": {
          "type": "string",
          "format": "date-time",
          "description": "Time at which the launch plan was created."
        },
        "updated_at": {
          "type": "string",
          "format": "date-time",
          "description": "Time at which the launch plan was last updated."
        }
      },
      "description": "Values computed by the flyte platform after launch plan registration.\nThese include expected_inputs required to be present in a CreateExecutionRequest\nto launch the reference workflow as well timestamp values associated with the launch plan."
    },
    "adminLaunchPlanCreateRequest": {
      "type": "object",
      "properties": {
        "id": {
          "$ref": "#/definitions/coreIdentifier",
          "description": "Uniquely identifies a launch plan entity."
        },
        "spec": {
          "$ref": "#/definitions/adminLaunchPlanSpec",
          "description": "User-provided launch plan details, including reference workflow, inputs and other metadata."
        }
      },
      "description": "Request to register a launch plan. The included LaunchPlanSpec may have a complete or incomplete set of inputs required\nto launch a workflow execution. By default all launch plans are registered in state INACTIVE. If you wish to\nset the state to ACTIVE, you must submit a LaunchPlanUpdateRequest, after you have successfully created a launch plan."
    },
    "adminLaunchPlanCreateResponse": {
      "type": "object",
      "description": "Purposefully empty, may be populated in the future."
    },
    "adminLaunchPlanList": {
      "type": "object",
      "properties": {
        "launch_plans": {
          "type": "array",
          "items": {
            "type": "object",
            "$ref": "#/definitions/adminLaunchPlan"
          }
        },
        "token": {
          "type": "string",
          "description": "In the case of multiple pages of results, the server-provided token can be used to fetch the next page\nin a query. If there are no more results, this value will be empty."
        }
      },
      "title": "Response object for list launch plan requests.\nSee :ref:`ref_flyteidl.admin.LaunchPlan` for more details"
    },
    "adminLaunchPlanMetadata": {
      "type": "object",
      "properties": {
        "schedule": {
          "$ref": "#/definitions/adminSchedule",
          "title": "Schedule to execute the Launch Plan"
        },
        "notifications": {
          "type": "array",
          "items": {
            "type": "object",
            "$ref": "#/definitions/adminNotification"
          },
          "title": "List of notifications based on Execution status transitions"
        },
        "launch_conditions": {
          "$ref": "#/definitions/protobufAny",
          "title": "Additional metadata for how to launch the launch plan"
        }
      },
      "description": "Additional launch plan attributes included in the LaunchPlanSpec not strictly required to launch\nthe reference workflow."
    },
    "adminLaunchPlanSpec": {
      "type": "object",
      "properties": {
        "workflow_id": {
          "$ref": "#/definitions/coreIdentifier",
          "title": "Reference to the Workflow template that the launch plan references"
        },
        "entity_metadata": {
          "$ref": "#/definitions/adminLaunchPlanMetadata",
          "title": "Metadata for the Launch Plan"
        },
        "default_inputs": {
          "$ref": "#/definitions/coreParameterMap",
          "description": "Input values to be passed for the execution.\nThese can be overridden when an execution is created with this launch plan."
        },
        "fixed_inputs": {
          "$ref": "#/definitions/coreLiteralMap",
          "description": "Fixed, non-overridable inputs for the Launch Plan.\nThese can not be overridden when an execution is created with this launch plan."
        },
        "role": {
          "type": "string",
          "title": "String to indicate the role to use to execute the workflow underneath"
        },
        "labels": {
          "$ref": "#/definitions/adminLabels",
          "description": "Custom labels to be applied to the execution resource."
        },
        "annotations": {
          "$ref": "#/definitions/adminAnnotations",
          "description": "Custom annotations to be applied to the execution resource."
        },
        "auth": {
          "$ref": "#/definitions/adminAuth",
          "description": "Indicates the permission associated with workflow executions triggered with this launch plan."
        },
        "auth_role": {
          "$ref": "#/definitions/adminAuthRole"
        },
        "security_context": {
          "$ref": "#/definitions/coreSecurityContext",
          "title": "Indicates security context for permissions triggered with this launch plan"
        },
        "quality_of_service": {
          "$ref": "#/definitions/coreQualityOfService",
          "description": "Indicates the runtime priority of the execution."
        },
        "raw_output_data_config": {
          "$ref": "#/definitions/adminRawOutputDataConfig",
          "description": "Encapsulates user settings pertaining to offloaded data (i.e. Blobs, Schema, query data, etc.)."
        },
        "max_parallelism": {
          "type": "integer",
          "format": "int32",
          "description": "Controls the maximum number of tasknodes that can be run in parallel for the entire workflow.\nThis is useful to achieve fairness. Note: MapTasks are regarded as one unit,\nand parallelism/concurrency of MapTasks is independent from this."
        },
        "interruptible": {
          "type": "boolean",
          "description": "Allows for the interruptible flag of a workflow to be overwritten for a single execution.\nOmitting this field uses the workflow's value as a default.\nAs we need to distinguish between the field not being provided and its default value false, we have to use a wrapper\naround the bool field."
        },
        "overwrite_cache": {
          "type": "boolean",
          "description": "Allows for all cached values of a workflow and its tasks to be overwritten for a single execution.\nIf enabled, all calculations are performed even if cached results would be available, overwriting the stored\ndata once execution finishes successfully."
        },
        "envs": {
          "$ref": "#/definitions/adminEnvs",
          "description": "Environment variables to be set for the execution."
        },
        "execution_env_assignments": {
          "type": "array",
          "items": {
            "type": "object",
            "$ref": "#/definitions/coreExecutionEnvAssignment"
          },
          "description": "Execution environment assignments to be set for the execution."
        },
        "cluster_assignment": {
          "$ref": "#/definitions/adminClusterAssignment",
          "description": "ClusterAssignment controls how to select an available cluster on which executions of this LaunchPlan should run.\nThis can be overwritten at execution creation level."
        }
      },
      "description": "User-provided launch plan definition and configuration values."
    },
    "adminLaunchPlanState": {
      "type": "string",
      "enum": [
        "INACTIVE",
        "ACTIVE"
      ],
      "default": "INACTIVE",
      "description": "By default any launch plan regardless of state can be used to launch a workflow execution.\nHowever, at most one version of a launch plan\n(e.g. a NamedEntityIdentifier set of shared project, domain and name values) can be\nactive at a time in regards to *schedules*. That is, at most one schedule in a NamedEntityIdentifier\ngroup will be observed and trigger executions at a defined cadence."
    },
    "adminLaunchPlanUpdateResponse": {
      "type": "object",
      "description": "Purposefully empty, may be populated in the future."
    },
    "adminListMatchableAttributesResponse": {
      "type": "object",
      "properties": {
        "configurations": {
          "type": "array",
          "items": {
            "type": "object",
            "$ref": "#/definitions/adminMatchableAttributesConfiguration"
          }
        }
      },
      "title": "Response for a request for all matching resource attributes for a resource type.\nSee :ref:`ref_flyteidl.admin.MatchableAttributesConfiguration` for more details"
    },
    "adminLiteralMapBlob": {
      "type": "object",
      "properties": {
        "values": {
          "$ref": "#/definitions/coreLiteralMap",
          "title": "Data in LiteralMap format"
        },
        "uri": {
          "type": "string",
          "title": "In the event that the map is too large, we return a uri to the data"
        }
      },
      "title": "Input/output data can represented by actual values or a link to where values are stored"
    },
    "adminMatchableAttributesConfiguration": {
      "type": "object",
      "properties": {
        "attributes": {
          "$ref": "#/definitions/adminMatchingAttributes"
        },
        "domain": {
          "type": "string"
        },
        "project": {
          "type": "string"
        },
        "workflow": {
          "type": "string"
        },
        "launch_plan": {
          "type": "string"
        },
        "org": {
          "type": "string",
          "description": "Optional, org key applied to the resource."
        }
      },
      "description": "Represents a custom set of attributes applied for either a domain (and optional org); a domain and project (and optional org);\nor domain, project and workflow name (and optional org).\nThese are used to override system level defaults for kubernetes cluster resource management,\ndefault execution values, and more all across different levels of specificity."
    },
    "adminMatchableResource": {
      "type": "string",
      "enum": [
        "TASK_RESOURCE",
        "CLUSTER_RESOURCE",
        "EXECUTION_QUEUE",
        "EXECUTION_CLUSTER_LABEL",
        "QUALITY_OF_SERVICE_SPECIFICATION",
        "PLUGIN_OVERRIDE",
        "WORKFLOW_EXECUTION_CONFIG",
        "CLUSTER_ASSIGNMENT"
      ],
      "default": "TASK_RESOURCE",
      "description": "Defines a resource that can be configured by customizable Project-, ProjectDomain- or WorkflowAttributes\nbased on matching tags.\n\n - TASK_RESOURCE: Applies to customizable task resource requests and limits.\n - CLUSTER_RESOURCE: Applies to configuring templated kubernetes cluster resources.\n - EXECUTION_QUEUE: Configures task and dynamic task execution queue assignment.\n - EXECUTION_CLUSTER_LABEL: Configures the K8s cluster label to be used for execution to be run\n - QUALITY_OF_SERVICE_SPECIFICATION: Configures default quality of service when undefined in an execution spec.\n - PLUGIN_OVERRIDE: Selects configurable plugin implementation behavior for a given task type.\n - WORKFLOW_EXECUTION_CONFIG: Adds defaults for customizable workflow-execution specifications and overrides.\n - CLUSTER_ASSIGNMENT: Controls how to select an available cluster on which this execution should run."
    },
    "adminMatchingAttributes": {
      "type": "object",
      "properties": {
        "task_resource_attributes": {
          "$ref": "#/definitions/adminTaskResourceAttributes"
        },
        "cluster_resource_attributes": {
          "$ref": "#/definitions/adminClusterResourceAttributes"
        },
        "execution_queue_attributes": {
          "$ref": "#/definitions/adminExecutionQueueAttributes"
        },
        "execution_cluster_label": {
          "$ref": "#/definitions/adminExecutionClusterLabel"
        },
        "quality_of_service": {
          "$ref": "#/definitions/coreQualityOfService"
        },
        "plugin_overrides": {
          "$ref": "#/definitions/adminPluginOverrides"
        },
        "workflow_execution_config": {
          "$ref": "#/definitions/adminWorkflowExecutionConfig"
        },
        "cluster_assignment": {
          "$ref": "#/definitions/adminClusterAssignment"
        }
      },
      "description": "Generic container for encapsulating all types of the above attributes messages."
    },
    "adminNamedEntity": {
      "type": "object",
      "properties": {
        "resource_type": {
          "$ref": "#/definitions/coreResourceType",
          "description": "Resource type of the named entity. One of Task, Workflow or LaunchPlan."
        },
        "id": {
          "$ref": "#/definitions/adminNamedEntityIdentifier"
        },
        "metadata": {
          "$ref": "#/definitions/adminNamedEntityMetadata",
          "description": "Additional metadata around a named entity."
        }
      },
      "description": "Encapsulates information common to a NamedEntity, a Flyte resource such as a task,\nworkflow or launch plan. A NamedEntity is exclusively identified by its resource type\nand identifier."
    },
    "adminNamedEntityIdentifier": {
      "type": "object",
      "properties": {
        "project": {
          "type": "string",
          "description": "Name of the project the resource belongs to."
        },
        "domain": {
          "type": "string",
          "description": "Name of the domain the resource belongs to.\nA domain can be considered as a subset within a specific project."
        },
        "name": {
          "type": "string",
          "title": "User provided value for the resource.\nThe combination of project + domain + name uniquely identifies the resource.\n+optional - in certain contexts - like 'List API', 'Launch plans'"
        },
        "org": {
          "type": "string",
          "description": "Optional, org key applied to the resource."
        }
      },
      "description": "Encapsulation of fields that identifies a Flyte resource.\nA Flyte resource can be a task, workflow or launch plan.\nA resource can internally have multiple versions and is uniquely identified\nby project, domain, and name."
    },
    "adminNamedEntityIdentifierList": {
      "type": "object",
      "properties": {
        "entities": {
          "type": "array",
          "items": {
            "type": "object",
            "$ref": "#/definitions/adminNamedEntityIdentifier"
          },
          "description": "A list of identifiers."
        },
        "token": {
          "type": "string",
          "description": "In the case of multiple pages of results, the server-provided token can be used to fetch the next page\nin a query. If there are no more results, this value will be empty."
        }
      },
      "description": "Represents a list of NamedEntityIdentifiers."
    },
    "adminNamedEntityList": {
      "type": "object",
      "properties": {
        "entities": {
          "type": "array",
          "items": {
            "type": "object",
            "$ref": "#/definitions/adminNamedEntity"
          },
          "title": "A list of NamedEntity objects"
        },
        "token": {
          "type": "string",
          "description": "In the case of multiple pages of results, the server-provided token can be used to fetch the next page\nin a query. If there are no more results, this value will be empty."
        }
      },
      "description": "Represents a list of NamedEntityIdentifiers."
    },
    "adminNamedEntityMetadata": {
      "type": "object",
      "properties": {
        "description": {
          "type": "string",
          "title": "Common description across all versions of the entity\n+optional"
        },
        "state": {
          "$ref": "#/definitions/adminNamedEntityState",
          "description": "Shared state across all version of the entity\nAt this point in time, only workflow entities can have their state archived."
        }
      },
      "description": "Additional metadata around a named entity."
    },
    "adminNamedEntityState": {
      "type": "string",
      "enum": [
        "NAMED_ENTITY_ACTIVE",
        "NAMED_ENTITY_ARCHIVED",
        "SYSTEM_GENERATED"
      ],
      "default": "NAMED_ENTITY_ACTIVE",
      "description": "The status of the named entity is used to control its visibility in the UI.\n\n - NAMED_ENTITY_ACTIVE: By default, all named entities are considered active and under development.\n - NAMED_ENTITY_ARCHIVED: Archived named entities are no longer visible in the UI.\n - SYSTEM_GENERATED: System generated entities that aren't explicitly created or managed by a user."
    },
    "adminNamedEntityUpdateResponse": {
      "type": "object",
      "description": "Purposefully empty, may be populated in the future."
    },
    "adminNodeExecutionClosure": {
      "type": "object",
      "properties": {
        "output_uri": {
          "type": "string",
          "description": "Links to a remotely stored, serialized core.LiteralMap of node execution outputs.\nDEPRECATED. Use GetNodeExecutionData to fetch output data instead."
        },
        "error": {
          "$ref": "#/definitions/coreExecutionError",
          "title": "Error information for the Node"
        },
        "output_data": {
          "$ref": "#/definitions/coreLiteralMap",
          "description": "Raw output data produced by this node execution.\nDEPRECATED. Use GetNodeExecutionData to fetch output data instead."
        },
        "phase": {
          "$ref": "#/definitions/coreNodeExecutionPhase",
          "description": "The last recorded phase for this node execution."
        },
        "started_at": {
          "type": "string",
          "format": "date-time",
          "description": "Time at which the node execution began running."
        },
        "duration": {
          "type": "string",
          "description": "The amount of time the node execution spent running."
        },
        "created_at": {
          "type": "string",
          "format": "date-time",
          "description": "Time at which the node execution was created."
        },
        "updated_at": {
          "type": "string",
          "format": "date-time",
          "description": "Time at which the node execution was last updated."
        },
        "workflow_node_metadata": {
          "$ref": "#/definitions/flyteidladminWorkflowNodeMetadata"
        },
        "task_node_metadata": {
          "$ref": "#/definitions/flyteidladminTaskNodeMetadata"
        },
        "deck_uri": {
          "type": "string",
          "title": "String location uniquely identifying where the deck HTML file is.\nNativeUrl specifies the url in the format of the configured storage provider (e.g. s3://my-bucket/randomstring/suffix.tar)"
        },
        "dynamic_job_spec_uri": {
          "type": "string",
          "description": "dynamic_job_spec_uri is the location of the DynamicJobSpec proto message for a DynamicWorkflow. This is required\nto correctly recover partially completed executions where the subworkflow has already been compiled."
        }
      },
      "description": "Container for node execution details and results."
    },
    "adminNodeExecutionEventRequest": {
      "type": "object",
      "properties": {
        "request_id": {
          "type": "string",
          "title": "Unique ID for this request that can be traced between services"
        },
        "event": {
          "$ref": "#/definitions/eventNodeExecutionEvent",
          "description": "Details about the event that occurred."
        }
      },
      "description": "Request to send a notification that a node execution event has occurred."
    },
    "adminNodeExecutionEventResponse": {
      "type": "object",
      "description": "Purposefully empty, may be populated in the future."
    },
    "adminNodeExecutionGetDataResponse": {
      "type": "object",
      "properties": {
        "inputs": {
          "$ref": "#/definitions/adminUrlBlob",
          "description": "Signed url to fetch a core.LiteralMap of node execution inputs.\nDeprecated: Please use full_inputs instead."
        },
        "outputs": {
          "$ref": "#/definitions/adminUrlBlob",
          "description": "Signed url to fetch a core.LiteralMap of node execution outputs.\nDeprecated: Please use full_outputs instead."
        },
        "full_inputs": {
          "$ref": "#/definitions/coreLiteralMap",
          "description": "Full_inputs will only be populated if they are under a configured size threshold."
        },
        "full_outputs": {
          "$ref": "#/definitions/coreLiteralMap",
          "description": "Full_outputs will only be populated if they are under a configured size threshold."
        },
        "dynamic_workflow": {
          "$ref": "#/definitions/flyteidladminDynamicWorkflowNodeMetadata",
          "description": "Optional Workflow closure for a dynamically generated workflow, in the case this node yields a dynamic workflow we return its structure here."
        },
        "flyte_urls": {
          "$ref": "#/definitions/adminFlyteURLs"
        }
      },
      "description": "Response structure for NodeExecutionGetDataRequest which contains inputs and outputs for a node execution."
    },
    "adminNodeExecutionList": {
      "type": "object",
      "properties": {
        "node_executions": {
          "type": "array",
          "items": {
            "type": "object",
            "$ref": "#/definitions/flyteidladminNodeExecution"
          }
        },
        "token": {
          "type": "string",
          "description": "In the case of multiple pages of results, the server-provided token can be used to fetch the next page\nin a query. If there are no more results, this value will be empty."
        }
      },
      "title": "Request structure to retrieve a list of node execution entities.\nSee :ref:`ref_flyteidl.admin.NodeExecution` for more details"
    },
    "adminNodeExecutionMetaData": {
      "type": "object",
      "properties": {
        "retry_group": {
          "type": "string",
          "description": "Node executions are grouped depending on retries of the parent\nRetry group is unique within the context of a parent node."
        },
        "is_parent_node": {
          "type": "boolean",
          "description": "Boolean flag indicating if the node has child nodes under it\nThis can be true when a node contains a dynamic workflow which then produces\nchild nodes."
        },
        "spec_node_id": {
          "type": "string",
          "title": "Node id of the node in the original workflow\nThis maps to value of WorkflowTemplate.nodes[X].id"
        },
        "is_dynamic": {
          "type": "boolean",
          "description": "Boolean flag indicating if the node has contains a dynamic workflow which then produces child nodes.\nThis is to distinguish between subworkflows and dynamic workflows which can both have is_parent_node as true."
        },
        "is_array": {
          "type": "boolean",
          "description": "Boolean flag indicating if the node is an array node. This is intended to uniquely identify\narray nodes from other nodes which can have is_parent_node as true."
        },
        "is_eager": {
          "type": "boolean",
          "description": "Whether this node is an eager node."
        }
      },
      "title": "Represents additional attributes related to a Node Execution"
    },
    "adminNotification": {
      "type": "object",
      "properties": {
        "phases": {
          "type": "array",
          "items": {
            "$ref": "#/definitions/coreWorkflowExecutionPhase"
          },
          "title": "A list of phases to which users can associate the notifications to.\n+required"
        },
        "email": {
          "$ref": "#/definitions/adminEmailNotification"
        },
        "pager_duty": {
          "$ref": "#/definitions/adminPagerDutyNotification"
        },
        "slack": {
          "$ref": "#/definitions/adminSlackNotification"
        }
      },
      "description": "Represents a structure for notifications based on execution status.\nThe notification content is configured within flyte admin but can be templatized.\nFuture iterations could expose configuring notifications with custom content."
    },
    "adminNotificationList": {
      "type": "object",
      "properties": {
        "notifications": {
          "type": "array",
          "items": {
            "type": "object",
            "$ref": "#/definitions/adminNotification"
          }
        }
      }
    },
    "adminPagerDutyNotification": {
      "type": "object",
      "properties": {
        "recipients_email": {
          "type": "array",
          "items": {
            "type": "string"
          },
          "title": "Currently, PagerDuty notifications leverage email to trigger a notification.\n+required"
        },
        "template": {
          "type": "string",
          "title": "The template to use for this notification.\n+optional"
        }
      },
      "description": "Defines a pager duty notification specification."
    },
    "adminPluginOverride": {
      "type": "object",
      "properties": {
        "task_type": {
          "type": "string",
          "description": "A predefined yet extensible Task type identifier."
        },
        "plugin_id": {
          "type": "array",
          "items": {
            "type": "string"
          },
          "description": "A set of plugin ids which should handle tasks of this type instead of the default registered plugin. The list will be tried in order until a plugin is found with that id."
        },
        "missing_plugin_behavior": {
          "$ref": "#/definitions/PluginOverrideMissingPluginBehavior",
          "description": "Defines the behavior when no plugin from the plugin_id list is not found."
        }
      },
      "description": "This MatchableAttribute configures selecting alternate plugin implementations for a given task type.\nIn addition to an override implementation a selection of fallbacks can be provided or other modes\nfor handling cases where the desired plugin override is not enabled in a given Flyte deployment."
    },
    "adminPluginOverrides": {
      "type": "object",
      "properties": {
        "overrides": {
          "type": "array",
          "items": {
            "type": "object",
            "$ref": "#/definitions/adminPluginOverride"
          }
        }
      }
    },
    "adminProject": {
      "type": "object",
      "properties": {
        "id": {
          "type": "string",
          "description": "Globally unique project name."
        },
        "name": {
          "type": "string",
          "description": "Display name."
        },
        "domains": {
          "type": "array",
          "items": {
            "type": "object",
            "$ref": "#/definitions/adminDomain"
          }
        },
        "description": {
          "type": "string"
        },
        "labels": {
          "$ref": "#/definitions/adminLabels",
          "description": "Leverage Labels from flyteidl.admin.common.proto to\ntag projects with ownership information."
        },
        "state": {
          "$ref": "#/definitions/ProjectProjectState"
        },
        "org": {
          "type": "string",
          "description": "Optional, org key applied to the resource."
        }
      },
      "description": "Top-level namespace used to classify different entities like workflows and executions."
    },
    "adminProjectAttributes": {
      "type": "object",
      "properties": {
        "project": {
          "type": "string",
          "description": "Unique project id for which this set of attributes will be applied."
        },
        "matching_attributes": {
          "$ref": "#/definitions/adminMatchingAttributes"
        },
        "org": {
          "type": "string",
          "description": "Optional, org key applied to the project."
        }
      },
      "title": "Defines a set of custom matching attributes at the project level.\nFor more info on matchable attributes, see :ref:`ref_flyteidl.admin.MatchableAttributesConfiguration`"
    },
    "adminProjectAttributesDeleteResponse": {
      "type": "object",
      "description": "Purposefully empty, may be populated in the future."
    },
    "adminProjectAttributesGetResponse": {
      "type": "object",
      "properties": {
        "attributes": {
          "$ref": "#/definitions/adminProjectAttributes"
        }
      },
      "title": "Response to get an individual project level attribute override.\nFor more info on matchable attributes, see :ref:`ref_flyteidl.admin.MatchableAttributesConfiguration`"
    },
    "adminProjectAttributesUpdateResponse": {
      "type": "object",
      "description": "Purposefully empty, may be populated in the future."
    },
    "adminProjectDomainAttributes": {
      "type": "object",
      "properties": {
        "project": {
          "type": "string",
          "description": "Unique project id for which this set of attributes will be applied."
        },
        "domain": {
          "type": "string",
          "description": "Unique domain id for which this set of attributes will be applied."
        },
        "matching_attributes": {
          "$ref": "#/definitions/adminMatchingAttributes"
        },
        "org": {
          "type": "string",
          "description": "Optional, org key applied to the attributes."
        }
      },
      "title": "Defines a set of custom matching attributes which defines resource defaults for a project and domain.\nFor more info on matchable attributes, see :ref:`ref_flyteidl.admin.MatchableAttributesConfiguration`"
    },
    "adminProjectDomainAttributesDeleteResponse": {
      "type": "object",
      "description": "Purposefully empty, may be populated in the future."
    },
    "adminProjectDomainAttributesGetResponse": {
      "type": "object",
      "properties": {
        "attributes": {
          "$ref": "#/definitions/adminProjectDomainAttributes"
        }
      },
      "title": "Response to get an individual project domain attribute override.\nFor more info on matchable attributes, see :ref:`ref_flyteidl.admin.MatchableAttributesConfiguration`"
    },
    "adminProjectDomainAttributesUpdateResponse": {
      "type": "object",
      "description": "Purposefully empty, may be populated in the future."
    },
    "adminProjectRegisterRequest": {
      "type": "object",
      "properties": {
        "project": {
          "$ref": "#/definitions/adminProject",
          "title": "+required"
        }
      },
      "title": "Adds a new user-project within the Flyte deployment.\nSee :ref:`ref_flyteidl.admin.Project` for more details"
    },
    "adminProjectRegisterResponse": {
      "type": "object",
      "description": "Purposefully empty, may be updated in the future."
    },
    "adminProjectUpdateResponse": {
      "type": "object",
      "description": "Purposefully empty, may be updated in the future."
    },
    "adminProjects": {
      "type": "object",
      "properties": {
        "projects": {
          "type": "array",
          "items": {
            "type": "object",
            "$ref": "#/definitions/adminProject"
          }
        },
        "token": {
          "type": "string",
          "description": "In the case of multiple pages of results, the server-provided token can be used to fetch the next page\nin a query. If there are no more results, this value will be empty."
        }
      },
      "title": "Represents a list of projects.\nSee :ref:`ref_flyteidl.admin.Project` for more details"
    },
    "adminRawOutputDataConfig": {
      "type": "object",
      "properties": {
        "output_location_prefix": {
          "type": "string",
          "title": "Prefix for where offloaded data from user workflows will be written\ne.g. s3://bucket/key or s3://bucket/"
        }
      },
      "description": "Encapsulates user settings pertaining to offloaded data (i.e. Blobs, Schema, query data, etc.).\nSee https://github.com/flyteorg/flyte/issues/211 for more background information."
    },
    "adminReason": {
      "type": "object",
      "properties": {
        "occurred_at": {
          "type": "string",
          "format": "date-time",
          "description": "occurred_at is the timestamp indicating the instant that this reason happened."
        },
        "message": {
          "type": "string",
          "description": "message is the explanation for the most recent phase transition or status update."
        }
      },
      "description": "Reason is a single message annotated with a timestamp to indicate the instant the reason occurred."
    },
    "adminSchedule": {
      "type": "object",
      "properties": {
        "cron_expression": {
          "type": "string",
          "title": "Uses AWS syntax: Minutes Hours Day-of-month Month Day-of-week Year\ne.g. for a schedule that runs every 15 minutes: 0/15 * * * ? *"
        },
        "rate": {
          "$ref": "#/definitions/adminFixedRate"
        },
        "cron_schedule": {
          "$ref": "#/definitions/adminCronSchedule"
        },
        "kickoff_time_input_arg": {
          "type": "string",
          "description": "Name of the input variable that the kickoff time will be supplied to when the workflow is kicked off."
        }
      },
      "description": "Defines complete set of information required to trigger an execution on a schedule."
    },
    "adminSlackNotification": {
      "type": "object",
      "properties": {
        "recipients_email": {
          "type": "array",
          "items": {
            "type": "string"
          },
          "title": "Currently, Slack notifications leverage email to trigger a notification.\n+required"
        },
        "template": {
          "type": "string",
          "title": "The template to use for this notification.\n+optional"
        }
      },
      "description": "Defines a slack notification specification."
    },
    "adminSort": {
      "type": "object",
      "properties": {
        "key": {
          "type": "string",
          "title": "Indicates an attribute to sort the response values.\n+required"
        },
        "direction": {
          "$ref": "#/definitions/SortDirection",
          "title": "Indicates the direction to apply sort key for response values.\n+optional"
        }
      },
      "description": "Specifies sort ordering in a list request."
    },
    "adminSourceCode": {
      "type": "object",
      "properties": {
        "link": {
          "type": "string"
        }
      },
      "title": "Link to source code used to define this entity"
    },
    "adminSystemMetadata": {
      "type": "object",
      "properties": {
        "execution_cluster": {
          "type": "string",
          "description": "Which execution cluster this execution ran on."
        },
        "namespace": {
          "type": "string",
          "description": "Which kubernetes namespace the execution ran under."
        }
      },
      "description": "Represents system, rather than user-facing, metadata about an execution."
    },
    "adminTask": {
      "type": "object",
      "properties": {
        "id": {
          "$ref": "#/definitions/coreIdentifier",
          "description": "id represents the unique identifier of the task."
        },
        "closure": {
          "$ref": "#/definitions/adminTaskClosure",
          "description": "closure encapsulates all the fields that maps to a compiled version of the task."
        },
        "short_description": {
          "type": "string",
          "description": "One-liner overview of the entity."
        }
      },
      "description": "Flyte workflows are composed of many ordered tasks. That is small, reusable, self-contained logical blocks\narranged to process workflow inputs and produce a deterministic set of outputs.\nTasks can come in many varieties tuned for specialized behavior."
    },
    "adminTaskClosure": {
      "type": "object",
      "properties": {
        "compiled_task": {
          "$ref": "#/definitions/coreCompiledTask",
          "description": "Represents the compiled representation of the task from the specification provided."
        },
        "created_at": {
          "type": "string",
          "format": "date-time",
          "description": "Time at which the task was created."
        }
      },
      "description": "Compute task attributes which include values derived from the TaskSpec, as well as plugin-specific data\nand task metadata."
    },
    "adminTaskExecutionClosure": {
      "type": "object",
      "properties": {
        "output_uri": {
          "type": "string",
          "description": "Path to remote data store where output blob is stored if the execution succeeded (and produced outputs).\nDEPRECATED. Use GetTaskExecutionData to fetch output data instead."
        },
        "error": {
          "$ref": "#/definitions/coreExecutionError",
          "description": "Error information for the task execution. Populated if the execution failed."
        },
        "output_data": {
          "$ref": "#/definitions/coreLiteralMap",
          "description": "Raw output data produced by this task execution.\nDEPRECATED. Use GetTaskExecutionData to fetch output data instead."
        },
        "phase": {
          "$ref": "#/definitions/coreTaskExecutionPhase",
          "description": "The last recorded phase for this task execution."
        },
        "logs": {
          "type": "array",
          "items": {
            "type": "object",
            "$ref": "#/definitions/coreTaskLog"
          },
          "description": "Detailed log information output by the task execution."
        },
        "started_at": {
          "type": "string",
          "format": "date-time",
          "description": "Time at which the task execution began running."
        },
        "duration": {
          "type": "string",
          "description": "The amount of time the task execution spent running."
        },
        "created_at": {
          "type": "string",
          "format": "date-time",
          "description": "Time at which the task execution was created."
        },
        "updated_at": {
          "type": "string",
          "format": "date-time",
          "description": "Time at which the task execution was last updated."
        },
        "custom_info": {
          "type": "object",
          "description": "Custom data specific to the task plugin."
        },
        "reason": {
          "type": "string",
          "description": "If there is an explanation for the most recent phase transition, the reason will capture it."
        },
        "task_type": {
          "type": "string",
          "description": "A predefined yet extensible Task type identifier."
        },
        "metadata": {
          "$ref": "#/definitions/flyteidleventTaskExecutionMetadata",
          "description": "Metadata around how a task was executed."
        },
        "event_version": {
          "type": "integer",
          "format": "int32",
          "description": "The event version is used to indicate versioned changes in how data is maintained using this\nproto message. For example, event_verison \u003e 0 means that maps tasks logs use the\nTaskExecutionMetadata ExternalResourceInfo fields for each subtask rather than the TaskLog\nin this message."
        },
        "reasons": {
          "type": "array",
          "items": {
            "type": "object",
            "$ref": "#/definitions/adminReason"
          },
          "description": "A time-series of the phase transition or update explanations. This, when compared to storing a singular reason\nas previously done, is much more valuable in visualizing and understanding historical evaluations."
        },
        "log_context": {
          "$ref": "#/definitions/coreLogContext",
          "title": "Contains metadata required to identify logs related to this task execution"
        }
      },
      "description": "Container for task execution details and results."
    },
    "adminTaskExecutionEventRequest": {
      "type": "object",
      "properties": {
        "request_id": {
          "type": "string",
          "title": "Unique ID for this request that can be traced between services"
        },
        "event": {
          "$ref": "#/definitions/eventTaskExecutionEvent",
          "description": "Details about the event that occurred."
        }
      },
      "description": "Request to send a notification that a task execution event has occurred."
    },
    "adminTaskExecutionEventResponse": {
      "type": "object",
      "description": "Purposefully empty, may be populated in the future."
    },
    "adminTaskExecutionGetDataResponse": {
      "type": "object",
      "properties": {
        "inputs": {
          "$ref": "#/definitions/adminUrlBlob",
          "description": "Signed url to fetch a core.LiteralMap of task execution inputs.\nDeprecated: Please use full_inputs instead."
        },
        "outputs": {
          "$ref": "#/definitions/adminUrlBlob",
          "description": "Signed url to fetch a core.LiteralMap of task execution outputs.\nDeprecated: Please use full_outputs instead."
        },
        "full_inputs": {
          "$ref": "#/definitions/coreLiteralMap",
          "description": "Full_inputs will only be populated if they are under a configured size threshold."
        },
        "full_outputs": {
          "$ref": "#/definitions/coreLiteralMap",
          "description": "Full_outputs will only be populated if they are under a configured size threshold."
        },
        "flyte_urls": {
          "$ref": "#/definitions/adminFlyteURLs",
          "title": "flyte tiny url to fetch a core.LiteralMap of task execution's IO\nDeck will be empty for task"
        }
      },
      "description": "Response structure for TaskExecutionGetDataRequest which contains inputs and outputs for a task execution."
    },
    "adminTaskExecutionList": {
      "type": "object",
      "properties": {
        "task_executions": {
          "type": "array",
          "items": {
            "type": "object",
            "$ref": "#/definitions/flyteidladminTaskExecution"
          }
        },
        "token": {
          "type": "string",
          "description": "In the case of multiple pages of results, the server-provided token can be used to fetch the next page\nin a query. If there are no more results, this value will be empty."
        }
      },
      "title": "Response structure for a query to list of task execution entities.\nSee :ref:`ref_flyteidl.admin.TaskExecution` for more details"
    },
    "adminTaskList": {
      "type": "object",
      "properties": {
        "tasks": {
          "type": "array",
          "items": {
            "type": "object",
            "$ref": "#/definitions/adminTask"
          },
          "description": "A list of tasks returned based on the request."
        },
        "token": {
          "type": "string",
          "description": "In the case of multiple pages of results, the server-provided token can be used to fetch the next page\nin a query. If there are no more results, this value will be empty."
        }
      },
      "title": "Represents a list of tasks returned from the admin.\nSee :ref:`ref_flyteidl.admin.Task` for more details"
    },
    "adminTaskResourceAttributes": {
      "type": "object",
      "properties": {
        "defaults": {
          "$ref": "#/definitions/adminTaskResourceSpec"
        },
        "limits": {
          "$ref": "#/definitions/adminTaskResourceSpec"
        }
      },
      "description": "Defines task resource defaults and limits that will be applied at task registration."
    },
    "adminTaskResourceSpec": {
      "type": "object",
      "properties": {
        "cpu": {
          "type": "string"
        },
        "gpu": {
          "type": "string"
        },
        "memory": {
          "type": "string"
        },
        "storage": {
          "type": "string"
        },
        "ephemeral_storage": {
          "type": "string"
        }
      },
      "description": "Defines a set of overridable task resource attributes set during task registration."
    },
    "adminTaskSpec": {
      "type": "object",
      "properties": {
        "template": {
          "$ref": "#/definitions/coreTaskTemplate",
          "description": "Template of the task that encapsulates all the metadata of the task."
        },
        "description": {
          "$ref": "#/definitions/adminDescriptionEntity",
          "description": "Represents the specification for description entity."
        }
      },
      "description": "Represents a structure that encapsulates the user-configured specification of the task."
    },
    "adminUrlBlob": {
      "type": "object",
      "properties": {
        "url": {
          "type": "string",
          "description": "Actual url value."
        },
        "bytes": {
          "type": "string",
          "format": "int64",
          "description": "Represents the size of the file accessible at the above url."
        }
      },
      "description": "Represents a string url and associated metadata used throughout the platform."
    },
    "adminVersion": {
      "type": "object",
      "properties": {
        "Build": {
          "type": "string",
          "title": "Specifies the GIT sha of the build"
        },
        "Version": {
          "type": "string",
          "title": "Version for the build, should follow a semver"
        },
        "BuildTime": {
          "type": "string",
          "title": "Build timestamp"
        }
      },
      "title": "Provides Version information for a component"
    },
    "adminWorkflow": {
      "type": "object",
      "properties": {
        "id": {
          "$ref": "#/definitions/coreIdentifier",
          "description": "id represents the unique identifier of the workflow."
        },
        "closure": {
          "$ref": "#/definitions/flyteidladminWorkflowClosure",
          "description": "closure encapsulates all the fields that maps to a compiled version of the workflow."
        },
        "short_description": {
          "type": "string",
          "description": "One-liner overview of the entity."
        }
      },
      "description": "Represents the workflow structure stored in the Admin\nA workflow is created by ordering tasks and associating outputs to inputs\nin order to produce a directed-acyclic execution graph."
    },
    "adminWorkflowAttributes": {
      "type": "object",
      "properties": {
        "project": {
          "type": "string",
          "description": "Unique project id for which this set of attributes will be applied."
        },
        "domain": {
          "type": "string",
          "description": "Unique domain id for which this set of attributes will be applied."
        },
        "workflow": {
          "type": "string",
          "description": "Workflow name for which this set of attributes will be applied."
        },
        "matching_attributes": {
          "$ref": "#/definitions/adminMatchingAttributes"
        },
        "org": {
          "type": "string",
          "description": "Optional, org key applied to the attributes."
        }
      },
      "title": "Defines a set of custom matching attributes which defines resource defaults for a project, domain and workflow.\nFor more info on matchable attributes, see :ref:`ref_flyteidl.admin.MatchableAttributesConfiguration`"
    },
    "adminWorkflowAttributesDeleteResponse": {
      "type": "object",
      "description": "Purposefully empty, may be populated in the future."
    },
    "adminWorkflowAttributesGetResponse": {
      "type": "object",
      "properties": {
        "attributes": {
          "$ref": "#/definitions/adminWorkflowAttributes"
        }
      },
      "description": "Response to get an individual workflow attribute override."
    },
    "adminWorkflowAttributesUpdateResponse": {
      "type": "object",
      "description": "Purposefully empty, may be populated in the future."
    },
    "adminWorkflowCreateRequest": {
      "type": "object",
      "properties": {
        "id": {
          "$ref": "#/definitions/coreIdentifier",
          "title": "id represents the unique identifier of the workflow.\n+required"
        },
        "spec": {
          "$ref": "#/definitions/adminWorkflowSpec",
          "title": "Represents the specification for workflow.\n+required"
        }
      },
      "title": "Represents a request structure to create a revision of a workflow.\nSee :ref:`ref_flyteidl.admin.Workflow` for more details"
    },
    "adminWorkflowCreateResponse": {
      "type": "object",
      "description": "Purposefully empty, may be populated in the future."
    },
    "adminWorkflowExecutionConfig": {
      "type": "object",
      "properties": {
        "max_parallelism": {
          "type": "integer",
          "format": "int32",
          "description": "Can be used to control the number of parallel nodes to run within the workflow. This is useful to achieve fairness."
        },
        "security_context": {
          "$ref": "#/definitions/coreSecurityContext",
          "description": "Indicates security context permissions for executions triggered with this matchable attribute."
        },
        "raw_output_data_config": {
          "$ref": "#/definitions/adminRawOutputDataConfig",
          "description": "Encapsulates user settings pertaining to offloaded data (i.e. Blobs, Schema, query data, etc.)."
        },
        "labels": {
          "$ref": "#/definitions/adminLabels",
          "description": "Custom labels to be applied to a triggered execution resource."
        },
        "annotations": {
          "$ref": "#/definitions/adminAnnotations",
          "description": "Custom annotations to be applied to a triggered execution resource."
        },
        "interruptible": {
          "type": "boolean",
          "description": "Allows for the interruptible flag of a workflow to be overwritten for a single execution.\nOmitting this field uses the workflow's value as a default.\nAs we need to distinguish between the field not being provided and its default value false, we have to use a wrapper\naround the bool field."
        },
        "overwrite_cache": {
          "type": "boolean",
          "description": "Allows for all cached values of a workflow and its tasks to be overwritten for a single execution.\nIf enabled, all calculations are performed even if cached results would be available, overwriting the stored\ndata once execution finishes successfully."
        },
        "envs": {
          "$ref": "#/definitions/adminEnvs",
          "description": "Environment variables to be set for the execution."
        },
        "execution_env_assignments": {
          "type": "array",
          "items": {
            "type": "object",
            "$ref": "#/definitions/coreExecutionEnvAssignment"
          },
          "description": "Execution environment assignments to be set for the execution."
        }
      },
      "description": "Adds defaults for customizable workflow-execution specifications and overrides."
    },
    "adminWorkflowExecutionEventRequest": {
      "type": "object",
      "properties": {
        "request_id": {
          "type": "string",
          "title": "Unique ID for this request that can be traced between services"
        },
        "event": {
          "$ref": "#/definitions/eventWorkflowExecutionEvent",
          "description": "Details about the event that occurred."
        }
      },
      "description": "Request to send a notification that a workflow execution event has occurred."
    },
    "adminWorkflowExecutionEventResponse": {
      "type": "object",
      "description": "Purposefully empty, may be populated in the future."
    },
    "adminWorkflowExecutionGetDataResponse": {
      "type": "object",
      "properties": {
        "outputs": {
          "$ref": "#/definitions/adminUrlBlob",
          "description": "Signed url to fetch a core.LiteralMap of execution outputs.\nDeprecated: Please use full_outputs instead."
        },
        "inputs": {
          "$ref": "#/definitions/adminUrlBlob",
          "description": "Signed url to fetch a core.LiteralMap of execution inputs.\nDeprecated: Please use full_inputs instead."
        },
        "full_inputs": {
          "$ref": "#/definitions/coreLiteralMap",
          "description": "Full_inputs will only be populated if they are under a configured size threshold."
        },
        "full_outputs": {
          "$ref": "#/definitions/coreLiteralMap",
          "description": "Full_outputs will only be populated if they are under a configured size threshold."
        }
      },
      "description": "Response structure for WorkflowExecutionGetDataRequest which contains inputs and outputs for an execution."
    },
    "adminWorkflowExecutionGetMetricsResponse": {
      "type": "object",
      "properties": {
        "span": {
          "$ref": "#/definitions/coreSpan",
          "description": "Span defines the top-level breakdown of the workflows execution. More precise information is nested in a\nhierarchical structure using Flyte entity references."
        }
      },
      "description": "WorkflowExecutionGetMetricsResponse represents the response containing metrics for the specified workflow execution."
    },
    "adminWorkflowList": {
      "type": "object",
      "properties": {
        "workflows": {
          "type": "array",
          "items": {
            "type": "object",
            "$ref": "#/definitions/adminWorkflow"
          },
          "description": "A list of workflows returned based on the request."
        },
        "token": {
          "type": "string",
          "description": "In the case of multiple pages of results, the server-provided token can be used to fetch the next page\nin a query. If there are no more results, this value will be empty."
        }
      },
      "title": "Represents a list of workflows returned from the admin.\nSee :ref:`ref_flyteidl.admin.Workflow` for more details"
    },
    "adminWorkflowSpec": {
      "type": "object",
      "properties": {
        "template": {
          "$ref": "#/definitions/coreWorkflowTemplate",
          "description": "Template of the task that encapsulates all the metadata of the workflow."
        },
        "sub_workflows": {
          "type": "array",
          "items": {
            "type": "object",
            "$ref": "#/definitions/coreWorkflowTemplate"
          },
          "description": "Workflows that are embedded into other workflows need to be passed alongside the parent workflow to the\npropeller compiler (since the compiler doesn't have any knowledge of other workflows - ie, it doesn't reach out\nto Admin to see other registered workflows).  In fact, subworkflows do not even need to be registered."
        },
        "description": {
          "$ref": "#/definitions/adminDescriptionEntity",
          "description": "Represents the specification for description entity."
        }
      },
      "description": "Represents a structure that encapsulates the specification of the workflow."
    },
    "coreAlias": {
      "type": "object",
      "properties": {
        "var": {
          "type": "string",
          "description": "Must match one of the output variable names on a node."
        },
        "alias": {
          "type": "string",
          "description": "A workflow-level unique alias that downstream nodes can refer to in their input."
        }
      },
      "description": "Links a variable to an alias."
    },
    "coreApproveCondition": {
      "type": "object",
      "properties": {
        "signal_id": {
          "type": "string",
          "description": "A unique identifier for the requested boolean signal."
        }
      },
      "description": "ApproveCondition represents a dependency on an external approval. During execution, this will manifest as a boolean\nsignal with the provided signal_id."
    },
    "coreArrayNode": {
      "type": "object",
      "properties": {
        "node": {
          "$ref": "#/definitions/coreNode",
          "description": "node is the sub-node that will be executed for each element in the array."
        },
        "parallelism": {
          "type": "integer",
          "format": "int64",
          "description": "parallelism defines the minimum number of instances to bring up concurrently at any given\npoint. Note that this is an optimistic restriction and that, due to network partitioning or\nother failures, the actual number of currently running instances might be more. This has to\nbe a positive number if assigned. Default value is size."
        },
        "min_successes": {
          "type": "integer",
          "format": "int64",
          "description": "min_successes is an absolute number of the minimum number of successful completions of\nsub-nodes. As soon as this criteria is met, the ArrayNode will be marked as successful\nand outputs will be computed. This has to be a non-negative number if assigned. Default\nvalue is size (if specified)."
        },
        "min_success_ratio": {
          "type": "number",
          "format": "float",
          "description": "If the array job size is not known beforehand, the min_success_ratio can instead be used\nto determine when an ArrayNode can be marked successful."
        },
        "execution_mode": {
          "$ref": "#/definitions/coreArrayNodeExecutionMode",
          "description": "execution_mode determines the execution path for ArrayNode."
        },
        "is_original_sub_node_interface": {
          "type": "boolean",
          "title": "Indicates whether the sub node's original interface was altered"
        },
        "data_mode": {
          "$ref": "#/definitions/ArrayNodeDataMode",
          "title": "data_mode determines how input data is passed to the sub-nodes"
        },
        "bound_inputs": {
          "type": "array",
          "items": {
            "type": "string"
          },
          "description": "+optional. Specifies input bindings that are not mapped over for the node."
        }
      },
      "description": "ArrayNode is a Flyte node type that simplifies the execution of a sub-node over a list of input\nvalues. An ArrayNode can be executed with configurable parallelism (separate from the parent\nworkflow) and can be configured to succeed when a certain number of sub-nodes succeed."
    },
    "coreArrayNodeExecutionMode": {
      "type": "string",
      "enum": [
        "MINIMAL_STATE",
        "FULL_STATE"
      ],
      "default": "MINIMAL_STATE",
      "description": " - MINIMAL_STATE: Indicates the ArrayNode will store minimal state for the sub-nodes.\nThis is more efficient, but only supports a subset of Flyte entities.\n - FULL_STATE: Indicates the ArrayNode will store full state for the sub-nodes.\nThis supports a wider range of Flyte entities."
    },
    "coreArtifactBindingData": {
      "type": "object",
      "properties": {
        "partition_key": {
          "type": "string"
        },
        "bind_to_time_partition": {
          "type": "boolean"
        },
        "time_transform": {
          "$ref": "#/definitions/coreTimeTransform",
          "title": "This is only relevant in the time partition case"
        }
      },
      "title": "Only valid for triggers"
    },
    "coreArtifactID": {
      "type": "object",
      "properties": {
        "artifact_key": {
          "$ref": "#/definitions/coreArtifactKey"
        },
        "version": {
          "type": "string"
        },
        "partitions": {
          "$ref": "#/definitions/corePartitions",
          "description": "Think of a partition as a tag on an Artifact, except it's a key-value pair.\nDifferent partitions naturally have different versions (execution ids)."
        },
        "time_partition": {
          "$ref": "#/definitions/coreTimePartition",
          "description": "There is no such thing as an empty time partition - if it's not set, then there is no time partition."
        }
      }
    },
    "coreArtifactKey": {
      "type": "object",
      "properties": {
        "project": {
          "type": "string",
          "description": "Project and domain and suffix needs to be unique across a given artifact store."
        },
        "domain": {
          "type": "string"
        },
        "name": {
          "type": "string"
        },
        "org": {
          "type": "string"
        }
      }
    },
    "coreArtifactQuery": {
      "type": "object",
      "properties": {
        "artifact_id": {
          "$ref": "#/definitions/coreArtifactID"
        },
        "artifact_tag": {
          "$ref": "#/definitions/coreArtifactTag"
        },
        "uri": {
          "type": "string"
        },
        "binding": {
          "$ref": "#/definitions/coreArtifactBindingData",
          "description": "This is used in the trigger case, where a user specifies a value for an input that is one of the triggering\nartifacts, or a partition value derived from a triggering artifact."
        }
      },
      "title": "Uniqueness constraints for Artifacts\n - project, domain, name, version, partitions\nOption 2 (tags are standalone, point to an individual artifact id):\n - project, domain, name, alias (points to one partition if partitioned)\n - project, domain, name, partition key, partition value"
    },
    "coreArtifactTag": {
      "type": "object",
      "properties": {
        "artifact_key": {
          "$ref": "#/definitions/coreArtifactKey"
        },
        "value": {
          "$ref": "#/definitions/coreLabelValue"
        }
      }
    },
    "coreBinary": {
      "type": "object",
      "properties": {
        "value": {
          "type": "string",
          "format": "byte",
          "description": "Serialized data (MessagePack) for supported types like Dataclass, Pydantic BaseModel, and untyped dict."
        },
        "tag": {
          "type": "string",
          "description": "The serialization format identifier (e.g., MessagePack). Consumers must define unique tags and validate them before deserialization."
        }
      },
      "description": "A simple byte array with a tag to help different parts of the system communicate about what is in the byte array.\nIt's strongly advisable that consumers of this type define a unique tag and validate the tag before parsing the data."
    },
    "coreBinding": {
      "type": "object",
      "properties": {
        "var": {
          "type": "string",
          "description": "Variable name must match an input/output variable of the node."
        },
        "binding": {
          "$ref": "#/definitions/coreBindingData",
          "description": "Data to use to bind this variable."
        }
      },
      "description": "An input/output binding of a variable to either static value or a node output."
    },
    "coreBindingData": {
      "type": "object",
      "properties": {
        "scalar": {
          "$ref": "#/definitions/coreScalar",
          "description": "A simple scalar value."
        },
        "collection": {
          "$ref": "#/definitions/coreBindingDataCollection",
          "description": "A collection of binding data. This allows nesting of binding data to any number\nof levels."
        },
        "promise": {
          "$ref": "#/definitions/coreOutputReference",
          "description": "References an output promised by another node."
        },
        "map": {
          "$ref": "#/definitions/coreBindingDataMap",
          "description": "A map of bindings. The key is always a string."
        },
        "offloaded_metadata": {
          "$ref": "#/definitions/coreLiteralOffloadedMetadata",
          "description": "Offloaded literal metadata\nWhen you deserialize the offloaded metadata, it would be of Literal and its type would be defined by LiteralType stored in offloaded_metadata.\nUsed for nodes that don't have promises from upstream nodes such as ArrayNode subNodes."
        },
        "union": {
          "$ref": "#/definitions/coreUnionInfo"
        }
      },
      "description": "Specifies either a simple value or a reference to another output."
    },
    "coreBindingDataCollection": {
      "type": "object",
      "properties": {
        "bindings": {
          "type": "array",
          "items": {
            "type": "object",
            "$ref": "#/definitions/coreBindingData"
          }
        }
      },
      "description": "A collection of BindingData items."
    },
    "coreBindingDataMap": {
      "type": "object",
      "properties": {
        "bindings": {
          "type": "object",
          "additionalProperties": {
            "$ref": "#/definitions/coreBindingData"
          }
        }
      },
      "description": "A map of BindingData items."
    },
    "coreBlob": {
      "type": "object",
      "properties": {
        "metadata": {
          "$ref": "#/definitions/coreBlobMetadata"
        },
        "uri": {
          "type": "string"
        }
      },
      "description": "Refers to an offloaded set of files. It encapsulates the type of the store and a unique uri for where the data is.\nThere are no restrictions on how the uri is formatted since it will depend on how to interact with the store."
    },
    "coreBlobMetadata": {
      "type": "object",
      "properties": {
        "type": {
          "$ref": "#/definitions/coreBlobType"
        }
      }
    },
    "coreBlobType": {
      "type": "object",
      "properties": {
        "format": {
          "type": "string",
          "title": "Format can be a free form string understood by SDK/UI etc like\ncsv, parquet etc"
        },
        "dimensionality": {
          "$ref": "#/definitions/BlobTypeBlobDimensionality"
        }
      },
      "title": "Defines type behavior for blob objects"
    },
    "coreBooleanExpression": {
      "type": "object",
      "properties": {
        "conjunction": {
          "$ref": "#/definitions/coreConjunctionExpression"
        },
        "comparison": {
          "$ref": "#/definitions/coreComparisonExpression"
        }
      },
      "description": "Defines a boolean expression tree. It can be a simple or a conjunction expression.\nMultiple expressions can be combined using a conjunction or a disjunction to result in a final boolean result."
    },
    "coreBranchNode": {
      "type": "object",
      "properties": {
        "if_else": {
          "$ref": "#/definitions/coreIfElseBlock",
          "title": "+required"
        }
      },
      "description": "BranchNode is a special node that alter the flow of the workflow graph. It allows the control flow to branch at\nruntime based on a series of conditions that get evaluated on various parameters (e.g. inputs, primitives)."
    },
    "coreCatalogArtifactTag": {
      "type": "object",
      "properties": {
        "artifact_id": {
          "type": "string",
          "title": "Artifact ID is generated name"
        },
        "name": {
          "type": "string",
          "title": "Flyte computes the tag automatically, as the hash of the values"
        }
      }
    },
    "coreCatalogCacheStatus": {
      "type": "string",
      "enum": [
        "CACHE_DISABLED",
        "CACHE_MISS",
        "CACHE_HIT",
        "CACHE_POPULATED",
        "CACHE_LOOKUP_FAILURE",
        "CACHE_PUT_FAILURE",
        "CACHE_SKIPPED",
        "CACHE_EVICTED"
      ],
      "default": "CACHE_DISABLED",
      "description": "- CACHE_DISABLED: Used to indicate that caching was disabled\n - CACHE_MISS: Used to indicate that the cache lookup resulted in no matches\n - CACHE_HIT: used to indicate that the associated artifact was a result of a previous execution\n - CACHE_POPULATED: used to indicate that the resultant artifact was added to the cache\n - CACHE_LOOKUP_FAILURE: Used to indicate that cache lookup failed because of an error\n - CACHE_PUT_FAILURE: Used to indicate that cache lookup failed because of an error\n - CACHE_SKIPPED: Used to indicate the cache lookup was skipped\n - CACHE_EVICTED: Used to indicate that the cache was evicted",
      "title": "Indicates the status of CatalogCaching. The reason why this is not embedded in TaskNodeMetadata is, that we may use for other types of nodes as well in the future"
    },
    "coreCatalogMetadata": {
      "type": "object",
      "properties": {
        "dataset_id": {
          "$ref": "#/definitions/coreIdentifier",
          "title": "Dataset ID in the catalog"
        },
        "artifact_tag": {
          "$ref": "#/definitions/coreCatalogArtifactTag",
          "title": "Artifact tag in the catalog"
        },
        "source_task_execution": {
          "$ref": "#/definitions/coreTaskExecutionIdentifier",
          "title": "Today we only support TaskExecutionIdentifier as a source, as catalog caching only works for task executions"
        }
      },
      "title": "Catalog artifact information with specific metadata"
    },
    "coreCatalogReservationStatus": {
      "type": "string",
      "enum": [
        "RESERVATION_DISABLED",
        "RESERVATION_ACQUIRED",
        "RESERVATION_EXISTS",
        "RESERVATION_RELEASED",
        "RESERVATION_FAILURE"
      ],
      "default": "RESERVATION_DISABLED",
      "description": "Indicates the status of a catalog reservation operation.\n\n - RESERVATION_DISABLED: Used to indicate that reservations are disabled\n - RESERVATION_ACQUIRED: Used to indicate that a reservation was successfully acquired or extended\n - RESERVATION_EXISTS: Used to indicate that an active reservation currently exists\n - RESERVATION_RELEASED: Used to indicate that the reservation has been successfully released\n - RESERVATION_FAILURE: Used to indicate that a reservation operation resulted in failure"
    },
    "coreComparisonExpression": {
      "type": "object",
      "properties": {
        "operator": {
          "$ref": "#/definitions/coreComparisonExpressionOperator"
        },
        "left_value": {
          "$ref": "#/definitions/coreOperand"
        },
        "right_value": {
          "$ref": "#/definitions/coreOperand"
        }
      },
      "description": "Defines a 2-level tree where the root is a comparison operator and Operands are primitives or known variables.\nEach expression results in a boolean result."
    },
    "coreComparisonExpressionOperator": {
      "type": "string",
      "enum": [
        "EQ",
        "NEQ",
        "GT",
        "GTE",
        "LT",
        "LTE"
      ],
      "default": "EQ",
      "description": "- GT: Greater Than\n - LT: Less Than",
      "title": "Binary Operator for each expression"
    },
    "coreCompiledLaunchPlan": {
      "type": "object",
      "properties": {
        "template": {
          "$ref": "#/definitions/coreLaunchPlanTemplate",
          "title": "Completely contained LaunchPlan Template"
        }
      },
      "title": "Output of the compilation step. This object represents one LaunchPlan. We store more metadata at this layer"
    },
    "coreCompiledTask": {
      "type": "object",
      "properties": {
        "template": {
          "$ref": "#/definitions/coreTaskTemplate",
          "title": "Completely contained TaskTemplate"
        }
      },
      "title": "Output of the Compilation step. This object represent one Task. We store more metadata at this layer"
    },
    "coreCompiledWorkflow": {
      "type": "object",
      "properties": {
        "template": {
          "$ref": "#/definitions/coreWorkflowTemplate",
          "title": "Completely contained Workflow Template"
        },
        "connections": {
          "$ref": "#/definitions/coreConnectionSet",
          "description": "For internal use only! This field is used by the system and must not be filled in. Any values set will be ignored."
        }
      },
      "title": "Output of the compilation Step. This object represents one workflow. We store more metadata at this layer"
    },
    "coreCompiledWorkflowClosure": {
      "type": "object",
      "properties": {
        "primary": {
          "$ref": "#/definitions/coreCompiledWorkflow",
          "title": "+required"
        },
        "sub_workflows": {
          "type": "array",
          "items": {
            "type": "object",
            "$ref": "#/definitions/coreCompiledWorkflow"
          },
          "title": "Guaranteed that there will only exist one and only one workflow with a given id, i.e., every sub workflow has a\nunique identifier. Also every enclosed subworkflow is used either by a primary workflow or by a subworkflow\nas an inlined workflow\n+optional"
        },
        "tasks": {
          "type": "array",
          "items": {
            "type": "object",
            "$ref": "#/definitions/coreCompiledTask"
          },
          "title": "Guaranteed that there will only exist one and only one task with a given id, i.e., every task has a unique id\n+required (at least 1)"
        },
        "launch_plans": {
          "type": "array",
          "items": {
            "type": "object",
            "$ref": "#/definitions/coreCompiledLaunchPlan"
          },
          "description": "A collection of launch plans that are compiled. Guaranteed that there will only exist one and only one launch plan\nwith a given id, i.e., every launch plan has a unique id."
        }
      },
      "description": "A Compiled Workflow Closure contains all the information required to start a new execution, or to visualize a workflow\nand its details. The CompiledWorkflowClosure should always contain a primary workflow, that is the main workflow that\nwill being the execution. All subworkflows are denormalized. WorkflowNodes refer to the workflow identifiers of\ncompiled subworkflows."
    },
    "coreConjunctionExpression": {
      "type": "object",
      "properties": {
        "operator": {
          "$ref": "#/definitions/ConjunctionExpressionLogicalOperator"
        },
        "left_expression": {
          "$ref": "#/definitions/coreBooleanExpression"
        },
        "right_expression": {
          "$ref": "#/definitions/coreBooleanExpression"
        }
      },
      "description": "Defines a conjunction expression of two boolean expressions."
    },
    "coreConnectionSet": {
      "type": "object",
      "properties": {
        "downstream": {
          "type": "object",
          "additionalProperties": {
            "$ref": "#/definitions/ConnectionSetIdList"
          },
          "title": "A list of all the node ids that are downstream from a given node id"
        },
        "upstream": {
          "type": "object",
          "additionalProperties": {
            "$ref": "#/definitions/ConnectionSetIdList"
          },
          "title": "A list of all the node ids, that are upstream of this node id"
        }
      },
      "title": "Adjacency list for the workflow. This is created as part of the compilation process. Every process after the compilation\nstep uses this created ConnectionSet"
    },
    "coreContainer": {
      "type": "object",
      "properties": {
        "image": {
          "type": "string",
          "title": "Container image url. Eg: docker/redis:latest"
        },
        "command": {
          "type": "array",
          "items": {
            "type": "string"
          },
          "description": "Command to be executed, if not provided, the default entrypoint in the container image will be used."
        },
        "args": {
          "type": "array",
          "items": {
            "type": "string"
          },
          "description": "These will default to Flyte given paths. If provided, the system will not append known paths. If the task still\nneeds flyte's inputs and outputs path, add $(FLYTE_INPUT_FILE), $(FLYTE_OUTPUT_FILE) wherever makes sense and the\nsystem will populate these before executing the container."
        },
        "resources": {
          "$ref": "#/definitions/coreResources",
          "description": "Container resources requirement as specified by the container engine."
        },
        "env": {
          "type": "array",
          "items": {
            "type": "object",
            "$ref": "#/definitions/flyteidlcoreKeyValuePair"
          },
          "description": "Environment variables will be set as the container is starting up."
        },
        "config": {
          "type": "array",
          "items": {
            "type": "object",
            "$ref": "#/definitions/flyteidlcoreKeyValuePair"
          },
          "description": "Allows extra configs to be available for the container.\nTODO: elaborate on how configs will become available.\nDeprecated, please use TaskTemplate.config instead."
        },
        "ports": {
          "type": "array",
          "items": {
            "type": "object",
            "$ref": "#/definitions/coreContainerPort"
          },
          "title": "Ports to open in the container. This feature is not supported by all execution engines. (e.g. supported on K8s but\nnot supported on AWS Batch)\nOnly K8s"
        },
        "data_config": {
          "$ref": "#/definitions/coreDataLoadingConfig",
          "title": "BETA: Optional configuration for DataLoading. If not specified, then default values are used.\nThis makes it possible to to run a completely portable container, that uses inputs and outputs\nonly from the local file-system and without having any reference to flyteidl. This is supported only on K8s at the moment.\nIf data loading is enabled, then data will be mounted in accompanying directories specified in the DataLoadingConfig. If the directories\nare not specified, inputs will be mounted onto and outputs will be uploaded from a pre-determined file-system path. Refer to the documentation\nto understand the default paths.\nOnly K8s"
        },
        "architecture": {
          "$ref": "#/definitions/ContainerArchitecture"
        }
      }
    },
    "coreContainerContext": {
      "type": "object",
      "properties": {
        "container_name": {
          "type": "string"
        },
        "process": {
          "$ref": "#/definitions/ContainerContextProcessContext"
        }
      },
      "title": "Contains metadata required to identify logs produces by a single container"
    },
    "coreContainerPort": {
      "type": "object",
      "properties": {
        "container_port": {
          "type": "integer",
          "format": "int64",
          "description": "Number of port to expose on the pod's IP address.\nThis must be a valid port number, 0 \u003c x \u003c 65536."
        },
        "name": {
          "type": "string",
          "description": "Name of the port to expose on the pod's IP address."
        }
      },
      "description": "Defines port properties for a container."
    },
    "coreDataLoadingConfig": {
      "type": "object",
      "properties": {
        "enabled": {
          "type": "boolean",
          "title": "Flag enables DataLoading Config. If this is not set, data loading will not be used!"
        },
        "input_path": {
          "type": "string",
          "title": "File system path (start at root). This folder will contain all the inputs exploded to a separate file.\nExample, if the input interface needs (x: int, y: blob, z: multipart_blob) and the input path is '/var/flyte/inputs', then the file system will look like\n/var/flyte/inputs/inputs.\u003cmetadata format dependent -\u003e .pb .json .yaml\u003e -\u003e Format as defined previously. The Blob and Multipart blob will reference local filesystem instead of remote locations\n/var/flyte/inputs/x -\u003e X is a file that contains the value of x (integer) in string format\n/var/flyte/inputs/y -\u003e Y is a file in Binary format\n/var/flyte/inputs/z/... -\u003e Note Z itself is a directory\nMore information about the protocol - refer to docs #TODO reference docs here"
        },
        "output_path": {
          "type": "string",
          "title": "File system path (start at root). This folder should contain all the outputs for the task as individual files and/or an error text file"
        },
        "format": {
          "$ref": "#/definitions/DataLoadingConfigLiteralMapFormat",
          "title": "In the inputs folder, there will be an additional summary/metadata file that contains references to all files or inlined primitive values.\nThis format decides the actual encoding for the data. Refer to the encoding to understand the specifics of the contents and the encoding"
        },
        "io_strategy": {
          "$ref": "#/definitions/coreIOStrategy"
        }
      },
      "description": "This configuration allows executing raw containers in Flyte using the Flyte CoPilot system.\nFlyte CoPilot, eliminates the needs of flytekit or sdk inside the container. Any inputs required by the users container are side-loaded in the input_path\nAny outputs generated by the user container - within output_path are automatically uploaded."
    },
    "coreError": {
      "type": "object",
      "properties": {
        "failed_node_id": {
          "type": "string",
          "description": "The node id that threw the error."
        },
        "message": {
          "type": "string",
          "description": "Error message thrown."
        }
      },
      "description": "Represents an error thrown from a node."
    },
    "coreExecutionEnv": {
      "type": "object",
      "properties": {
        "name": {
          "type": "string",
          "description": "name is a human-readable identifier for the execution environment. This is combined with the\nproject, domain, and version to uniquely identify an execution environment."
        },
        "type": {
          "type": "string",
          "description": "type is the type of the execution environment."
        },
        "extant": {
          "type": "object",
          "description": "extant is a reference to an existing environment."
        },
        "spec": {
          "type": "object",
          "description": "spec is a specification of the environment."
        },
        "version": {
          "type": "string",
          "description": "version is the version of the execution environment. This may be used differently by each\nindividual environment type (ex. auto-generated or manually provided), but is intended to\nallow variance in environment specifications with the same ID."
        }
      },
      "description": "ExecutionEnv is a message that is used to specify the execution environment."
    },
    "coreExecutionEnvAssignment": {
      "type": "object",
      "properties": {
        "node_ids": {
          "type": "array",
          "items": {
            "type": "string"
          },
          "description": "node_ids is a list of node ids that are being assigned the execution environment."
        },
        "task_type": {
          "type": "string",
          "description": "task_type is the type of task that is being assigned. This is used to override which Flyte\nplugin will be used during execution."
        },
        "execution_env": {
          "$ref": "#/definitions/coreExecutionEnv",
          "description": "execution_env is the environment that is being assigned to the nodes."
        }
      },
      "description": "ExecutionEnvAssignment is a message that is used to assign an execution environment to a set of\nnodes."
    },
    "coreExecutionError": {
      "type": "object",
      "properties": {
        "code": {
          "type": "string",
          "title": "Error code indicates a grouping of a type of error.\nMore Info: \u003cLink\u003e"
        },
        "message": {
          "type": "string",
          "description": "Detailed description of the error - including stack trace."
        },
        "error_uri": {
          "type": "string",
          "title": "Full error contents accessible via a URI"
        },
        "kind": {
          "$ref": "#/definitions/ExecutionErrorErrorKind"
        },
        "timestamp": {
          "type": "string",
          "format": "date-time",
          "title": "Timestamp of the error"
        },
        "worker": {
          "type": "string",
          "title": "Worker that generated the error"
        }
      },
      "description": "Represents the error message from the execution."
    },
    "coreExtendedResources": {
      "type": "object",
      "properties": {
        "gpu_accelerator": {
          "$ref": "#/definitions/coreGPUAccelerator",
          "description": "GPU accelerator to select for task. Contains information about device type, and\nfor multi-instance GPUs, the partition size to use."
        },
        "shared_memory": {
          "$ref": "#/definitions/coreSharedMemory"
        }
      },
      "description": "Encapsulates all non-standard resources, not captured by v1.ResourceRequirements, to\nallocate to a task."
    },
    "coreGPUAccelerator": {
      "type": "object",
      "properties": {
        "device": {
          "type": "string",
          "description": "This can be any arbitrary string, and should be informed by the labels or taints\nassociated with the nodes in question. Default cloud provider labels typically\nuse the following values: `nvidia-tesla-t4`, `nvidia-tesla-a100`, etc."
        },
        "unpartitioned": {
          "type": "boolean"
        },
        "partition_size": {
          "type": "string",
          "description": "Like `device`, this can be any arbitrary string, and should be informed by\nthe labels or taints associated with the nodes in question. Default cloud\nprovider labels typically use the following values: `1g.5gb`, `2g.10gb`, etc."
        }
      },
      "description": "Metadata associated with the GPU accelerator to allocate to a task. Contains\ninformation about device type, and for multi-instance GPUs, the partition size to\nuse."
    },
    "coreGateNode": {
      "type": "object",
      "properties": {
        "approve": {
          "$ref": "#/definitions/coreApproveCondition",
          "description": "ApproveCondition represents a dependency on an external approval provided by a boolean signal."
        },
        "signal": {
          "$ref": "#/definitions/coreSignalCondition",
          "description": "SignalCondition represents a dependency on an signal."
        },
        "sleep": {
          "$ref": "#/definitions/coreSleepCondition",
          "description": "SleepCondition represents a dependency on waiting for the specified duration."
        }
      },
      "description": "GateNode refers to the condition that is required for the gate to successfully complete."
    },
    "coreGranularity": {
      "type": "string",
      "enum": [
        "UNSET",
        "MINUTE",
        "HOUR",
        "DAY",
        "MONTH"
      ],
      "default": "UNSET",
      "title": "- DAY: default"
    },
    "coreIOStrategy": {
      "type": "object",
      "properties": {
        "download_mode": {
          "$ref": "#/definitions/IOStrategyDownloadMode",
          "title": "Mode to use to manage downloads"
        },
        "upload_mode": {
          "$ref": "#/definitions/IOStrategyUploadMode",
          "title": "Mode to use to manage uploads"
        }
      },
      "title": "Strategy to use when dealing with Blob, Schema, or multipart blob data (large datasets)"
    },
    "coreIdentifier": {
      "type": "object",
      "properties": {
        "resource_type": {
          "$ref": "#/definitions/coreResourceType",
          "description": "Identifies the specific type of resource that this identifier corresponds to."
        },
        "project": {
          "type": "string",
          "description": "Name of the project the resource belongs to."
        },
        "domain": {
          "type": "string",
          "description": "Name of the domain the resource belongs to.\nA domain can be considered as a subset within a specific project."
        },
        "name": {
          "type": "string",
          "description": "User provided value for the resource."
        },
        "version": {
          "type": "string",
          "description": "Specific version of the resource."
        },
        "org": {
          "type": "string",
          "description": "Optional, org key applied to the resource."
        }
      },
      "description": "Encapsulation of fields that uniquely identifies a Flyte resource."
    },
    "coreIdentity": {
      "type": "object",
      "properties": {
        "iam_role": {
          "type": "string",
          "description": "iam_role references the fully qualified name of Identity \u0026 Access Management role to impersonate."
        },
        "k8s_service_account": {
          "type": "string",
          "description": "k8s_service_account references a kubernetes service account to impersonate."
        },
        "oauth2_client": {
          "$ref": "#/definitions/coreOAuth2Client",
          "description": "oauth2_client references an oauth2 client. Backend plugins can use this information to impersonate the client when\nmaking external calls."
        },
        "execution_identity": {
          "type": "string",
          "title": "execution_identity references the subject who makes the execution"
        }
      },
      "description": "Identity encapsulates the various security identities a task can run as. It's up to the underlying plugin to pick the\nright identity for the execution environment."
    },
    "coreIfBlock": {
      "type": "object",
      "properties": {
        "condition": {
          "$ref": "#/definitions/coreBooleanExpression"
        },
        "then_node": {
          "$ref": "#/definitions/coreNode"
        }
      },
      "description": "Defines a condition and the execution unit that should be executed if the condition is satisfied."
    },
    "coreIfElseBlock": {
      "type": "object",
      "properties": {
        "case": {
          "$ref": "#/definitions/coreIfBlock",
          "description": "+required. First condition to evaluate."
        },
        "other": {
          "type": "array",
          "items": {
            "type": "object",
            "$ref": "#/definitions/coreIfBlock"
          },
          "description": "+optional. Additional branches to evaluate."
        },
        "else_node": {
          "$ref": "#/definitions/coreNode",
          "description": "The node to execute in case none of the branches were taken."
        },
        "error": {
          "$ref": "#/definitions/coreError",
          "description": "An error to throw in case none of the branches were taken."
        }
      },
      "description": "Defines a series of if/else blocks. The first branch whose condition evaluates to true is the one to execute.\nIf no conditions were satisfied, the else_node or the error will execute."
    },
    "coreInputBindingData": {
      "type": "object",
      "properties": {
        "var": {
          "type": "string"
        }
      }
    },
    "coreK8sObjectMetadata": {
      "type": "object",
      "properties": {
        "labels": {
          "type": "object",
          "additionalProperties": {
            "type": "string"
          },
          "description": "Optional labels to add to the pod definition."
        },
        "annotations": {
          "type": "object",
          "additionalProperties": {
            "type": "string"
          },
          "description": "Optional annotations to add to the pod definition."
        }
      },
      "description": "Metadata for building a kubernetes object when a task is executed."
    },
    "coreK8sPod": {
      "type": "object",
      "properties": {
        "metadata": {
          "$ref": "#/definitions/coreK8sObjectMetadata",
          "description": "Contains additional metadata for building a kubernetes pod."
        },
        "pod_spec": {
          "type": "object",
          "title": "Defines the primary pod spec created when a task is executed.\nThis should be a JSON-marshalled pod spec, which can be defined in\n- go, using: https://github.com/kubernetes/api/blob/release-1.21/core/v1/types.go#L2936\n- python: using https://github.com/kubernetes-client/python/blob/release-19.0/kubernetes/client/models/v1_pod_spec.py"
        },
        "data_config": {
          "$ref": "#/definitions/coreDataLoadingConfig",
          "title": "BETA: Optional configuration for DataLoading. If not specified, then default values are used.\nThis makes it possible to to run a completely portable container, that uses inputs and outputs\nonly from the local file-system and without having any reference to flytekit. This is supported only on K8s at the moment.\nIf data loading is enabled, then data will be mounted in accompanying directories specified in the DataLoadingConfig. If the directories\nare not specified, inputs will be mounted onto and outputs will be uploaded from a pre-determined file-system path. Refer to the documentation\nto understand the default paths.\nOnly K8s"
        },
        "primary_container_name": {
          "type": "string",
          "description": "Defines the primary container name when pod template override is executed."
        }
      },
      "description": "Defines a pod spec and additional pod metadata that is created when a task is executed."
    },
    "coreLabelValue": {
      "type": "object",
      "properties": {
        "static_value": {
          "type": "string",
          "title": "The string static value is for use in the Partitions object"
        },
        "time_value": {
          "type": "string",
          "format": "date-time",
          "title": "The time value is for use in the TimePartition case"
        },
        "triggered_binding": {
          "$ref": "#/definitions/coreArtifactBindingData"
        },
        "input_binding": {
          "$ref": "#/definitions/coreInputBindingData"
        },
        "runtime_binding": {
          "$ref": "#/definitions/coreRuntimeBinding"
        }
      }
    },
    "coreLaunchPlanTemplate": {
      "type": "object",
      "properties": {
        "id": {
          "$ref": "#/definitions/coreIdentifier",
          "description": "A globally unique identifier for the launch plan."
        },
        "interface": {
          "$ref": "#/definitions/coreTypedInterface",
          "title": "The input and output interface for the launch plan"
        },
        "fixed_inputs": {
          "$ref": "#/definitions/coreLiteralMap",
          "title": "A collection of input literals that are fixed for the launch plan"
        }
      },
      "description": "A structure that uniquely identifies a launch plan in the system."
    },
    "coreLiteral": {
      "type": "object",
      "properties": {
        "scalar": {
          "$ref": "#/definitions/coreScalar",
          "description": "A simple value."
        },
        "collection": {
          "$ref": "#/definitions/coreLiteralCollection",
          "description": "A collection of literals to allow nesting."
        },
        "map": {
          "$ref": "#/definitions/coreLiteralMap",
          "description": "A map of strings to literals."
        },
        "offloaded_metadata": {
          "$ref": "#/definitions/coreLiteralOffloadedMetadata",
          "description": "Offloaded literal metadata\nWhen you deserialize the offloaded metadata, it would be of Literal and its type would be defined by LiteralType stored in offloaded_metadata."
        },
        "hash": {
          "type": "string",
          "title": "A hash representing this literal.\nThis is used for caching purposes. For more details refer to RFC 1893\n(https://github.com/flyteorg/flyte/blob/master/rfc/system/1893-caching-of-offloaded-objects.md)"
        },
        "metadata": {
          "type": "object",
          "additionalProperties": {
            "type": "string"
          },
          "description": "Additional metadata for literals."
        }
      },
      "description": "A simple value. This supports any level of nesting (e.g. array of array of array of Blobs) as well as simple primitives."
    },
    "coreLiteralCollection": {
      "type": "object",
      "properties": {
        "literals": {
          "type": "array",
          "items": {
            "type": "object",
            "$ref": "#/definitions/coreLiteral"
          }
        }
      },
      "description": "A collection of literals. This is a workaround since oneofs in proto messages cannot contain a repeated field."
    },
    "coreLiteralMap": {
      "type": "object",
      "properties": {
        "literals": {
          "type": "object",
          "additionalProperties": {
            "$ref": "#/definitions/coreLiteral"
          }
        }
      },
      "description": "A map of literals. This is a workaround since oneofs in proto messages cannot contain a repeated field."
    },
    "coreLiteralOffloadedMetadata": {
      "type": "object",
      "properties": {
        "uri": {
          "type": "string",
          "description": "The location of the offloaded core.Literal."
        },
        "size_bytes": {
          "type": "string",
          "format": "uint64",
          "description": "The size of the offloaded data."
        },
        "inferred_type": {
          "$ref": "#/definitions/coreLiteralType",
          "description": "The inferred literal type of the offloaded data."
        }
      },
      "description": "A message that contains the metadata of the offloaded data."
    },
    "coreLiteralType": {
      "type": "object",
      "properties": {
        "simple": {
          "$ref": "#/definitions/coreSimpleType",
          "description": "A simple type that can be compared one-to-one with another."
        },
        "schema": {
          "$ref": "#/definitions/coreSchemaType",
          "description": "A complex type that requires matching of inner fields."
        },
        "collection_type": {
          "$ref": "#/definitions/coreLiteralType",
          "description": "Defines the type of the value of a collection. Only homogeneous collections are allowed."
        },
        "map_value_type": {
          "$ref": "#/definitions/coreLiteralType",
          "description": "Defines the type of the value of a map type. The type of the key is always a string."
        },
        "blob": {
          "$ref": "#/definitions/coreBlobType",
          "description": "A blob might have specialized implementation details depending on associated metadata."
        },
        "enum_type": {
          "$ref": "#/definitions/flyteidlcoreEnumType",
          "description": "Defines an enum with pre-defined string values."
        },
        "structured_dataset_type": {
          "$ref": "#/definitions/coreStructuredDatasetType",
          "title": "Generalized schema support"
        },
        "union_type": {
          "$ref": "#/definitions/coreUnionType",
          "description": "Defines an union type with pre-defined LiteralTypes."
        },
        "metadata": {
          "type": "object",
          "description": "This field contains type metadata that is descriptive of the type, but is NOT considered in type-checking.  This might be used by\nconsumers to identify special behavior or display extended information for the type."
        },
        "annotation": {
          "$ref": "#/definitions/coreTypeAnnotation",
          "description": "This field contains arbitrary data that might have special semantic\nmeaning for the client but does not effect internal flyte behavior."
        },
        "structure": {
          "$ref": "#/definitions/coreTypeStructure",
          "description": "Hints to improve type matching."
        }
      },
      "description": "Defines a strong type to allow type checking between interfaces."
    },
    "coreLogContext": {
      "type": "object",
      "properties": {
        "pods": {
          "type": "array",
          "items": {
            "type": "object",
            "$ref": "#/definitions/corePodLogContext"
          }
        },
        "primary_pod_name": {
          "type": "string"
        }
      },
      "title": "Contains metadata required to identify logs produces by a set of pods"
    },
    "coreNode": {
      "type": "object",
      "properties": {
        "id": {
          "type": "string",
          "description": "A workflow-level unique identifier that identifies this node in the workflow. 'inputs' and 'outputs' are reserved\nnode ids that cannot be used by other nodes."
        },
        "metadata": {
          "$ref": "#/definitions/coreNodeMetadata",
          "description": "Extra metadata about the node."
        },
        "inputs": {
          "type": "array",
          "items": {
            "type": "object",
            "$ref": "#/definitions/coreBinding"
          },
          "description": "Specifies how to bind the underlying interface's inputs. All required inputs specified in the underlying interface\nmust be fulfilled."
        },
        "upstream_node_ids": {
          "type": "array",
          "items": {
            "type": "string"
          },
          "description": "+optional Specifies execution dependency for this node ensuring it will only get scheduled to run after all its\nupstream nodes have completed. This node will have an implicit dependency on any node that appears in inputs\nfield."
        },
        "output_aliases": {
          "type": "array",
          "items": {
            "type": "object",
            "$ref": "#/definitions/coreAlias"
          },
          "description": "+optional. A node can define aliases for a subset of its outputs. This is particularly useful if different nodes\nneed to conform to the same interface (e.g. all branches in a branch node). Downstream nodes must refer to this\nnodes outputs using the alias if one's specified."
        },
        "task_node": {
          "$ref": "#/definitions/coreTaskNode",
          "description": "Information about the Task to execute in this node."
        },
        "workflow_node": {
          "$ref": "#/definitions/coreWorkflowNode",
          "description": "Information about the Workflow to execute in this mode."
        },
        "branch_node": {
          "$ref": "#/definitions/coreBranchNode",
          "description": "Information about the branch node to evaluate in this node."
        },
        "gate_node": {
          "$ref": "#/definitions/coreGateNode",
          "description": "Information about the condition to evaluate in this node."
        },
        "array_node": {
          "$ref": "#/definitions/coreArrayNode",
          "description": "Information about the sub-node executions for each value in the list of this nodes\ninputs values."
        }
      },
      "description": "A Workflow graph Node. One unit of execution in the graph. Each node can be linked to a Task, a Workflow or a branch\nnode."
    },
    "coreNodeExecutionIdentifier": {
      "type": "object",
      "properties": {
        "node_id": {
          "type": "string"
        },
        "execution_id": {
          "$ref": "#/definitions/coreWorkflowExecutionIdentifier"
        }
      },
      "description": "Encapsulation of fields that identify a Flyte node execution entity."
    },
    "coreNodeExecutionPhase": {
      "type": "string",
      "enum": [
        "UNDEFINED",
        "QUEUED",
        "RUNNING",
        "SUCCEEDED",
        "FAILING",
        "FAILED",
        "ABORTED",
        "SKIPPED",
        "TIMED_OUT",
        "DYNAMIC_RUNNING",
        "RECOVERED"
      ],
      "default": "UNDEFINED"
    },
    "coreNodeMetadata": {
      "type": "object",
      "properties": {
        "name": {
          "type": "string",
          "title": "A friendly name for the Node"
        },
        "timeout": {
          "type": "string",
          "description": "The overall timeout of a task."
        },
        "retries": {
          "$ref": "#/definitions/coreRetryStrategy",
          "description": "Number of retries per task."
        },
        "interruptible": {
          "type": "boolean"
        },
        "cacheable": {
          "type": "boolean"
        },
        "cache_version": {
          "type": "string"
        },
        "cache_serializable": {
          "type": "boolean"
        },
        "config": {
          "type": "object",
          "additionalProperties": {
            "type": "string"
          },
          "description": "Config is a bag of properties that can be used to instruct propeller on how to execute the node."
        }
      },
      "description": "Defines extra information about the Node."
    },
    "coreOAuth2Client": {
      "type": "object",
      "properties": {
        "client_id": {
          "type": "string",
          "title": "client_id is the public id for the client to use. The system will not perform any pre-auth validation that the\nsecret requested matches the client_id indicated here.\n+required"
        },
        "client_secret": {
          "$ref": "#/definitions/coreSecret",
          "title": "client_secret is a reference to the secret used to authenticate the OAuth2 client.\n+required"
        }
      },
      "description": "OAuth2Client encapsulates OAuth2 Client Credentials to be used when making calls on behalf of that task."
    },
    "coreOAuth2TokenRequest": {
      "type": "object",
      "properties": {
        "name": {
          "type": "string",
          "title": "name indicates a unique id for the token request within this task token requests. It'll be used as a suffix for\nenvironment variables and as a filename for mounting tokens as files.\n+required"
        },
        "type": {
          "$ref": "#/definitions/coreOAuth2TokenRequestType",
          "title": "type indicates the type of the request to make. Defaults to CLIENT_CREDENTIALS.\n+required"
        },
        "client": {
          "$ref": "#/definitions/coreOAuth2Client",
          "title": "client references the client_id/secret to use to request the OAuth2 token.\n+required"
        },
        "idp_discovery_endpoint": {
          "type": "string",
          "title": "idp_discovery_endpoint references the discovery endpoint used to retrieve token endpoint and other related\ninformation.\n+optional"
        },
        "token_endpoint": {
          "type": "string",
          "title": "token_endpoint references the token issuance endpoint. If idp_discovery_endpoint is not provided, this parameter is\nmandatory.\n+optional"
        }
      },
      "description": "OAuth2TokenRequest encapsulates information needed to request an OAuth2 token.\nFLYTE_TOKENS_ENV_PREFIX will be passed to indicate the prefix of the environment variables that will be present if\ntokens are passed through environment variables.\nFLYTE_TOKENS_PATH_PREFIX will be passed to indicate the prefix of the path where secrets will be mounted if tokens\nare passed through file mounts."
    },
    "coreOAuth2TokenRequestType": {
      "type": "string",
      "enum": [
        "CLIENT_CREDENTIALS"
      ],
      "default": "CLIENT_CREDENTIALS",
      "description": "Type of the token requested.\n\n - CLIENT_CREDENTIALS: CLIENT_CREDENTIALS indicates a 2-legged OAuth token requested using client credentials."
    },
    "coreOperand": {
      "type": "object",
      "properties": {
        "primitive": {
          "$ref": "#/definitions/corePrimitive",
          "title": "Can be a constant"
        },
        "var": {
          "type": "string",
          "title": "Or one of this node's input variables"
        },
        "scalar": {
          "$ref": "#/definitions/coreScalar",
          "title": "Replace the primitive field"
        }
      },
      "description": "Defines an operand to a comparison expression."
    },
    "coreOutputReference": {
      "type": "object",
      "properties": {
        "node_id": {
          "type": "string",
          "description": "Node id must exist at the graph layer."
        },
        "var": {
          "type": "string",
          "description": "Variable name must refer to an output variable for the node."
        },
        "attr_path": {
          "type": "array",
          "items": {
            "type": "object",
            "$ref": "#/definitions/corePromiseAttribute"
          }
        }
      },
      "description": "A reference to an output produced by a node. The type can be retrieved -and validated- from\nthe underlying interface of the node."
    },
    "coreParameter": {
      "type": "object",
      "properties": {
        "var": {
          "$ref": "#/definitions/coreVariable",
          "description": "+required Variable. Defines the type of the variable backing this parameter."
        },
        "default": {
          "$ref": "#/definitions/coreLiteral",
          "description": "Defines a default value that has to match the variable type defined."
        },
        "required": {
          "type": "boolean",
          "description": "+optional, is this value required to be filled."
        },
        "artifact_query": {
          "$ref": "#/definitions/coreArtifactQuery",
          "description": "This is an execution time search basically that should result in exactly one Artifact with a Type that\nmatches the type of the variable."
        },
        "artifact_id": {
          "$ref": "#/definitions/coreArtifactID"
        }
      },
      "description": "A parameter is used as input to a launch plan and has\nthe special ability to have a default value or mark itself as required."
    },
    "coreParameterMap": {
      "type": "object",
      "properties": {
        "parameters": {
          "type": "object",
          "additionalProperties": {
            "$ref": "#/definitions/coreParameter"
          },
          "description": "Defines a map of parameter names to parameters."
        }
      },
      "description": "A map of Parameters."
    },
    "corePartitions": {
      "type": "object",
      "properties": {
        "value": {
          "type": "object",
          "additionalProperties": {
            "$ref": "#/definitions/coreLabelValue"
          }
        }
      }
    },
    "corePodLogContext": {
      "type": "object",
      "properties": {
        "namespace": {
          "type": "string"
        },
        "pod_name": {
          "type": "string"
        },
        "containers": {
          "type": "array",
          "items": {
            "type": "object",
            "$ref": "#/definitions/coreContainerContext"
          }
        },
        "primary_container_name": {
          "type": "string"
        },
        "init_containers": {
          "type": "array",
          "items": {
            "type": "object",
            "$ref": "#/definitions/coreContainerContext"
          }
        }
      },
      "title": "Contains metadata required to identify logs produces by a single pod"
    },
    "corePrimitive": {
      "type": "object",
      "properties": {
        "integer": {
          "type": "string",
          "format": "int64"
        },
        "float_value": {
          "type": "number",
          "format": "double"
        },
        "string_value": {
          "type": "string"
        },
        "boolean": {
          "type": "boolean"
        },
        "datetime": {
          "type": "string",
          "format": "date-time"
        },
        "duration": {
          "type": "string"
        }
      },
      "title": "Primitive Types"
    },
    "corePromiseAttribute": {
      "type": "object",
      "properties": {
        "string_value": {
          "type": "string"
        },
        "int_value": {
          "type": "integer",
          "format": "int32"
        }
      }
    },
    "coreQualityOfService": {
      "type": "object",
      "properties": {
        "tier": {
          "$ref": "#/definitions/QualityOfServiceTier"
        },
        "spec": {
          "$ref": "#/definitions/coreQualityOfServiceSpec"
        }
      },
      "description": "Indicates the priority of an execution."
    },
    "coreQualityOfServiceSpec": {
      "type": "object",
      "properties": {
        "queueing_budget": {
          "type": "string",
          "description": "Indicates how much queueing delay an execution can tolerate."
        }
      },
      "description": "Represents customized execution run-time attributes."
    },
    "coreResourceType": {
      "type": "string",
      "enum": [
        "UNSPECIFIED",
        "TASK",
        "WORKFLOW",
        "LAUNCH_PLAN",
        "DATASET"
      ],
      "default": "UNSPECIFIED",
      "description": "Indicates a resource type within Flyte.\n\n - DATASET: A dataset represents an entity modeled in Flyte DataCatalog. A Dataset is also a versioned entity and can be a compilation of multiple individual objects.\nEventually all Catalog objects should be modeled similar to Flyte Objects. The Dataset entities makes it possible for the UI  and CLI to act on the objects \nin a similar manner to other Flyte objects"
    },
    "coreResources": {
      "type": "object",
      "properties": {
        "requests": {
          "type": "array",
          "items": {
            "type": "object",
            "$ref": "#/definitions/ResourcesResourceEntry"
          },
          "description": "The desired set of resources requested. ResourceNames must be unique within the list."
        },
        "limits": {
          "type": "array",
          "items": {
            "type": "object",
            "$ref": "#/definitions/ResourcesResourceEntry"
          },
          "description": "Defines a set of bounds (e.g. min/max) within which the task can reliably run. ResourceNames must be unique\nwithin the list."
        }
      },
      "description": "A customizable interface to convey resources requested for a container. This can be interpreted differently for different\ncontainer engines."
    },
    "coreRetryStrategy": {
      "type": "object",
      "properties": {
        "retries": {
          "type": "integer",
          "format": "int64",
          "description": "Number of retries. Retries will be consumed when the job fails with a recoverable error.\nThe number of retries must be less than or equals to 10."
        }
      },
      "description": "Retry strategy associated with an executable unit."
    },
    "coreRuntimeBinding": {
      "type": "object"
    },
    "coreRuntimeMetadata": {
      "type": "object",
      "properties": {
        "type": {
          "$ref": "#/definitions/RuntimeMetadataRuntimeType",
          "description": "Type of runtime."
        },
        "version": {
          "type": "string",
          "description": "Version of the runtime. All versions should be backward compatible. However, certain cases call for version\nchecks to ensure tighter validation or setting expectations."
        },
        "flavor": {
          "type": "string",
          "description": "+optional It can be used to provide extra information about the runtime (e.g. python, golang... etc.)."
        }
      },
      "description": "Runtime information. This is loosely defined to allow for extensibility."
    },
    "coreScalar": {
      "type": "object",
      "properties": {
        "primitive": {
          "$ref": "#/definitions/corePrimitive"
        },
        "blob": {
          "$ref": "#/definitions/coreBlob"
        },
        "binary": {
          "$ref": "#/definitions/coreBinary"
        },
        "schema": {
          "$ref": "#/definitions/flyteidlcoreSchema"
        },
        "none_type": {
          "$ref": "#/definitions/coreVoid"
        },
        "error": {
          "$ref": "#/definitions/coreError"
        },
        "generic": {
          "type": "object"
        },
        "structured_dataset": {
          "$ref": "#/definitions/coreStructuredDataset"
        },
        "union": {
          "$ref": "#/definitions/coreUnion"
        }
      }
    },
    "coreSchemaType": {
      "type": "object",
      "properties": {
        "columns": {
          "type": "array",
          "items": {
            "type": "object",
            "$ref": "#/definitions/SchemaTypeSchemaColumn"
          },
          "description": "A list of ordered columns this schema comprises of."
        }
      },
      "description": "Defines schema columns and types to strongly type-validate schemas interoperability."
    },
    "coreSecret": {
      "type": "object",
      "properties": {
        "group": {
          "type": "string",
          "title": "The name of the secret group where to find the key referenced below. For K8s secrets, this should be the name of\nthe v1/secret object. For Confidant, this should be the Credential name. For Vault, this should be the secret name.\nFor AWS Secret Manager, this should be the name of the secret.\n+required"
        },
        "group_version": {
          "type": "string",
          "title": "The group version to fetch. This is not supported in all secret management systems. It'll be ignored for the ones\nthat do not support it.\n+optional"
        },
        "key": {
          "type": "string",
          "title": "The name of the secret to mount. This has to match an existing secret in the system. It's up to the implementation\nof the secret management system to require case sensitivity. For K8s secrets, Confidant and Vault, this should\nmatch one of the keys inside the secret. For AWS Secret Manager, it's ignored.\n+optional"
        },
        "mount_requirement": {
          "$ref": "#/definitions/SecretMountType",
          "title": "mount_requirement is optional. Indicates where the secret has to be mounted. If provided, the execution will fail\nif the underlying key management system cannot satisfy that requirement. If not provided, the default location\nwill depend on the key management system.\n+optional"
        },
        "env_var": {
          "type": "string",
          "title": "env_var is optional. Custom environment variable to set the value of the secret. If mount_requirement is ENV_VAR,\nthen the value is the secret itself. If mount_requirement is FILE, then the value is the path to the secret file.\n+optional"
        }
      },
      "description": "Secret encapsulates information about the secret a task needs to proceed. An environment variable\nFLYTE_SECRETS_ENV_PREFIX will be passed to indicate the prefix of the environment variables that will be present if\nsecrets are passed through environment variables.\nFLYTE_SECRETS_DEFAULT_DIR will be passed to indicate the prefix of the path where secrets will be mounted if secrets\nare passed through file mounts."
    },
    "coreSecurityContext": {
      "type": "object",
      "properties": {
        "run_as": {
          "$ref": "#/definitions/coreIdentity",
          "description": "run_as encapsulates the identity a pod should run as. If the task fills in multiple fields here, it'll be up to the\nbackend plugin to choose the appropriate identity for the execution engine the task will run on."
        },
        "secrets": {
          "type": "array",
          "items": {
            "type": "object",
            "$ref": "#/definitions/coreSecret"
          },
          "description": "secrets indicate the list of secrets the task needs in order to proceed. Secrets will be mounted/passed to the\npod as it starts. If the plugin responsible for kicking of the task will not run it on a flyte cluster (e.g. AWS\nBatch), it's the responsibility of the plugin to fetch the secret (which means propeller identity will need access\nto the secret) and to pass it to the remote execution engine."
        },
        "tokens": {
          "type": "array",
          "items": {
            "type": "object",
            "$ref": "#/definitions/coreOAuth2TokenRequest"
          },
          "description": "tokens indicate the list of token requests the task needs in order to proceed. Tokens will be mounted/passed to the\npod as it starts. If the plugin responsible for kicking of the task will not run it on a flyte cluster (e.g. AWS\nBatch), it's the responsibility of the plugin to fetch the secret (which means propeller identity will need access\nto the secret) and to pass it to the remote execution engine."
        }
      },
      "description": "SecurityContext holds security attributes that apply to tasks."
    },
    "coreSharedMemory": {
      "type": "object",
      "properties": {
        "mount_path": {
          "type": "string",
          "title": "Mount path to place in container"
        },
        "mount_name": {
          "type": "string",
          "title": "Name for volume"
        },
        "size_limit": {
          "type": "string",
          "title": "Size limit for shared memory. If not set, then the shared memory is equal\nto the allocated memory.\n+optional"
        }
      },
      "description": "Metadata associated with configuring a shared memory volume for a task."
    },
    "coreSignalCondition": {
      "type": "object",
      "properties": {
        "signal_id": {
          "type": "string",
          "description": "A unique identifier for the requested signal."
        },
        "type": {
          "$ref": "#/definitions/coreLiteralType",
          "description": "A type denoting the required value type for this signal."
        },
        "output_variable_name": {
          "type": "string",
          "description": "The variable name for the signal value in this nodes outputs."
        }
      },
      "description": "SignalCondition represents a dependency on an signal."
    },
    "coreSimpleType": {
      "type": "string",
      "enum": [
        "NONE",
        "INTEGER",
        "FLOAT",
        "STRING",
        "BOOLEAN",
        "DATETIME",
        "DURATION",
        "BINARY",
        "ERROR",
        "STRUCT"
      ],
      "default": "NONE",
      "description": "Define a set of simple types."
    },
    "coreSleepCondition": {
      "type": "object",
      "properties": {
        "duration": {
          "type": "string",
          "description": "The overall duration for this sleep."
        }
      },
      "description": "SleepCondition represents a dependency on waiting for the specified duration."
    },
    "coreSpan": {
      "type": "object",
      "properties": {
        "start_time": {
          "type": "string",
          "format": "date-time",
          "description": "start_time defines the instance this span began."
        },
        "end_time": {
          "type": "string",
          "format": "date-time",
          "description": "end_time defines the instance this span completed."
        },
        "workflow_id": {
          "$ref": "#/definitions/coreWorkflowExecutionIdentifier",
          "description": "workflow_id is the id of the workflow execution this Span represents."
        },
        "node_id": {
          "$ref": "#/definitions/coreNodeExecutionIdentifier",
          "description": "node_id is the id of the node execution this Span represents."
        },
        "task_id": {
          "$ref": "#/definitions/coreTaskExecutionIdentifier",
          "description": "task_id is the id of the task execution this Span represents."
        },
        "operation_id": {
          "type": "string",
          "description": "operation_id is the id of a unique operation that this Span represents."
        },
        "spans": {
          "type": "array",
          "items": {
            "type": "object",
            "$ref": "#/definitions/coreSpan"
          },
          "description": "spans defines a collection of Spans that breakdown this execution."
        }
      },
      "description": "Span represents a duration trace of Flyte execution. The id field denotes a Flyte execution entity or an operation\nwhich uniquely identifies the Span. The spans attribute allows this Span to be further broken down into more\nprecise definitions."
    },
    "coreSql": {
      "type": "object",
      "properties": {
        "statement": {
          "type": "string",
          "title": "The actual query to run, the query can have templated parameters.\nWe use Flyte's Golang templating format for Query templating.\nFor example,\ninsert overwrite directory '{{ .rawOutputDataPrefix }}' stored as parquet\nselect *\nfrom my_table\nwhere ds = '{{ .Inputs.ds }}'"
        },
        "dialect": {
          "$ref": "#/definitions/SqlDialect"
        }
      },
      "description": "Sql represents a generic sql workload with a statement and dialect."
    },
    "coreStructuredDataset": {
      "type": "object",
      "properties": {
        "uri": {
          "type": "string",
          "title": "String location uniquely identifying where the data is.\nShould start with the storage location (e.g. s3://, gs://, bq://, etc.)"
        },
        "metadata": {
          "$ref": "#/definitions/coreStructuredDatasetMetadata"
        }
      }
    },
    "coreStructuredDatasetMetadata": {
      "type": "object",
      "properties": {
        "structured_dataset_type": {
          "$ref": "#/definitions/coreStructuredDatasetType",
          "description": "Bundle the type information along with the literal.\nThis is here because StructuredDatasets can often be more defined at run time than at compile time.\nThat is, at compile time you might only declare a task to return a pandas dataframe or a StructuredDataset,\nwithout any column information, but at run time, you might have that column information.\nflytekit python will copy this type information into the literal, from the type information, if not provided by\nthe various plugins (encoders).\nSince this field is run time generated, it's not used for any type checking."
        }
      }
    },
    "coreStructuredDatasetType": {
      "type": "object",
      "properties": {
        "columns": {
          "type": "array",
          "items": {
            "type": "object",
            "$ref": "#/definitions/StructuredDatasetTypeDatasetColumn"
          },
          "description": "A list of ordered columns this schema comprises of."
        },
        "format": {
          "type": "string",
          "description": "This is the storage format, the format of the bits at rest\nparquet, feather, csv, etc.\nFor two types to be compatible, the format will need to be an exact match."
        },
        "external_schema_type": {
          "type": "string",
          "description": "This is a string representing the type that the bytes in external_schema_bytes are formatted in.\nThis is an optional field that will not be used for type checking."
        },
        "external_schema_bytes": {
          "type": "string",
          "format": "byte",
          "description": "The serialized bytes of a third-party schema library like Arrow.\nThis is an optional field that will not be used for type checking."
        }
      }
    },
    "coreTaskExecutionIdentifier": {
      "type": "object",
      "properties": {
        "task_id": {
          "$ref": "#/definitions/coreIdentifier"
        },
        "node_execution_id": {
          "$ref": "#/definitions/coreNodeExecutionIdentifier"
        },
        "retry_attempt": {
          "type": "integer",
          "format": "int64"
        }
      },
      "description": "Encapsulation of fields that identify a Flyte task execution entity."
    },
    "coreTaskExecutionPhase": {
      "type": "string",
      "enum": [
        "UNDEFINED",
        "QUEUED",
        "RUNNING",
        "SUCCEEDED",
        "ABORTED",
        "FAILED",
        "INITIALIZING",
        "WAITING_FOR_RESOURCES"
      ],
      "default": "UNDEFINED",
      "title": "- INITIALIZING: To indicate cases where task is initializing, like: ErrImagePull, ContainerCreating, PodInitializing\n - WAITING_FOR_RESOURCES: To address cases, where underlying resource is not available: Backoff error, Resource quota exceeded"
    },
    "coreTaskLog": {
      "type": "object",
      "properties": {
        "uri": {
          "type": "string"
        },
        "name": {
          "type": "string"
        },
        "message_format": {
          "$ref": "#/definitions/TaskLogMessageFormat"
        },
        "ttl": {
          "type": "string"
        },
        "ShowWhilePending": {
          "type": "boolean"
        },
        "HideOnceFinished": {
          "type": "boolean"
        }
      },
      "title": "Log information for the task that is specific to a log sink\nWhen our log story is flushed out, we may have more metadata here like log link expiry"
    },
    "coreTaskMetadata": {
      "type": "object",
      "properties": {
        "discoverable": {
          "type": "boolean",
          "description": "Indicates whether the system should attempt to lookup this task's output to avoid duplication of work."
        },
        "runtime": {
          "$ref": "#/definitions/coreRuntimeMetadata",
          "description": "Runtime information about the task."
        },
        "timeout": {
          "type": "string",
          "description": "The overall timeout of a task including user-triggered retries."
        },
        "retries": {
          "$ref": "#/definitions/coreRetryStrategy",
          "description": "Number of retries per task."
        },
        "discovery_version": {
          "type": "string",
          "description": "Indicates a logical version to apply to this task for the purpose of discovery."
        },
        "deprecated_error_message": {
          "type": "string",
          "description": "If set, this indicates that this task is deprecated.  This will enable owners of tasks to notify consumers\nof the ending of support for a given task."
        },
        "interruptible": {
          "type": "boolean"
        },
        "cache_serializable": {
          "type": "boolean",
          "title": "Indicates whether the system should attempt to execute discoverable instances in serial to avoid duplicate work"
        },
        "tags": {
          "type": "object",
          "additionalProperties": {
            "type": "string"
          },
          "title": "Arbitrary tags that allow users and the platform to store small but arbitrary labels"
        },
        "pod_template_name": {
          "type": "string",
          "description": "pod_template_name is the unique name of a PodTemplate k8s resource to be used as the base configuration if this\ntask creates a k8s Pod. If this value is set, the specified PodTemplate will be used instead of, but applied\nidentically as, the default PodTemplate configured in FlytePropeller."
        },
        "cache_ignore_input_vars": {
          "type": "array",
          "items": {
            "type": "string"
          },
          "description": "cache_ignore_input_vars is the input variables that should not be included when calculating hash for cache."
        },
        "is_eager": {
          "type": "boolean",
          "description": "is_eager indicates whether the task is eager or not.\nThis would be used by CreateTask endpoint."
        },
        "generates_deck": {
          "type": "boolean",
          "description": "Indicates whether the task will generate a deck when it finishes executing.\nThe BoolValue can have three states:\n- nil: The value is not set.\n- true: The task will generate a deck.\n- false: The task will not generate a deck."
        },
<<<<<<< HEAD
        "mode": {
          "$ref": "#/definitions/coreTaskMetadataExecutionMode",
          "title": "Indicates whether the execution mode is Dynamic or not"
=======
        "metadata": {
          "$ref": "#/definitions/coreK8sObjectMetadata",
          "description": "Metadata applied to task pods or task CR objects.\nIn flytekit, labels and annotations resulting in this metadata field\nare provided via `@task(labels=..., annotations=...)`.\nFor tasks backed by pods like PythonFunctionTask, these take precedence\nover the metadata provided via `@task(pod_template=PodTemplate(labels=...))` which are transported\nin the K8sPod message. For tasks backed by CRDs, this metadata is applied to\nthe CR object itself while the metadata in the pod template/K8sPod is applied\nto the pod template spec of the CR object."
>>>>>>> 8f02ac6a
        }
      },
      "title": "Task Metadata"
    },
    "coreTaskMetadataExecutionMode": {
      "type": "string",
      "enum": [
        "DEFAULT",
        "DYNAMIC"
      ],
      "default": "DEFAULT"
    },
    "coreTaskNode": {
      "type": "object",
      "properties": {
        "reference_id": {
          "$ref": "#/definitions/coreIdentifier",
          "description": "A globally unique identifier for the task."
        },
        "overrides": {
          "$ref": "#/definitions/coreTaskNodeOverrides",
          "description": "Optional overrides applied at task execution time."
        }
      },
      "description": "Refers to the task that the Node is to execute."
    },
    "coreTaskNodeOverrides": {
      "type": "object",
      "properties": {
        "resources": {
          "$ref": "#/definitions/coreResources",
          "description": "A customizable interface to convey resources requested for a task container."
        },
        "extended_resources": {
          "$ref": "#/definitions/coreExtendedResources",
          "description": "Overrides for all non-standard resources, not captured by\nv1.ResourceRequirements, to allocate to a task."
        },
        "container_image": {
          "type": "string",
          "description": "Override for the image used by task pods."
        },
        "pod_template": {
          "$ref": "#/definitions/coreK8sPod",
          "title": "Override for the pod template used by task pods\n+optional"
        }
      },
      "description": "Optional task node overrides that will be applied at task execution time."
    },
    "coreTaskTemplate": {
      "type": "object",
      "properties": {
        "id": {
          "$ref": "#/definitions/coreIdentifier",
          "description": "Auto generated taskId by the system. Task Id uniquely identifies this task globally."
        },
        "type": {
          "type": "string",
          "description": "A predefined yet extensible Task type identifier. This can be used to customize any of the components. If no\nextensions are provided in the system, Flyte will resolve the this task to its TaskCategory and default the\nimplementation registered for the TaskCategory."
        },
        "metadata": {
          "$ref": "#/definitions/coreTaskMetadata",
          "description": "Extra metadata about the task."
        },
        "interface": {
          "$ref": "#/definitions/coreTypedInterface",
          "description": "A strongly typed interface for the task. This enables others to use this task within a workflow and guarantees\ncompile-time validation of the workflow to avoid costly runtime failures."
        },
        "custom": {
          "type": "object",
          "description": "Custom data about the task. This is extensible to allow various plugins in the system."
        },
        "container": {
          "$ref": "#/definitions/coreContainer"
        },
        "k8s_pod": {
          "$ref": "#/definitions/coreK8sPod"
        },
        "sql": {
          "$ref": "#/definitions/coreSql"
        },
        "task_type_version": {
          "type": "integer",
          "format": "int32",
          "description": "This can be used to customize task handling at execution time for the same task type."
        },
        "security_context": {
          "$ref": "#/definitions/coreSecurityContext",
          "description": "security_context encapsulates security attributes requested to run this task."
        },
        "extended_resources": {
          "$ref": "#/definitions/coreExtendedResources",
          "description": "Encapsulates all non-standard resources, not captured by\nv1.ResourceRequirements, to allocate to a task."
        },
        "config": {
          "type": "object",
          "additionalProperties": {
            "type": "string"
          },
          "title": "Metadata about the custom defined for this task. This is extensible to allow various plugins in the system\nto use as required.\nreserve the field numbers 1 through 15 for very frequently occurring message elements"
        }
      },
      "description": "A Task structure that uniquely identifies a task in the system\nTasks are registered as a first step in the system."
    },
    "coreTimePartition": {
      "type": "object",
      "properties": {
        "value": {
          "$ref": "#/definitions/coreLabelValue"
        },
        "granularity": {
          "$ref": "#/definitions/coreGranularity"
        }
      }
    },
    "coreTimeTransform": {
      "type": "object",
      "properties": {
        "transform": {
          "type": "string"
        },
        "op": {
          "$ref": "#/definitions/flyteidlcoreOperator"
        }
      }
    },
    "coreTypeAnnotation": {
      "type": "object",
      "properties": {
        "annotations": {
          "type": "object",
          "description": "A arbitrary JSON payload to describe a type."
        }
      },
      "description": "TypeAnnotation encapsulates registration time information about a type. This can be used for various control-plane operations. TypeAnnotation will not be available at runtime when a task runs."
    },
    "coreTypeStructure": {
      "type": "object",
      "properties": {
        "tag": {
          "type": "string",
          "title": "Must exactly match for types to be castable"
        },
        "dataclass_type": {
          "type": "object",
          "additionalProperties": {
            "$ref": "#/definitions/coreLiteralType"
          },
          "title": "dataclass_type only exists for dataclasses.\nThis is used to resolve the type of the fields of dataclass\nThe key is the field name, and the value is the literal type of the field\ne.g. For dataclass Foo, with fields a, and a is a string\nFoo.a will be resolved as a literal type of string from dataclass_type"
        }
      },
      "description": "Hints to improve type matching\ne.g. allows distinguishing output from custom type transformers\neven if the underlying IDL serialization matches."
    },
    "coreTypedInterface": {
      "type": "object",
      "properties": {
        "inputs": {
          "$ref": "#/definitions/coreVariableMap"
        },
        "outputs": {
          "$ref": "#/definitions/coreVariableMap"
        }
      },
      "description": "Defines strongly typed inputs and outputs."
    },
    "coreUnion": {
      "type": "object",
      "properties": {
        "value": {
          "$ref": "#/definitions/coreLiteral"
        },
        "type": {
          "$ref": "#/definitions/coreLiteralType"
        }
      },
      "description": "The runtime representation of a tagged union value. See `UnionType` for more details."
    },
    "coreUnionInfo": {
      "type": "object",
      "properties": {
        "targetType": {
          "$ref": "#/definitions/coreLiteralType"
        }
      }
    },
    "coreUnionType": {
      "type": "object",
      "properties": {
        "variants": {
          "type": "array",
          "items": {
            "type": "object",
            "$ref": "#/definitions/coreLiteralType"
          },
          "description": "Predefined set of variants in union."
        }
      },
      "description": "Defines a tagged union type, also known as a variant (and formally as the sum type).\n\nA sum type S is defined by a sequence of types (A, B, C, ...), each tagged by a string tag\nA value of type S is constructed from a value of any of the variant types. The specific choice of type is recorded by\nstoring the varaint's tag with the literal value and can be examined in runtime.\n\nType S is typically written as\nS := Apple A | Banana B | Cantaloupe C | ...\n\nNotably, a nullable (optional) type is a sum type between some type X and the singleton type representing a null-value:\nOptional X := X | Null\n\nSee also: https://en.wikipedia.org/wiki/Tagged_union"
    },
    "coreVariable": {
      "type": "object",
      "properties": {
        "type": {
          "$ref": "#/definitions/coreLiteralType",
          "description": "Variable literal type."
        },
        "description": {
          "type": "string",
          "title": "+optional string describing input variable"
        },
        "artifact_partial_id": {
          "$ref": "#/definitions/coreArtifactID",
          "description": "+optional This object allows the user to specify how Artifacts are created.\nname, tag, partitions can be specified. The other fields (version and project/domain) are ignored."
        },
        "artifact_tag": {
          "$ref": "#/definitions/coreArtifactTag"
        }
      },
      "description": "Defines a strongly typed variable."
    },
    "coreVariableMap": {
      "type": "object",
      "properties": {
        "variables": {
          "type": "object",
          "additionalProperties": {
            "$ref": "#/definitions/coreVariable"
          },
          "description": "Defines a map of variable names to variables."
        }
      },
      "title": "A map of Variables"
    },
    "coreVoid": {
      "type": "object",
      "description": "Used to denote a nil/null/None assignment to a scalar value. The underlying LiteralType for Void is intentionally\nundefined since it can be assigned to a scalar of any LiteralType."
    },
    "coreWorkflowExecutionIdentifier": {
      "type": "object",
      "properties": {
        "project": {
          "type": "string",
          "description": "Name of the project the resource belongs to."
        },
        "domain": {
          "type": "string",
          "description": "Name of the domain the resource belongs to.\nA domain can be considered as a subset within a specific project."
        },
        "name": {
          "type": "string",
          "description": "User or system provided value for the resource."
        },
        "org": {
          "type": "string",
          "description": "Optional, org key applied to the resource."
        }
      },
      "title": "Encapsulation of fields that uniquely identifies a Flyte workflow execution"
    },
    "coreWorkflowExecutionPhase": {
      "type": "string",
      "enum": [
        "UNDEFINED",
        "QUEUED",
        "RUNNING",
        "SUCCEEDING",
        "SUCCEEDED",
        "FAILING",
        "FAILED",
        "ABORTED",
        "TIMED_OUT",
        "ABORTING"
      ],
      "default": "UNDEFINED"
    },
    "coreWorkflowMetadata": {
      "type": "object",
      "properties": {
        "quality_of_service": {
          "$ref": "#/definitions/coreQualityOfService",
          "description": "Indicates the runtime priority of workflow executions."
        },
        "on_failure": {
          "$ref": "#/definitions/WorkflowMetadataOnFailurePolicy",
          "description": "Defines how the system should behave when a failure is detected in the workflow execution."
        },
        "tags": {
          "type": "object",
          "additionalProperties": {
            "type": "string"
          },
          "title": "Arbitrary tags that allow users and the platform to store small but arbitrary labels"
        }
      },
      "description": "This is workflow layer metadata. These settings are only applicable to the workflow as a whole, and do not\npercolate down to child entities (like tasks) launched by the workflow."
    },
    "coreWorkflowMetadataDefaults": {
      "type": "object",
      "properties": {
        "interruptible": {
          "type": "boolean",
          "description": "Whether child nodes of the workflow are interruptible."
        }
      },
      "description": "The difference between these settings and the WorkflowMetadata ones is that these are meant to be passed down to\na workflow's underlying entities (like tasks). For instance, 'interruptible' has no meaning at the workflow layer, it\nis only relevant when a task executes. The settings here are the defaults that are passed to all nodes\nunless explicitly overridden at the node layer.\nIf you are adding a setting that applies to both the Workflow itself, and everything underneath it, it should be\nadded to both this object and the WorkflowMetadata object above."
    },
    "coreWorkflowNode": {
      "type": "object",
      "properties": {
        "launchplan_ref": {
          "$ref": "#/definitions/coreIdentifier",
          "description": "A globally unique identifier for the launch plan."
        },
        "sub_workflow_ref": {
          "$ref": "#/definitions/coreIdentifier",
          "title": "Reference to a subworkflow, that should be defined with the compiler context"
        }
      },
      "description": "Refers to a the workflow the node is to execute."
    },
    "coreWorkflowTemplate": {
      "type": "object",
      "properties": {
        "id": {
          "$ref": "#/definitions/coreIdentifier",
          "description": "A globally unique identifier for the workflow."
        },
        "metadata": {
          "$ref": "#/definitions/coreWorkflowMetadata",
          "description": "Extra metadata about the workflow."
        },
        "interface": {
          "$ref": "#/definitions/coreTypedInterface",
          "description": "Defines a strongly typed interface for the Workflow. This can include some optional parameters."
        },
        "nodes": {
          "type": "array",
          "items": {
            "type": "object",
            "$ref": "#/definitions/coreNode"
          },
          "description": "A list of nodes. In addition, 'globals' is a special reserved node id that can be used to consume workflow inputs."
        },
        "outputs": {
          "type": "array",
          "items": {
            "type": "object",
            "$ref": "#/definitions/coreBinding"
          },
          "description": "A list of output bindings that specify how to construct workflow outputs. Bindings can pull node outputs or\nspecify literals. All workflow outputs specified in the interface field must be bound in order for the workflow\nto be validated. A workflow has an implicit dependency on all of its nodes to execute successfully in order to\nbind final outputs.\nMost of these outputs will be Binding's with a BindingData of type OutputReference.  That is, your workflow can\njust have an output of some constant (`Output(5)`), but usually, the workflow will be pulling\noutputs from the output of a task."
        },
        "failure_node": {
          "$ref": "#/definitions/coreNode",
          "description": "+optional A catch-all node. This node is executed whenever the execution engine determines the workflow has failed.\nThe interface of this node must match the Workflow interface with an additional input named 'error' of type\npb.lyft.flyte.core.Error."
        },
        "metadata_defaults": {
          "$ref": "#/definitions/coreWorkflowMetadataDefaults",
          "title": "workflow defaults"
        }
      },
      "description": "Flyte Workflow Structure that encapsulates task, branch and subworkflow nodes to form a statically analyzable,\ndirected acyclic graph."
    },
    "eventEventReason": {
      "type": "object",
      "properties": {
        "reason": {
          "type": "string",
          "title": "An explanation for this event"
        },
        "occurred_at": {
          "type": "string",
          "format": "date-time",
          "title": "The time this reason occurred"
        }
      }
    },
    "eventExternalResourceInfo": {
      "type": "object",
      "properties": {
        "external_id": {
          "type": "string",
          "description": "Identifier for an external resource created by this task execution, for example Qubole query ID or presto query ids."
        },
        "index": {
          "type": "integer",
          "format": "int64",
          "description": "A unique index for the external resource with respect to all external resources for this task. Although the\nidentifier may change between task reporting events or retries, this will remain the same to enable aggregating\ninformation from multiple reports."
        },
        "retry_attempt": {
          "type": "integer",
          "format": "int64",
          "title": "Retry attempt number for this external resource, ie., 2 for the second attempt"
        },
        "phase": {
          "$ref": "#/definitions/coreTaskExecutionPhase",
          "title": "Phase associated with the external resource"
        },
        "cache_status": {
          "$ref": "#/definitions/coreCatalogCacheStatus",
          "description": "Captures the status of caching for this external resource execution."
        },
        "logs": {
          "type": "array",
          "items": {
            "type": "object",
            "$ref": "#/definitions/coreTaskLog"
          },
          "title": "log information for the external resource execution"
        },
        "workflow_node_metadata": {
          "$ref": "#/definitions/flyteidleventWorkflowNodeMetadata"
        },
        "custom_info": {
          "type": "object",
          "title": "Extensible field for custom, plugin-specific info"
        },
        "log_context": {
          "$ref": "#/definitions/coreLogContext",
          "title": "Contains metadata required to identify logs related to this task execution"
        }
      },
      "description": "This message contains metadata about external resources produced or used by a specific task execution."
    },
    "eventNodeExecutionEvent": {
      "type": "object",
      "properties": {
        "id": {
          "$ref": "#/definitions/coreNodeExecutionIdentifier",
          "title": "Unique identifier for this node execution"
        },
        "producer_id": {
          "type": "string",
          "title": "the id of the originator (Propeller) of the event"
        },
        "phase": {
          "$ref": "#/definitions/coreNodeExecutionPhase"
        },
        "occurred_at": {
          "type": "string",
          "format": "date-time",
          "description": "This timestamp represents when the original event occurred, it is generated\nby the executor of the node."
        },
        "input_uri": {
          "type": "string"
        },
        "input_data": {
          "$ref": "#/definitions/coreLiteralMap",
          "description": "Raw input data consumed by this node execution."
        },
        "output_uri": {
          "type": "string",
          "description": "URL to the output of the execution, it encodes all the information\nincluding Cloud source provider. ie., s3://..."
        },
        "error": {
          "$ref": "#/definitions/coreExecutionError",
          "title": "Error information for the execution"
        },
        "output_data": {
          "$ref": "#/definitions/coreLiteralMap",
          "description": "Raw output data produced by this node execution."
        },
        "workflow_node_metadata": {
          "$ref": "#/definitions/flyteidleventWorkflowNodeMetadata"
        },
        "task_node_metadata": {
          "$ref": "#/definitions/flyteidleventTaskNodeMetadata"
        },
        "parent_task_metadata": {
          "$ref": "#/definitions/eventParentTaskExecutionMetadata",
          "description": "[To be deprecated] Specifies which task (if any) launched this node."
        },
        "parent_node_metadata": {
          "$ref": "#/definitions/eventParentNodeExecutionMetadata",
          "description": "Specifies the parent node of the current node execution. Node executions at level zero will not have a parent node."
        },
        "retry_group": {
          "type": "string",
          "title": "Retry group to indicate grouping of nodes by retries"
        },
        "spec_node_id": {
          "type": "string",
          "title": "Identifier of the node in the original workflow/graph\nThis maps to value of WorkflowTemplate.nodes[X].id"
        },
        "node_name": {
          "type": "string",
          "title": "Friendly readable name for the node"
        },
        "event_version": {
          "type": "integer",
          "format": "int32"
        },
        "is_parent": {
          "type": "boolean",
          "description": "Whether this node launched a subworkflow."
        },
        "is_dynamic": {
          "type": "boolean",
          "description": "Whether this node yielded a dynamic workflow."
        },
        "deck_uri": {
          "type": "string",
          "title": "String location uniquely identifying where the deck HTML file is\nNativeUrl specifies the url in the format of the configured storage provider (e.g. s3://my-bucket/randomstring/suffix.tar)"
        },
        "reported_at": {
          "type": "string",
          "format": "date-time",
          "description": "This timestamp represents the instant when the event was reported by the executing framework. For example,\nwhen first processing a node the `occurred_at` timestamp should be the instant propeller makes progress, so when\nliteral inputs are initially copied. The event however will not be sent until after the copy completes.\nExtracting both of these timestamps facilitates a more accurate portrayal of the evaluation time-series."
        },
        "is_array": {
          "type": "boolean",
          "description": "Indicates if this node is an ArrayNode."
        },
        "target_entity": {
          "$ref": "#/definitions/coreIdentifier",
          "description": "So that Admin doesn't have to rebuild the node execution graph to find the target entity, propeller will fill this\nin optionally - currently this is only filled in for subworkflows. This is the ID of the subworkflow corresponding\nto this node execution. It is difficult to find because Admin only sees one node at a time. A subworkflow could be\nnested multiple layers deep, and you'd need to access the correct workflow template to know the target subworkflow."
        },
        "is_in_dynamic_chain": {
          "type": "boolean",
          "description": "Tasks and subworkflows (but not launch plans) that are run within a dynamic task are effectively independent of\nthe tasks that are registered in Admin's db. Confusingly, they are often identical, but sometimes they are not\neven registered at all. Similar to the target_entity field, at the time Admin receives this event, it has no idea\nif the relevant execution entity is was registered, or dynamic. This field indicates that the target_entity ID,\nas well as task IDs in any corresponding Task Executions, should not be used to looked up the task in Admin's db."
        },
        "is_eager": {
          "type": "boolean",
          "description": "Whether this node launched an eager task."
        }
      }
    },
    "eventParentNodeExecutionMetadata": {
      "type": "object",
      "properties": {
        "node_id": {
          "type": "string",
          "title": "Unique identifier of the parent node id within the execution\nThis is value of core.NodeExecutionIdentifier.node_id of the parent node"
        }
      }
    },
    "eventParentTaskExecutionMetadata": {
      "type": "object",
      "properties": {
        "id": {
          "$ref": "#/definitions/coreTaskExecutionIdentifier"
        }
      }
    },
    "eventResourcePoolInfo": {
      "type": "object",
      "properties": {
        "allocation_token": {
          "type": "string",
          "description": "Unique resource ID used to identify this execution when allocating a token."
        },
        "namespace": {
          "type": "string",
          "description": "Namespace under which this task execution requested an allocation token."
        }
      },
      "description": "This message holds task execution metadata specific to resource allocation used to manage concurrent\nexecutions for a project namespace."
    },
    "eventTaskExecutionEvent": {
      "type": "object",
      "properties": {
        "task_id": {
          "$ref": "#/definitions/coreIdentifier",
          "description": "ID of the task. In combination with the retryAttempt this will indicate\nthe task execution uniquely for a given parent node execution."
        },
        "parent_node_execution_id": {
          "$ref": "#/definitions/coreNodeExecutionIdentifier",
          "title": "A task execution is always kicked off by a node execution, the event consumer\nwill use the parent_id to relate the task to it's parent node execution"
        },
        "retry_attempt": {
          "type": "integer",
          "format": "int64",
          "title": "retry attempt number for this task, ie., 2 for the second attempt"
        },
        "phase": {
          "$ref": "#/definitions/coreTaskExecutionPhase",
          "title": "Phase associated with the event"
        },
        "producer_id": {
          "type": "string",
          "title": "id of the process that sent this event, mainly for trace debugging"
        },
        "logs": {
          "type": "array",
          "items": {
            "type": "object",
            "$ref": "#/definitions/coreTaskLog"
          },
          "title": "log information for the task execution"
        },
        "occurred_at": {
          "type": "string",
          "format": "date-time",
          "description": "This timestamp represents when the original event occurred, it is generated\nby the executor of the task."
        },
        "input_uri": {
          "type": "string",
          "description": "URI of the input file, it encodes all the information\nincluding Cloud source provider. ie., s3://..."
        },
        "input_data": {
          "$ref": "#/definitions/coreLiteralMap",
          "description": "Raw input data consumed by this task execution."
        },
        "output_uri": {
          "type": "string",
          "description": "URI to the output of the execution, it will be in a format that encodes all the information\nincluding Cloud source provider. ie., s3://..."
        },
        "error": {
          "$ref": "#/definitions/coreExecutionError",
          "title": "Error information for the execution"
        },
        "output_data": {
          "$ref": "#/definitions/coreLiteralMap",
          "description": "Raw output data produced by this task execution."
        },
        "custom_info": {
          "type": "object",
          "description": "Custom data that the task plugin sends back. This is extensible to allow various plugins in the system."
        },
        "phase_version": {
          "type": "integer",
          "format": "int64",
          "description": "Some phases, like RUNNING, can send multiple events with changed metadata (new logs, additional custom_info, etc)\nthat should be recorded regardless of the lack of phase change.\nThe version field should be incremented when metadata changes across the duration of an individual phase."
        },
        "reason": {
          "type": "string",
          "description": "An optional explanation for the phase transition.\nDeprecated: Use reasons instead."
        },
        "reasons": {
          "type": "array",
          "items": {
            "type": "object",
            "$ref": "#/definitions/eventEventReason"
          },
          "description": "An optional list of explanations for the phase transition."
        },
        "task_type": {
          "type": "string",
          "description": "A predefined yet extensible Task type identifier. If the task definition is already registered in flyte admin\nthis type will be identical, but not all task executions necessarily use pre-registered definitions and this\ntype is useful to render the task in the UI, filter task executions, etc."
        },
        "metadata": {
          "$ref": "#/definitions/flyteidleventTaskExecutionMetadata",
          "description": "Metadata around how a task was executed."
        },
        "event_version": {
          "type": "integer",
          "format": "int32",
          "description": "The event version is used to indicate versioned changes in how data is reported using this\nproto message. For example, event_verison \u003e 0 means that maps tasks report logs using the\nTaskExecutionMetadata ExternalResourceInfo fields for each subtask rather than the TaskLog\nin this message."
        },
        "reported_at": {
          "type": "string",
          "format": "date-time",
          "description": "This timestamp represents the instant when the event was reported by the executing framework. For example, a k8s\npod task may be marked completed at (ie. `occurred_at`) the instant the container running user code completes,\nbut this event will not be reported until the pod is marked as completed. Extracting both of these timestamps\nfacilitates a more accurate portrayal of the evaluation time-series."
        },
        "log_context": {
          "$ref": "#/definitions/coreLogContext",
          "title": "Contains metadata required to identify logs related to this task execution"
        }
      },
      "description": "Plugin specific execution event information. For tasks like Python, Hive, Spark, DynamicJob."
    },
    "eventWorkflowExecutionEvent": {
      "type": "object",
      "properties": {
        "execution_id": {
          "$ref": "#/definitions/coreWorkflowExecutionIdentifier",
          "title": "Workflow execution id"
        },
        "producer_id": {
          "type": "string",
          "title": "the id of the originator (Propeller) of the event"
        },
        "phase": {
          "$ref": "#/definitions/coreWorkflowExecutionPhase"
        },
        "occurred_at": {
          "type": "string",
          "format": "date-time",
          "description": "This timestamp represents when the original event occurred, it is generated\nby the executor of the workflow."
        },
        "output_uri": {
          "type": "string",
          "description": "URL to the output of the execution, it encodes all the information\nincluding Cloud source provider. ie., s3://..."
        },
        "error": {
          "$ref": "#/definitions/coreExecutionError",
          "title": "Error information for the execution"
        },
        "output_data": {
          "$ref": "#/definitions/coreLiteralMap",
          "description": "Raw output data produced by this workflow execution."
        }
      }
    },
    "flyteidladminDynamicWorkflowNodeMetadata": {
      "type": "object",
      "properties": {
        "id": {
          "$ref": "#/definitions/coreIdentifier",
          "description": "id represents the unique identifier of the workflow."
        },
        "compiled_workflow": {
          "$ref": "#/definitions/coreCompiledWorkflowClosure",
          "description": "Represents the compiled representation of the embedded dynamic workflow."
        },
        "dynamic_job_spec_uri": {
          "type": "string",
          "description": "dynamic_job_spec_uri is the location of the DynamicJobSpec proto message for this DynamicWorkflow. This is\nrequired to correctly recover partially completed executions where the subworkflow has already been compiled."
        }
      },
      "description": "For dynamic workflow nodes we capture information about the dynamic workflow definition that gets generated."
    },
    "flyteidladminNodeExecution": {
      "type": "object",
      "properties": {
        "id": {
          "$ref": "#/definitions/coreNodeExecutionIdentifier",
          "description": "Uniquely identifies an individual node execution."
        },
        "input_uri": {
          "type": "string",
          "description": "Path to remote data store where input blob is stored."
        },
        "closure": {
          "$ref": "#/definitions/adminNodeExecutionClosure",
          "description": "Computed results associated with this node execution."
        },
        "metadata": {
          "$ref": "#/definitions/adminNodeExecutionMetaData",
          "title": "Metadata for Node Execution"
        }
      },
      "description": "Encapsulates all details for a single node execution entity.\nA node represents a component in the overall workflow graph. A node launch a task, multiple tasks, an entire nested\nsub-workflow, or even a separate child-workflow execution.\nThe same task can be called repeatedly in a single workflow but each node is unique."
    },
    "flyteidladminTaskCreateRequest": {
      "type": "object",
      "properties": {
        "id": {
          "$ref": "#/definitions/coreIdentifier",
          "title": "id represents the unique identifier of the task.\n+required"
        },
        "spec": {
          "$ref": "#/definitions/adminTaskSpec",
          "title": "Represents the specification for task.\n+required"
        }
      },
      "title": "Represents a request structure to create a revision of a task.\nSee :ref:`ref_flyteidl.admin.Task` for more details"
    },
    "flyteidladminTaskCreateResponse": {
      "type": "object",
      "description": "Represents a response structure if task creation succeeds.\n\nPurposefully empty, may be populated in the future."
    },
    "flyteidladminTaskExecution": {
      "type": "object",
      "properties": {
        "id": {
          "$ref": "#/definitions/coreTaskExecutionIdentifier",
          "description": "Unique identifier for the task execution."
        },
        "input_uri": {
          "type": "string",
          "description": "Path to remote data store where input blob is stored."
        },
        "closure": {
          "$ref": "#/definitions/adminTaskExecutionClosure",
          "description": "Task execution details and results."
        },
        "is_parent": {
          "type": "boolean",
          "description": "Whether this task spawned nodes."
        }
      },
      "description": "Encapsulates all details for a single task execution entity.\nA task execution represents an instantiated task, including all inputs and additional\nmetadata as well as computed results included state, outputs, and duration-based attributes."
    },
    "flyteidladminTaskNodeMetadata": {
      "type": "object",
      "properties": {
        "cache_status": {
          "$ref": "#/definitions/coreCatalogCacheStatus",
          "description": "Captures the status of caching for this execution."
        },
        "catalog_key": {
          "$ref": "#/definitions/coreCatalogMetadata",
          "title": "This structure carries the catalog artifact information"
        },
        "checkpoint_uri": {
          "type": "string",
          "title": "The latest checkpoint location"
        }
      },
      "title": "Metadata for the case in which the node is a TaskNode"
    },
    "flyteidladminWorkflowClosure": {
      "type": "object",
      "properties": {
        "compiled_workflow": {
          "$ref": "#/definitions/coreCompiledWorkflowClosure",
          "description": "Represents the compiled representation of the workflow from the specification provided."
        },
        "created_at": {
          "type": "string",
          "format": "date-time",
          "description": "Time at which the workflow was created."
        }
      },
      "description": "A container holding the compiled workflow produced from the WorkflowSpec and additional metadata."
    },
    "flyteidladminWorkflowNodeMetadata": {
      "type": "object",
      "properties": {
        "executionId": {
          "$ref": "#/definitions/coreWorkflowExecutionIdentifier",
          "description": "The identifier for a workflow execution launched by a node."
        }
      },
      "title": "Metadata for a WorkflowNode"
    },
    "flyteidlcoreEnumType": {
      "type": "object",
      "properties": {
        "values": {
          "type": "array",
          "items": {
            "type": "string"
          },
          "description": "Predefined set of enum values."
        }
      },
      "description": "Enables declaring enum types, with predefined string values\nFor len(values) \u003e 0, the first value in the ordered list is regarded as the default value. If you wish\nTo provide no defaults, make the first value as undefined."
    },
    "flyteidlcoreKeyValuePair": {
      "type": "object",
      "properties": {
        "key": {
          "type": "string",
          "description": "required."
        },
        "value": {
          "type": "string",
          "description": "+optional."
        }
      },
      "description": "A generic key value pair."
    },
    "flyteidlcoreOperator": {
      "type": "string",
      "enum": [
        "MINUS",
        "PLUS"
      ],
      "default": "MINUS"
    },
    "flyteidlcoreSchema": {
      "type": "object",
      "properties": {
        "uri": {
          "type": "string"
        },
        "type": {
          "$ref": "#/definitions/coreSchemaType"
        }
      },
      "description": "A strongly typed schema that defines the interface of data retrieved from the underlying storage medium."
    },
    "flyteidleventDynamicWorkflowNodeMetadata": {
      "type": "object",
      "properties": {
        "id": {
          "$ref": "#/definitions/coreIdentifier",
          "description": "id represents the unique identifier of the workflow."
        },
        "compiled_workflow": {
          "$ref": "#/definitions/coreCompiledWorkflowClosure",
          "description": "Represents the compiled representation of the embedded dynamic workflow."
        },
        "dynamic_job_spec_uri": {
          "type": "string",
          "description": "dynamic_job_spec_uri is the location of the DynamicJobSpec proto message for this DynamicWorkflow. This is\nrequired to correctly recover partially completed executions where the workflow has already been compiled."
        }
      },
      "description": "For dynamic workflow nodes we send information about the dynamic workflow definition that gets generated."
    },
    "flyteidleventTaskExecutionMetadata": {
      "type": "object",
      "properties": {
        "generated_name": {
          "type": "string",
          "description": "Unique, generated name for this task execution used by the backend."
        },
        "external_resources": {
          "type": "array",
          "items": {
            "type": "object",
            "$ref": "#/definitions/eventExternalResourceInfo"
          },
          "description": "Additional data on external resources on other back-ends or platforms (e.g. Hive, Qubole, etc) launched by this task execution."
        },
        "resource_pool_info": {
          "type": "array",
          "items": {
            "type": "object",
            "$ref": "#/definitions/eventResourcePoolInfo"
          },
          "description": "Includes additional data on concurrent resource management used during execution..\nThis is a repeated field because a plugin can request multiple resource allocations during execution."
        },
        "plugin_identifier": {
          "type": "string",
          "description": "The identifier of the plugin used to execute this task."
        },
        "instance_class": {
          "$ref": "#/definitions/TaskExecutionMetadataInstanceClass"
        }
      },
      "description": "Holds metadata around how a task was executed.\nAs a task transitions across event phases during execution some attributes, such its generated name, generated external resources,\nand more may grow in size but not change necessarily based on the phase transition that sparked the event update.\nMetadata is a container for these attributes across the task execution lifecycle."
    },
    "flyteidleventTaskNodeMetadata": {
      "type": "object",
      "properties": {
        "cache_status": {
          "$ref": "#/definitions/coreCatalogCacheStatus",
          "description": "Captures the status of caching for this execution."
        },
        "catalog_key": {
          "$ref": "#/definitions/coreCatalogMetadata",
          "title": "This structure carries the catalog artifact information"
        },
        "reservation_status": {
          "$ref": "#/definitions/coreCatalogReservationStatus",
          "description": "Captures the status of cache reservations for this execution."
        },
        "checkpoint_uri": {
          "type": "string",
          "title": "The latest checkpoint location"
        },
        "dynamic_workflow": {
          "$ref": "#/definitions/flyteidleventDynamicWorkflowNodeMetadata",
          "description": "In the case this task launched a dynamic workflow we capture its structure here."
        }
      }
    },
    "flyteidleventWorkflowNodeMetadata": {
      "type": "object",
      "properties": {
        "execution_id": {
          "$ref": "#/definitions/coreWorkflowExecutionIdentifier"
        }
      },
      "title": "For Workflow Nodes we need to send information about the workflow that's launched"
    },
    "googlerpcStatus": {
      "type": "object",
      "properties": {
        "code": {
          "type": "integer",
          "format": "int32"
        },
        "message": {
          "type": "string"
        },
        "details": {
          "type": "array",
          "items": {
            "type": "object",
            "$ref": "#/definitions/protobufAny"
          }
        }
      }
    },
    "protobufAny": {
      "type": "object",
      "properties": {
        "@type": {
          "type": "string",
          "description": "A URL/resource name that uniquely identifies the type of the serialized\nprotocol buffer message. This string must contain at least\none \"/\" character. The last segment of the URL's path must represent\nthe fully qualified name of the type (as in\n`path/google.protobuf.Duration`). The name should be in a canonical form\n(e.g., leading \".\" is not accepted).\n\nIn practice, teams usually precompile into the binary all types that they\nexpect it to use in the context of Any. However, for URLs which use the\nscheme `http`, `https`, or no scheme, one can optionally set up a type\nserver that maps type URLs to message definitions as follows:\n\n* If no scheme is provided, `https` is assumed.\n* An HTTP GET on the URL must yield a [google.protobuf.Type][]\n  value in binary format, or produce an error.\n* Applications are allowed to cache lookup results based on the\n  URL, or have them precompiled into a binary to avoid any\n  lookup. Therefore, binary compatibility needs to be preserved\n  on changes to types. (Use versioned type names to manage\n  breaking changes.)\n\nNote: this functionality is not currently available in the official\nprotobuf release, and it is not used for type URLs beginning with\ntype.googleapis.com. As of May 2023, there are no widely used type server\nimplementations and no plans to implement one.\n\nSchemes other than `http`, `https` (or the empty scheme) might be\nused with implementation specific semantics."
        }
      },
      "additionalProperties": {},
      "description": "`Any` contains an arbitrary serialized protocol buffer message along with a\nURL that describes the type of the serialized message.\n\nProtobuf library provides support to pack/unpack Any values in the form\nof utility functions or additional generated methods of the Any type.\n\nExample 1: Pack and unpack a message in C++.\n\n    Foo foo = ...;\n    Any any;\n    any.PackFrom(foo);\n    ...\n    if (any.UnpackTo(\u0026foo)) {\n      ...\n    }\n\nExample 2: Pack and unpack a message in Java.\n\n    Foo foo = ...;\n    Any any = Any.pack(foo);\n    ...\n    if (any.is(Foo.class)) {\n      foo = any.unpack(Foo.class);\n    }\n    // or ...\n    if (any.isSameTypeAs(Foo.getDefaultInstance())) {\n      foo = any.unpack(Foo.getDefaultInstance());\n    }\n\n Example 3: Pack and unpack a message in Python.\n\n    foo = Foo(...)\n    any = Any()\n    any.Pack(foo)\n    ...\n    if any.Is(Foo.DESCRIPTOR):\n      any.Unpack(foo)\n      ...\n\n Example 4: Pack and unpack a message in Go\n\n     foo := \u0026pb.Foo{...}\n     any, err := anypb.New(foo)\n     if err != nil {\n       ...\n     }\n     ...\n     foo := \u0026pb.Foo{}\n     if err := any.UnmarshalTo(foo); err != nil {\n       ...\n     }\n\nThe pack methods provided by protobuf library will by default use\n'type.googleapis.com/full.type.name' as the type URL and the unpack\nmethods only use the fully qualified type name after the last '/'\nin the type URL, for example \"foo.bar.com/x/y.z\" will yield type\nname \"y.z\".\n\nJSON\n====\nThe JSON representation of an `Any` value uses the regular\nrepresentation of the deserialized, embedded message, with an\nadditional field `@type` which contains the type URL. Example:\n\n    package google.profile;\n    message Person {\n      string first_name = 1;\n      string last_name = 2;\n    }\n\n    {\n      \"@type\": \"type.googleapis.com/google.profile.Person\",\n      \"firstName\": \u003cstring\u003e,\n      \"lastName\": \u003cstring\u003e\n    }\n\nIf the embedded message type is well-known and has a custom JSON\nrepresentation, that representation will be embedded adding a field\n`value` which holds the custom JSON in addition to the `@type`\nfield. Example (for message [google.protobuf.Duration][]):\n\n    {\n      \"@type\": \"type.googleapis.com/google.protobuf.Duration\",\n      \"value\": \"1.212s\"\n    }"
    },
    "protobufNullValue": {
      "type": "string",
      "enum": [
        "NULL_VALUE"
      ],
      "default": "NULL_VALUE",
      "description": "`NullValue` is a singleton enumeration to represent the null value for the\n`Value` type union.\n\nThe JSON representation for `NullValue` is JSON `null`.\n\n - NULL_VALUE: Null value."
    }
  }
}<|MERGE_RESOLUTION|>--- conflicted
+++ resolved
@@ -8437,15 +8437,9 @@
           "type": "boolean",
           "description": "Indicates whether the task will generate a deck when it finishes executing.\nThe BoolValue can have three states:\n- nil: The value is not set.\n- true: The task will generate a deck.\n- false: The task will not generate a deck."
         },
-<<<<<<< HEAD
-        "mode": {
-          "$ref": "#/definitions/coreTaskMetadataExecutionMode",
-          "title": "Indicates whether the execution mode is Dynamic or not"
-=======
         "metadata": {
           "$ref": "#/definitions/coreK8sObjectMetadata",
           "description": "Metadata applied to task pods or task CR objects.\nIn flytekit, labels and annotations resulting in this metadata field\nare provided via `@task(labels=..., annotations=...)`.\nFor tasks backed by pods like PythonFunctionTask, these take precedence\nover the metadata provided via `@task(pod_template=PodTemplate(labels=...))` which are transported\nin the K8sPod message. For tasks backed by CRDs, this metadata is applied to\nthe CR object itself while the metadata in the pod template/K8sPod is applied\nto the pod template spec of the CR object."
->>>>>>> 8f02ac6a
         }
       },
       "title": "Task Metadata"
