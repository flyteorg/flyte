{
  "swagger": "2.0",
  "info": {
    "title": "flyteidl/service/agent.proto",
    "version": "version not set"
  },
  "tags": [
    {
      "name": "SyncAgentService"
    },
    {
      "name": "AsyncAgentService"
    },
    {
      "name": "AgentMetadataService"
    }
  ],
  "consumes": [
    "application/json"
  ],
  "produces": [
    "application/json"
  ],
  "paths": {
    "/api/v1/agent/task": {
      "post": {
        "summary": "CreateTask sends a task create request to the agent service.",
        "operationId": "AsyncAgentService_CreateTask",
        "responses": {
          "200": {
            "description": "A successful response.",
            "schema": {
              "$ref": "#/definitions/adminCreateTaskResponse"
            }
          },
          "default": {
            "description": "An unexpected error response.",
            "schema": {
              "$ref": "#/definitions/googlerpcStatus"
            }
          }
        },
        "parameters": [
          {
            "name": "body",
            "description": "Represents a request structure to create task.",
            "in": "body",
            "required": true,
            "schema": {
              "$ref": "#/definitions/adminCreateTaskRequest"
            }
          }
        ],
        "tags": [
          "AsyncAgentService"
        ]
      }
    },
    "/api/v1/agent/task/logs/{task_category.name}/{task_category.version}/{resource_meta}": {
      "get": {
        "summary": "GetTaskLogs returns task execution logs, if available.",
        "operationId": "AsyncAgentService_GetTaskLogs",
        "responses": {
          "200": {
            "description": "A successful response.(streaming responses)",
            "schema": {
              "type": "object",
              "properties": {
                "result": {
                  "$ref": "#/definitions/adminGetTaskLogsResponse"
                },
                "error": {
                  "$ref": "#/definitions/googlerpcStatus"
                }
              },
              "title": "Stream result of adminGetTaskLogsResponse"
            }
          },
          "default": {
            "description": "An unexpected error response.",
            "schema": {
              "$ref": "#/definitions/googlerpcStatus"
            }
          }
        },
        "parameters": [
          {
            "name": "task_category.name",
            "description": "The name of the task type.",
            "in": "path",
            "required": true,
            "type": "string"
          },
          {
            "name": "task_category.version",
            "description": "The version of the task type.",
            "in": "path",
            "required": true,
            "type": "integer",
            "format": "int32"
          },
          {
            "name": "resource_meta",
            "description": "Metadata is created by the agent. It could be a string (jobId) or a dict (more complex metadata).",
            "in": "path",
            "required": true,
            "type": "string",
            "format": "byte"
          },
          {
            "name": "task_type",
            "description": "A predefined yet extensible Task type identifier.",
            "in": "query",
            "required": false,
            "type": "string"
          },
          {
            "name": "lines",
            "description": "Number of lines to return.",
            "in": "query",
            "required": false,
            "type": "string",
            "format": "uint64"
          },
          {
            "name": "token",
            "description": "In the case of multiple pages of results, the server-provided token can be used to fetch the next page\nin a query. If there are no more results, this value will be empty.",
            "in": "query",
            "required": false,
            "type": "string"
          }
        ],
        "tags": [
          "AsyncAgentService"
        ]
      }
    },
    "/api/v1/agent/task/metrics/{task_category.name}/{task_category.version}/{resource_meta}": {
      "get": {
        "summary": "GetTaskMetrics returns one or more task execution metrics, if available.",
        "description": "Errors include\n * OutOfRange if metrics are not available for the specified task time range\n * various other errors",
        "operationId": "AsyncAgentService_GetTaskMetrics",
        "responses": {
          "200": {
            "description": "A successful response.",
            "schema": {
              "$ref": "#/definitions/adminGetTaskMetricsResponse"
            }
          },
          "default": {
            "description": "An unexpected error response.",
            "schema": {
              "$ref": "#/definitions/googlerpcStatus"
            }
          }
        },
        "parameters": [
          {
            "name": "task_category.name",
            "description": "The name of the task type.",
            "in": "path",
            "required": true,
            "type": "string"
          },
          {
            "name": "task_category.version",
            "description": "The version of the task type.",
            "in": "path",
            "required": true,
            "type": "integer",
            "format": "int32"
          },
          {
            "name": "resource_meta",
            "description": "Metadata is created by the agent. It could be a string (jobId) or a dict (more complex metadata).",
            "in": "path",
            "required": true,
            "type": "string",
            "format": "byte"
          },
          {
            "name": "task_type",
            "description": "A predefined yet extensible Task type identifier.",
            "in": "query",
            "required": false,
            "type": "string"
          },
          {
            "name": "queries",
            "description": "The metrics to query. If empty, will return a default set of metrics.\ne.g. EXECUTION_METRIC_USED_CPU_AVG or EXECUTION_METRIC_USED_MEMORY_BYTES_AVG",
            "in": "query",
            "required": false,
            "type": "array",
            "items": {
              "type": "string"
            },
            "collectionFormat": "multi"
          },
          {
            "name": "start_time",
            "description": "Start timestamp, inclusive.",
            "in": "query",
            "required": false,
            "type": "string",
            "format": "date-time"
          },
          {
            "name": "end_time",
            "description": "End timestamp, inclusive..",
            "in": "query",
            "required": false,
            "type": "string",
            "format": "date-time"
          },
          {
            "name": "step",
            "description": "Query resolution step width in duration format or float number of seconds.",
            "in": "query",
            "required": false,
            "type": "string"
          }
        ],
        "tags": [
          "AsyncAgentService"
        ]
      }
    },
    "/api/v1/agent/task/stream": {
      "post": {
        "summary": "ExecuteTaskSync streams the create request and inputs to the agent service and streams the outputs back.",
        "operationId": "SyncAgentService_ExecuteTaskSync",
        "responses": {
          "200": {
            "description": "A successful response.(streaming responses)",
            "schema": {
              "type": "object",
              "properties": {
                "result": {
                  "$ref": "#/definitions/adminExecuteTaskSyncResponse"
                },
                "error": {
                  "$ref": "#/definitions/googlerpcStatus"
                }
              },
              "title": "Stream result of adminExecuteTaskSyncResponse"
            }
          },
          "default": {
            "description": "An unexpected error response.",
            "schema": {
              "$ref": "#/definitions/googlerpcStatus"
            }
          }
        },
        "parameters": [
          {
            "name": "body",
            "description": " (streaming inputs)",
            "in": "body",
            "required": true,
            "schema": {
              "$ref": "#/definitions/adminExecuteTaskSyncRequest"
            }
          }
        ],
        "tags": [
          "SyncAgentService"
        ]
      }
    },
    "/api/v1/agent/task/{task_category.name}/{task_category.version}/{resource_meta}": {
      "get": {
        "summary": "Get job status.",
        "operationId": "AsyncAgentService_GetTask",
        "responses": {
          "200": {
            "description": "A successful response.",
            "schema": {
              "$ref": "#/definitions/adminGetTaskResponse"
            }
          },
          "default": {
            "description": "An unexpected error response.",
            "schema": {
              "$ref": "#/definitions/googlerpcStatus"
            }
          }
        },
        "parameters": [
          {
            "name": "task_category.name",
            "description": "The name of the task type.",
            "in": "path",
            "required": true,
            "type": "string"
          },
          {
            "name": "task_category.version",
            "description": "The version of the task type.",
            "in": "path",
            "required": true,
            "type": "integer",
            "format": "int32"
          },
          {
            "name": "resource_meta",
            "description": "Metadata about the resource to be pass to the agent.",
            "in": "path",
            "required": true,
            "type": "string",
            "format": "byte"
          },
          {
            "name": "task_type",
            "description": "A predefined yet extensible Task type identifier.",
            "in": "query",
            "required": false,
            "type": "string"
          }
        ],
        "tags": [
          "AsyncAgentService"
        ]
      }
    },
    "/api/v1/agent/task_executions/{task_category.name}/{task_category.version}/{resource_meta}": {
      "delete": {
        "summary": "Delete the task resource.",
        "operationId": "AsyncAgentService_DeleteTask",
        "responses": {
          "200": {
            "description": "A successful response.",
            "schema": {
              "$ref": "#/definitions/adminDeleteTaskResponse"
            }
          },
          "default": {
            "description": "An unexpected error response.",
            "schema": {
              "$ref": "#/definitions/googlerpcStatus"
            }
          }
        },
        "parameters": [
          {
            "name": "task_category.name",
            "description": "The name of the task type.",
            "in": "path",
            "required": true,
            "type": "string"
          },
          {
            "name": "task_category.version",
            "description": "The version of the task type.",
            "in": "path",
            "required": true,
            "type": "integer",
            "format": "int32"
          },
          {
            "name": "resource_meta",
            "description": "Metadata about the resource to be pass to the agent.",
            "in": "path",
            "required": true,
            "type": "string",
            "format": "byte"
          },
          {
            "name": "task_type",
            "description": "A predefined yet extensible Task type identifier.",
            "in": "query",
            "required": false,
            "type": "string"
          }
        ],
        "tags": [
          "AsyncAgentService"
        ]
      }
    },
    "/api/v1/agent/{name}": {
      "get": {
        "summary": "Fetch a :ref:`ref_flyteidl.admin.Agent` definition.",
        "operationId": "AgentMetadataService_GetAgent",
        "responses": {
          "200": {
            "description": "A successful response.",
            "schema": {
              "$ref": "#/definitions/adminGetAgentResponse"
            }
          },
          "default": {
            "description": "An unexpected error response.",
            "schema": {
              "$ref": "#/definitions/googlerpcStatus"
            }
          }
        },
        "parameters": [
          {
            "name": "name",
            "description": "The name of the agent.",
            "in": "path",
            "required": true,
            "type": "string"
          }
        ],
        "tags": [
          "AgentMetadataService"
        ]
      }
    },
    "/api/v1/agents": {
      "get": {
        "summary": "Fetch a list of :ref:`ref_flyteidl.admin.Agent` definitions.",
        "operationId": "AgentMetadataService_ListAgents",
        "responses": {
          "200": {
            "description": "A successful response.",
            "schema": {
              "$ref": "#/definitions/adminListAgentsResponse"
            }
          },
          "default": {
            "description": "An unexpected error response.",
            "schema": {
              "$ref": "#/definitions/googlerpcStatus"
            }
          }
        },
        "tags": [
          "AgentMetadataService"
        ]
      }
    }
  },
  "definitions": {
    "BlobTypeBlobDimensionality": {
      "type": "string",
      "enum": [
        "SINGLE",
        "MULTIPART"
      ],
      "default": "SINGLE"
    },
    "ContainerArchitecture": {
      "type": "string",
      "enum": [
        "UNKNOWN",
        "AMD64",
        "ARM64",
        "ARM_V6",
        "ARM_V7"
      ],
      "default": "UNKNOWN",
      "description": "Architecture-type the container image supports."
    },
    "DataLoadingConfigLiteralMapFormat": {
      "type": "string",
      "enum": [
        "JSON",
        "YAML",
        "PROTO"
      ],
      "default": "JSON",
      "description": "- JSON: JSON / YAML for the metadata (which contains inlined primitive values). The representation is inline with the standard json specification as specified - https://www.json.org/json-en.html\n - PROTO: Proto is a serialized binary of `core.LiteralMap` defined in flyteidl/core",
      "title": "LiteralMapFormat decides the encoding format in which the input metadata should be made available to the containers.\nIf the user has access to the protocol buffer definitions, it is recommended to use the PROTO format.\nJSON and YAML do not need any protobuf definitions to read it\nAll remote references in core.LiteralMap are replaced with local filesystem references (the data is downloaded to local filesystem)"
    },
    "IOStrategyDownloadMode": {
      "type": "string",
      "enum": [
        "DOWNLOAD_EAGER",
        "DOWNLOAD_STREAM",
        "DO_NOT_DOWNLOAD"
      ],
      "default": "DOWNLOAD_EAGER",
      "description": "- DOWNLOAD_EAGER: All data will be downloaded before the main container is executed\n - DOWNLOAD_STREAM: Data will be downloaded as a stream and an End-Of-Stream marker will be written to indicate all data has been downloaded. Refer to protocol for details\n - DO_NOT_DOWNLOAD: Large objects (offloaded) will not be downloaded",
      "title": "Mode to use for downloading"
    },
    "IOStrategyUploadMode": {
      "type": "string",
      "enum": [
        "UPLOAD_ON_EXIT",
        "UPLOAD_EAGER",
        "DO_NOT_UPLOAD"
      ],
      "default": "UPLOAD_ON_EXIT",
      "description": "- UPLOAD_ON_EXIT: All data will be uploaded after the main container exits\n - UPLOAD_EAGER: Data will be uploaded as it appears. Refer to protocol specification for details\n - DO_NOT_UPLOAD: Data will not be uploaded, only references will be written",
      "title": "Mode to use for uploading"
    },
    "ResourcesResourceEntry": {
      "type": "object",
      "properties": {
        "name": {
          "$ref": "#/definitions/ResourcesResourceName",
          "description": "Resource name."
        },
        "value": {
          "type": "string",
          "title": "Value must be a valid k8s quantity. See\nhttps://github.com/kubernetes/apimachinery/blob/master/pkg/api/resource/quantity.go#L30-L80"
        }
      },
      "description": "Encapsulates a resource name and value."
    },
    "ResourcesResourceName": {
      "type": "string",
      "enum": [
        "UNKNOWN",
        "CPU",
        "GPU",
        "MEMORY",
        "STORAGE",
        "EPHEMERAL_STORAGE"
      ],
      "default": "UNKNOWN",
      "description": "Known resource names.\n\n - EPHEMERAL_STORAGE: For Kubernetes-based deployments, pods use ephemeral local storage for scratch space, caching, and for logs."
    },
    "RuntimeMetadataRuntimeType": {
      "type": "string",
      "enum": [
        "OTHER",
        "FLYTE_SDK"
      ],
      "default": "OTHER"
    },
    "SchemaColumnSchemaColumnType": {
      "type": "string",
      "enum": [
        "INTEGER",
        "FLOAT",
        "STRING",
        "BOOLEAN",
        "DATETIME",
        "DURATION"
      ],
      "default": "INTEGER"
    },
    "SchemaTypeSchemaColumn": {
      "type": "object",
      "properties": {
        "name": {
          "type": "string",
          "title": "A unique name -within the schema type- for the column"
        },
        "type": {
          "$ref": "#/definitions/SchemaColumnSchemaColumnType",
          "description": "The column type. This allows a limited set of types currently."
        }
      }
    },
    "SecretMountType": {
      "type": "string",
      "enum": [
        "ANY",
        "ENV_VAR",
        "FILE"
      ],
      "default": "ANY",
      "description": " - ANY: Default case, indicates the client can tolerate either mounting options.\n - ENV_VAR: ENV_VAR indicates the secret needs to be mounted as an environment variable.\n - FILE: FILE indicates the secret needs to be mounted as a file."
    },
    "SqlDialect": {
      "type": "string",
      "enum": [
        "UNDEFINED",
        "ANSI",
        "HIVE",
        "OTHER"
      ],
      "default": "UNDEFINED",
      "description": "The dialect of the SQL statement. This is used to validate and parse SQL statements at compilation time to avoid\nexpensive runtime operations. If set to an unsupported dialect, no validation will be done on the statement.\nWe support the following dialect: ansi, hive."
    },
    "StructuredDatasetTypeDatasetColumn": {
      "type": "object",
      "properties": {
        "name": {
          "type": "string",
          "description": "A unique name within the schema type for the column."
        },
        "literal_type": {
          "$ref": "#/definitions/coreLiteralType",
          "description": "The column type."
        }
      }
    },
    "TaskLogMessageFormat": {
      "type": "string",
      "enum": [
        "UNKNOWN",
        "CSV",
        "JSON"
      ],
      "default": "UNKNOWN"
    },
    "adminAgent": {
      "type": "object",
      "properties": {
        "name": {
          "type": "string",
          "description": "Name is the developer-assigned name of the agent."
        },
        "supported_task_types": {
          "type": "array",
          "items": {
            "type": "string"
          },
          "description": "SupportedTaskTypes are the types of the tasks that the agent can handle."
        },
        "is_sync": {
          "type": "boolean",
          "description": "IsSync indicates whether this agent is a sync agent. Sync agents are expected to return their\nresults synchronously when called by propeller. Given that sync agents can affect the performance\nof the system, it's important to enforce strict timeout policies.\nAn Async agent, on the other hand, is required to be able to identify jobs by an\nidentifier and query for job statuses as jobs progress."
        },
        "supported_task_categories": {
          "type": "array",
          "items": {
            "type": "object",
            "$ref": "#/definitions/adminTaskCategory"
          },
          "description": "Supported_task_categories are the categories of the tasks that the agent can handle."
        }
      },
      "description": "A message containing the agent metadata."
    },
    "adminCreateRequestHeader": {
      "type": "object",
      "properties": {
        "template": {
          "$ref": "#/definitions/coreTaskTemplate",
          "description": "Template of the task that encapsulates all the metadata of the task."
        },
        "output_prefix": {
          "type": "string",
          "title": "Prefix for where task output data will be written. (e.g. s3://my-bucket/randomstring)"
        },
        "task_execution_metadata": {
          "$ref": "#/definitions/flyteidladminTaskExecutionMetadata",
          "description": "subset of runtime task execution metadata."
        },
        "max_dataset_size_bytes": {
          "type": "string",
          "format": "int64",
          "description": "MaxDatasetSizeBytes is the maximum size of the dataset that can be generated by the task."
        }
      }
    },
    "adminCreateTaskRequest": {
      "type": "object",
      "properties": {
        "inputs": {
          "$ref": "#/definitions/coreLiteralMap",
          "title": "The inputs required to start the execution. All required inputs must be\nincluded in this map. If not required and not provided, defaults apply.\n+optional"
        },
        "template": {
          "$ref": "#/definitions/coreTaskTemplate",
          "description": "Template of the task that encapsulates all the metadata of the task."
        },
        "output_prefix": {
          "type": "string",
          "title": "Prefix for where task output data will be written. (e.g. s3://my-bucket/randomstring)"
        },
        "task_execution_metadata": {
          "$ref": "#/definitions/flyteidladminTaskExecutionMetadata",
          "description": "subset of runtime task execution metadata."
        }
      },
      "description": "Represents a request structure to create task."
    },
    "adminCreateTaskResponse": {
      "type": "object",
      "properties": {
        "resource_meta": {
          "type": "string",
          "format": "byte",
          "description": "ResourceMeta is created by the agent. It could be a string (jobId) or a dict (more complex metadata)."
        }
      },
      "description": "Represents a create response structure."
    },
    "adminDeleteTaskResponse": {
      "type": "object",
      "description": "Response to delete a task."
    },
    "adminExecuteTaskSyncRequest": {
      "type": "object",
      "properties": {
        "header": {
          "$ref": "#/definitions/adminCreateRequestHeader"
        },
        "inputs": {
          "$ref": "#/definitions/coreLiteralMap"
        }
      }
    },
    "adminExecuteTaskSyncResponse": {
      "type": "object",
      "properties": {
        "header": {
          "$ref": "#/definitions/adminExecuteTaskSyncResponseHeader"
        },
        "outputs": {
          "$ref": "#/definitions/coreLiteralMap"
        }
      }
    },
    "adminExecuteTaskSyncResponseHeader": {
      "type": "object",
      "properties": {
        "resource": {
          "$ref": "#/definitions/adminResource"
        }
      }
    },
    "adminGetAgentResponse": {
      "type": "object",
      "properties": {
        "agent": {
          "$ref": "#/definitions/adminAgent"
        }
      },
      "description": "A response containing an agent."
    },
    "adminGetTaskLogsResponse": {
      "type": "object",
      "properties": {
        "header": {
          "$ref": "#/definitions/adminGetTaskLogsResponseHeader"
        },
        "body": {
          "$ref": "#/definitions/adminGetTaskLogsResponseBody"
        }
      },
      "description": "A response containing the logs for a task execution."
    },
    "adminGetTaskLogsResponseBody": {
      "type": "object",
      "properties": {
        "results": {
          "type": "array",
          "items": {
            "type": "string"
          },
          "description": "The execution log results."
        }
      }
    },
    "adminGetTaskLogsResponseHeader": {
      "type": "object",
      "properties": {
        "token": {
          "type": "string",
          "description": "In the case of multiple pages of results, the server-provided token can be used to fetch the next page\nin a query. If there are no more results, this value will be empty."
        }
      }
    },
    "adminGetTaskMetricsResponse": {
      "type": "object",
      "properties": {
        "results": {
          "type": "array",
          "items": {
            "type": "object",
            "$ref": "#/definitions/coreExecutionMetricResult"
          },
          "description": "The execution metric results."
        }
      },
      "description": "A response containing a list of metrics for a task execution."
    },
    "adminGetTaskResponse": {
      "type": "object",
      "properties": {
        "resource": {
          "$ref": "#/definitions/adminResource"
        }
      },
      "description": "Response to get an individual task resource."
    },
    "adminListAgentsResponse": {
      "type": "object",
      "properties": {
        "agents": {
          "type": "array",
          "items": {
            "type": "object",
            "$ref": "#/definitions/adminAgent"
          }
        }
      },
      "description": "A response containing a list of agents."
    },
    "adminResource": {
      "type": "object",
      "properties": {
        "state": {
          "$ref": "#/definitions/flyteidladminState",
          "description": "DEPRECATED. The state of the execution is used to control its visibility in the UI/CLI."
        },
        "outputs": {
          "$ref": "#/definitions/coreLiteralMap",
          "title": "The outputs of the execution. It's typically used by sql task. Agent service will create a\nStructured dataset pointing to the query result table.\n+optional"
        },
        "message": {
          "type": "string",
          "description": "A descriptive message for the current state. e.g. waiting for cluster."
        },
        "log_links": {
          "type": "array",
          "items": {
            "type": "object",
            "$ref": "#/definitions/coreTaskLog"
          },
          "description": "log information for the task execution."
        },
        "phase": {
          "$ref": "#/definitions/coreTaskExecutionPhase",
          "description": "The phase of the execution is used to determine the phase of the plugin's execution."
        },
        "custom_info": {
          "type": "object",
          "description": "Custom data specific to the agent."
        }
      }
    },
    "adminTaskCategory": {
      "type": "object",
      "properties": {
        "name": {
          "type": "string",
          "description": "The name of the task type."
        },
        "version": {
          "type": "integer",
          "format": "int32",
          "description": "The version of the task type."
        }
      }
    },
    "coreArtifactBindingData": {
      "type": "object",
      "properties": {
        "partition_key": {
          "type": "string"
        },
        "bind_to_time_partition": {
          "type": "boolean"
        },
        "time_transform": {
          "$ref": "#/definitions/coreTimeTransform",
          "title": "This is only relevant in the time partition case"
        }
      },
      "title": "Only valid for triggers"
    },
    "coreArtifactID": {
      "type": "object",
      "properties": {
        "artifact_key": {
          "$ref": "#/definitions/coreArtifactKey"
        },
        "version": {
          "type": "string"
        },
        "partitions": {
          "$ref": "#/definitions/corePartitions",
          "description": "Think of a partition as a tag on an Artifact, except it's a key-value pair.\nDifferent partitions naturally have different versions (execution ids)."
        },
        "time_partition": {
          "$ref": "#/definitions/coreTimePartition",
          "description": "There is no such thing as an empty time partition - if it's not set, then there is no time partition."
        }
      }
    },
    "coreArtifactKey": {
      "type": "object",
      "properties": {
        "project": {
          "type": "string",
          "description": "Project and domain and suffix needs to be unique across a given artifact store."
        },
        "domain": {
          "type": "string"
        },
        "name": {
          "type": "string"
        },
        "org": {
          "type": "string"
        }
      }
    },
    "coreArtifactTag": {
      "type": "object",
      "properties": {
        "artifact_key": {
          "$ref": "#/definitions/coreArtifactKey"
        },
        "value": {
          "$ref": "#/definitions/coreLabelValue"
        }
      }
    },
    "coreBinary": {
      "type": "object",
      "properties": {
        "value": {
          "type": "string",
          "format": "byte"
        },
        "tag": {
          "type": "string"
        }
      },
      "description": "A simple byte array with a tag to help different parts of the system communicate about what is in the byte array.\nIt's strongly advisable that consumers of this type define a unique tag and validate the tag before parsing the data."
    },
    "coreBlob": {
      "type": "object",
      "properties": {
        "metadata": {
          "$ref": "#/definitions/coreBlobMetadata"
        },
        "uri": {
          "type": "string"
        }
      },
      "description": "Refers to an offloaded set of files. It encapsulates the type of the store and a unique uri for where the data is.\nThere are no restrictions on how the uri is formatted since it will depend on how to interact with the store."
    },
    "coreBlobMetadata": {
      "type": "object",
      "properties": {
        "type": {
          "$ref": "#/definitions/coreBlobType"
        }
      }
    },
    "coreBlobType": {
      "type": "object",
      "properties": {
        "format": {
          "type": "string",
          "title": "Format can be a free form string understood by SDK/UI etc like\ncsv, parquet etc"
        },
        "dimensionality": {
          "$ref": "#/definitions/BlobTypeBlobDimensionality"
        }
      },
      "title": "Defines type behavior for blob objects"
    },
    "coreContainer": {
      "type": "object",
      "properties": {
        "image": {
          "type": "string",
          "title": "Container image url. Eg: docker/redis:latest"
        },
        "command": {
          "type": "array",
          "items": {
            "type": "string"
          },
          "description": "Command to be executed, if not provided, the default entrypoint in the container image will be used."
        },
        "args": {
          "type": "array",
          "items": {
            "type": "string"
          },
          "description": "These will default to Flyte given paths. If provided, the system will not append known paths. If the task still\nneeds flyte's inputs and outputs path, add $(FLYTE_INPUT_FILE), $(FLYTE_OUTPUT_FILE) wherever makes sense and the\nsystem will populate these before executing the container."
        },
        "resources": {
          "$ref": "#/definitions/coreResources",
          "description": "Container resources requirement as specified by the container engine."
        },
        "env": {
          "type": "array",
          "items": {
            "type": "object",
            "$ref": "#/definitions/flyteidlcoreKeyValuePair"
          },
          "description": "Environment variables will be set as the container is starting up."
        },
        "config": {
          "type": "array",
          "items": {
            "type": "object",
            "$ref": "#/definitions/flyteidlcoreKeyValuePair"
          },
          "description": "Allows extra configs to be available for the container.\nTODO: elaborate on how configs will become available.\nDeprecated, please use TaskTemplate.config instead."
        },
        "ports": {
          "type": "array",
          "items": {
            "type": "object",
            "$ref": "#/definitions/coreContainerPort"
          },
          "title": "Ports to open in the container. This feature is not supported by all execution engines. (e.g. supported on K8s but\nnot supported on AWS Batch)\nOnly K8s"
        },
        "data_config": {
          "$ref": "#/definitions/coreDataLoadingConfig",
          "title": "BETA: Optional configuration for DataLoading. If not specified, then default values are used.\nThis makes it possible to to run a completely portable container, that uses inputs and outputs\nonly from the local file-system and without having any reference to flyteidl. This is supported only on K8s at the moment.\nIf data loading is enabled, then data will be mounted in accompanying directories specified in the DataLoadingConfig. If the directories\nare not specified, inputs will be mounted onto and outputs will be uploaded from a pre-determined file-system path. Refer to the documentation\nto understand the default paths.\nOnly K8s"
        },
        "architecture": {
          "$ref": "#/definitions/ContainerArchitecture"
        }
      }
    },
    "coreContainerPort": {
      "type": "object",
      "properties": {
        "container_port": {
          "type": "integer",
          "format": "int64",
          "description": "Number of port to expose on the pod's IP address.\nThis must be a valid port number, 0 \u003c x \u003c 65536."
        }
      },
      "description": "Defines port properties for a container."
    },
    "coreDataLoadingConfig": {
      "type": "object",
      "properties": {
        "enabled": {
          "type": "boolean",
          "title": "Flag enables DataLoading Config. If this is not set, data loading will not be used!"
        },
        "input_path": {
          "type": "string",
          "title": "File system path (start at root). This folder will contain all the inputs exploded to a separate file.\nExample, if the input interface needs (x: int, y: blob, z: multipart_blob) and the input path is '/var/flyte/inputs', then the file system will look like\n/var/flyte/inputs/inputs.\u003cmetadata format dependent -\u003e .pb .json .yaml\u003e -\u003e Format as defined previously. The Blob and Multipart blob will reference local filesystem instead of remote locations\n/var/flyte/inputs/x -\u003e X is a file that contains the value of x (integer) in string format\n/var/flyte/inputs/y -\u003e Y is a file in Binary format\n/var/flyte/inputs/z/... -\u003e Note Z itself is a directory\nMore information about the protocol - refer to docs #TODO reference docs here"
        },
        "output_path": {
          "type": "string",
          "title": "File system path (start at root). This folder should contain all the outputs for the task as individual files and/or an error text file"
        },
        "format": {
          "$ref": "#/definitions/DataLoadingConfigLiteralMapFormat",
          "title": "In the inputs folder, there will be an additional summary/metadata file that contains references to all files or inlined primitive values.\nThis format decides the actual encoding for the data. Refer to the encoding to understand the specifics of the contents and the encoding"
        },
        "io_strategy": {
          "$ref": "#/definitions/coreIOStrategy"
        }
      },
      "description": "This configuration allows executing raw containers in Flyte using the Flyte CoPilot system.\nFlyte CoPilot, eliminates the needs of flytekit or sdk inside the container. Any inputs required by the users container are side-loaded in the input_path\nAny outputs generated by the user container - within output_path are automatically uploaded."
    },
    "coreError": {
      "type": "object",
      "properties": {
        "failed_node_id": {
          "type": "string",
          "description": "The node id that threw the error."
        },
        "message": {
          "type": "string",
          "description": "Error message thrown."
        }
      },
      "description": "Represents an error thrown from a node."
    },
    "coreExecutionMetricResult": {
      "type": "object",
      "properties": {
        "metric": {
          "type": "string",
          "description": "The metric this data represents. e.g. EXECUTION_METRIC_USED_CPU_AVG or EXECUTION_METRIC_USED_MEMORY_BYTES_AVG."
        },
        "data": {
          "type": "object",
          "title": "The result data in prometheus range query result format\nhttps://prometheus.io/docs/prometheus/latest/querying/api/#expression-query-result-formats.\nThis may include multiple time series, differentiated by their metric labels.\nStart time is greater of (execution attempt start, 48h ago)\nEnd time is lesser of (execution attempt end, now)"
        }
      },
      "description": "ExecutionMetrics is a collection of metrics that are collected during the execution of a Flyte task."
    },
    "coreExtendedResources": {
      "type": "object",
      "properties": {
        "gpu_accelerator": {
          "$ref": "#/definitions/coreGPUAccelerator",
          "description": "GPU accelerator to select for task. Contains information about device type, and\nfor multi-instance GPUs, the partition size to use."
        }
      },
      "description": "Encapsulates all non-standard resources, not captured by v1.ResourceRequirements, to\nallocate to a task."
    },
    "coreGPUAccelerator": {
      "type": "object",
      "properties": {
        "device": {
          "type": "string",
          "description": "This can be any arbitrary string, and should be informed by the labels or taints\nassociated with the nodes in question. Default cloud provider labels typically\nuse the following values: `nvidia-tesla-t4`, `nvidia-tesla-a100`, etc."
        },
        "unpartitioned": {
          "type": "boolean"
        },
        "partition_size": {
          "type": "string",
          "description": "Like `device`, this can be any arbitrary string, and should be informed by\nthe labels or taints associated with the nodes in question. Default cloud\nprovider labels typically use the following values: `1g.5gb`, `2g.10gb`, etc."
        }
      },
      "description": "Metadata associated with the GPU accelerator to allocate to a task. Contains\ninformation about device type, and for multi-instance GPUs, the partition size to\nuse."
    },
    "coreGranularity": {
      "type": "string",
      "enum": [
        "UNSET",
        "MINUTE",
        "HOUR",
        "DAY",
        "MONTH"
      ],
      "default": "UNSET",
      "title": "- DAY: default"
    },
    "coreIOStrategy": {
      "type": "object",
      "properties": {
        "download_mode": {
          "$ref": "#/definitions/IOStrategyDownloadMode",
          "title": "Mode to use to manage downloads"
        },
        "upload_mode": {
          "$ref": "#/definitions/IOStrategyUploadMode",
          "title": "Mode to use to manage uploads"
        }
      },
      "title": "Strategy to use when dealing with Blob, Schema, or multipart blob data (large datasets)"
    },
    "coreIdentifier": {
      "type": "object",
      "properties": {
        "resource_type": {
          "$ref": "#/definitions/coreResourceType",
          "description": "Identifies the specific type of resource that this identifier corresponds to."
        },
        "project": {
          "type": "string",
          "description": "Name of the project the resource belongs to."
        },
        "domain": {
          "type": "string",
          "description": "Name of the domain the resource belongs to.\nA domain can be considered as a subset within a specific project."
        },
        "name": {
          "type": "string",
          "description": "User provided value for the resource."
        },
        "version": {
          "type": "string",
          "description": "Specific version of the resource."
        },
        "org": {
          "type": "string",
          "description": "Optional, org key applied to the resource."
        }
      },
      "description": "Encapsulation of fields that uniquely identifies a Flyte resource."
    },
    "coreIdentity": {
      "type": "object",
      "properties": {
        "iam_role": {
          "type": "string",
          "description": "iam_role references the fully qualified name of Identity \u0026 Access Management role to impersonate."
        },
        "k8s_service_account": {
          "type": "string",
          "description": "k8s_service_account references a kubernetes service account to impersonate."
        },
        "oauth2_client": {
          "$ref": "#/definitions/coreOAuth2Client",
          "description": "oauth2_client references an oauth2 client. Backend plugins can use this information to impersonate the client when\nmaking external calls."
        },
        "execution_identity": {
          "type": "string",
          "title": "execution_identity references the subject who makes the execution"
        }
      },
      "description": "Identity encapsulates the various security identities a task can run as. It's up to the underlying plugin to pick the\nright identity for the execution environment."
    },
    "coreInputBindingData": {
      "type": "object",
      "properties": {
        "var": {
          "type": "string"
        }
      }
    },
    "coreK8sObjectMetadata": {
      "type": "object",
      "properties": {
        "labels": {
          "type": "object",
          "additionalProperties": {
            "type": "string"
          },
          "description": "Optional labels to add to the pod definition."
        },
        "annotations": {
          "type": "object",
          "additionalProperties": {
            "type": "string"
          },
          "description": "Optional annotations to add to the pod definition."
        }
      },
      "description": "Metadata for building a kubernetes object when a task is executed."
    },
    "coreK8sPod": {
      "type": "object",
      "properties": {
        "metadata": {
          "$ref": "#/definitions/coreK8sObjectMetadata",
          "description": "Contains additional metadata for building a kubernetes pod."
        },
        "pod_spec": {
          "type": "object",
          "title": "Defines the primary pod spec created when a task is executed.\nThis should be a JSON-marshalled pod spec, which can be defined in\n- go, using: https://github.com/kubernetes/api/blob/release-1.21/core/v1/types.go#L2936\n- python: using https://github.com/kubernetes-client/python/blob/release-19.0/kubernetes/client/models/v1_pod_spec.py"
        },
        "data_config": {
          "$ref": "#/definitions/coreDataLoadingConfig",
          "title": "BETA: Optional configuration for DataLoading. If not specified, then default values are used.\nThis makes it possible to to run a completely portable container, that uses inputs and outputs\nonly from the local file-system and without having any reference to flytekit. This is supported only on K8s at the moment.\nIf data loading is enabled, then data will be mounted in accompanying directories specified in the DataLoadingConfig. If the directories\nare not specified, inputs will be mounted onto and outputs will be uploaded from a pre-determined file-system path. Refer to the documentation\nto understand the default paths.\nOnly K8s"
        }
      },
      "description": "Defines a pod spec and additional pod metadata that is created when a task is executed."
    },
    "coreLabelValue": {
      "type": "object",
      "properties": {
        "static_value": {
          "type": "string",
          "title": "The string static value is for use in the Partitions object"
        },
        "time_value": {
          "type": "string",
          "format": "date-time",
          "title": "The time value is for use in the TimePartition case"
        },
        "triggered_binding": {
          "$ref": "#/definitions/coreArtifactBindingData"
        },
        "input_binding": {
          "$ref": "#/definitions/coreInputBindingData"
        },
        "runtime_binding": {
          "$ref": "#/definitions/coreRuntimeBinding"
        }
      }
    },
    "coreLiteral": {
      "type": "object",
      "properties": {
        "scalar": {
          "$ref": "#/definitions/coreScalar",
          "description": "A simple value."
        },
        "collection": {
          "$ref": "#/definitions/coreLiteralCollection",
          "description": "A collection of literals to allow nesting."
        },
        "map": {
          "$ref": "#/definitions/coreLiteralMap",
          "description": "A map of strings to literals."
        },
        "hash": {
          "type": "string",
          "title": "A hash representing this literal.\nThis is used for caching purposes. For more details refer to RFC 1893\n(https://github.com/flyteorg/flyte/blob/master/rfc/system/1893-caching-of-offloaded-objects.md)"
        },
        "metadata": {
          "type": "object",
          "additionalProperties": {
            "type": "string"
          },
          "description": "Additional metadata for literals."
        }
      },
      "description": "A simple value. This supports any level of nesting (e.g. array of array of array of Blobs) as well as simple primitives."
    },
    "coreLiteralCollection": {
      "type": "object",
      "properties": {
        "literals": {
          "type": "array",
          "items": {
            "type": "object",
            "$ref": "#/definitions/coreLiteral"
          }
        }
      },
      "description": "A collection of literals. This is a workaround since oneofs in proto messages cannot contain a repeated field."
    },
    "coreLiteralMap": {
      "type": "object",
      "properties": {
        "literals": {
          "type": "object",
          "additionalProperties": {
            "$ref": "#/definitions/coreLiteral"
          }
        }
      },
      "description": "A map of literals. This is a workaround since oneofs in proto messages cannot contain a repeated field."
    },
    "coreLiteralType": {
      "type": "object",
      "properties": {
        "simple": {
          "$ref": "#/definitions/coreSimpleType",
          "description": "A simple type that can be compared one-to-one with another."
        },
        "schema": {
          "$ref": "#/definitions/coreSchemaType",
          "description": "A complex type that requires matching of inner fields."
        },
        "collection_type": {
          "$ref": "#/definitions/coreLiteralType",
          "description": "Defines the type of the value of a collection. Only homogeneous collections are allowed."
        },
        "map_value_type": {
          "$ref": "#/definitions/coreLiteralType",
          "description": "Defines the type of the value of a map type. The type of the key is always a string."
        },
        "blob": {
          "$ref": "#/definitions/coreBlobType",
          "description": "A blob might have specialized implementation details depending on associated metadata."
        },
        "enum_type": {
          "$ref": "#/definitions/flyteidlcoreEnumType",
          "description": "Defines an enum with pre-defined string values."
        },
        "structured_dataset_type": {
          "$ref": "#/definitions/coreStructuredDatasetType",
          "title": "Generalized schema support"
        },
        "union_type": {
          "$ref": "#/definitions/coreUnionType",
          "description": "Defines an union type with pre-defined LiteralTypes."
        },
        "metadata": {
          "type": "object",
          "description": "This field contains type metadata that is descriptive of the type, but is NOT considered in type-checking.  This might be used by\nconsumers to identify special behavior or display extended information for the type."
        },
        "annotation": {
          "$ref": "#/definitions/coreTypeAnnotation",
          "description": "This field contains arbitrary data that might have special semantic\nmeaning for the client but does not effect internal flyte behavior."
        },
        "structure": {
          "$ref": "#/definitions/coreTypeStructure",
          "description": "Hints to improve type matching."
        }
      },
      "description": "Defines a strong type to allow type checking between interfaces."
    },
    "coreNodeExecutionIdentifier": {
      "type": "object",
      "properties": {
        "node_id": {
          "type": "string"
        },
        "execution_id": {
          "$ref": "#/definitions/coreWorkflowExecutionIdentifier"
        }
      },
      "description": "Encapsulation of fields that identify a Flyte node execution entity."
    },
    "coreOAuth2Client": {
      "type": "object",
      "properties": {
        "client_id": {
          "type": "string",
          "title": "client_id is the public id for the client to use. The system will not perform any pre-auth validation that the\nsecret requested matches the client_id indicated here.\n+required"
        },
        "client_secret": {
          "$ref": "#/definitions/coreSecret",
          "title": "client_secret is a reference to the secret used to authenticate the OAuth2 client.\n+required"
        }
      },
      "description": "OAuth2Client encapsulates OAuth2 Client Credentials to be used when making calls on behalf of that task."
    },
    "coreOAuth2TokenRequest": {
      "type": "object",
      "properties": {
        "name": {
          "type": "string",
          "title": "name indicates a unique id for the token request within this task token requests. It'll be used as a suffix for\nenvironment variables and as a filename for mounting tokens as files.\n+required"
        },
        "type": {
          "$ref": "#/definitions/coreOAuth2TokenRequestType",
          "title": "type indicates the type of the request to make. Defaults to CLIENT_CREDENTIALS.\n+required"
        },
        "client": {
          "$ref": "#/definitions/coreOAuth2Client",
          "title": "client references the client_id/secret to use to request the OAuth2 token.\n+required"
        },
        "idp_discovery_endpoint": {
          "type": "string",
          "title": "idp_discovery_endpoint references the discovery endpoint used to retrieve token endpoint and other related\ninformation.\n+optional"
        },
        "token_endpoint": {
          "type": "string",
          "title": "token_endpoint references the token issuance endpoint. If idp_discovery_endpoint is not provided, this parameter is\nmandatory.\n+optional"
        }
      },
      "description": "OAuth2TokenRequest encapsulates information needed to request an OAuth2 token.\nFLYTE_TOKENS_ENV_PREFIX will be passed to indicate the prefix of the environment variables that will be present if\ntokens are passed through environment variables.\nFLYTE_TOKENS_PATH_PREFIX will be passed to indicate the prefix of the path where secrets will be mounted if tokens\nare passed through file mounts."
    },
    "coreOAuth2TokenRequestType": {
      "type": "string",
      "enum": [
        "CLIENT_CREDENTIALS"
      ],
      "default": "CLIENT_CREDENTIALS",
      "description": "Type of the token requested.\n\n - CLIENT_CREDENTIALS: CLIENT_CREDENTIALS indicates a 2-legged OAuth token requested using client credentials."
    },
    "corePartitions": {
      "type": "object",
      "properties": {
        "value[string]": {
          "type": "object",
          "additionalProperties": {
            "$ref": "#/definitions/coreLabelValue"
          }
        }
      }
    },
    "corePrimitive": {
      "type": "object",
      "properties": {
        "integer": {
          "type": "string",
          "format": "int64"
        },
        "float_value": {
          "type": "number",
          "format": "double"
        },
        "string_value": {
          "type": "string"
        },
        "boolean": {
          "type": "boolean"
        },
        "datetime": {
          "type": "string",
          "format": "date-time"
        },
        "duration": {
          "type": "string"
        }
      },
      "title": "Primitive Types"
    },
    "coreResourceType": {
      "type": "string",
      "enum": [
        "UNSPECIFIED",
        "TASK",
        "WORKFLOW",
        "LAUNCH_PLAN",
        "DATASET"
      ],
      "default": "UNSPECIFIED",
      "description": "Indicates a resource type within Flyte.\n\n - DATASET: A dataset represents an entity modeled in Flyte DataCatalog. A Dataset is also a versioned entity and can be a compilation of multiple individual objects.\nEventually all Catalog objects should be modeled similar to Flyte Objects. The Dataset entities makes it possible for the UI  and CLI to act on the objects \nin a similar manner to other Flyte objects"
    },
    "coreResources": {
      "type": "object",
      "properties": {
        "requests": {
          "type": "array",
          "items": {
            "type": "object",
            "$ref": "#/definitions/ResourcesResourceEntry"
          },
          "description": "The desired set of resources requested. ResourceNames must be unique within the list."
        },
        "limits": {
          "type": "array",
          "items": {
            "type": "object",
            "$ref": "#/definitions/ResourcesResourceEntry"
          },
          "description": "Defines a set of bounds (e.g. min/max) within which the task can reliably run. ResourceNames must be unique\nwithin the list."
        }
      },
      "description": "A customizable interface to convey resources requested for a container. This can be interpreted differently for different\ncontainer engines."
    },
    "coreRetryStrategy": {
      "type": "object",
      "properties": {
        "retries": {
          "type": "integer",
          "format": "int64",
          "description": "Number of retries. Retries will be consumed when the job fails with a recoverable error.\nThe number of retries must be less than or equals to 10."
        }
      },
      "description": "Retry strategy associated with an executable unit."
    },
    "coreRuntimeBinding": {
      "type": "object"
    },
    "coreRuntimeMetadata": {
      "type": "object",
      "properties": {
        "type": {
          "$ref": "#/definitions/RuntimeMetadataRuntimeType",
          "description": "Type of runtime."
        },
        "version": {
          "type": "string",
          "description": "Version of the runtime. All versions should be backward compatible. However, certain cases call for version\nchecks to ensure tighter validation or setting expectations."
        },
        "flavor": {
          "type": "string",
          "description": "+optional It can be used to provide extra information about the runtime (e.g. python, golang... etc.)."
        }
      },
      "description": "Runtime information. This is loosely defined to allow for extensibility."
    },
    "coreScalar": {
      "type": "object",
      "properties": {
        "primitive": {
          "$ref": "#/definitions/corePrimitive"
        },
        "blob": {
          "$ref": "#/definitions/coreBlob"
        },
        "binary": {
          "$ref": "#/definitions/coreBinary"
        },
        "schema": {
          "$ref": "#/definitions/flyteidlcoreSchema"
        },
        "none_type": {
          "$ref": "#/definitions/coreVoid"
        },
        "error": {
          "$ref": "#/definitions/coreError"
        },
        "generic": {
          "type": "object"
        },
        "structured_dataset": {
          "$ref": "#/definitions/coreStructuredDataset"
        },
        "union": {
          "$ref": "#/definitions/coreUnion"
        }
      }
    },
    "coreSchemaType": {
      "type": "object",
      "properties": {
        "columns": {
          "type": "array",
          "items": {
            "type": "object",
            "$ref": "#/definitions/SchemaTypeSchemaColumn"
          },
          "description": "A list of ordered columns this schema comprises of."
        }
      },
      "description": "Defines schema columns and types to strongly type-validate schemas interoperability."
    },
    "coreSecret": {
      "type": "object",
      "properties": {
        "group": {
          "type": "string",
          "title": "The name of the secret group where to find the key referenced below. For K8s secrets, this should be the name of\nthe v1/secret object. For Confidant, this should be the Credential name. For Vault, this should be the secret name.\nFor AWS Secret Manager, this should be the name of the secret.\n+required"
        },
        "group_version": {
          "type": "string",
          "title": "The group version to fetch. This is not supported in all secret management systems. It'll be ignored for the ones\nthat do not support it.\n+optional"
        },
        "key": {
          "type": "string",
          "title": "The name of the secret to mount. This has to match an existing secret in the system. It's up to the implementation\nof the secret management system to require case sensitivity. For K8s secrets, Confidant and Vault, this should\nmatch one of the keys inside the secret. For AWS Secret Manager, it's ignored.\n+optional"
        },
        "mount_requirement": {
          "$ref": "#/definitions/SecretMountType",
          "title": "mount_requirement is optional. Indicates where the secret has to be mounted. If provided, the execution will fail\nif the underlying key management system cannot satisfy that requirement. If not provided, the default location\nwill depend on the key management system.\n+optional"
        }
      },
      "description": "Secret encapsulates information about the secret a task needs to proceed. An environment variable\nFLYTE_SECRETS_ENV_PREFIX will be passed to indicate the prefix of the environment variables that will be present if\nsecrets are passed through environment variables.\nFLYTE_SECRETS_DEFAULT_DIR will be passed to indicate the prefix of the path where secrets will be mounted if secrets\nare passed through file mounts."
    },
    "coreSecurityContext": {
      "type": "object",
      "properties": {
        "run_as": {
          "$ref": "#/definitions/coreIdentity",
          "description": "run_as encapsulates the identity a pod should run as. If the task fills in multiple fields here, it'll be up to the\nbackend plugin to choose the appropriate identity for the execution engine the task will run on."
        },
        "secrets": {
          "type": "array",
          "items": {
            "type": "object",
            "$ref": "#/definitions/coreSecret"
          },
          "description": "secrets indicate the list of secrets the task needs in order to proceed. Secrets will be mounted/passed to the\npod as it starts. If the plugin responsible for kicking of the task will not run it on a flyte cluster (e.g. AWS\nBatch), it's the responsibility of the plugin to fetch the secret (which means propeller identity will need access\nto the secret) and to pass it to the remote execution engine."
        },
        "tokens": {
          "type": "array",
          "items": {
            "type": "object",
            "$ref": "#/definitions/coreOAuth2TokenRequest"
          },
          "description": "tokens indicate the list of token requests the task needs in order to proceed. Tokens will be mounted/passed to the\npod as it starts. If the plugin responsible for kicking of the task will not run it on a flyte cluster (e.g. AWS\nBatch), it's the responsibility of the plugin to fetch the secret (which means propeller identity will need access\nto the secret) and to pass it to the remote execution engine."
        }
      },
      "description": "SecurityContext holds security attributes that apply to tasks."
    },
    "coreSimpleType": {
      "type": "string",
      "enum": [
        "NONE",
        "INTEGER",
        "FLOAT",
        "STRING",
        "BOOLEAN",
        "DATETIME",
        "DURATION",
        "BINARY",
        "ERROR",
        "STRUCT"
      ],
      "default": "NONE",
      "description": "Define a set of simple types."
    },
    "coreSql": {
      "type": "object",
      "properties": {
        "statement": {
          "type": "string",
          "title": "The actual query to run, the query can have templated parameters.\nWe use Flyte's Golang templating format for Query templating.\nFor example,\ninsert overwrite directory '{{ .rawOutputDataPrefix }}' stored as parquet\nselect *\nfrom my_table\nwhere ds = '{{ .Inputs.ds }}'"
        },
        "dialect": {
          "$ref": "#/definitions/SqlDialect"
        }
      },
      "description": "Sql represents a generic sql workload with a statement and dialect."
    },
    "coreStructuredDataset": {
      "type": "object",
      "properties": {
        "uri": {
          "type": "string",
          "title": "String location uniquely identifying where the data is.\nShould start with the storage location (e.g. s3://, gs://, bq://, etc.)"
        },
        "metadata": {
          "$ref": "#/definitions/coreStructuredDatasetMetadata"
        }
      }
    },
    "coreStructuredDatasetMetadata": {
      "type": "object",
      "properties": {
        "structured_dataset_type": {
          "$ref": "#/definitions/coreStructuredDatasetType",
          "description": "Bundle the type information along with the literal.\nThis is here because StructuredDatasets can often be more defined at run time than at compile time.\nThat is, at compile time you might only declare a task to return a pandas dataframe or a StructuredDataset,\nwithout any column information, but at run time, you might have that column information.\nflytekit python will copy this type information into the literal, from the type information, if not provided by\nthe various plugins (encoders).\nSince this field is run time generated, it's not used for any type checking."
        }
      }
    },
    "coreStructuredDatasetType": {
      "type": "object",
      "properties": {
        "columns": {
          "type": "array",
          "items": {
            "type": "object",
            "$ref": "#/definitions/StructuredDatasetTypeDatasetColumn"
          },
          "description": "A list of ordered columns this schema comprises of."
        },
        "format": {
          "type": "string",
          "description": "This is the storage format, the format of the bits at rest\nparquet, feather, csv, etc.\nFor two types to be compatible, the format will need to be an exact match."
        },
        "external_schema_type": {
          "type": "string",
          "description": "This is a string representing the type that the bytes in external_schema_bytes are formatted in.\nThis is an optional field that will not be used for type checking."
        },
        "external_schema_bytes": {
          "type": "string",
          "format": "byte",
          "description": "The serialized bytes of a third-party schema library like Arrow.\nThis is an optional field that will not be used for type checking."
        }
      }
    },
    "coreTaskExecutionIdentifier": {
      "type": "object",
      "properties": {
        "task_id": {
          "$ref": "#/definitions/coreIdentifier"
        },
        "node_execution_id": {
          "$ref": "#/definitions/coreNodeExecutionIdentifier"
        },
        "retry_attempt": {
          "type": "integer",
          "format": "int64"
        }
      },
      "description": "Encapsulation of fields that identify a Flyte task execution entity."
    },
    "coreTaskExecutionPhase": {
      "type": "string",
      "enum": [
        "UNDEFINED",
        "QUEUED",
        "RUNNING",
        "SUCCEEDED",
        "ABORTED",
        "FAILED",
        "INITIALIZING",
        "WAITING_FOR_RESOURCES"
      ],
      "default": "UNDEFINED",
      "title": "- INITIALIZING: To indicate cases where task is initializing, like: ErrImagePull, ContainerCreating, PodInitializing\n - WAITING_FOR_RESOURCES: To address cases, where underlying resource is not available: Backoff error, Resource quota exceeded"
    },
    "coreTaskLog": {
      "type": "object",
      "properties": {
        "uri": {
          "type": "string"
        },
        "name": {
          "type": "string"
        },
        "message_format": {
          "$ref": "#/definitions/TaskLogMessageFormat"
        },
        "ttl": {
          "type": "string"
        }
      },
      "title": "Log information for the task that is specific to a log sink\nWhen our log story is flushed out, we may have more metadata here like log link expiry"
    },
    "coreTaskMetadata": {
      "type": "object",
      "properties": {
        "discoverable": {
          "type": "boolean",
          "description": "Indicates whether the system should attempt to lookup this task's output to avoid duplication of work."
        },
        "runtime": {
          "$ref": "#/definitions/coreRuntimeMetadata",
          "description": "Runtime information about the task."
        },
        "timeout": {
          "type": "string",
          "description": "The overall timeout of a task including user-triggered retries."
        },
        "retries": {
          "$ref": "#/definitions/coreRetryStrategy",
          "description": "Number of retries per task."
        },
        "discovery_version": {
          "type": "string",
          "description": "Indicates a logical version to apply to this task for the purpose of discovery."
        },
        "deprecated_error_message": {
          "type": "string",
          "description": "If set, this indicates that this task is deprecated.  This will enable owners of tasks to notify consumers\nof the ending of support for a given task."
        },
        "interruptible": {
          "type": "boolean"
        },
        "cache_serializable": {
          "type": "boolean",
          "title": "Indicates whether the system should attempt to execute discoverable instances in serial to avoid duplicate work"
        },
        "generates_deck": {
          "type": "boolean",
          "description": "Indicates whether the task will generate a Deck URI when it finishes executing."
        },
        "tags": {
          "type": "object",
          "additionalProperties": {
            "type": "string"
          },
          "title": "Arbitrary tags that allow users and the platform to store small but arbitrary labels"
        },
        "pod_template_name": {
          "type": "string",
          "description": "pod_template_name is the unique name of a PodTemplate k8s resource to be used as the base configuration if this\ntask creates a k8s Pod. If this value is set, the specified PodTemplate will be used instead of, but applied\nidentically as, the default PodTemplate configured in FlytePropeller."
        },
        "cache_ignore_input_vars": {
          "type": "array",
          "items": {
            "type": "string"
          },
          "description": "cache_ignore_input_vars is the input variables that should not be included when calculating hash for cache."
        }
      },
      "title": "Task Metadata"
    },
    "coreTaskNodeOverrides": {
      "type": "object",
      "properties": {
        "resources": {
          "$ref": "#/definitions/coreResources",
          "description": "A customizable interface to convey resources requested for a task container."
        },
        "extended_resources": {
          "$ref": "#/definitions/coreExtendedResources",
          "description": "Overrides for all non-standard resources, not captured by\nv1.ResourceRequirements, to allocate to a task."
<<<<<<< HEAD
=======
        },
        "container_image": {
          "type": "string",
          "description": "Override for the image used by task pods."
>>>>>>> bd3ed0d2
        }
      },
      "description": "Optional task node overrides that will be applied at task execution time."
    },
    "coreTaskTemplate": {
      "type": "object",
      "properties": {
        "id": {
          "$ref": "#/definitions/coreIdentifier",
          "description": "Auto generated taskId by the system. Task Id uniquely identifies this task globally."
        },
        "type": {
          "type": "string",
          "description": "A predefined yet extensible Task type identifier. This can be used to customize any of the components. If no\nextensions are provided in the system, Flyte will resolve the this task to its TaskCategory and default the\nimplementation registered for the TaskCategory."
        },
        "metadata": {
          "$ref": "#/definitions/coreTaskMetadata",
          "description": "Extra metadata about the task."
        },
        "interface": {
          "$ref": "#/definitions/coreTypedInterface",
          "description": "A strongly typed interface for the task. This enables others to use this task within a workflow and guarantees\ncompile-time validation of the workflow to avoid costly runtime failures."
        },
        "custom": {
          "type": "object",
          "description": "Custom data about the task. This is extensible to allow various plugins in the system."
        },
        "container": {
          "$ref": "#/definitions/coreContainer"
        },
        "k8s_pod": {
          "$ref": "#/definitions/coreK8sPod"
        },
        "sql": {
          "$ref": "#/definitions/coreSql"
        },
        "task_type_version": {
          "type": "integer",
          "format": "int32",
          "description": "This can be used to customize task handling at execution time for the same task type."
        },
        "security_context": {
          "$ref": "#/definitions/coreSecurityContext",
          "description": "security_context encapsulates security attributes requested to run this task."
        },
        "extended_resources": {
          "$ref": "#/definitions/coreExtendedResources",
          "description": "Encapsulates all non-standard resources, not captured by\nv1.ResourceRequirements, to allocate to a task."
        },
        "config": {
          "type": "object",
          "additionalProperties": {
            "type": "string"
          },
          "title": "Metadata about the custom defined for this task. This is extensible to allow various plugins in the system\nto use as required.\nreserve the field numbers 1 through 15 for very frequently occurring message elements"
        }
      },
      "description": "A Task structure that uniquely identifies a task in the system\nTasks are registered as a first step in the system."
    },
    "coreTimePartition": {
      "type": "object",
      "properties": {
        "value": {
          "$ref": "#/definitions/coreLabelValue"
        },
        "granularity": {
          "$ref": "#/definitions/coreGranularity"
        }
      }
    },
    "coreTimeTransform": {
      "type": "object",
      "properties": {
        "transform": {
          "type": "string"
        },
        "op": {
          "$ref": "#/definitions/flyteidlcoreOperator"
        }
      }
    },
    "coreTypeAnnotation": {
      "type": "object",
      "properties": {
        "annotations": {
          "type": "object",
          "description": "A arbitrary JSON payload to describe a type."
        }
      },
      "description": "TypeAnnotation encapsulates registration time information about a type. This can be used for various control-plane operations. TypeAnnotation will not be available at runtime when a task runs."
    },
    "coreTypeStructure": {
      "type": "object",
      "properties": {
        "tag": {
          "type": "string",
          "title": "Must exactly match for types to be castable"
        },
        "dataclass_type": {
          "type": "object",
          "additionalProperties": {
            "$ref": "#/definitions/coreLiteralType"
          },
          "title": "dataclass_type only exists for dataclasses.\nThis is used to resolve the type of the fields of dataclass\nThe key is the field name, and the value is the literal type of the field\ne.g. For dataclass Foo, with fields a, and a is a string\nFoo.a will be resolved as a literal type of string from dataclass_type"
        }
      },
      "description": "Hints to improve type matching\ne.g. allows distinguishing output from custom type transformers\neven if the underlying IDL serialization matches."
    },
    "coreTypedInterface": {
      "type": "object",
      "properties": {
        "inputs": {
          "$ref": "#/definitions/coreVariableMap"
        },
        "outputs": {
          "$ref": "#/definitions/coreVariableMap"
        }
      },
      "description": "Defines strongly typed inputs and outputs."
    },
    "coreUnion": {
      "type": "object",
      "properties": {
        "value": {
          "$ref": "#/definitions/coreLiteral"
        },
        "type": {
          "$ref": "#/definitions/coreLiteralType"
        }
      },
      "description": "The runtime representation of a tagged union value. See `UnionType` for more details."
    },
    "coreUnionType": {
      "type": "object",
      "properties": {
        "variants": {
          "type": "array",
          "items": {
            "type": "object",
            "$ref": "#/definitions/coreLiteralType"
          },
          "description": "Predefined set of variants in union."
        }
      },
      "description": "Defines a tagged union type, also known as a variant (and formally as the sum type).\n\nA sum type S is defined by a sequence of types (A, B, C, ...), each tagged by a string tag\nA value of type S is constructed from a value of any of the variant types. The specific choice of type is recorded by\nstoring the varaint's tag with the literal value and can be examined in runtime.\n\nType S is typically written as\nS := Apple A | Banana B | Cantaloupe C | ...\n\nNotably, a nullable (optional) type is a sum type between some type X and the singleton type representing a null-value:\nOptional X := X | Null\n\nSee also: https://en.wikipedia.org/wiki/Tagged_union"
    },
    "coreVariable": {
      "type": "object",
      "properties": {
        "type": {
          "$ref": "#/definitions/coreLiteralType",
          "description": "Variable literal type."
        },
        "description": {
          "type": "string",
          "title": "+optional string describing input variable"
        },
        "artifact_partial_id": {
          "$ref": "#/definitions/coreArtifactID",
          "description": "+optional This object allows the user to specify how Artifacts are created.\nname, tag, partitions can be specified. The other fields (version and project/domain) are ignored."
        },
        "artifact_tag": {
          "$ref": "#/definitions/coreArtifactTag"
        }
      },
      "description": "Defines a strongly typed variable."
    },
    "coreVariableMap": {
      "type": "object",
      "properties": {
        "variables": {
          "type": "object",
          "additionalProperties": {
            "$ref": "#/definitions/coreVariable"
          },
          "description": "Defines a map of variable names to variables."
        }
      },
      "title": "A map of Variables"
    },
    "coreVoid": {
      "type": "object",
      "description": "Used to denote a nil/null/None assignment to a scalar value. The underlying LiteralType for Void is intentionally\nundefined since it can be assigned to a scalar of any LiteralType."
    },
    "coreWorkflowExecutionIdentifier": {
      "type": "object",
      "properties": {
        "project": {
          "type": "string",
          "description": "Name of the project the resource belongs to."
        },
        "domain": {
          "type": "string",
          "description": "Name of the domain the resource belongs to.\nA domain can be considered as a subset within a specific project."
        },
        "name": {
          "type": "string",
          "description": "User or system provided value for the resource."
        },
        "org": {
          "type": "string",
          "description": "Optional, org key applied to the resource."
        }
      },
      "title": "Encapsulation of fields that uniquely identifies a Flyte workflow execution"
    },
    "flyteidladminState": {
      "type": "string",
      "enum": [
        "RETRYABLE_FAILURE",
        "PERMANENT_FAILURE",
        "PENDING",
        "RUNNING",
        "SUCCEEDED"
      ],
      "default": "RETRYABLE_FAILURE",
      "description": "The state of the execution is used to control its visibility in the UI/CLI."
    },
    "flyteidladminTaskExecutionMetadata": {
      "type": "object",
      "properties": {
        "task_execution_id": {
          "$ref": "#/definitions/coreTaskExecutionIdentifier"
        },
        "namespace": {
          "type": "string",
          "title": "k8s namespace where the task is executed in"
        },
        "labels": {
          "type": "object",
          "additionalProperties": {
            "type": "string"
          },
          "title": "Labels attached to the task execution"
        },
        "annotations": {
          "type": "object",
          "additionalProperties": {
            "type": "string"
          },
          "title": "Annotations attached to the task execution"
        },
        "k8s_service_account": {
          "type": "string",
          "title": "k8s service account associated with the task execution"
        },
        "environment_variables": {
          "type": "object",
          "additionalProperties": {
            "type": "string"
          },
          "title": "Environment variables attached to the task execution"
        },
        "max_attempts": {
          "type": "integer",
          "format": "int32",
          "description": "Represents the maximum number of attempts allowed for a task.\nIf a task fails, it can be retried up to this maximum number of attempts."
        },
        "interruptible": {
          "type": "boolean",
          "description": "Indicates whether the task execution can be interrupted.\nIf set to true, the task can be stopped before completion."
        },
        "interruptible_failure_threshold": {
          "type": "integer",
          "format": "int32",
          "description": "Specifies the threshold for failure count at which the interruptible property\nwill take effect. If the number of consecutive task failures exceeds this threshold,\ninterruptible behavior will be activated."
        },
        "overrides": {
          "$ref": "#/definitions/coreTaskNodeOverrides",
          "description": "Overrides for specific properties of the task node.\nThese overrides can be used to customize the behavior of the task node."
<<<<<<< HEAD
=======
        },
        "identity": {
          "$ref": "#/definitions/coreIdentity",
          "title": "Identity of user running this task execution"
>>>>>>> bd3ed0d2
        }
      },
      "description": "Represents a subset of runtime task execution metadata that are relevant to external plugins.\n\nID of the task execution"
    },
    "flyteidlcoreEnumType": {
      "type": "object",
      "properties": {
        "values": {
          "type": "array",
          "items": {
            "type": "string"
          },
          "description": "Predefined set of enum values."
        }
      },
      "description": "Enables declaring enum types, with predefined string values\nFor len(values) \u003e 0, the first value in the ordered list is regarded as the default value. If you wish\nTo provide no defaults, make the first value as undefined."
    },
    "flyteidlcoreKeyValuePair": {
      "type": "object",
      "properties": {
        "key": {
          "type": "string",
          "description": "required."
        },
        "value": {
          "type": "string",
          "description": "+optional."
        }
      },
      "description": "A generic key value pair."
    },
    "flyteidlcoreOperator": {
      "type": "string",
      "enum": [
        "MINUS",
        "PLUS"
      ],
      "default": "MINUS"
    },
    "flyteidlcoreSchema": {
      "type": "object",
      "properties": {
        "uri": {
          "type": "string"
        },
        "type": {
          "$ref": "#/definitions/coreSchemaType"
        }
      },
      "description": "A strongly typed schema that defines the interface of data retrieved from the underlying storage medium."
    },
    "googlerpcStatus": {
      "type": "object",
      "properties": {
        "code": {
          "type": "integer",
          "format": "int32"
        },
        "message": {
          "type": "string"
        },
        "details": {
          "type": "array",
          "items": {
            "type": "object",
            "$ref": "#/definitions/protobufAny"
          }
        }
      }
    },
    "protobufAny": {
      "type": "object",
      "properties": {
        "@type": {
          "type": "string",
          "description": "A URL/resource name that uniquely identifies the type of the serialized\nprotocol buffer message. This string must contain at least\none \"/\" character. The last segment of the URL's path must represent\nthe fully qualified name of the type (as in\n`path/google.protobuf.Duration`). The name should be in a canonical form\n(e.g., leading \".\" is not accepted).\n\nIn practice, teams usually precompile into the binary all types that they\nexpect it to use in the context of Any. However, for URLs which use the\nscheme `http`, `https`, or no scheme, one can optionally set up a type\nserver that maps type URLs to message definitions as follows:\n\n* If no scheme is provided, `https` is assumed.\n* An HTTP GET on the URL must yield a [google.protobuf.Type][]\n  value in binary format, or produce an error.\n* Applications are allowed to cache lookup results based on the\n  URL, or have them precompiled into a binary to avoid any\n  lookup. Therefore, binary compatibility needs to be preserved\n  on changes to types. (Use versioned type names to manage\n  breaking changes.)\n\nNote: this functionality is not currently available in the official\nprotobuf release, and it is not used for type URLs beginning with\ntype.googleapis.com. As of May 2023, there are no widely used type server\nimplementations and no plans to implement one.\n\nSchemes other than `http`, `https` (or the empty scheme) might be\nused with implementation specific semantics."
        }
      },
      "additionalProperties": {},
      "description": "`Any` contains an arbitrary serialized protocol buffer message along with a\nURL that describes the type of the serialized message.\n\nProtobuf library provides support to pack/unpack Any values in the form\nof utility functions or additional generated methods of the Any type.\n\nExample 1: Pack and unpack a message in C++.\n\n    Foo foo = ...;\n    Any any;\n    any.PackFrom(foo);\n    ...\n    if (any.UnpackTo(\u0026foo)) {\n      ...\n    }\n\nExample 2: Pack and unpack a message in Java.\n\n    Foo foo = ...;\n    Any any = Any.pack(foo);\n    ...\n    if (any.is(Foo.class)) {\n      foo = any.unpack(Foo.class);\n    }\n    // or ...\n    if (any.isSameTypeAs(Foo.getDefaultInstance())) {\n      foo = any.unpack(Foo.getDefaultInstance());\n    }\n\n Example 3: Pack and unpack a message in Python.\n\n    foo = Foo(...)\n    any = Any()\n    any.Pack(foo)\n    ...\n    if any.Is(Foo.DESCRIPTOR):\n      any.Unpack(foo)\n      ...\n\n Example 4: Pack and unpack a message in Go\n\n     foo := \u0026pb.Foo{...}\n     any, err := anypb.New(foo)\n     if err != nil {\n       ...\n     }\n     ...\n     foo := \u0026pb.Foo{}\n     if err := any.UnmarshalTo(foo); err != nil {\n       ...\n     }\n\nThe pack methods provided by protobuf library will by default use\n'type.googleapis.com/full.type.name' as the type URL and the unpack\nmethods only use the fully qualified type name after the last '/'\nin the type URL, for example \"foo.bar.com/x/y.z\" will yield type\nname \"y.z\".\n\nJSON\n====\nThe JSON representation of an `Any` value uses the regular\nrepresentation of the deserialized, embedded message, with an\nadditional field `@type` which contains the type URL. Example:\n\n    package google.profile;\n    message Person {\n      string first_name = 1;\n      string last_name = 2;\n    }\n\n    {\n      \"@type\": \"type.googleapis.com/google.profile.Person\",\n      \"firstName\": \u003cstring\u003e,\n      \"lastName\": \u003cstring\u003e\n    }\n\nIf the embedded message type is well-known and has a custom JSON\nrepresentation, that representation will be embedded adding a field\n`value` which holds the custom JSON in addition to the `@type`\nfield. Example (for message [google.protobuf.Duration][]):\n\n    {\n      \"@type\": \"type.googleapis.com/google.protobuf.Duration\",\n      \"value\": \"1.212s\"\n    }"
    },
    "protobufNullValue": {
      "type": "string",
      "enum": [
        "NULL_VALUE"
      ],
      "default": "NULL_VALUE",
      "description": "`NullValue` is a singleton enumeration to represent the null value for the\n`Value` type union.\n\nThe JSON representation for `NullValue` is JSON `null`.\n\n - NULL_VALUE: Null value."
    }
  }
}<|MERGE_RESOLUTION|>--- conflicted
+++ resolved
@@ -1797,13 +1797,10 @@
         "extended_resources": {
           "$ref": "#/definitions/coreExtendedResources",
           "description": "Overrides for all non-standard resources, not captured by\nv1.ResourceRequirements, to allocate to a task."
-<<<<<<< HEAD
-=======
         },
         "container_image": {
           "type": "string",
           "description": "Override for the image used by task pods."
->>>>>>> bd3ed0d2
         }
       },
       "description": "Optional task node overrides that will be applied at task execution time."
@@ -2074,13 +2071,10 @@
         "overrides": {
           "$ref": "#/definitions/coreTaskNodeOverrides",
           "description": "Overrides for specific properties of the task node.\nThese overrides can be used to customize the behavior of the task node."
-<<<<<<< HEAD
-=======
         },
         "identity": {
           "$ref": "#/definitions/coreIdentity",
           "title": "Identity of user running this task execution"
->>>>>>> bd3ed0d2
         }
       },
       "description": "Represents a subset of runtime task execution metadata that are relevant to external plugins.\n\nID of the task execution"
