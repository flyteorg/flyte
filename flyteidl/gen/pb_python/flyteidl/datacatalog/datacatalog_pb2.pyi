--- conflicted
+++ resolved
@@ -25,39 +25,11 @@
     dataset: DatasetID
     def __init__(self, dataset: _Optional[_Union[DatasetID, _Mapping]] = ...) -> None: ...
 
-<<<<<<< HEAD
-class DeleteArtifactRequest(_message.Message):
-    __slots__ = ["artifact_id", "dataset", "tag_name"]
-    ARTIFACT_ID_FIELD_NUMBER: _ClassVar[int]
-    DATASET_FIELD_NUMBER: _ClassVar[int]
-    TAG_NAME_FIELD_NUMBER: _ClassVar[int]
-    artifact_id: str
-    dataset: DatasetID
-    tag_name: str
-    def __init__(self, dataset: _Optional[_Union[DatasetID, _Mapping]] = ..., artifact_id: _Optional[str] = ..., tag_name: _Optional[str] = ...) -> None: ...
-
-class DeleteArtifactResponse(_message.Message):
-    __slots__ = []
-    def __init__(self) -> None: ...
-
-class DeleteArtifactsRequest(_message.Message):
-    __slots__ = ["artifacts"]
-    ARTIFACTS_FIELD_NUMBER: _ClassVar[int]
-    artifacts: _containers.RepeatedCompositeFieldContainer[DeleteArtifactRequest]
-    def __init__(self, artifacts: _Optional[_Iterable[_Union[DeleteArtifactRequest, _Mapping]]] = ...) -> None: ...
-
-class FilterExpression(_message.Message):
-    __slots__ = ["filters"]
-    FILTERS_FIELD_NUMBER: _ClassVar[int]
-    filters: _containers.RepeatedCompositeFieldContainer[SinglePropertyFilter]
-    def __init__(self, filters: _Optional[_Iterable[_Union[SinglePropertyFilter, _Mapping]]] = ...) -> None: ...
-=======
 class GetDatasetResponse(_message.Message):
     __slots__ = ["dataset"]
     DATASET_FIELD_NUMBER: _ClassVar[int]
     dataset: Dataset
     def __init__(self, dataset: _Optional[_Union[Dataset, _Mapping]] = ...) -> None: ...
->>>>>>> 719512aa
 
 class GetArtifactRequest(_message.Message):
     __slots__ = ["dataset", "artifact_id", "tag_name"]
@@ -91,31 +63,9 @@
     tag: Tag
     def __init__(self, tag: _Optional[_Union[Tag, _Mapping]] = ...) -> None: ...
 
-<<<<<<< HEAD
-class GetOrExtendReservationsRequest(_message.Message):
-    __slots__ = ["reservations"]
-    RESERVATIONS_FIELD_NUMBER: _ClassVar[int]
-    reservations: _containers.RepeatedCompositeFieldContainer[GetOrExtendReservationRequest]
-    def __init__(self, reservations: _Optional[_Iterable[_Union[GetOrExtendReservationRequest, _Mapping]]] = ...) -> None: ...
-
-class GetOrExtendReservationsResponse(_message.Message):
-    __slots__ = ["reservations"]
-    RESERVATIONS_FIELD_NUMBER: _ClassVar[int]
-    reservations: _containers.RepeatedCompositeFieldContainer[Reservation]
-    def __init__(self, reservations: _Optional[_Iterable[_Union[Reservation, _Mapping]]] = ...) -> None: ...
-
-class KeyValuePair(_message.Message):
-    __slots__ = ["key", "value"]
-    KEY_FIELD_NUMBER: _ClassVar[int]
-    VALUE_FIELD_NUMBER: _ClassVar[int]
-    key: str
-    value: str
-    def __init__(self, key: _Optional[str] = ..., value: _Optional[str] = ...) -> None: ...
-=======
 class AddTagResponse(_message.Message):
     __slots__ = []
     def __init__(self) -> None: ...
->>>>>>> 719512aa
 
 class ListArtifactsRequest(_message.Message):
     __slots__ = ["dataset", "filter", "pagination"]
@@ -168,6 +118,26 @@
     ARTIFACT_ID_FIELD_NUMBER: _ClassVar[int]
     artifact_id: str
     def __init__(self, artifact_id: _Optional[str] = ...) -> None: ...
+
+class DeleteArtifactRequest(_message.Message):
+    __slots__ = ["dataset", "artifact_id", "tag_name"]
+    DATASET_FIELD_NUMBER: _ClassVar[int]
+    ARTIFACT_ID_FIELD_NUMBER: _ClassVar[int]
+    TAG_NAME_FIELD_NUMBER: _ClassVar[int]
+    dataset: DatasetID
+    artifact_id: str
+    tag_name: str
+    def __init__(self, dataset: _Optional[_Union[DatasetID, _Mapping]] = ..., artifact_id: _Optional[str] = ..., tag_name: _Optional[str] = ...) -> None: ...
+
+class DeleteArtifactsRequest(_message.Message):
+    __slots__ = ["artifacts"]
+    ARTIFACTS_FIELD_NUMBER: _ClassVar[int]
+    artifacts: _containers.RepeatedCompositeFieldContainer[DeleteArtifactRequest]
+    def __init__(self, artifacts: _Optional[_Iterable[_Union[DeleteArtifactRequest, _Mapping]]] = ...) -> None: ...
+
+class DeleteArtifactResponse(_message.Message):
+    __slots__ = []
+    def __init__(self) -> None: ...
 
 class ReservationID(_message.Message):
     __slots__ = ["dataset_id", "tag_name"]
@@ -186,6 +156,12 @@
     owner_id: str
     heartbeat_interval: _duration_pb2.Duration
     def __init__(self, reservation_id: _Optional[_Union[ReservationID, _Mapping]] = ..., owner_id: _Optional[str] = ..., heartbeat_interval: _Optional[_Union[_duration_pb2.Duration, _Mapping]] = ...) -> None: ...
+
+class GetOrExtendReservationsRequest(_message.Message):
+    __slots__ = ["reservations"]
+    RESERVATIONS_FIELD_NUMBER: _ClassVar[int]
+    reservations: _containers.RepeatedCompositeFieldContainer[GetOrExtendReservationRequest]
+    def __init__(self, reservations: _Optional[_Iterable[_Union[GetOrExtendReservationRequest, _Mapping]]] = ...) -> None: ...
 
 class Reservation(_message.Message):
     __slots__ = ["reservation_id", "owner_id", "heartbeat_interval", "expires_at", "metadata"]
@@ -207,6 +183,12 @@
     reservation: Reservation
     def __init__(self, reservation: _Optional[_Union[Reservation, _Mapping]] = ...) -> None: ...
 
+class GetOrExtendReservationsResponse(_message.Message):
+    __slots__ = ["reservations"]
+    RESERVATIONS_FIELD_NUMBER: _ClassVar[int]
+    reservations: _containers.RepeatedCompositeFieldContainer[Reservation]
+    def __init__(self, reservations: _Optional[_Iterable[_Union[Reservation, _Mapping]]] = ...) -> None: ...
+
 class ReleaseReservationRequest(_message.Message):
     __slots__ = ["reservation_id", "owner_id"]
     RESERVATION_ID_FIELD_NUMBER: _ClassVar[int]
@@ -215,26 +197,19 @@
     owner_id: str
     def __init__(self, reservation_id: _Optional[_Union[ReservationID, _Mapping]] = ..., owner_id: _Optional[str] = ...) -> None: ...
 
-class ReleaseReservationResponse(_message.Message):
-    __slots__ = []
-    def __init__(self) -> None: ...
-
-<<<<<<< HEAD
 class ReleaseReservationsRequest(_message.Message):
     __slots__ = ["reservations"]
     RESERVATIONS_FIELD_NUMBER: _ClassVar[int]
     reservations: _containers.RepeatedCompositeFieldContainer[ReleaseReservationRequest]
     def __init__(self, reservations: _Optional[_Iterable[_Union[ReleaseReservationRequest, _Mapping]]] = ...) -> None: ...
 
-class Reservation(_message.Message):
-    __slots__ = ["expires_at", "heartbeat_interval", "metadata", "owner_id", "reservation_id"]
-    EXPIRES_AT_FIELD_NUMBER: _ClassVar[int]
-    HEARTBEAT_INTERVAL_FIELD_NUMBER: _ClassVar[int]
-=======
+class ReleaseReservationResponse(_message.Message):
+    __slots__ = []
+    def __init__(self) -> None: ...
+
 class Dataset(_message.Message):
     __slots__ = ["id", "metadata", "partitionKeys"]
     ID_FIELD_NUMBER: _ClassVar[int]
->>>>>>> 719512aa
     METADATA_FIELD_NUMBER: _ClassVar[int]
     PARTITIONKEYS_FIELD_NUMBER: _ClassVar[int]
     id: DatasetID
