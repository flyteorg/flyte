--- conflicted
+++ resolved
@@ -95,25 +95,16 @@
     def __init__(self, resource: _Optional[_Union[Resource, _Mapping]] = ...) -> None: ...
 
 class Resource(_message.Message):
-<<<<<<< HEAD
-    __slots__ = ["state", "deprecated_outputs", "outputs"]
-=======
-    __slots__ = ["state", "outputs", "message"]
->>>>>>> 26228bd5
+    __slots__ = ["state", "deprecated_outputs", "outputs", "message"]
     STATE_FIELD_NUMBER: _ClassVar[int]
     DEPRECATED_OUTPUTS_FIELD_NUMBER: _ClassVar[int]
     OUTPUTS_FIELD_NUMBER: _ClassVar[int]
     MESSAGE_FIELD_NUMBER: _ClassVar[int]
     state: State
-<<<<<<< HEAD
     deprecated_outputs: _literals_pb2.LiteralMap
     outputs: _literals_pb2.OutputData
-    def __init__(self, state: _Optional[_Union[State, str]] = ..., deprecated_outputs: _Optional[_Union[_literals_pb2.LiteralMap, _Mapping]] = ..., outputs: _Optional[_Union[_literals_pb2.OutputData, _Mapping]] = ...) -> None: ...
-=======
-    outputs: _literals_pb2.LiteralMap
     message: str
-    def __init__(self, state: _Optional[_Union[State, str]] = ..., outputs: _Optional[_Union[_literals_pb2.LiteralMap, _Mapping]] = ..., message: _Optional[str] = ...) -> None: ...
->>>>>>> 26228bd5
+    def __init__(self, state: _Optional[_Union[State, str]] = ..., deprecated_outputs: _Optional[_Union[_literals_pb2.LiteralMap, _Mapping]] = ..., outputs: _Optional[_Union[_literals_pb2.OutputData, _Mapping]] = ..., message: _Optional[str] = ...) -> None: ...
 
 class DeleteTaskRequest(_message.Message):
     __slots__ = ["task_type", "resource_meta"]
