--- conflicted
+++ resolved
@@ -100,11 +100,7 @@
     def __init__(self, resource: _Optional[_Union[Resource, _Mapping]] = ..., log_links: _Optional[_Iterable[_Union[_execution_pb2.TaskLog, _Mapping]]] = ...) -> None: ...
 
 class Resource(_message.Message):
-<<<<<<< HEAD
-    __slots__ = ["state", "deprecated_outputs", "outputs", "message"]
-=======
-    __slots__ = ["state", "outputs", "message", "log_links"]
->>>>>>> 513c3e1b
+    __slots__ = ["state", "deprecated_outputs", "outputs", "message", "log_links"]
     STATE_FIELD_NUMBER: _ClassVar[int]
     DEPRECATED_OUTPUTS_FIELD_NUMBER: _ClassVar[int]
     OUTPUTS_FIELD_NUMBER: _ClassVar[int]
@@ -114,12 +110,8 @@
     deprecated_outputs: _literals_pb2.LiteralMap
     outputs: _literals_pb2.OutputData
     message: str
-<<<<<<< HEAD
-    def __init__(self, state: _Optional[_Union[State, str]] = ..., deprecated_outputs: _Optional[_Union[_literals_pb2.LiteralMap, _Mapping]] = ..., outputs: _Optional[_Union[_literals_pb2.OutputData, _Mapping]] = ..., message: _Optional[str] = ...) -> None: ...
-=======
     log_links: _containers.RepeatedCompositeFieldContainer[_execution_pb2.TaskLog]
-    def __init__(self, state: _Optional[_Union[State, str]] = ..., outputs: _Optional[_Union[_literals_pb2.LiteralMap, _Mapping]] = ..., message: _Optional[str] = ..., log_links: _Optional[_Iterable[_Union[_execution_pb2.TaskLog, _Mapping]]] = ...) -> None: ...
->>>>>>> 513c3e1b
+    def __init__(self, state: _Optional[_Union[State, str]] = ..., deprecated_outputs: _Optional[_Union[_literals_pb2.LiteralMap, _Mapping]] = ..., outputs: _Optional[_Union[_literals_pb2.OutputData, _Mapping]] = ..., message: _Optional[str] = ..., log_links: _Optional[_Iterable[_Union[_execution_pb2.TaskLog, _Mapping]]] = ...) -> None: ...
 
 class DeleteTaskRequest(_message.Message):
     __slots__ = ["task_type", "resource_meta"]
