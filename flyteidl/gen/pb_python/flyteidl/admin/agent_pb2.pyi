from flyteidl.core import literals_pb2 as _literals_pb2
from flyteidl.core import tasks_pb2 as _tasks_pb2
from flyteidl.core import workflow_pb2 as _workflow_pb2
from flyteidl.core import identifier_pb2 as _identifier_pb2
from flyteidl.core import execution_pb2 as _execution_pb2
from flyteidl.core import metrics_pb2 as _metrics_pb2
from flyteidl.core import security_pb2 as _security_pb2
from google.protobuf import duration_pb2 as _duration_pb2
from google.protobuf import timestamp_pb2 as _timestamp_pb2
from google.protobuf import struct_pb2 as _struct_pb2
from google.protobuf.internal import containers as _containers
from google.protobuf.internal import enum_type_wrapper as _enum_type_wrapper
from google.protobuf import descriptor as _descriptor
from google.protobuf import message as _message
from typing import ClassVar as _ClassVar, Iterable as _Iterable, Mapping as _Mapping, Optional as _Optional, Union as _Union

DESCRIPTOR: _descriptor.FileDescriptor

class State(int, metaclass=_enum_type_wrapper.EnumTypeWrapper):
    __slots__ = []
    RETRYABLE_FAILURE: _ClassVar[State]
    PERMANENT_FAILURE: _ClassVar[State]
    PENDING: _ClassVar[State]
    RUNNING: _ClassVar[State]
    SUCCEEDED: _ClassVar[State]
RETRYABLE_FAILURE: State
PERMANENT_FAILURE: State
PENDING: State
RUNNING: State
SUCCEEDED: State

class TaskExecutionMetadata(_message.Message):
<<<<<<< HEAD
    __slots__ = ["task_execution_id", "namespace", "labels", "annotations", "k8s_service_account", "environment_variables", "max_attempts", "interruptible", "interruptible_failure_threshold", "overrides"]
=======
    __slots__ = ["task_execution_id", "namespace", "labels", "annotations", "k8s_service_account", "environment_variables", "max_attempts", "interruptible", "interruptible_failure_threshold", "overrides", "identity"]
>>>>>>> bd3ed0d2
    class LabelsEntry(_message.Message):
        __slots__ = ["key", "value"]
        KEY_FIELD_NUMBER: _ClassVar[int]
        VALUE_FIELD_NUMBER: _ClassVar[int]
        key: str
        value: str
        def __init__(self, key: _Optional[str] = ..., value: _Optional[str] = ...) -> None: ...
    class AnnotationsEntry(_message.Message):
        __slots__ = ["key", "value"]
        KEY_FIELD_NUMBER: _ClassVar[int]
        VALUE_FIELD_NUMBER: _ClassVar[int]
        key: str
        value: str
        def __init__(self, key: _Optional[str] = ..., value: _Optional[str] = ...) -> None: ...
    class EnvironmentVariablesEntry(_message.Message):
        __slots__ = ["key", "value"]
        KEY_FIELD_NUMBER: _ClassVar[int]
        VALUE_FIELD_NUMBER: _ClassVar[int]
        key: str
        value: str
        def __init__(self, key: _Optional[str] = ..., value: _Optional[str] = ...) -> None: ...
    TASK_EXECUTION_ID_FIELD_NUMBER: _ClassVar[int]
    NAMESPACE_FIELD_NUMBER: _ClassVar[int]
    LABELS_FIELD_NUMBER: _ClassVar[int]
    ANNOTATIONS_FIELD_NUMBER: _ClassVar[int]
    K8S_SERVICE_ACCOUNT_FIELD_NUMBER: _ClassVar[int]
    ENVIRONMENT_VARIABLES_FIELD_NUMBER: _ClassVar[int]
    MAX_ATTEMPTS_FIELD_NUMBER: _ClassVar[int]
    INTERRUPTIBLE_FIELD_NUMBER: _ClassVar[int]
    INTERRUPTIBLE_FAILURE_THRESHOLD_FIELD_NUMBER: _ClassVar[int]
    OVERRIDES_FIELD_NUMBER: _ClassVar[int]
<<<<<<< HEAD
=======
    IDENTITY_FIELD_NUMBER: _ClassVar[int]
>>>>>>> bd3ed0d2
    task_execution_id: _identifier_pb2.TaskExecutionIdentifier
    namespace: str
    labels: _containers.ScalarMap[str, str]
    annotations: _containers.ScalarMap[str, str]
    k8s_service_account: str
    environment_variables: _containers.ScalarMap[str, str]
    max_attempts: int
    interruptible: bool
    interruptible_failure_threshold: int
    overrides: _workflow_pb2.TaskNodeOverrides
<<<<<<< HEAD
    def __init__(self, task_execution_id: _Optional[_Union[_identifier_pb2.TaskExecutionIdentifier, _Mapping]] = ..., namespace: _Optional[str] = ..., labels: _Optional[_Mapping[str, str]] = ..., annotations: _Optional[_Mapping[str, str]] = ..., k8s_service_account: _Optional[str] = ..., environment_variables: _Optional[_Mapping[str, str]] = ..., max_attempts: _Optional[int] = ..., interruptible: bool = ..., interruptible_failure_threshold: _Optional[int] = ..., overrides: _Optional[_Union[_workflow_pb2.TaskNodeOverrides, _Mapping]] = ...) -> None: ...
=======
    identity: _security_pb2.Identity
    def __init__(self, task_execution_id: _Optional[_Union[_identifier_pb2.TaskExecutionIdentifier, _Mapping]] = ..., namespace: _Optional[str] = ..., labels: _Optional[_Mapping[str, str]] = ..., annotations: _Optional[_Mapping[str, str]] = ..., k8s_service_account: _Optional[str] = ..., environment_variables: _Optional[_Mapping[str, str]] = ..., max_attempts: _Optional[int] = ..., interruptible: bool = ..., interruptible_failure_threshold: _Optional[int] = ..., overrides: _Optional[_Union[_workflow_pb2.TaskNodeOverrides, _Mapping]] = ..., identity: _Optional[_Union[_security_pb2.Identity, _Mapping]] = ...) -> None: ...
>>>>>>> bd3ed0d2

class CreateTaskRequest(_message.Message):
    __slots__ = ["inputs", "template", "output_prefix", "task_execution_metadata"]
    INPUTS_FIELD_NUMBER: _ClassVar[int]
    TEMPLATE_FIELD_NUMBER: _ClassVar[int]
    OUTPUT_PREFIX_FIELD_NUMBER: _ClassVar[int]
    TASK_EXECUTION_METADATA_FIELD_NUMBER: _ClassVar[int]
    inputs: _literals_pb2.LiteralMap
    template: _tasks_pb2.TaskTemplate
    output_prefix: str
    task_execution_metadata: TaskExecutionMetadata
    def __init__(self, inputs: _Optional[_Union[_literals_pb2.LiteralMap, _Mapping]] = ..., template: _Optional[_Union[_tasks_pb2.TaskTemplate, _Mapping]] = ..., output_prefix: _Optional[str] = ..., task_execution_metadata: _Optional[_Union[TaskExecutionMetadata, _Mapping]] = ...) -> None: ...

class CreateTaskResponse(_message.Message):
    __slots__ = ["resource_meta"]
    RESOURCE_META_FIELD_NUMBER: _ClassVar[int]
    resource_meta: bytes
    def __init__(self, resource_meta: _Optional[bytes] = ...) -> None: ...

class CreateRequestHeader(_message.Message):
    __slots__ = ["template", "output_prefix", "task_execution_metadata", "max_dataset_size_bytes"]
    TEMPLATE_FIELD_NUMBER: _ClassVar[int]
    OUTPUT_PREFIX_FIELD_NUMBER: _ClassVar[int]
    TASK_EXECUTION_METADATA_FIELD_NUMBER: _ClassVar[int]
    MAX_DATASET_SIZE_BYTES_FIELD_NUMBER: _ClassVar[int]
    template: _tasks_pb2.TaskTemplate
    output_prefix: str
    task_execution_metadata: TaskExecutionMetadata
    max_dataset_size_bytes: int
    def __init__(self, template: _Optional[_Union[_tasks_pb2.TaskTemplate, _Mapping]] = ..., output_prefix: _Optional[str] = ..., task_execution_metadata: _Optional[_Union[TaskExecutionMetadata, _Mapping]] = ..., max_dataset_size_bytes: _Optional[int] = ...) -> None: ...

class ExecuteTaskSyncRequest(_message.Message):
    __slots__ = ["header", "inputs"]
    HEADER_FIELD_NUMBER: _ClassVar[int]
    INPUTS_FIELD_NUMBER: _ClassVar[int]
    header: CreateRequestHeader
    inputs: _literals_pb2.LiteralMap
    def __init__(self, header: _Optional[_Union[CreateRequestHeader, _Mapping]] = ..., inputs: _Optional[_Union[_literals_pb2.LiteralMap, _Mapping]] = ...) -> None: ...

class ExecuteTaskSyncResponseHeader(_message.Message):
    __slots__ = ["resource"]
    RESOURCE_FIELD_NUMBER: _ClassVar[int]
    resource: Resource
    def __init__(self, resource: _Optional[_Union[Resource, _Mapping]] = ...) -> None: ...

class ExecuteTaskSyncResponse(_message.Message):
    __slots__ = ["header", "outputs"]
    HEADER_FIELD_NUMBER: _ClassVar[int]
    OUTPUTS_FIELD_NUMBER: _ClassVar[int]
    header: ExecuteTaskSyncResponseHeader
    outputs: _literals_pb2.LiteralMap
    def __init__(self, header: _Optional[_Union[ExecuteTaskSyncResponseHeader, _Mapping]] = ..., outputs: _Optional[_Union[_literals_pb2.LiteralMap, _Mapping]] = ...) -> None: ...

class GetTaskRequest(_message.Message):
    __slots__ = ["task_type", "resource_meta", "task_category"]
    TASK_TYPE_FIELD_NUMBER: _ClassVar[int]
    RESOURCE_META_FIELD_NUMBER: _ClassVar[int]
    TASK_CATEGORY_FIELD_NUMBER: _ClassVar[int]
    task_type: str
    resource_meta: bytes
    task_category: TaskCategory
    def __init__(self, task_type: _Optional[str] = ..., resource_meta: _Optional[bytes] = ..., task_category: _Optional[_Union[TaskCategory, _Mapping]] = ...) -> None: ...

class GetTaskResponse(_message.Message):
    __slots__ = ["resource"]
    RESOURCE_FIELD_NUMBER: _ClassVar[int]
    resource: Resource
    def __init__(self, resource: _Optional[_Union[Resource, _Mapping]] = ...) -> None: ...

class Resource(_message.Message):
    __slots__ = ["state", "outputs", "message", "log_links", "phase", "custom_info"]
    STATE_FIELD_NUMBER: _ClassVar[int]
    OUTPUTS_FIELD_NUMBER: _ClassVar[int]
    MESSAGE_FIELD_NUMBER: _ClassVar[int]
    LOG_LINKS_FIELD_NUMBER: _ClassVar[int]
    PHASE_FIELD_NUMBER: _ClassVar[int]
    CUSTOM_INFO_FIELD_NUMBER: _ClassVar[int]
    state: State
    outputs: _literals_pb2.LiteralMap
    message: str
    log_links: _containers.RepeatedCompositeFieldContainer[_execution_pb2.TaskLog]
    phase: _execution_pb2.TaskExecution.Phase
    custom_info: _struct_pb2.Struct
    def __init__(self, state: _Optional[_Union[State, str]] = ..., outputs: _Optional[_Union[_literals_pb2.LiteralMap, _Mapping]] = ..., message: _Optional[str] = ..., log_links: _Optional[_Iterable[_Union[_execution_pb2.TaskLog, _Mapping]]] = ..., phase: _Optional[_Union[_execution_pb2.TaskExecution.Phase, str]] = ..., custom_info: _Optional[_Union[_struct_pb2.Struct, _Mapping]] = ...) -> None: ...

class DeleteTaskRequest(_message.Message):
    __slots__ = ["task_type", "resource_meta", "task_category"]
    TASK_TYPE_FIELD_NUMBER: _ClassVar[int]
    RESOURCE_META_FIELD_NUMBER: _ClassVar[int]
    TASK_CATEGORY_FIELD_NUMBER: _ClassVar[int]
    task_type: str
    resource_meta: bytes
    task_category: TaskCategory
    def __init__(self, task_type: _Optional[str] = ..., resource_meta: _Optional[bytes] = ..., task_category: _Optional[_Union[TaskCategory, _Mapping]] = ...) -> None: ...

class DeleteTaskResponse(_message.Message):
    __slots__ = []
    def __init__(self) -> None: ...

class Agent(_message.Message):
    __slots__ = ["name", "supported_task_types", "is_sync", "supported_task_categories"]
    NAME_FIELD_NUMBER: _ClassVar[int]
    SUPPORTED_TASK_TYPES_FIELD_NUMBER: _ClassVar[int]
    IS_SYNC_FIELD_NUMBER: _ClassVar[int]
    SUPPORTED_TASK_CATEGORIES_FIELD_NUMBER: _ClassVar[int]
    name: str
    supported_task_types: _containers.RepeatedScalarFieldContainer[str]
    is_sync: bool
    supported_task_categories: _containers.RepeatedCompositeFieldContainer[TaskCategory]
    def __init__(self, name: _Optional[str] = ..., supported_task_types: _Optional[_Iterable[str]] = ..., is_sync: bool = ..., supported_task_categories: _Optional[_Iterable[_Union[TaskCategory, _Mapping]]] = ...) -> None: ...

class TaskCategory(_message.Message):
    __slots__ = ["name", "version"]
    NAME_FIELD_NUMBER: _ClassVar[int]
    VERSION_FIELD_NUMBER: _ClassVar[int]
    name: str
    version: int
    def __init__(self, name: _Optional[str] = ..., version: _Optional[int] = ...) -> None: ...

class GetAgentRequest(_message.Message):
    __slots__ = ["name"]
    NAME_FIELD_NUMBER: _ClassVar[int]
    name: str
    def __init__(self, name: _Optional[str] = ...) -> None: ...

class GetAgentResponse(_message.Message):
    __slots__ = ["agent"]
    AGENT_FIELD_NUMBER: _ClassVar[int]
    agent: Agent
    def __init__(self, agent: _Optional[_Union[Agent, _Mapping]] = ...) -> None: ...

class ListAgentsRequest(_message.Message):
    __slots__ = []
    def __init__(self) -> None: ...

class ListAgentsResponse(_message.Message):
    __slots__ = ["agents"]
    AGENTS_FIELD_NUMBER: _ClassVar[int]
    agents: _containers.RepeatedCompositeFieldContainer[Agent]
    def __init__(self, agents: _Optional[_Iterable[_Union[Agent, _Mapping]]] = ...) -> None: ...

class GetTaskMetricsRequest(_message.Message):
    __slots__ = ["task_type", "resource_meta", "queries", "start_time", "end_time", "step", "task_category"]
    TASK_TYPE_FIELD_NUMBER: _ClassVar[int]
    RESOURCE_META_FIELD_NUMBER: _ClassVar[int]
    QUERIES_FIELD_NUMBER: _ClassVar[int]
    START_TIME_FIELD_NUMBER: _ClassVar[int]
    END_TIME_FIELD_NUMBER: _ClassVar[int]
    STEP_FIELD_NUMBER: _ClassVar[int]
    TASK_CATEGORY_FIELD_NUMBER: _ClassVar[int]
    task_type: str
    resource_meta: bytes
    queries: _containers.RepeatedScalarFieldContainer[str]
    start_time: _timestamp_pb2.Timestamp
    end_time: _timestamp_pb2.Timestamp
    step: _duration_pb2.Duration
    task_category: TaskCategory
    def __init__(self, task_type: _Optional[str] = ..., resource_meta: _Optional[bytes] = ..., queries: _Optional[_Iterable[str]] = ..., start_time: _Optional[_Union[_timestamp_pb2.Timestamp, _Mapping]] = ..., end_time: _Optional[_Union[_timestamp_pb2.Timestamp, _Mapping]] = ..., step: _Optional[_Union[_duration_pb2.Duration, _Mapping]] = ..., task_category: _Optional[_Union[TaskCategory, _Mapping]] = ...) -> None: ...

class GetTaskMetricsResponse(_message.Message):
    __slots__ = ["results"]
    RESULTS_FIELD_NUMBER: _ClassVar[int]
    results: _containers.RepeatedCompositeFieldContainer[_metrics_pb2.ExecutionMetricResult]
    def __init__(self, results: _Optional[_Iterable[_Union[_metrics_pb2.ExecutionMetricResult, _Mapping]]] = ...) -> None: ...

class GetTaskLogsRequest(_message.Message):
    __slots__ = ["task_type", "resource_meta", "lines", "token", "task_category"]
    TASK_TYPE_FIELD_NUMBER: _ClassVar[int]
    RESOURCE_META_FIELD_NUMBER: _ClassVar[int]
    LINES_FIELD_NUMBER: _ClassVar[int]
    TOKEN_FIELD_NUMBER: _ClassVar[int]
    TASK_CATEGORY_FIELD_NUMBER: _ClassVar[int]
    task_type: str
    resource_meta: bytes
    lines: int
    token: str
    task_category: TaskCategory
    def __init__(self, task_type: _Optional[str] = ..., resource_meta: _Optional[bytes] = ..., lines: _Optional[int] = ..., token: _Optional[str] = ..., task_category: _Optional[_Union[TaskCategory, _Mapping]] = ...) -> None: ...

class GetTaskLogsResponseHeader(_message.Message):
    __slots__ = ["token"]
    TOKEN_FIELD_NUMBER: _ClassVar[int]
    token: str
    def __init__(self, token: _Optional[str] = ...) -> None: ...

class GetTaskLogsResponseBody(_message.Message):
    __slots__ = ["results"]
    RESULTS_FIELD_NUMBER: _ClassVar[int]
    results: _containers.RepeatedScalarFieldContainer[str]
    def __init__(self, results: _Optional[_Iterable[str]] = ...) -> None: ...

class GetTaskLogsResponse(_message.Message):
    __slots__ = ["header", "body"]
    HEADER_FIELD_NUMBER: _ClassVar[int]
    BODY_FIELD_NUMBER: _ClassVar[int]
    header: GetTaskLogsResponseHeader
    body: GetTaskLogsResponseBody
    def __init__(self, header: _Optional[_Union[GetTaskLogsResponseHeader, _Mapping]] = ..., body: _Optional[_Union[GetTaskLogsResponseBody, _Mapping]] = ...) -> None: ...<|MERGE_RESOLUTION|>--- conflicted
+++ resolved
@@ -30,11 +30,7 @@
 SUCCEEDED: State
 
 class TaskExecutionMetadata(_message.Message):
-<<<<<<< HEAD
-    __slots__ = ["task_execution_id", "namespace", "labels", "annotations", "k8s_service_account", "environment_variables", "max_attempts", "interruptible", "interruptible_failure_threshold", "overrides"]
-=======
     __slots__ = ["task_execution_id", "namespace", "labels", "annotations", "k8s_service_account", "environment_variables", "max_attempts", "interruptible", "interruptible_failure_threshold", "overrides", "identity"]
->>>>>>> bd3ed0d2
     class LabelsEntry(_message.Message):
         __slots__ = ["key", "value"]
         KEY_FIELD_NUMBER: _ClassVar[int]
@@ -66,10 +62,7 @@
     INTERRUPTIBLE_FIELD_NUMBER: _ClassVar[int]
     INTERRUPTIBLE_FAILURE_THRESHOLD_FIELD_NUMBER: _ClassVar[int]
     OVERRIDES_FIELD_NUMBER: _ClassVar[int]
-<<<<<<< HEAD
-=======
     IDENTITY_FIELD_NUMBER: _ClassVar[int]
->>>>>>> bd3ed0d2
     task_execution_id: _identifier_pb2.TaskExecutionIdentifier
     namespace: str
     labels: _containers.ScalarMap[str, str]
@@ -80,12 +73,8 @@
     interruptible: bool
     interruptible_failure_threshold: int
     overrides: _workflow_pb2.TaskNodeOverrides
-<<<<<<< HEAD
-    def __init__(self, task_execution_id: _Optional[_Union[_identifier_pb2.TaskExecutionIdentifier, _Mapping]] = ..., namespace: _Optional[str] = ..., labels: _Optional[_Mapping[str, str]] = ..., annotations: _Optional[_Mapping[str, str]] = ..., k8s_service_account: _Optional[str] = ..., environment_variables: _Optional[_Mapping[str, str]] = ..., max_attempts: _Optional[int] = ..., interruptible: bool = ..., interruptible_failure_threshold: _Optional[int] = ..., overrides: _Optional[_Union[_workflow_pb2.TaskNodeOverrides, _Mapping]] = ...) -> None: ...
-=======
     identity: _security_pb2.Identity
     def __init__(self, task_execution_id: _Optional[_Union[_identifier_pb2.TaskExecutionIdentifier, _Mapping]] = ..., namespace: _Optional[str] = ..., labels: _Optional[_Mapping[str, str]] = ..., annotations: _Optional[_Mapping[str, str]] = ..., k8s_service_account: _Optional[str] = ..., environment_variables: _Optional[_Mapping[str, str]] = ..., max_attempts: _Optional[int] = ..., interruptible: bool = ..., interruptible_failure_threshold: _Optional[int] = ..., overrides: _Optional[_Union[_workflow_pb2.TaskNodeOverrides, _Mapping]] = ..., identity: _Optional[_Union[_security_pb2.Identity, _Mapping]] = ...) -> None: ...
->>>>>>> bd3ed0d2
 
 class CreateTaskRequest(_message.Message):
     __slots__ = ["inputs", "template", "output_prefix", "task_execution_metadata"]
