from flyteidl.core import literals_pb2 as _literals_pb2
from flyteidl.core import tasks_pb2 as _tasks_pb2
from flyteidl.core import workflow_pb2 as _workflow_pb2
from flyteidl.core import identifier_pb2 as _identifier_pb2
from flyteidl.core import execution_pb2 as _execution_pb2
from flyteidl.core import metrics_pb2 as _metrics_pb2
from flyteidl.core import security_pb2 as _security_pb2
from google.protobuf import duration_pb2 as _duration_pb2
from google.protobuf import timestamp_pb2 as _timestamp_pb2
from google.protobuf import struct_pb2 as _struct_pb2
from google.protobuf.internal import containers as _containers
from google.protobuf.internal import enum_type_wrapper as _enum_type_wrapper
from google.protobuf import descriptor as _descriptor
from google.protobuf import message as _message
from typing import ClassVar as _ClassVar, Iterable as _Iterable, Mapping as _Mapping, Optional as _Optional, Union as _Union

DESCRIPTOR: _descriptor.FileDescriptor

class State(int, metaclass=_enum_type_wrapper.EnumTypeWrapper):
    __slots__ = []
    RETRYABLE_FAILURE: _ClassVar[State]
    PERMANENT_FAILURE: _ClassVar[State]
    PENDING: _ClassVar[State]
    RUNNING: _ClassVar[State]
    SUCCEEDED: _ClassVar[State]
RETRYABLE_FAILURE: State
PERMANENT_FAILURE: State
PENDING: State
RUNNING: State
SUCCEEDED: State

class TaskExecutionMetadata(_message.Message):
    __slots__ = ["task_execution_id", "namespace", "labels", "annotations", "k8s_service_account", "environment_variables", "max_attempts", "interruptible", "interruptible_failure_threshold", "overrides", "identity"]
    class LabelsEntry(_message.Message):
        __slots__ = ["key", "value"]
        KEY_FIELD_NUMBER: _ClassVar[int]
        VALUE_FIELD_NUMBER: _ClassVar[int]
        key: str
        value: str
        def __init__(self, key: _Optional[str] = ..., value: _Optional[str] = ...) -> None: ...
    class AnnotationsEntry(_message.Message):
        __slots__ = ["key", "value"]
        KEY_FIELD_NUMBER: _ClassVar[int]
        VALUE_FIELD_NUMBER: _ClassVar[int]
        key: str
        value: str
        def __init__(self, key: _Optional[str] = ..., value: _Optional[str] = ...) -> None: ...
    class EnvironmentVariablesEntry(_message.Message):
        __slots__ = ["key", "value"]
        KEY_FIELD_NUMBER: _ClassVar[int]
        VALUE_FIELD_NUMBER: _ClassVar[int]
        key: str
        value: str
        def __init__(self, key: _Optional[str] = ..., value: _Optional[str] = ...) -> None: ...
    TASK_EXECUTION_ID_FIELD_NUMBER: _ClassVar[int]
    NAMESPACE_FIELD_NUMBER: _ClassVar[int]
    LABELS_FIELD_NUMBER: _ClassVar[int]
    ANNOTATIONS_FIELD_NUMBER: _ClassVar[int]
    K8S_SERVICE_ACCOUNT_FIELD_NUMBER: _ClassVar[int]
    ENVIRONMENT_VARIABLES_FIELD_NUMBER: _ClassVar[int]
    MAX_ATTEMPTS_FIELD_NUMBER: _ClassVar[int]
    INTERRUPTIBLE_FIELD_NUMBER: _ClassVar[int]
    INTERRUPTIBLE_FAILURE_THRESHOLD_FIELD_NUMBER: _ClassVar[int]
    OVERRIDES_FIELD_NUMBER: _ClassVar[int]
    IDENTITY_FIELD_NUMBER: _ClassVar[int]
    task_execution_id: _identifier_pb2.TaskExecutionIdentifier
    namespace: str
    labels: _containers.ScalarMap[str, str]
    annotations: _containers.ScalarMap[str, str]
    k8s_service_account: str
    environment_variables: _containers.ScalarMap[str, str]
    max_attempts: int
    interruptible: bool
    interruptible_failure_threshold: int
    overrides: _workflow_pb2.TaskNodeOverrides
    identity: _security_pb2.Identity
    def __init__(self, task_execution_id: _Optional[_Union[_identifier_pb2.TaskExecutionIdentifier, _Mapping]] = ..., namespace: _Optional[str] = ..., labels: _Optional[_Mapping[str, str]] = ..., annotations: _Optional[_Mapping[str, str]] = ..., k8s_service_account: _Optional[str] = ..., environment_variables: _Optional[_Mapping[str, str]] = ..., max_attempts: _Optional[int] = ..., interruptible: bool = ..., interruptible_failure_threshold: _Optional[int] = ..., overrides: _Optional[_Union[_workflow_pb2.TaskNodeOverrides, _Mapping]] = ..., identity: _Optional[_Union[_security_pb2.Identity, _Mapping]] = ...) -> None: ...

class CreateTaskRequest(_message.Message):
    __slots__ = ["deprecated_inputs", "template", "output_prefix", "task_execution_metadata", "inputs"]
    DEPRECATED_INPUTS_FIELD_NUMBER: _ClassVar[int]
    TEMPLATE_FIELD_NUMBER: _ClassVar[int]
    OUTPUT_PREFIX_FIELD_NUMBER: _ClassVar[int]
    TASK_EXECUTION_METADATA_FIELD_NUMBER: _ClassVar[int]
    INPUTS_FIELD_NUMBER: _ClassVar[int]
    deprecated_inputs: _literals_pb2.LiteralMap
    template: _tasks_pb2.TaskTemplate
    output_prefix: str
    task_execution_metadata: TaskExecutionMetadata
    inputs: _literals_pb2.InputData
    def __init__(self, deprecated_inputs: _Optional[_Union[_literals_pb2.LiteralMap, _Mapping]] = ..., template: _Optional[_Union[_tasks_pb2.TaskTemplate, _Mapping]] = ..., output_prefix: _Optional[str] = ..., task_execution_metadata: _Optional[_Union[TaskExecutionMetadata, _Mapping]] = ..., inputs: _Optional[_Union[_literals_pb2.InputData, _Mapping]] = ...) -> None: ...

class CreateTaskResponse(_message.Message):
    __slots__ = ["resource_meta"]
    RESOURCE_META_FIELD_NUMBER: _ClassVar[int]
    resource_meta: bytes
    def __init__(self, resource_meta: _Optional[bytes] = ...) -> None: ...

class CreateRequestHeader(_message.Message):
    __slots__ = ["template", "output_prefix", "task_execution_metadata", "max_dataset_size_bytes"]
    TEMPLATE_FIELD_NUMBER: _ClassVar[int]
    OUTPUT_PREFIX_FIELD_NUMBER: _ClassVar[int]
    TASK_EXECUTION_METADATA_FIELD_NUMBER: _ClassVar[int]
    MAX_DATASET_SIZE_BYTES_FIELD_NUMBER: _ClassVar[int]
    template: _tasks_pb2.TaskTemplate
    output_prefix: str
    task_execution_metadata: TaskExecutionMetadata
    max_dataset_size_bytes: int
    def __init__(self, template: _Optional[_Union[_tasks_pb2.TaskTemplate, _Mapping]] = ..., output_prefix: _Optional[str] = ..., task_execution_metadata: _Optional[_Union[TaskExecutionMetadata, _Mapping]] = ..., max_dataset_size_bytes: _Optional[int] = ...) -> None: ...

class ExecuteTaskSyncRequest(_message.Message):
    __slots__ = ["header", "inputs"]
    HEADER_FIELD_NUMBER: _ClassVar[int]
    INPUTS_FIELD_NUMBER: _ClassVar[int]
    header: CreateRequestHeader
    inputs: _literals_pb2.LiteralMap
    def __init__(self, header: _Optional[_Union[CreateRequestHeader, _Mapping]] = ..., inputs: _Optional[_Union[_literals_pb2.LiteralMap, _Mapping]] = ...) -> None: ...

class ExecuteTaskSyncResponseHeader(_message.Message):
    __slots__ = ["resource"]
    RESOURCE_FIELD_NUMBER: _ClassVar[int]
    resource: Resource
    def __init__(self, resource: _Optional[_Union[Resource, _Mapping]] = ...) -> None: ...

class ExecuteTaskSyncResponse(_message.Message):
    __slots__ = ["header", "outputs"]
    HEADER_FIELD_NUMBER: _ClassVar[int]
    OUTPUTS_FIELD_NUMBER: _ClassVar[int]
    header: ExecuteTaskSyncResponseHeader
    outputs: _literals_pb2.LiteralMap
    def __init__(self, header: _Optional[_Union[ExecuteTaskSyncResponseHeader, _Mapping]] = ..., outputs: _Optional[_Union[_literals_pb2.LiteralMap, _Mapping]] = ...) -> None: ...

class GetTaskRequest(_message.Message):
    __slots__ = ["task_type", "resource_meta", "task_category"]
    TASK_TYPE_FIELD_NUMBER: _ClassVar[int]
    RESOURCE_META_FIELD_NUMBER: _ClassVar[int]
    TASK_CATEGORY_FIELD_NUMBER: _ClassVar[int]
    task_type: str
    resource_meta: bytes
    task_category: TaskCategory
    def __init__(self, task_type: _Optional[str] = ..., resource_meta: _Optional[bytes] = ..., task_category: _Optional[_Union[TaskCategory, _Mapping]] = ...) -> None: ...

class GetTaskResponse(_message.Message):
    __slots__ = ["resource"]
    RESOURCE_FIELD_NUMBER: _ClassVar[int]
    resource: Resource
    def __init__(self, resource: _Optional[_Union[Resource, _Mapping]] = ...) -> None: ...

class Resource(_message.Message):
<<<<<<< HEAD
    __slots__ = ["state", "deprecated_outputs", "outputs", "message", "log_links", "phase"]
=======
    __slots__ = ["state", "outputs", "message", "log_links", "phase", "custom_info"]
>>>>>>> 2407e906
    STATE_FIELD_NUMBER: _ClassVar[int]
    DEPRECATED_OUTPUTS_FIELD_NUMBER: _ClassVar[int]
    OUTPUTS_FIELD_NUMBER: _ClassVar[int]
    MESSAGE_FIELD_NUMBER: _ClassVar[int]
    LOG_LINKS_FIELD_NUMBER: _ClassVar[int]
    PHASE_FIELD_NUMBER: _ClassVar[int]
    CUSTOM_INFO_FIELD_NUMBER: _ClassVar[int]
    state: State
    deprecated_outputs: _literals_pb2.LiteralMap
    outputs: _literals_pb2.OutputData
    message: str
    log_links: _containers.RepeatedCompositeFieldContainer[_execution_pb2.TaskLog]
    phase: _execution_pb2.TaskExecution.Phase
<<<<<<< HEAD
    def __init__(self, state: _Optional[_Union[State, str]] = ..., deprecated_outputs: _Optional[_Union[_literals_pb2.LiteralMap, _Mapping]] = ..., outputs: _Optional[_Union[_literals_pb2.OutputData, _Mapping]] = ..., message: _Optional[str] = ..., log_links: _Optional[_Iterable[_Union[_execution_pb2.TaskLog, _Mapping]]] = ..., phase: _Optional[_Union[_execution_pb2.TaskExecution.Phase, str]] = ...) -> None: ...
=======
    custom_info: _struct_pb2.Struct
    def __init__(self, state: _Optional[_Union[State, str]] = ..., outputs: _Optional[_Union[_literals_pb2.LiteralMap, _Mapping]] = ..., message: _Optional[str] = ..., log_links: _Optional[_Iterable[_Union[_execution_pb2.TaskLog, _Mapping]]] = ..., phase: _Optional[_Union[_execution_pb2.TaskExecution.Phase, str]] = ..., custom_info: _Optional[_Union[_struct_pb2.Struct, _Mapping]] = ...) -> None: ...
>>>>>>> 2407e906

class DeleteTaskRequest(_message.Message):
    __slots__ = ["task_type", "resource_meta", "task_category"]
    TASK_TYPE_FIELD_NUMBER: _ClassVar[int]
    RESOURCE_META_FIELD_NUMBER: _ClassVar[int]
    TASK_CATEGORY_FIELD_NUMBER: _ClassVar[int]
    task_type: str
    resource_meta: bytes
    task_category: TaskCategory
    def __init__(self, task_type: _Optional[str] = ..., resource_meta: _Optional[bytes] = ..., task_category: _Optional[_Union[TaskCategory, _Mapping]] = ...) -> None: ...

class DeleteTaskResponse(_message.Message):
    __slots__ = []
    def __init__(self) -> None: ...

class Agent(_message.Message):
    __slots__ = ["name", "supported_task_types", "is_sync", "supported_task_categories"]
    NAME_FIELD_NUMBER: _ClassVar[int]
    SUPPORTED_TASK_TYPES_FIELD_NUMBER: _ClassVar[int]
    IS_SYNC_FIELD_NUMBER: _ClassVar[int]
    SUPPORTED_TASK_CATEGORIES_FIELD_NUMBER: _ClassVar[int]
    name: str
    supported_task_types: _containers.RepeatedScalarFieldContainer[str]
    is_sync: bool
    supported_task_categories: _containers.RepeatedCompositeFieldContainer[TaskCategory]
    def __init__(self, name: _Optional[str] = ..., supported_task_types: _Optional[_Iterable[str]] = ..., is_sync: bool = ..., supported_task_categories: _Optional[_Iterable[_Union[TaskCategory, _Mapping]]] = ...) -> None: ...

class TaskCategory(_message.Message):
    __slots__ = ["name", "version"]
    NAME_FIELD_NUMBER: _ClassVar[int]
    VERSION_FIELD_NUMBER: _ClassVar[int]
    name: str
    version: int
    def __init__(self, name: _Optional[str] = ..., version: _Optional[int] = ...) -> None: ...

class GetAgentRequest(_message.Message):
    __slots__ = ["name"]
    NAME_FIELD_NUMBER: _ClassVar[int]
    name: str
    def __init__(self, name: _Optional[str] = ...) -> None: ...

class GetAgentResponse(_message.Message):
    __slots__ = ["agent"]
    AGENT_FIELD_NUMBER: _ClassVar[int]
    agent: Agent
    def __init__(self, agent: _Optional[_Union[Agent, _Mapping]] = ...) -> None: ...

class ListAgentsRequest(_message.Message):
    __slots__ = []
    def __init__(self) -> None: ...

class ListAgentsResponse(_message.Message):
    __slots__ = ["agents"]
    AGENTS_FIELD_NUMBER: _ClassVar[int]
    agents: _containers.RepeatedCompositeFieldContainer[Agent]
    def __init__(self, agents: _Optional[_Iterable[_Union[Agent, _Mapping]]] = ...) -> None: ...

class GetTaskMetricsRequest(_message.Message):
    __slots__ = ["task_type", "resource_meta", "queries", "start_time", "end_time", "step", "task_category"]
    TASK_TYPE_FIELD_NUMBER: _ClassVar[int]
    RESOURCE_META_FIELD_NUMBER: _ClassVar[int]
    QUERIES_FIELD_NUMBER: _ClassVar[int]
    START_TIME_FIELD_NUMBER: _ClassVar[int]
    END_TIME_FIELD_NUMBER: _ClassVar[int]
    STEP_FIELD_NUMBER: _ClassVar[int]
    TASK_CATEGORY_FIELD_NUMBER: _ClassVar[int]
    task_type: str
    resource_meta: bytes
    queries: _containers.RepeatedScalarFieldContainer[str]
    start_time: _timestamp_pb2.Timestamp
    end_time: _timestamp_pb2.Timestamp
    step: _duration_pb2.Duration
    task_category: TaskCategory
    def __init__(self, task_type: _Optional[str] = ..., resource_meta: _Optional[bytes] = ..., queries: _Optional[_Iterable[str]] = ..., start_time: _Optional[_Union[_timestamp_pb2.Timestamp, _Mapping]] = ..., end_time: _Optional[_Union[_timestamp_pb2.Timestamp, _Mapping]] = ..., step: _Optional[_Union[_duration_pb2.Duration, _Mapping]] = ..., task_category: _Optional[_Union[TaskCategory, _Mapping]] = ...) -> None: ...

class GetTaskMetricsResponse(_message.Message):
    __slots__ = ["results"]
    RESULTS_FIELD_NUMBER: _ClassVar[int]
    results: _containers.RepeatedCompositeFieldContainer[_metrics_pb2.ExecutionMetricResult]
    def __init__(self, results: _Optional[_Iterable[_Union[_metrics_pb2.ExecutionMetricResult, _Mapping]]] = ...) -> None: ...

class GetTaskLogsRequest(_message.Message):
    __slots__ = ["task_type", "resource_meta", "lines", "token", "task_category"]
    TASK_TYPE_FIELD_NUMBER: _ClassVar[int]
    RESOURCE_META_FIELD_NUMBER: _ClassVar[int]
    LINES_FIELD_NUMBER: _ClassVar[int]
    TOKEN_FIELD_NUMBER: _ClassVar[int]
    TASK_CATEGORY_FIELD_NUMBER: _ClassVar[int]
    task_type: str
    resource_meta: bytes
    lines: int
    token: str
    task_category: TaskCategory
    def __init__(self, task_type: _Optional[str] = ..., resource_meta: _Optional[bytes] = ..., lines: _Optional[int] = ..., token: _Optional[str] = ..., task_category: _Optional[_Union[TaskCategory, _Mapping]] = ...) -> None: ...

class GetTaskLogsResponseHeader(_message.Message):
    __slots__ = ["token"]
    TOKEN_FIELD_NUMBER: _ClassVar[int]
    token: str
    def __init__(self, token: _Optional[str] = ...) -> None: ...

class GetTaskLogsResponseBody(_message.Message):
    __slots__ = ["results"]
    RESULTS_FIELD_NUMBER: _ClassVar[int]
    results: _containers.RepeatedScalarFieldContainer[str]
    def __init__(self, results: _Optional[_Iterable[str]] = ...) -> None: ...

class GetTaskLogsResponse(_message.Message):
    __slots__ = ["header", "body"]
    HEADER_FIELD_NUMBER: _ClassVar[int]
    BODY_FIELD_NUMBER: _ClassVar[int]
    header: GetTaskLogsResponseHeader
    body: GetTaskLogsResponseBody
    def __init__(self, header: _Optional[_Union[GetTaskLogsResponseHeader, _Mapping]] = ..., body: _Optional[_Union[GetTaskLogsResponseBody, _Mapping]] = ...) -> None: ...<|MERGE_RESOLUTION|>--- conflicted
+++ resolved
@@ -147,30 +147,22 @@
     def __init__(self, resource: _Optional[_Union[Resource, _Mapping]] = ...) -> None: ...
 
 class Resource(_message.Message):
-<<<<<<< HEAD
-    __slots__ = ["state", "deprecated_outputs", "outputs", "message", "log_links", "phase"]
-=======
-    __slots__ = ["state", "outputs", "message", "log_links", "phase", "custom_info"]
->>>>>>> 2407e906
+    __slots__ = ["state", "deprecated_outputs", "message", "log_links", "phase", "custom_info", "outputs"]
     STATE_FIELD_NUMBER: _ClassVar[int]
     DEPRECATED_OUTPUTS_FIELD_NUMBER: _ClassVar[int]
-    OUTPUTS_FIELD_NUMBER: _ClassVar[int]
     MESSAGE_FIELD_NUMBER: _ClassVar[int]
     LOG_LINKS_FIELD_NUMBER: _ClassVar[int]
     PHASE_FIELD_NUMBER: _ClassVar[int]
     CUSTOM_INFO_FIELD_NUMBER: _ClassVar[int]
+    OUTPUTS_FIELD_NUMBER: _ClassVar[int]
     state: State
     deprecated_outputs: _literals_pb2.LiteralMap
-    outputs: _literals_pb2.OutputData
     message: str
     log_links: _containers.RepeatedCompositeFieldContainer[_execution_pb2.TaskLog]
     phase: _execution_pb2.TaskExecution.Phase
-<<<<<<< HEAD
-    def __init__(self, state: _Optional[_Union[State, str]] = ..., deprecated_outputs: _Optional[_Union[_literals_pb2.LiteralMap, _Mapping]] = ..., outputs: _Optional[_Union[_literals_pb2.OutputData, _Mapping]] = ..., message: _Optional[str] = ..., log_links: _Optional[_Iterable[_Union[_execution_pb2.TaskLog, _Mapping]]] = ..., phase: _Optional[_Union[_execution_pb2.TaskExecution.Phase, str]] = ...) -> None: ...
-=======
     custom_info: _struct_pb2.Struct
-    def __init__(self, state: _Optional[_Union[State, str]] = ..., outputs: _Optional[_Union[_literals_pb2.LiteralMap, _Mapping]] = ..., message: _Optional[str] = ..., log_links: _Optional[_Iterable[_Union[_execution_pb2.TaskLog, _Mapping]]] = ..., phase: _Optional[_Union[_execution_pb2.TaskExecution.Phase, str]] = ..., custom_info: _Optional[_Union[_struct_pb2.Struct, _Mapping]] = ...) -> None: ...
->>>>>>> 2407e906
+    outputs: _literals_pb2.OutputData
+    def __init__(self, state: _Optional[_Union[State, str]] = ..., deprecated_outputs: _Optional[_Union[_literals_pb2.LiteralMap, _Mapping]] = ..., message: _Optional[str] = ..., log_links: _Optional[_Iterable[_Union[_execution_pb2.TaskLog, _Mapping]]] = ..., phase: _Optional[_Union[_execution_pb2.TaskExecution.Phase, str]] = ..., custom_info: _Optional[_Union[_struct_pb2.Struct, _Mapping]] = ..., outputs: _Optional[_Union[_literals_pb2.OutputData, _Mapping]] = ...) -> None: ...
 
 class DeleteTaskRequest(_message.Message):
     __slots__ = ["task_type", "resource_meta", "task_category"]
