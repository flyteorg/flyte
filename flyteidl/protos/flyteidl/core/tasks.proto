--- conflicted
+++ resolved
@@ -89,15 +89,10 @@
 
 // Task Metadata
 message TaskMetadata {
-<<<<<<< HEAD
-    // Remove generates_deck from here.
-    reserved 10;
-=======
     // Field number 10 is reserved because we are reusing the name generates_deck for field number 15,
     // but with a different type.
     reserved 10;
 
->>>>>>> 1d9cf5f6
     // Indicates whether the system should attempt to lookup this task's output to avoid duplication of work.
     bool discoverable = 1;
 
