syntax = "proto3";

package flyteidl.core;

option go_package = "github.com/flyteorg/flyte/flyteidl/gen/pb-go/flyteidl/core";

import "google/protobuf/timestamp.proto";
import "google/protobuf/duration.proto";
import "google/protobuf/struct.proto";
import "flyteidl/core/types.proto";

// Primitive Types
message Primitive {
    // Defines one of simple primitive types. These types will get translated into different programming languages as
    // described in https://developers.google.com/protocol-buffers/docs/proto#scalar.
    oneof value {
        int64 integer = 1;
        double float_value = 2;
        string string_value = 3;
        bool boolean = 4;
        google.protobuf.Timestamp datetime = 5;
        google.protobuf.Duration duration = 6;
    }
}

// Used to denote a nil/null/None assignment to a scalar value. The underlying LiteralType for Void is intentionally
// undefined since it can be assigned to a scalar of any LiteralType.
message Void {
}

// Refers to an offloaded set of files. It encapsulates the type of the store and a unique uri for where the data is.
// There are no restrictions on how the uri is formatted since it will depend on how to interact with the store.
message Blob {
    BlobMetadata metadata = 1;
    string uri = 3;
}

message BlobMetadata {
    BlobType type = 1;
}

// A simple byte array with a tag to help different parts of the system communicate about what is in the byte array.
// It's strongly advisable that consumers of this type define a unique tag and validate the tag before parsing the data.
message Binary {
    bytes value = 1; // Serialized data (MessagePack) for supported types like Dataclass, Pydantic BaseModel, and untyped dict.
    string tag = 2; // The serialization format identifier (e.g., MessagePack). Consumers must define unique tags and validate them before deserialization.
}

// A strongly typed schema that defines the interface of data retrieved from the underlying storage medium.
message Schema {
    string uri = 1;
    SchemaType type = 3;
}

// The runtime representation of a tagged union value. See `UnionType` for more details.
message Union {
    Literal value = 1;
    LiteralType type = 2;
}

message StructuredDatasetMetadata {
    // Bundle the type information along with the literal.
    // This is here because StructuredDatasets can often be more defined at run time than at compile time.
    // That is, at compile time you might only declare a task to return a pandas dataframe or a StructuredDataset,
    // without any column information, but at run time, you might have that column information.
    // flytekit python will copy this type information into the literal, from the type information, if not provided by
    // the various plugins (encoders).
    // Since this field is run time generated, it's not used for any type checking.
    StructuredDatasetType structured_dataset_type = 1;
}

message StructuredDataset {
    // String location uniquely identifying where the data is.
    // Should start with the storage location (e.g. s3://, gs://, bq://, etc.)
    string uri = 1;

    StructuredDatasetMetadata metadata = 2;
}

message Scalar {
    oneof value {
        Primitive primitive = 1;
        Blob blob = 2;
        Binary binary = 3;
        Schema schema = 4;
        Void none_type = 5;
        Error error = 6;
        google.protobuf.Struct generic = 7;
        StructuredDataset structured_dataset = 8;
        Union union = 9;
    }
}

// A simple value. This supports any level of nesting (e.g. array of array of array of Blobs) as well as simple primitives.
message Literal {
    reserved 6, 7;
    oneof value {
        // A simple value.
        Scalar scalar = 1;

        // A collection of literals to allow nesting.
        LiteralCollection collection = 2;

        // A map of strings to literals.
        LiteralMap map = 3;

<<<<<<< HEAD
        // A field for tuple literal.
        LiteralTupleMap tuple = 8;
=======
        // Offloaded literal metadata
        // When you deserialize the offloaded metadata, it would be of Literal and its type would be defined by LiteralType stored in offloaded_metadata.
        LiteralOffloadedMetadata offloaded_metadata = 8;
>>>>>>> 28f65b30
    }

    // A hash representing this literal.
    // This is used for caching purposes. For more details refer to RFC 1893
    // (https://github.com/flyteorg/flyte/blob/master/rfc/system/1893-caching-of-offloaded-objects.md)
    string hash = 4;

    // Additional metadata for literals.
    map<string, string> metadata = 5;
}

// A message that contains the metadata of the offloaded data.
message LiteralOffloadedMetadata {
    // The location of the offloaded core.Literal.
    string uri = 1;

    // The size of the offloaded data.
    uint64 size_bytes = 2;

    // The inferred literal type of the offloaded data.
    LiteralType inferred_type = 3;
}

// A collection of literals. This is a workaround since oneofs in proto messages cannot contain a repeated field.
message LiteralCollection {
    repeated Literal literals = 1;
}

// A map of literals. This is a workaround since oneofs in proto messages cannot contain a repeated field.
message LiteralMap {
    map<string, Literal> literals = 1;
}

// A collection of fields for tuple literal.
message LiteralTupleMap {
    // The name of the NamedTuple. If it is original tuple, it would be empty string.
    string tuple_name = 1;

    // The order of each fields stored in the tuple.
    repeated string order = 2;
    
    // A map of literals.
    map<string, Literal> literals = 3;
}

// A collection of BindingData items.
message BindingDataCollection {
    repeated BindingData bindings = 1;
}

// A map of BindingData items.
message BindingDataMap {
    map<string, BindingData> bindings = 1;
}

// A collection of fields for tuple binding data.
message BindingDataTupleMap {
    // The name of the NamedTuple. If it is original tuple, it would be empty string.
    string tuple_name = 1;

    // The order of each fields stored in the tuple.
    repeated string order = 2;
    
    // A map of BindingData items.
    map<string, BindingData> bindings = 3;
}

message UnionInfo {
  LiteralType targetType = 1;
}

// Specifies either a simple value or a reference to another output.
message BindingData {
    oneof value {
        // A simple scalar value.
        Scalar scalar = 1;

        // A collection of binding data. This allows nesting of binding data to any number
        // of levels.
        BindingDataCollection collection = 2;

        // References an output promised by another node.
        OutputReference promise = 3;

        // A map of bindings. The key is always a string.
        BindingDataMap map = 4;

        // A field for tuple binding data.
        BindingDataTupleMap tuple = 6;
    }

    UnionInfo union = 5;
}

// An input/output binding of a variable to either static value or a node output.
message Binding {
    // Variable name must match an input/output variable of the node.
    string var = 1;

    // Data to use to bind this variable.
    BindingData binding = 2;
}

// A generic key value pair.
message KeyValuePair {
    //required.
    string key = 1;

    //+optional.
    string value = 2;
}

// Retry strategy associated with an executable unit.
message RetryStrategy {
    // Number of retries. Retries will be consumed when the job fails with a recoverable error.
    // The number of retries must be less than or equals to 10.
    uint32 retries = 5;
}<|MERGE_RESOLUTION|>--- conflicted
+++ resolved
@@ -104,14 +104,12 @@
         // A map of strings to literals.
         LiteralMap map = 3;
 
-<<<<<<< HEAD
-        // A field for tuple literal.
-        LiteralTupleMap tuple = 8;
-=======
         // Offloaded literal metadata
         // When you deserialize the offloaded metadata, it would be of Literal and its type would be defined by LiteralType stored in offloaded_metadata.
         LiteralOffloadedMetadata offloaded_metadata = 8;
->>>>>>> 28f65b30
+
+        // A field for tuple literal.
+        LiteralTupleMap tuple = 9;
     }
 
     // A hash representing this literal.
