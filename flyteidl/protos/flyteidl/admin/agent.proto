--- conflicted
+++ resolved
@@ -77,18 +77,14 @@
   // The outputs of the execution. It's typically used by sql task. Agent service will create a
   // Structured dataset pointing to the query result table.
   // +optional
-<<<<<<< HEAD
   // Deprecated: Use outputs instead.
   core.LiteralMap deprecated_outputs = 2 [deprecated = true];
   // The outputs of the execution. It's typically used by sql task. Agent service will create a
   // Structured dataset pointing to the query result table.
   // +optional
-  core.OutputData outputs = 3;
-=======
-  core.LiteralMap outputs = 2;
+  core.OutputData outputs = 4;
   // A descriptive message for the current state. e.g. waiting for cluster.
   string message = 3;
->>>>>>> 26228bd5
 }
 
 // A message used to delete a task.
