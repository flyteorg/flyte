syntax = "proto3";

package flyteidl.admin;
option go_package = "github.com/flyteorg/flyte/flyteidl/gen/pb-go/flyteidl/admin";

import "flyteidl/core/literals.proto";
import "flyteidl/core/tasks.proto";
import "flyteidl/core/interface.proto";
import "flyteidl/core/identifier.proto";
import "flyteidl/core/execution.proto";

// The state of the execution is used to control its visibility in the UI/CLI.
enum State {
  RETRYABLE_FAILURE = 0;
  PERMANENT_FAILURE = 1;
  PENDING = 2;
  RUNNING = 3;
  SUCCEEDED = 4;
}

// Represents a subset of runtime task execution metadata that are relevant to external plugins.
message TaskExecutionMetadata {
  // ID of the task execution
  core.TaskExecutionIdentifier task_execution_id = 1;
  // k8s namespace where the task is executed in
  string namespace = 2;
  // Labels attached to the task execution
  map<string, string> labels = 3;
  // Annotations attached to the task execution
  map<string, string> annotations = 4;
  // k8s service account associated with the task execution
  string k8s_service_account = 5;
  // Environment variables attached to the task execution
  map<string, string> environment_variables = 6;
}

// Represents a request structure to create task.
message CreateTaskRequest {
  // The inputs required to start the execution. All required inputs must be
  // included in this map. If not required and not provided, defaults apply.
  // +optional
  core.LiteralMap inputs = 1;
  // Template of the task that encapsulates all the metadata of the task.
  core.TaskTemplate template = 2;
  // Prefix for where task output data will be written. (e.g. s3://my-bucket/randomstring)
  string output_prefix = 3;
  // subset of runtime task execution metadata.
  TaskExecutionMetadata task_execution_metadata = 4;
}

// Represents a create response structure.
message CreateTaskResponse {
  // Metadata is created by the agent. It could be a string (jobId) or a dict (more complex metadata).
  // Resource is for synchronous task execution.
  oneof res {
    bytes resource_meta = 1;
    Resource resource = 2;
  }
  // log information for the task execution.
  repeated core.TaskLog log_links = 3;
}

// A message used to fetch a job resource from flyte agent server.
message GetTaskRequest {
  // A predefined yet extensible Task type identifier.
  string task_type = 1;
  // Metadata about the resource to be pass to the agent.
  bytes resource_meta = 2;
}

// Response to get an individual task resource.
message GetTaskResponse {
  Resource resource = 1;

  // log information for the task execution
  repeated core.TaskLog log_links = 2;
}

message Resource {
  // The state of the execution is used to control its visibility in the UI/CLI.
  State state = 1;
  // The outputs of the execution. It's typically used by sql task. Agent service will create a
  // Structured dataset pointing to the query result table.
  // +optional
  core.LiteralMap outputs = 2;
  // A descriptive message for the current state. e.g. waiting for cluster.
  string message = 3;
  // log information for the task execution.
  repeated core.TaskLog log_links = 4;
}

// A message used to delete a task.
message DeleteTaskRequest {
  // A predefined yet extensible Task type identifier.
  string task_type = 1;
  // Metadata about the resource to be pass to the agent.
  bytes resource_meta = 2;
}

// Response to delete a task.
<<<<<<< HEAD
message DeleteTaskResponse {}
=======
message DeleteTaskResponse {}

// A message containing the agent metadata.
message Agent {
  // Name is the developer-assigned name of the agent.
  string name = 1;
  
  // SupportedTaskTypes are the types of the tasks that the agent can handle.
  repeated string supported_task_types = 2;
}

// A request to get an agent.
message GetAgentRequest {
  // The name of the agent.
  string name = 1;
}

// A response containing an agent.
message GetAgentResponse {
  Agent agent = 1;
}

// A request to list all agents.
message ListAgentsRequest {}

// A response containing a list of agents.
message ListAgentsResponse {
  repeated Agent agents = 1;
}
>>>>>>> 36484407
<|MERGE_RESOLUTION|>--- conflicted
+++ resolved
@@ -98,9 +98,6 @@
 }
 
 // Response to delete a task.
-<<<<<<< HEAD
-message DeleteTaskResponse {}
-=======
 message DeleteTaskResponse {}
 
 // A message containing the agent metadata.
@@ -129,5 +126,4 @@
 // A response containing a list of agents.
 message ListAgentsResponse {
   repeated Agent agents = 1;
-}
->>>>>>> 36484407
+}