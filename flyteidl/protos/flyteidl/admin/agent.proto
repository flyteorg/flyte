--- conflicted
+++ resolved
@@ -52,11 +52,8 @@
   // Overrides for specific properties of the task node.
   // These overrides can be used to customize the behavior of the task node.
   core.TaskNodeOverrides overrides = 10;
-<<<<<<< HEAD
-=======
   // Identity of user running this task execution
   core.Identity identity = 11;
->>>>>>> bd3ed0d2
 }
 
 // Represents a request structure to create task.
