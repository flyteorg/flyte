--- conflicted
+++ resolved
@@ -6,11 +6,7 @@
 import "google/protobuf/duration.proto";
 import "google/protobuf/timestamp.proto";
 
-<<<<<<< HEAD
 option go_package = "github.com/flyteorg/flyte/flyteidl/gen/pb-go/flyteidl/datacatalog";
-=======
-option go_package = "github.com/flyteorg/flyteidl/gen/pb-go/flyteidl/datacatalog";
->>>>>>> 0ae7d836
 
 /*
  * Data Catalog service definition
@@ -44,8 +40,6 @@
     // Updates an existing artifact, overwriting the stored artifact data in the underlying blob storage.
     rpc UpdateArtifact (UpdateArtifactRequest) returns (UpdateArtifactResponse);
 
-<<<<<<< HEAD
-=======
     // Deletes an existing artifact, removing the stored artifact data from the underlying blob storage.
     rpc DeleteArtifact (DeleteArtifactRequest) returns (DeleteArtifactResponse);
 
@@ -56,7 +50,6 @@
     // artifacts deleted, however the operation can simply be retried to remove the remaining entries.
     rpc DeleteArtifacts (DeleteArtifactsRequest) returns (DeleteArtifactResponse);
 
->>>>>>> 0ae7d836
     // Attempts to get or extend a reservation for the corresponding artifact. If one already exists
     // (ie. another entity owns the reservation) then that reservation is retrieved.
     // Once you acquire a reservation, you need to  periodically extend the reservation with an
@@ -70,11 +63,6 @@
     // a third task C may get the Artifact from A or B, whichever writes last.
     rpc GetOrExtendReservation (GetOrExtendReservationRequest) returns (GetOrExtendReservationResponse);
 
-<<<<<<< HEAD
-    // Release the reservation when the task holding the spot fails so that the other tasks
-    // can grab the spot.
-    rpc ReleaseReservation (ReleaseReservationRequest) returns (ReleaseReservationResponse);
-=======
     // Attempts to get or extend reservations for multiple artifacts in a single operation.
     // The first non-recoverable error encountered will be returned. Note that this might leave some artifacts in a
     // reserved state if one acquisition fails - retry the operation or release all attempted artifacts (as the release
@@ -92,7 +80,6 @@
     // artifacts in their previous reserved state, however the operation can simply be retried to remove the remaining
     // reservations.
     rpc ReleaseReservations (ReleaseReservationsRequest) returns (ReleaseReservationResponse);
->>>>>>> 0ae7d836
 }
 
 /*
@@ -144,22 +131,10 @@
  * and metadata associated with the artifact.
  */
 message GetArtifactResponse {
-<<<<<<< HEAD
     Artifact artifact = 1;
 }
 
 /*
- * Request message for creating an Artifact and its associated artifact Data.
- */
-message CreateArtifactRequest {
-=======
->>>>>>> 0ae7d836
-    Artifact artifact = 1;
-}
-
-/*
-<<<<<<< HEAD
-=======
  * Request message for creating an Artifact and its associated artifact Data.
  */
 message CreateArtifactRequest {
@@ -167,12 +142,10 @@
 }
 
 /*
->>>>>>> 0ae7d836
  * Response message for creating an Artifact.
  */
 message CreateArtifactResponse {
 
-<<<<<<< HEAD
 }
 
 /*
@@ -232,66 +205,6 @@
     DatasetID dataset = 1;
 
     // Either ID of artifact or name of tag to retrieve existing artifact from
-=======
-}
-
-/*
- * Request message for tagging an Artifact.
- */
-message AddTagRequest {
-    Tag tag = 1;
-}
-
-/*
- * Response message for tagging an Artifact.
- */
-message AddTagResponse {
-
-}
-
-// List the artifacts that belong to the Dataset, optionally filtered using filtered expression.
-message ListArtifactsRequest {
-    // Use a datasetID for which you want to retrieve the artifacts
-    DatasetID dataset = 1;
-
-    // Apply the filter expression to this query
-    FilterExpression filter = 2;
-    // Pagination options to get a page of artifacts
-    PaginationOptions pagination = 3;
-}
-
-// Response to list artifacts
-message ListArtifactsResponse {
-    // The list of artifacts
-    repeated Artifact artifacts = 1;
-    // Token to use to request the next page, pass this into the next requests PaginationOptions
-    string next_token = 2;
-}
-
-// List the datasets for the given query
-message ListDatasetsRequest {
-    // Apply the filter expression to this query
-    FilterExpression filter = 1;
-    // Pagination options to get a page of datasets
-    PaginationOptions pagination = 2;
-}
-
-// List the datasets response with token for next pagination
-message ListDatasetsResponse {
-    // The list of datasets
-    repeated Dataset datasets = 1;
-    // Token to use to request the next page, pass this into the next requests PaginationOptions
-    string next_token = 2;
-}
-
-/*
- * Request message for updating an Artifact and overwriting its associated ArtifactData.
- */
-message UpdateArtifactRequest {
-    // ID of dataset the artifact is associated with
-    DatasetID dataset = 1;
-
-    // Either ID of artifact or name of tag to retrieve existing artifact from
     oneof query_handle {
         string artifact_id = 2;
         string tag_name = 3;
@@ -300,6 +213,9 @@
     // List of data to overwrite stored artifact data with. Must contain ALL data for updated Artifact as any missing
     // ArtifactData entries will be removed from the underlying blob storage and database.
     repeated ArtifactData data = 4;
+
+    // Update execution metadata(including execution domain, name, node, project data) when overwriting cache
+    Metadata metadata = 5;
 }
 
 /*
@@ -318,26 +234,23 @@
     DatasetID dataset = 1;
 
     // Either ID of artifact or name of tag of existing artifact
->>>>>>> 0ae7d836
     oneof query_handle {
         string artifact_id = 2;
         string tag_name = 3;
     }
-
-    // List of data to overwrite stored artifact data with. Must contain ALL data for updated Artifact as any missing
-    // ArtifactData entries will be removed from the underlying blob storage and database.
-    repeated ArtifactData data = 4;
-
-    // Update execution metadata(including execution domain, name, node, project data) when overwriting cache
-    Metadata metadata = 5;
-}
-
-/*
- * Response message for updating an Artifact.
- */
-message UpdateArtifactResponse {
-    // The unique ID of the artifact updated
-    string artifact_id = 1;
+}
+
+// Request message for deleting multiple Artifacts and their associated ArtifactData.
+message DeleteArtifactsRequest {
+    // List of deletion requests for artifacts to remove
+    repeated DeleteArtifactRequest artifacts = 1;
+}
+
+/*
+ * Response message for deleting an Artifact.
+ */
+message DeleteArtifactResponse {
+
 }
 
 /*
@@ -363,6 +276,12 @@
     google.protobuf.Duration heartbeat_interval = 3;
 }
 
+// Request message for acquiring or extending reservations for multiple artifacts in a single operation.
+message GetOrExtendReservationsRequest {
+    // List of reservation requests for artifacts to acquire
+    repeated GetOrExtendReservationRequest reservations = 1;
+}
+
 // A reservation including owner, heartbeat interval, expiration timestamp, and various metadata.
 message Reservation {
     // The unique ID for the reservation
@@ -387,6 +306,12 @@
     Reservation reservation = 1;
 }
 
+// List of reservations acquired for multiple artifacts in a single operation.
+message GetOrExtendReservationsResponse {
+    // List of (newly created or existing) reservations for artifacts requested
+    repeated Reservation reservations = 1;
+}
+
 // Request to release reservation
 message ReleaseReservationRequest {
     // The unique ID for the reservation
@@ -396,94 +321,6 @@
     string owner_id = 2;
 }
 
-// Response to release reservation
-message ReleaseReservationResponse {
-
-}
-
-<<<<<<< HEAD
-=======
-// Request message for deleting multiple Artifacts and their associated ArtifactData.
-message DeleteArtifactsRequest {
-    // List of deletion requests for artifacts to remove
-    repeated DeleteArtifactRequest artifacts = 1;
-}
-
-/*
- * Response message for deleting an Artifact.
- */
-message DeleteArtifactResponse {
-
-}
-
-/*
- * ReservationID message that is composed of several string fields.
- */
-message ReservationID {
-    // The unique ID for the reserved dataset
-    DatasetID dataset_id = 1;
-
-    // The specific artifact tag for the reservation
-    string tag_name = 2;
-}
-
-// Try to acquire or extend an artifact reservation. If an active reservation exists, retrieve that instance.
-message GetOrExtendReservationRequest {
-    // The unique ID for the reservation
-    ReservationID reservation_id = 1;
-
-    // The unique ID of the owner for the reservation
-    string owner_id = 2;
-
-    // Requested reservation extension heartbeat interval
-    google.protobuf.Duration heartbeat_interval = 3;
-}
-
-// Request message for acquiring or extending reservations for multiple artifacts in a single operation.
-message GetOrExtendReservationsRequest {
-    // List of reservation requests for artifacts to acquire
-    repeated GetOrExtendReservationRequest reservations = 1;
-}
-
-// A reservation including owner, heartbeat interval, expiration timestamp, and various metadata.
-message Reservation {
-    // The unique ID for the reservation
-    ReservationID reservation_id = 1;
-
-    // The unique ID of the owner for the reservation
-    string owner_id = 2;
-
-    // Recommended heartbeat interval to extend reservation
-    google.protobuf.Duration heartbeat_interval = 3;
-
-    // Expiration timestamp of this reservation
-    google.protobuf.Timestamp expires_at = 4;
-
-    // Free-form metadata associated with the artifact
-    Metadata metadata = 6;
-}
-
-// Response including either a newly minted reservation or the existing reservation
-message GetOrExtendReservationResponse {
-    // The reservation to be acquired or extended
-    Reservation reservation = 1;
-}
-
-// List of reservations acquired for multiple artifacts in a single operation.
-message GetOrExtendReservationsResponse {
-    // List of (newly created or existing) reservations for artifacts requested
-    repeated Reservation reservations = 1;
-}
-
-// Request to release reservation
-message ReleaseReservationRequest {
-    // The unique ID for the reservation
-    ReservationID reservation_id = 1;
-
-    // The unique ID of the owner for the reservation
-    string owner_id = 2;
-}
-
 // Request message for releasing reservations for multiple artifacts in a single operation.
 message ReleaseReservationsRequest {
     // List of reservation requests for artifacts to release
@@ -495,7 +332,6 @@
 
 }
 
->>>>>>> 0ae7d836
 /*
  * Dataset message. It is uniquely identified by DatasetID.
  */
