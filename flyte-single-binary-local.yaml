--- conflicted
+++ resolved
@@ -19,11 +19,7 @@
 
 cluster_resources:
   standaloneDeployment: false
-<<<<<<< HEAD
   templatePath: /Users/ytong/.flyte/sandbox/cluster-resource-templates
-=======
-  templatePath: $HOME/.flyte/sandbox/cluster-resource-templates
->>>>>>> 81ce71eb
 
 logger:
   show-source: true
@@ -81,16 +77,6 @@
     port: 30001
     dbname: flyte
     options: "sslmode=disable"
-<<<<<<< HEAD
-  # Point to cloned repo instead.
-  #
-#  postgres:
-#    username: postgres
-#    password: xxx
-#    host: 127.0.0.1
-#    port: 54328
-#    dbname: app
-#    options: "sslmode=disable"
 cloudEvents:
   enable: true
   cloudEventVersion: v2
@@ -110,8 +96,6 @@
         secret_key: miniostorage
 artifactsProcessor:
   cloudProvider: Sandbox
-=======
->>>>>>> 81ce71eb
 storage:
   type: stow
   stow:
