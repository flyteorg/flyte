syntax = "proto3";

package flyteidl2.task;

import "buf/validate/validate.proto";
import "flyteidl2/common/identifier.proto";
import "flyteidl2/common/list.proto";
import "flyteidl2/task/task_definition.proto";
import "google/protobuf/timestamp.proto";

option go_package = "github.com/flyteorg/flyte/v2/gen/go/flyteidl2/task";

// TaskService provides an interface for managing tasks.
service TaskService {
  // Deploy a task.
  rpc DeployTask(DeployTaskRequest) returns (DeployTaskResponse) {}

  // Get detailed information about a task.
  rpc GetTaskDetails(GetTaskDetailsRequest) returns (GetTaskDetailsResponse) {
    option idempotency_level = NO_SIDE_EFFECTS;
  }

  // Lists tasks, one per task name, returning the latest version and who it was deployed by.
  rpc ListTasks(ListTasksRequest) returns (ListTasksResponse) {
    option idempotency_level = NO_SIDE_EFFECTS;
  }

  // Lists all versions for a task.
  rpc ListVersions(ListVersionsRequest) returns (ListVersionsResponse) {
    option idempotency_level = NO_SIDE_EFFECTS;
  }
}

// Request message for deploying a task.
message DeployTaskRequest {
  // The user provided task id.
  TaskIdentifier task_id = 1 [(buf.validate.field).required = true];

  // Specification for the task.
  TaskSpec spec = 2 [(buf.validate.field).required = true];

  // Optional, set of triggers for a given task. Replaces previous set of triggers entirely if any.
  repeated TaskTrigger triggers = 3;
}

// Response message for deploying a task.
message DeployTaskResponse {}

// Request message for getting detailed information about a task.
message GetTaskDetailsRequest {
  // Id of the task.
  TaskIdentifier task_id = 1 [(buf.validate.field).required = true];
}

// Response message for deploying a task.
message GetTaskDetailsResponse {
  // Detailed information about the task.
  TaskDetails details = 1;
}

message ListTasksRequest {
  // Common list request parameters.
  common.ListRequest request = 1;

  oneof scope_by {
    option (buf.validate.oneof).required = true;

    // Organization name for filtering.
    string org = 2 [(buf.validate.field).string.min_len = 1];

    // Project identifier for filtering.
    common.ProjectIdentifier project_id = 3;
  }

  message KnownFilter {
    oneof filter_by {
      // Filter by user
      string deployed_by = 1;
    }
  }

  // Known filters for listing tasks.
  repeated KnownFilter known_filters = 4;
}

message ListTasksResponse {
  repeated Task tasks = 1;

  // Pagination token for the next page of tasks.
  string token = 2;
<<<<<<< HEAD
}

// Request message for listing versions for a task.
message ListVersionsRequest {
  // Id of the task.
  TaskName task_name = 1 [(buf.validate.field).required = true];
}

// Response message for listing versions.
message ListVersionsResponse {
  message VersionResponse {
    string version = 2;

    // The time the task version was deployed
    google.protobuf.Timestamp deployed_at = 3 [(buf.validate.field).required = true];
  }

  // Version with deployed_at
  repeated VersionResponse versions = 1;
=======

  message ListTasksMetadata {
    // Total number of tasks without filters applied
    uint32 total = 1;

    // Total number of tasks matching the applied filters.
    uint32 filtered_total = 2;
  }

  // Metadata for the ListTasksResponse
  ListTasksMetadata metadata = 3;
>>>>>>> 8d3e1347
}<|MERGE_RESOLUTION|>--- conflicted
+++ resolved
@@ -88,7 +88,17 @@
 
   // Pagination token for the next page of tasks.
   string token = 2;
-<<<<<<< HEAD
+
+  message ListTasksMetadata {
+    // Total number of tasks without filters applied
+    uint32 total = 1;
+
+    // Total number of tasks matching the applied filters.
+    uint32 filtered_total = 2;
+  }
+
+  // Metadata for the ListTasksResponse
+  ListTasksMetadata metadata = 3;
 }
 
 // Request message for listing versions for a task.
@@ -108,17 +118,4 @@
 
   // Version with deployed_at
   repeated VersionResponse versions = 1;
-=======
-
-  message ListTasksMetadata {
-    // Total number of tasks without filters applied
-    uint32 total = 1;
-
-    // Total number of tasks matching the applied filters.
-    uint32 filtered_total = 2;
-  }
-
-  // Metadata for the ListTasksResponse
-  ListTasksMetadata metadata = 3;
->>>>>>> 8d3e1347
 }