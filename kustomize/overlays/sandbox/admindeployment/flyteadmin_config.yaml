--- conflicted
+++ resolved
@@ -6,13 +6,8 @@
   grpcPort: 8089
   security:
     secure: false
-<<<<<<< HEAD
-    allowCors: false
-    useAuth: false
-=======
     useAuth: false
     allowCors: false
->>>>>>> 1baa701b
 flyteadmin:
   roleNameKey: "iam.amazonaws.com/role"
   profilerPort: 10254
