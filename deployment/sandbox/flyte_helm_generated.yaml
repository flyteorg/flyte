---
# Source: flyte/charts/contour/templates/contour/serviceaccount.yaml
apiVersion: v1
kind: ServiceAccount
metadata:
  name: flyte-contour-contour
  namespace: flyte
  labels:
    app.kubernetes.io/name: contour
    helm.sh/chart: contour-4.1.2
    app.kubernetes.io/instance: flyte
    app.kubernetes.io/managed-by: Helm
    app.kubernetes.io/component: contour
---
# Source: flyte/charts/contour/templates/envoy/serviceaccount.yaml
apiVersion: v1
kind: ServiceAccount
metadata:
  name: flyte-contour-envoy
  namespace: flyte
  labels:
    app.kubernetes.io/name: contour
    helm.sh/chart: contour-4.1.2
    app.kubernetes.io/instance: flyte
    app.kubernetes.io/managed-by: Helm
    app.kubernetes.io/component: envoy
---
# Source: flyte/charts/flyte/templates/admin/rbac.yaml
apiVersion: v1
kind: ServiceAccount
metadata:
  name: flyteadmin
  namespace: flyte
  labels: 
    app.kubernetes.io/name: flyteadmin
    app.kubernetes.io/instance: flyte
    helm.sh/chart: flyte-v0.1.10
    app.kubernetes.io/managed-by: Helm
---
# Source: flyte/charts/flyte/templates/datacatalog/rbac.yaml
apiVersion: v1
kind: ServiceAccount
metadata:
  name: datacatalog
  namespace: flyte
  labels: 
    app.kubernetes.io/name: datacatalog
    app.kubernetes.io/instance: flyte
    helm.sh/chart: flyte-v0.1.10
    app.kubernetes.io/managed-by: Helm
---
# Source: flyte/charts/flyte/templates/flytescheduler/sa.yaml
apiVersion: v1
kind: ServiceAccount
metadata:
  name: flytescheduler
  namespace: flyte
  labels: 
    app.kubernetes.io/name: flytescheduler
    app.kubernetes.io/instance: flyte
    helm.sh/chart: flyte-v0.1.10
    app.kubernetes.io/managed-by: Helm
---
# Source: flyte/charts/flyte/templates/propeller/rbac.yaml
apiVersion: v1
kind: ServiceAccount
metadata:
  name: flytepropeller
  namespace: flyte
  labels: 
    app.kubernetes.io/name: flytepropeller
    app.kubernetes.io/instance: flyte
    helm.sh/chart: flyte-v0.1.10
    app.kubernetes.io/managed-by: Helm
---
# Source: flyte/charts/flyte/templates/propeller/webhook.yaml
# Create a Service Account for webhook
apiVersion: v1
kind: ServiceAccount
metadata:
  name: flyte-pod-webhook
  namespace: flyte
---
# Source: flyte/charts/kubernetes-dashboard/templates/serviceaccount.yaml
# Copyright 2017 The Kubernetes Authors.
#
# Licensed under the Apache License, Version 2.0 (the "License");
# you may not use this file except in compliance with the License.
# You may obtain a copy of the License at
#
#     http://www.apache.org/licenses/LICENSE-2.0
#
# Unless required by applicable law or agreed to in writing, software
# distributed under the License is distributed on an "AS IS" BASIS,
# WITHOUT WARRANTIES OR CONDITIONS OF ANY KIND, either express or implied.
# See the License for the specific language governing permissions and
# limitations under the License.

apiVersion: v1
kind: ServiceAccount
metadata:
  labels:
    app.kubernetes.io/name: kubernetes-dashboard
    helm.sh/chart: kubernetes-dashboard-4.0.2
    app.kubernetes.io/instance: flyte
    app.kubernetes.io/version: "2.2.0"
    app.kubernetes.io/managed-by: Helm
  name: flyte-kubernetes-dashboard
---
# Source: flyte/charts/flyte/templates/admin/secret-auth.yaml
apiVersion: v1
kind: Secret
metadata:
  name: flyte-admin-secrets
  namespace: flyte
type: Opaque
stringData:
---
# Source: flyte/charts/flyte/templates/common/secret-auth.yaml
apiVersion: v1
kind: Secret
metadata:
  name: flyte-secret-auth
  namespace: flyte
type: Opaque
stringData:
  client_secret: foobar
---
# Source: flyte/charts/flyte/templates/propeller/webhook.yaml
# Create an empty secret that the first propeller pod will populate
apiVersion: v1
kind: Secret
metadata:
  name: flyte-pod-webhook
  namespace: flyte
type: Opaque
---
# Source: flyte/charts/kubernetes-dashboard/templates/secret.yaml
# Copyright 2017 The Kubernetes Authors.
#
# Licensed under the Apache License, Version 2.0 (the "License");
# you may not use this file except in compliance with the License.
# You may obtain a copy of the License at
#
#     http://www.apache.org/licenses/LICENSE-2.0
#
# Unless required by applicable law or agreed to in writing, software
# distributed under the License is distributed on an "AS IS" BASIS,
# WITHOUT WARRANTIES OR CONDITIONS OF ANY KIND, either express or implied.
# See the License for the specific language governing permissions and
# limitations under the License.

# kubernetes-dashboard-certs
apiVersion: v1
kind: Secret
metadata:
  labels:
    app.kubernetes.io/name: kubernetes-dashboard
    helm.sh/chart: kubernetes-dashboard-4.0.2
    app.kubernetes.io/instance: flyte
    app.kubernetes.io/version: "2.2.0"
    app.kubernetes.io/managed-by: Helm
  name: flyte-kubernetes-dashboard-certs
type: Opaque
---
# Source: flyte/charts/kubernetes-dashboard/templates/secret.yaml
# kubernetes-dashboard-csrf
apiVersion: v1
kind: Secret
metadata:
  labels:
    app.kubernetes.io/name: kubernetes-dashboard
    helm.sh/chart: kubernetes-dashboard-4.0.2
    app.kubernetes.io/instance: flyte
    app.kubernetes.io/version: "2.2.0"
    app.kubernetes.io/managed-by: Helm
  name: kubernetes-dashboard-csrf
type: Opaque
---
# Source: flyte/charts/kubernetes-dashboard/templates/secret.yaml
# kubernetes-dashboard-key-holder
apiVersion: v1
kind: Secret
metadata:
  labels:
    app.kubernetes.io/name: kubernetes-dashboard
    helm.sh/chart: kubernetes-dashboard-4.0.2
    app.kubernetes.io/instance: flyte
    app.kubernetes.io/version: "2.2.0"
    app.kubernetes.io/managed-by: Helm
  name: kubernetes-dashboard-key-holder
type: Opaque
---
# Source: flyte/charts/contour/templates/contour/configmap.yaml
apiVersion: v1
kind: ConfigMap
metadata:
  name: flyte-contour
  namespace: flyte
  labels:
    app.kubernetes.io/name: contour
    helm.sh/chart: contour-4.1.2
    app.kubernetes.io/instance: flyte
    app.kubernetes.io/managed-by: Helm
    app.kubernetes.io/component: contour
data:
  contour.yaml: |
    accesslog-format: envoy
    disablePermitInsecure: false
    envoy-service-name: 'flyte-contour-envoy'
    leaderelection:
      configmap-namespace: 'flyte'
    tls: {}
---
# Source: flyte/charts/flyte/templates/admin/cluster_resource_configmap.yaml
apiVersion: v1
kind: ConfigMap
metadata:
  name: clusterresource-template
  namespace: flyte
  labels: 
    app.kubernetes.io/name: flyteadmin
    app.kubernetes.io/instance: flyte
    helm.sh/chart: flyte-v0.1.10
    app.kubernetes.io/managed-by: Helm
data:
  aa_namespace.yaml: | 
    apiVersion: v1
    kind: Namespace
    metadata:
      name: {{ namespace }}
    spec:
      finalizers:
      - kubernetes
    
  ab_project_resource_quota.yaml: | 
    apiVersion: v1
    kind: ResourceQuota
    metadata:
      name: project-quota
      namespace: {{ namespace }}
    spec:
      hard:
        limits.cpu: {{ projectQuotaCpu }}
        limits.memory: {{ projectQuotaMemory }}
---
# Source: flyte/charts/flyte/templates/admin/configmap.yaml
apiVersion: v1
kind: ConfigMap
metadata:
  name: flyte-admin-config
  namespace: flyte
  labels: 
    app.kubernetes.io/name: flyteadmin
    app.kubernetes.io/instance: flyte
    helm.sh/chart: flyte-v0.1.10
    app.kubernetes.io/managed-by: Helm
data:
  db.yaml: | 
    database:
      dbname: flyteadmin
      host: postgres
      port: 5432
      username: postgres
  domain.yaml: | 
    domains:
    - id: development
      name: development
    - id: staging
      name: staging
    - id: production
      name: production
  logger.yaml: | 
    logger:
      level: 4
      show-source: true
  server.yaml: | 
    auth:
      appAuth:
        thirdPartyConfig:
          flyteClient:
            clientId: flytectl
            redirectUri: http://localhost:53593/callback
            scopes:
            - offline
            - all
      authorizedUris:
      - https://localhost:30081
      - http://flyteadmin:80
      - http://flyteadmin.flyte.svc.cluster.local:80
      userAuth:
        openId:
          baseUrl: https://accounts.google.com
          clientId: 657465813211-6eog7ek7li5k7i7fvgv2921075063hpe.apps.googleusercontent.com
          scopes:
          - profile
          - openid
    flyteadmin:
      eventVersion: 2
      metadataStoragePrefix:
      - metadata
      - admin
      metricsScope: 'flyte:'
      profilerPort: 10254
      roleNameKey: iam.amazonaws.com/role
      testing:
        host: http://flyteadmin
    server:
      grpcPort: 8089
      httpPort: 8088
      security:
        allowCors: true
        allowedHeaders:
        - Content-Type
        - flyte-authorization
        allowedOrigins:
        - '*'
        secure: false
        useAuth: false
  remoteData.yaml: | 
    remoteData:
      region: us-east-1
      scheme: local
      signedUrls:
        durationMinutes: 3
  storage.yaml: | 
    storage:
      type: minio
      container: "my-s3-bucket"
      connection:
        access-key: minio
        auth-type: accesskey
        secret-key: miniostorage
        disable-ssl: true
        endpoint: http://minio.flyte.svc.cluster.local:9000
        region: us-east-1
      limits:
        maxDownloadMBs: 10
  task_resource_defaults.yaml: | 
    task_resources:
      defaults:
        cpu: 100m
        memory: 200Mi
        storage: 5Mi
      limits:
        cpu: 2
        gpu: 1
        memory: 1Gi
        storage: 20Mi
  cluster_resources.yaml: | 
    cluster_resources:
      customData:
      - production:
        - projectQuotaCpu:
            value: "5"
        - projectQuotaMemory:
            value: 4000Mi
      - staging:
        - projectQuotaCpu:
            value: "2"
        - projectQuotaMemory:
            value: 3000Mi
      - development:
        - projectQuotaCpu:
            value: "4"
        - projectQuotaMemory:
            value: 3000Mi
      refresh: 5m
      refreshInterval: 5m
      templatePath: /etc/flyte/clusterresource/templates
---
# Source: flyte/charts/flyte/templates/console/configmap.yaml
apiVersion: v1
kind: ConfigMap
metadata:
  name: flyte-console-config
  namespace: flyte
  labels: 
    app.kubernetes.io/name: flyteconsole
    app.kubernetes.io/instance: flyte
    helm.sh/chart: flyte-v0.1.10
    app.kubernetes.io/managed-by: Helm
data: 
  BASE_URL: /console
  CONFIG_DIR: /etc/flyte/config
  DISABLE_AUTH: "1"
---
# Source: flyte/charts/flyte/templates/datacatalog/configmap.yaml
apiVersion: v1
kind: ConfigMap
metadata:
  name: datacatalog-config
  namespace: flyte
  labels: 
    app.kubernetes.io/name: datacatalog
    app.kubernetes.io/instance: flyte
    helm.sh/chart: flyte-v0.1.10
    app.kubernetes.io/managed-by: Helm
data:
  db.yaml: | 
    database:
      dbname: datacatalog
      host: postgres
      port: 5432
      username: postgres
  logger.yaml: | 
    logger:
      level: 4
      show-source: true
  server.yaml: | 
    application:
      grpcPort: 8089
      grpcServerReflection: true
      httpPort: 8080
    datacatalog:
      metrics-scope: datacatalog
      profiler-port: 10254
      storage-prefix: metadata/datacatalog
  storage.yaml: | 
    storage:
      type: minio
      container: "my-s3-bucket"
      connection:
        access-key: minio
        auth-type: accesskey
        secret-key: miniostorage
        disable-ssl: true
        endpoint: http://minio.flyte.svc.cluster.local:9000
        region: us-east-1
      limits:
        maxDownloadMBs: 10
---
# Source: flyte/charts/flyte/templates/flytescheduler/configmap.yaml
apiVersion: v1
kind: ConfigMap
metadata:
  name: flyte-scheduler-config
  namespace: flyte
  labels: 
    app.kubernetes.io/name: flytescheduler
    app.kubernetes.io/instance: flyte
    helm.sh/chart: flyte-v0.1.10
    app.kubernetes.io/managed-by: Helm
data:
  admin.yaml: | 
    admin:
      clientId: 'flytepropeller'
      clientSecretLocation: /etc/secrets/client_secret
      endpoint: flyteadmin:81
      insecure: true
    event:
      capacity: 1000
      rate: 500
      type: admin
  db.yaml: | 
    database:
      dbname: flyteadmin
      host: postgres
      port: 5432
      username: postgres
  logger.yaml: | 
    logger:
      level: 4
      show-source: true
---
# Source: flyte/charts/flyte/templates/propeller/configmap.yaml
apiVersion: v1
kind: ConfigMap
metadata:
  name: flyte-propeller-config
  namespace: flyte
  labels: 
    app.kubernetes.io/name: flyteadmin
    app.kubernetes.io/instance: flyte
    helm.sh/chart: flyte-v0.1.10
    app.kubernetes.io/managed-by: Helm
data:
  admin.yaml: | 
    admin:
      clientId: 'flytepropeller'
      clientSecretLocation: /etc/secrets/client_secret
      endpoint: flyteadmin:81
      insecure: true
    event:
      capacity: 1000
      rate: 500
      type: admin
  catalog.yaml: | 
    catalog-cache:
      endpoint: datacatalog:89
      insecure: true
      type: datacatalog
  copilot.yaml: | 
    plugins:
      k8s:
        co-pilot:
          image: cr.flyte.org/flyteorg/flytecopilot:v0.0.15
          name: flyte-copilot-
          start-timeout: 30s
  core.yaml: | 
    propeller:
      downstream-eval-duration: 30s
      enable-admin-launcher: true
      leader-election:
        enabled: true
        lease-duration: 15s
        lock-config-map:
          name: propeller-leader
          namespace: flyte
        renew-deadline: 10s
        retry-period: 2s
      limit-namespace: all
      max-workflow-retries: 30
      metadata-prefix: metadata/propeller
      metrics-prefix: flyte
      prof-port: 10254
      queue:
        batch-size: -1
        batching-interval: 2s
        queue:
          base-delay: 5s
          capacity: 1000
          max-delay: 120s
          rate: 100
          type: maxof
        sub-queue:
          capacity: 100
          rate: 10
          type: bucket
        type: batch
      rawoutput-prefix: s3://my-s3-bucket/
      workers: 4
      workflow-reeval-duration: 30s
    webhook:
      certDir: /etc/webhook/certs
      serviceName: flyte-pod-webhook
  enabled_plugins.yaml: | 
    tasks:
      task-plugins:
        default-for-task-types:
          container: container
          container_array: k8s-array
          sidecar: sidecar
        enabled-plugins:
        - container
        - sidecar
        - k8s-array
  k8s.yaml: | 
    plugins:
      k8s:
        default-cpus: 100m
        default-env-vars:
        - FLYTE_AWS_ENDPOINT: http://minio.flyte:9000
        - FLYTE_AWS_ACCESS_KEY_ID: minio
        - FLYTE_AWS_SECRET_ACCESS_KEY: miniostorage
        default-memory: 200Mi
  logger.yaml: | 
    logger:
      level: 4
      show-source: true
  resource_manager.yaml: | 
    propeller:
      resourcemanager:
        type: noop
  storage.yaml: | 
    storage:
      type: minio
      container: "my-s3-bucket"
      connection:
        access-key: minio
        auth-type: accesskey
        secret-key: miniostorage
        disable-ssl: true
        endpoint: http://minio.flyte.svc.cluster.local:9000
        region: us-east-1
      limits:
        maxDownloadMBs: 10
  cache.yaml: |
    cache:
      max_size_mbs: 0
      target_gc_percent: 70
  task_logs.yaml: | 
    plugins:
      logs:
        cloudwatch-enabled: false
        kubernetes-enabled: true
        kubernetes-template-uri: http://localhost:30082/#/log/{{ .namespace }}/{{ .podName }}/pod?namespace={{ .namespace }}
---
# Source: flyte/charts/kubernetes-dashboard/templates/configmap.yaml
# Copyright 2017 The Kubernetes Authors.
#
# Licensed under the Apache License, Version 2.0 (the "License");
# you may not use this file except in compliance with the License.
# You may obtain a copy of the License at
#
#     http://www.apache.org/licenses/LICENSE-2.0
#
# Unless required by applicable law or agreed to in writing, software
# distributed under the License is distributed on an "AS IS" BASIS,
# WITHOUT WARRANTIES OR CONDITIONS OF ANY KIND, either express or implied.
# See the License for the specific language governing permissions and
# limitations under the License.

apiVersion: v1
kind: ConfigMap
metadata:
  labels:
    app.kubernetes.io/name: kubernetes-dashboard
    helm.sh/chart: kubernetes-dashboard-4.0.2
    app.kubernetes.io/instance: flyte
    app.kubernetes.io/version: "2.2.0"
    app.kubernetes.io/managed-by: Helm
  name: kubernetes-dashboard-settings
data:
---
# Source: flyte/charts/contour/templates/00-crds.yaml
apiVersion: apiextensions.k8s.io/v1
kind: CustomResourceDefinition
metadata:
  annotations:
    controller-gen.kubebuilder.io/version: v0.2.9
  creationTimestamp: null
  name: extensionservices.projectcontour.io
spec:
  preserveUnknownFields: false
  group: projectcontour.io
  names:
    kind: ExtensionService
    listKind: ExtensionServiceList
    plural: extensionservices
    shortNames:
    - extensionservice
    - extensionservices
    singular: extensionservice
  scope: Namespaced
  versions:
  - name: v1alpha1
    schema:
      openAPIV3Schema:
        description: ExtensionService is the schema for the Contour extension services API. An ExtensionService resource binds a network service to the Contour API so that Contour API features can be implemented by collaborating components.
        properties:
          apiVersion:
            description: 'APIVersion defines the versioned schema of this representation of an object. Servers should convert recognized schemas to the latest internal value, and may reject unrecognized values. More info: https://git.k8s.io/community/contributors/devel/sig-architecture/api-conventions.md#resources'
            type: string
          kind:
            description: 'Kind is a string value representing the REST resource this object represents. Servers may infer this from the endpoint the client submits requests to. Cannot be updated. In CamelCase. More info: https://git.k8s.io/community/contributors/devel/sig-architecture/api-conventions.md#types-kinds'
            type: string
          metadata:
            type: object
          spec:
            description: ExtensionServiceSpec defines the desired state of an ExtensionService resource.
            properties:
              loadBalancerPolicy:
                description: The policy for load balancing GRPC service requests. Note that the `Cookie` load balancing strategy cannot be used here.
                properties:
                  strategy:
                    description: Strategy specifies the policy used to balance requests across the pool of backend pods. Valid policy names are `Random`, `RoundRobin`, `WeightedLeastRequest`, `Random` and `Cookie`. If an unknown strategy name is specified or no policy is supplied, the default `RoundRobin` policy is used.
                    type: string
                type: object
              protocol:
                description: Protocol may be used to specify (or override) the protocol used to reach this Service. Values may be tls, h2, h2c. If omitted, protocol-selection falls back on Service annotations.
                enum:
                - h2
                - h2c
                type: string
              protocolVersion:
                description: This field sets the version of the GRPC protocol that Envoy uses to send requests to the extension service. Since Contour always uses the v3 Envoy API, this is currently fixed at "v3". However, other protocol options will be available in future.
                enum:
                - v3
                type: string
              services:
                description: Services specifies the set of Kubernetes Service resources that receive GRPC extension API requests. If no weights are specified for any of the entries in this array, traffic will be spread evenly across all the services. Otherwise, traffic is balanced proportionally to the Weight field in each entry.
                items:
                  description: ExtensionServiceTarget defines an Kubernetes Service to target with extension service traffic.
                  properties:
                    name:
                      description: Name is the name of Kubernetes service that will accept service traffic.
                      type: string
                    port:
                      description: Port (defined as Integer) to proxy traffic to since a service can have multiple defined.
                      exclusiveMaximum: true
                      maximum: 65536
                      minimum: 1
                      type: integer
                    weight:
                      description: Weight defines proportion of traffic to balance to the Kubernetes Service.
                      format: int32
                      type: integer
                  required:
                  - name
                  - port
                  type: object
                minItems: 1
                type: array
              timeoutPolicy:
                description: The timeout policy for requests to the services.
                properties:
                  idle:
                    description: Timeout after which, if there are no active requests for this route, the connection between Envoy and the backend or Envoy and the external client will be closed. If not specified, there is no per-route idle timeout, though a connection manager-wide stream_idle_timeout default of 5m still applies.
                    pattern: ^(((\d*(\.\d*)?h)|(\d*(\.\d*)?m)|(\d*(\.\d*)?s)|(\d*(\.\d*)?ms)|(\d*(\.\d*)?us)|(\d*(\.\d*)?µs)|(\d*(\.\d*)?ns))+|infinity|infinite)$
                    type: string
                  response:
                    description: Timeout for receiving a response from the server after processing a request from client. If not supplied, Envoy's default value of 15s applies.
                    pattern: ^(((\d*(\.\d*)?h)|(\d*(\.\d*)?m)|(\d*(\.\d*)?s)|(\d*(\.\d*)?ms)|(\d*(\.\d*)?us)|(\d*(\.\d*)?µs)|(\d*(\.\d*)?ns))+|infinity|infinite)$
                    type: string
                type: object
              validation:
                description: UpstreamValidation defines how to verify the backend service's certificate
                properties:
                  caSecret:
                    description: Name of the Kubernetes secret be used to validate the certificate presented by the backend
                    type: string
                  subjectName:
                    description: Key which is expected to be present in the 'subjectAltName' of the presented certificate
                    type: string
                required:
                - caSecret
                - subjectName
                type: object
            required:
            - services
            type: object
          status:
            description: ExtensionServiceStatus defines the observed state of an ExtensionService resource.
            properties:
              conditions:
                description: "Conditions contains the current status of the ExtensionService resource. \n Contour will update a single condition, `Valid`, that is in normal-true polarity. \n Contour will not modify any other Conditions set in this block, in case some other controller wants to add a Condition."
                items:
                  description: "DetailedCondition is an extension of the normal Kubernetes conditions, with two extra fields to hold sub-conditions, which provide more detailed reasons for the state (True or False) of the condition. \n `errors` holds information about sub-conditions which are fatal to that condition and render its state False. \n `warnings` holds information about sub-conditions which are not fatal to that condition and do not force the state to be False. \n Remember that Conditions have a type, a status, and a reason. \n The type is the type of the condition, the most important one in this CRD set is `Valid`. `Valid` is a positive-polarity condition: when it is `status: true` there are no problems. \n In more detail, `status: true` means that the object is has been ingested into Contour with no errors. `warnings` may still be present, and will be indicated in the Reason field. There must be zero entries in the `errors` slice in this case. \n `Valid`, `status: false` means that the object has had one or more fatal errors during processing into Contour.  The details of the errors will be present under the `errors` field. There must be at least one error in the `errors` slice if `status` is `false`. \n For DetailedConditions of types other than `Valid`, the Condition must be in the negative polarity. When they have `status` `true`, there is an error. There must be at least one entry in the `errors` Subcondition slice. When they have `status` `false`, there are no serious errors, and there must be zero entries in the `errors` slice. In either case, there may be entries in the `warnings` slice. \n Regardless of the polarity, the `reason` and `message` fields must be updated with either the detail of the reason (if there is one and only one entry in total across both the `errors` and `warnings` slices), or `MultipleReasons` if there is more than one entry."
                  properties:
                    errors:
                      description: "Errors contains a slice of relevant error subconditions for this object. \n Subconditions are expected to appear when relevant (when there is a error), and disappear when not relevant. An empty slice here indicates no errors."
                      items:
                        description: "SubCondition is a Condition-like type intended for use as a subcondition inside a DetailedCondition. \n It contains a subset of the Condition fields. \n It is intended for warnings and errors, so `type` names should use abnormal-true polarity, that is, they should be of the form \"ErrorPresent: true\". \n The expected lifecycle for these errors is that they should only be present when the error or warning is, and should be removed when they are not relevant."
                        properties:
                          message:
                            description: "Message is a human readable message indicating details about the transition. \n This may be an empty string."
                            maxLength: 32768
                            type: string
                          reason:
                            description: "Reason contains a programmatic identifier indicating the reason for the condition's last transition. Producers of specific condition types may define expected values and meanings for this field, and whether the values are considered a guaranteed API. \n The value should be a CamelCase string. \n This field may not be empty."
                            maxLength: 1024
                            minLength: 1
                            pattern: ^[A-Za-z]([A-Za-z0-9_,:]*[A-Za-z0-9_])?$
                            type: string
                          status:
                            description: Status of the condition, one of True, False, Unknown.
                            enum:
                            - "True"
                            - "False"
                            - Unknown
                            type: string
                          type:
                            description: "Type of condition in `CamelCase` or in `foo.example.com/CamelCase`. \n This must be in abnormal-true polarity, that is, `ErrorFound` or `controller.io/ErrorFound`. \n The regex it matches is (dns1123SubdomainFmt/)?(qualifiedNameFmt)"
                            maxLength: 316
                            pattern: ^([a-z0-9]([-a-z0-9]*[a-z0-9])?(\.[a-z0-9]([-a-z0-9]*[a-z0-9])?)*/)?(([A-Za-z0-9][-A-Za-z0-9_.]*)?[A-Za-z0-9])$
                            type: string
                        required:
                        - message
                        - reason
                        - status
                        - type
                        type: object
                      type: array
                    lastTransitionTime:
                      description: lastTransitionTime is the last time the condition transitioned from one status to another. This should be when the underlying condition changed.  If that is not known, then using the time when the API field changed is acceptable.
                      format: date-time
                      type: string
                    message:
                      description: message is a human readable message indicating details about the transition. This may be an empty string.
                      maxLength: 32768
                      type: string
                    observedGeneration:
                      description: observedGeneration represents the .metadata.generation that the condition was set based upon. For instance, if .metadata.generation is currently 12, but the .status.conditions[x].observedGeneration is 9, the condition is out of date with respect to the current state of the instance.
                      format: int64
                      minimum: 0
                      type: integer
                    reason:
                      description: reason contains a programmatic identifier indicating the reason for the condition's last transition. Producers of specific condition types may define expected values and meanings for this field, and whether the values are considered a guaranteed API. The value should be a CamelCase string. This field may not be empty.
                      maxLength: 1024
                      minLength: 1
                      pattern: ^[A-Za-z]([A-Za-z0-9_,:]*[A-Za-z0-9_])?$
                      type: string
                    status:
                      description: status of the condition, one of True, False, Unknown.
                      enum:
                      - "True"
                      - "False"
                      - Unknown
                      type: string
                    type:
                      description: type of condition in CamelCase or in foo.example.com/CamelCase. --- Many .condition.type values are consistent across resources like Available, but because arbitrary conditions can be useful (see .node.status.conditions), the ability to deconflict is important. The regex it matches is (dns1123SubdomainFmt/)?(qualifiedNameFmt)
                      maxLength: 316
                      pattern: ^([a-z0-9]([-a-z0-9]*[a-z0-9])?(\.[a-z0-9]([-a-z0-9]*[a-z0-9])?)*/)?(([A-Za-z0-9][-A-Za-z0-9_.]*)?[A-Za-z0-9])$
                      type: string
                    warnings:
                      description: "Warnings contains a slice of relevant warning subconditions for this object. \n Subconditions are expected to appear when relevant (when there is a warning), and disappear when not relevant. An empty slice here indicates no warnings."
                      items:
                        description: "SubCondition is a Condition-like type intended for use as a subcondition inside a DetailedCondition. \n It contains a subset of the Condition fields. \n It is intended for warnings and errors, so `type` names should use abnormal-true polarity, that is, they should be of the form \"ErrorPresent: true\". \n The expected lifecycle for these errors is that they should only be present when the error or warning is, and should be removed when they are not relevant."
                        properties:
                          message:
                            description: "Message is a human readable message indicating details about the transition. \n This may be an empty string."
                            maxLength: 32768
                            type: string
                          reason:
                            description: "Reason contains a programmatic identifier indicating the reason for the condition's last transition. Producers of specific condition types may define expected values and meanings for this field, and whether the values are considered a guaranteed API. \n The value should be a CamelCase string. \n This field may not be empty."
                            maxLength: 1024
                            minLength: 1
                            pattern: ^[A-Za-z]([A-Za-z0-9_,:]*[A-Za-z0-9_])?$
                            type: string
                          status:
                            description: Status of the condition, one of True, False, Unknown.
                            enum:
                            - "True"
                            - "False"
                            - Unknown
                            type: string
                          type:
                            description: "Type of condition in `CamelCase` or in `foo.example.com/CamelCase`. \n This must be in abnormal-true polarity, that is, `ErrorFound` or `controller.io/ErrorFound`. \n The regex it matches is (dns1123SubdomainFmt/)?(qualifiedNameFmt)"
                            maxLength: 316
                            pattern: ^([a-z0-9]([-a-z0-9]*[a-z0-9])?(\.[a-z0-9]([-a-z0-9]*[a-z0-9])?)*/)?(([A-Za-z0-9][-A-Za-z0-9_.]*)?[A-Za-z0-9])$
                            type: string
                        required:
                        - message
                        - reason
                        - status
                        - type
                        type: object
                      type: array
                  required:
                  - lastTransitionTime
                  - message
                  - reason
                  - status
                  - type
                  type: object
                type: array
                x-kubernetes-list-map-keys:
                - type
                x-kubernetes-list-type: map
            type: object
        type: object
    served: true
    storage: true
    subresources:
      status: {}
status:
  acceptedNames:
    kind: ""
    plural: ""
  conditions: []
  storedVersions: []
---
# Source: flyte/charts/contour/templates/00-crds.yaml
apiVersion: apiextensions.k8s.io/v1
kind: CustomResourceDefinition
metadata:
  annotations:
    controller-gen.kubebuilder.io/version: v0.2.9
  creationTimestamp: null
  name: httpproxies.projectcontour.io
spec:
  preserveUnknownFields: false
  group: projectcontour.io
  names:
    kind: HTTPProxy
    listKind: HTTPProxyList
    plural: httpproxies
    shortNames:
    - proxy
    - proxies
    singular: httpproxy
  scope: Namespaced
  versions:
  - additionalPrinterColumns:
    - description: Fully qualified domain name
      jsonPath: .spec.virtualhost.fqdn
      name: FQDN
      type: string
    - description: Secret with TLS credentials
      jsonPath: .spec.virtualhost.tls.secretName
      name: TLS Secret
      type: string
    - description: The current status of the HTTPProxy
      jsonPath: .status.currentStatus
      name: Status
      type: string
    - description: Description of the current status
      jsonPath: .status.description
      name: Status Description
      type: string
    name: v1
    schema:
      openAPIV3Schema:
        description: HTTPProxy is an Ingress CRD specification.
        properties:
          apiVersion:
            description: 'APIVersion defines the versioned schema of this representation of an object. Servers should convert recognized schemas to the latest internal value, and may reject unrecognized values. More info: https://git.k8s.io/community/contributors/devel/sig-architecture/api-conventions.md#resources'
            type: string
          kind:
            description: 'Kind is a string value representing the REST resource this object represents. Servers may infer this from the endpoint the client submits requests to. Cannot be updated. In CamelCase. More info: https://git.k8s.io/community/contributors/devel/sig-architecture/api-conventions.md#types-kinds'
            type: string
          metadata:
            type: object
          spec:
            description: HTTPProxySpec defines the spec of the CRD.
            properties:
              ggvar:
                description: Testing new param for CRD
                type: string
              includes:
                description: Includes allow for specific routing configuration to be included from another HTTPProxy, possibly in another namespace.
                items:
                  description: Include describes a set of policies that can be applied to an HTTPProxy in a namespace.
                  properties:
                    conditions:
                      description: 'Conditions are a set of rules that are applied to included HTTPProxies. In effect, they are added onto the Conditions of included HTTPProxy Route structs. When applied, they are merged using AND, with one exception: There can be only one Prefix MatchCondition per Conditions slice. More than one Prefix, or contradictory Conditions, will make the include invalid.'
                      items:
                        description: MatchCondition are a general holder for matching rules for HTTPProxies. One of Prefix or Header must be provided.
                        properties:
                          header:
                            description: Header specifies the header condition to match.
                            properties:
                              contains:
                                description: Contains specifies a substring that must be present in the header value.
                                type: string
                              exact:
                                description: Exact specifies a string that the header value must be equal to.
                                type: string
                              name:
                                description: Name is the name of the header to match against. Name is required. Header names are case insensitive.
                                type: string
                              notcontains:
                                description: NotContains specifies a substring that must not be present in the header value.
                                type: string
                              notexact:
                                description: NoExact specifies a string that the header value must not be equal to. The condition is true if the header has any other value.
                                type: string
                              present:
                                description: Present specifies that condition is true when the named header is present, regardless of its value. Note that setting Present to false does not make the condition true if the named header is absent.
                                type: boolean
                            required:
                            - name
                            type: object
                          prefix:
                            description: Prefix defines a prefix match for a request.
                            type: string
                        type: object
                      type: array
                    name:
                      description: Name of the HTTPProxy
                      type: string
                    namespace:
                      description: Namespace of the HTTPProxy to include. Defaults to the current namespace if not supplied.
                      type: string
                  required:
                  - name
                  type: object
                type: array
              routes:
                description: Routes are the ingress routes. If TCPProxy is present, Routes is ignored.
                items:
                  description: Route contains the set of routes for a virtual host.
                  properties:
                    authPolicy:
                      description: AuthPolicy updates the authorization policy that was set on the root HTTPProxy object for client requests that match this route.
                      properties:
                        context:
                          additionalProperties:
                            type: string
                          description: Context is a set of key/value pairs that are sent to the authentication server in the check request. If a context is provided at an enclosing scope, the entries are merged such that the inner scope overrides matching keys from the outer scope.
                          type: object
                        disabled:
                          description: When true, this field disables client request authentication for the scope of the policy.
                          type: boolean
                      type: object
                    conditions:
                      description: 'Conditions are a set of rules that are applied to a Route. When applied, they are merged using AND, with one exception: There can be only one Prefix MatchCondition per Conditions slice. More than one Prefix, or contradictory Conditions, will make the route invalid.'
                      items:
                        description: MatchCondition are a general holder for matching rules for HTTPProxies. One of Prefix or Header must be provided.
                        properties:
                          header:
                            description: Header specifies the header condition to match.
                            properties:
                              contains:
                                description: Contains specifies a substring that must be present in the header value.
                                type: string
                              exact:
                                description: Exact specifies a string that the header value must be equal to.
                                type: string
                              name:
                                description: Name is the name of the header to match against. Name is required. Header names are case insensitive.
                                type: string
                              notcontains:
                                description: NotContains specifies a substring that must not be present in the header value.
                                type: string
                              notexact:
                                description: NoExact specifies a string that the header value must not be equal to. The condition is true if the header has any other value.
                                type: string
                              present:
                                description: Present specifies that condition is true when the named header is present, regardless of its value. Note that setting Present to false does not make the condition true if the named header is absent.
                                type: boolean
                            required:
                            - name
                            type: object
                          prefix:
                            description: Prefix defines a prefix match for a request.
                            type: string
                        type: object
                      type: array
                    enableWebsockets:
                      description: Enables websocket support for the route.
                      type: boolean
                    healthCheckPolicy:
                      description: The health check policy for this route.
                      properties:
                        healthyThresholdCount:
                          description: The number of healthy health checks required before a host is marked healthy
                          format: int64
                          minimum: 0
                          type: integer
                        host:
                          description: The value of the host header in the HTTP health check request. If left empty (default value), the name "contour-envoy-healthcheck" will be used.
                          type: string
                        intervalSeconds:
                          description: The interval (seconds) between health checks
                          format: int64
                          type: integer
                        path:
                          description: HTTP endpoint used to perform health checks on upstream service
                          type: string
                        timeoutSeconds:
                          description: The time to wait (seconds) for a health check response
                          format: int64
                          type: integer
                        unhealthyThresholdCount:
                          description: The number of unhealthy health checks required before a host is marked unhealthy
                          format: int64
                          minimum: 0
                          type: integer
                      required:
                      - path
                      type: object
                    loadBalancerPolicy:
                      description: The load balancing policy for this route.
                      properties:
                        strategy:
                          description: Strategy specifies the policy used to balance requests across the pool of backend pods. Valid policy names are `Random`, `RoundRobin`, `WeightedLeastRequest`, `Random` and `Cookie`. If an unknown strategy name is specified or no policy is supplied, the default `RoundRobin` policy is used.
                          type: string
                      type: object
                    pathRewritePolicy:
                      description: The policy for rewriting the path of the request URL after the request has been routed to a Service.
                      properties:
                        replacePrefix:
                          description: ReplacePrefix describes how the path prefix should be replaced.
                          items:
                            description: ReplacePrefix describes a path prefix replacement.
                            properties:
                              prefix:
                                description: "Prefix specifies the URL path prefix to be replaced. \n If Prefix is specified, it must exactly match the MatchCondition prefix that is rendered by the chain of including HTTPProxies and only that path prefix will be replaced by Replacement. This allows HTTPProxies that are included through multiple roots to only replace specific path prefixes, leaving others unmodified. \n If Prefix is not specified, all routing prefixes rendered by the include chain will be replaced."
                                minLength: 1
                                type: string
                              replacement:
                                description: Replacement is the string that the routing path prefix will be replaced with. This must not be empty.
                                minLength: 1
                                type: string
                            required:
                            - replacement
                            type: object
                          type: array
                      type: object
                    permitInsecure:
                      description: Allow this path to respond to insecure requests over HTTP which are normally not permitted when a `virtualhost.tls` block is present.
                      type: boolean
                    requestHeadersPolicy:
                      description: The policy for managing request headers during proxying.
                      properties:
                        remove:
                          description: Remove specifies a list of HTTP header names to remove.
                          items:
                            type: string
                          type: array
                        set:
                          description: Set specifies a list of HTTP header values that will be set in the HTTP header. If the header does not exist it will be added, otherwise it will be overwritten with the new value.
                          items:
                            description: HeaderValue represents a header name/value pair
                            properties:
                              name:
                                description: Name represents a key of a header
                                minLength: 1
                                type: string
                              value:
                                description: Value represents the value of a header specified by a key
                                minLength: 1
                                type: string
                            required:
                            - name
                            - value
                            type: object
                          type: array
                      type: object
                    responseHeadersPolicy:
                      description: The policy for managing response headers during proxying. Rewriting the 'Host' header is not supported.
                      properties:
                        remove:
                          description: Remove specifies a list of HTTP header names to remove.
                          items:
                            type: string
                          type: array
                        set:
                          description: Set specifies a list of HTTP header values that will be set in the HTTP header. If the header does not exist it will be added, otherwise it will be overwritten with the new value.
                          items:
                            description: HeaderValue represents a header name/value pair
                            properties:
                              name:
                                description: Name represents a key of a header
                                minLength: 1
                                type: string
                              value:
                                description: Value represents the value of a header specified by a key
                                minLength: 1
                                type: string
                            required:
                            - name
                            - value
                            type: object
                          type: array
                      type: object
                    retryPolicy:
                      description: The retry policy for this route.
                      properties:
                        count:
                          description: NumRetries is maximum allowed number of retries. If not supplied, the number of retries is one.
                          format: int64
                          minimum: 0
                          type: integer
                        perTryTimeout:
                          description: PerTryTimeout specifies the timeout per retry attempt. Ignored if NumRetries is not supplied.
                          pattern: ^(((\d*(\.\d*)?h)|(\d*(\.\d*)?m)|(\d*(\.\d*)?s)|(\d*(\.\d*)?ms)|(\d*(\.\d*)?us)|(\d*(\.\d*)?µs)|(\d*(\.\d*)?ns))+|infinity|infinite)$
                          type: string
                        retriableStatusCodes:
                          description: "RetriableStatusCodes specifies the HTTP status codes that should be retried. \n This field is only respected when you include `retriable-status-codes` in the `RetryOn` field."
                          items:
                            format: int32
                            type: integer
                          type: array
                        retryOn:
                          description: "RetryOn specifies the conditions on which to retry a request. \n Supported [HTTP conditions](https://www.envoyproxy.io/docs/envoy/latest/configuration/http/http_filters/router_filter#x-envoy-retry-on): \n - `5xx` - `gateway-error` - `reset` - `connect-failure` - `retriable-4xx` - `refused-stream` - `retriable-status-codes` - `retriable-headers` \n Supported [gRPC conditions](https://www.envoyproxy.io/docs/envoy/latest/configuration/http/http_filters/router_filter#x-envoy-retry-grpc-on): \n - `cancelled` - `deadline-exceeded` - `internal` - `resource-exhausted` - `unavailable`"
                          items:
                            description: RetryOn is a string type alias with validation to ensure that the value is valid.
                            enum:
                            - 5xx
                            - gateway-error
                            - reset
                            - connect-failure
                            - retriable-4xx
                            - refused-stream
                            - retriable-status-codes
                            - retriable-headers
                            - cancelled
                            - deadline-exceeded
                            - internal
                            - resource-exhausted
                            - unavailable
                            type: string
                          type: array
                      type: object
                    services:
                      description: Services are the services to proxy traffic.
                      items:
                        description: Service defines an Kubernetes Service to proxy traffic.
                        properties:
                          mirror:
                            description: If Mirror is true the Service will receive a read only mirror of the traffic for this route.
                            type: boolean
                          name:
                            description: Name is the name of Kubernetes service to proxy traffic. Names defined here will be used to look up corresponding endpoints which contain the ips to route.
                            type: string
                          port:
                            description: Port (defined as Integer) to proxy traffic to since a service can have multiple defined.
                            exclusiveMaximum: true
                            maximum: 65536
                            minimum: 1
                            type: integer
                          protocol:
                            description: Protocol may be used to specify (or override) the protocol used to reach this Service. Values may be tls, h2, h2c. If omitted, protocol-selection falls back on Service annotations.
                            enum:
                            - h2
                            - h2c
                            - tls
                            type: string
                          requestHeadersPolicy:
                            description: The policy for managing request headers during proxying. Rewriting the 'Host' header is not supported.
                            properties:
                              remove:
                                description: Remove specifies a list of HTTP header names to remove.
                                items:
                                  type: string
                                type: array
                              set:
                                description: Set specifies a list of HTTP header values that will be set in the HTTP header. If the header does not exist it will be added, otherwise it will be overwritten with the new value.
                                items:
                                  description: HeaderValue represents a header name/value pair
                                  properties:
                                    name:
                                      description: Name represents a key of a header
                                      minLength: 1
                                      type: string
                                    value:
                                      description: Value represents the value of a header specified by a key
                                      minLength: 1
                                      type: string
                                  required:
                                  - name
                                  - value
                                  type: object
                                type: array
                            type: object
                          responseHeadersPolicy:
                            description: The policy for managing response headers during proxying. Rewriting the 'Host' header is not supported.
                            properties:
                              remove:
                                description: Remove specifies a list of HTTP header names to remove.
                                items:
                                  type: string
                                type: array
                              set:
                                description: Set specifies a list of HTTP header values that will be set in the HTTP header. If the header does not exist it will be added, otherwise it will be overwritten with the new value.
                                items:
                                  description: HeaderValue represents a header name/value pair
                                  properties:
                                    name:
                                      description: Name represents a key of a header
                                      minLength: 1
                                      type: string
                                    value:
                                      description: Value represents the value of a header specified by a key
                                      minLength: 1
                                      type: string
                                  required:
                                  - name
                                  - value
                                  type: object
                                type: array
                            type: object
                          validation:
                            description: UpstreamValidation defines how to verify the backend service's certificate
                            properties:
                              caSecret:
                                description: Name of the Kubernetes secret be used to validate the certificate presented by the backend
                                type: string
                              subjectName:
                                description: Key which is expected to be present in the 'subjectAltName' of the presented certificate
                                type: string
                            required:
                            - caSecret
                            - subjectName
                            type: object
                          weight:
                            description: Weight defines percentage of traffic to balance traffic
                            format: int64
                            minimum: 0
                            type: integer
                        required:
                        - name
                        - port
                        type: object
                      minItems: 1
                      type: array
                    timeoutPolicy:
                      description: The timeout policy for this route.
                      properties:
                        idle:
                          description: Timeout after which, if there are no active requests for this route, the connection between Envoy and the backend or Envoy and the external client will be closed. If not specified, there is no per-route idle timeout, though a connection manager-wide stream_idle_timeout default of 5m still applies.
                          pattern: ^(((\d*(\.\d*)?h)|(\d*(\.\d*)?m)|(\d*(\.\d*)?s)|(\d*(\.\d*)?ms)|(\d*(\.\d*)?us)|(\d*(\.\d*)?µs)|(\d*(\.\d*)?ns))+|infinity|infinite)$
                          type: string
                        response:
                          description: Timeout for receiving a response from the server after processing a request from client. If not supplied, Envoy's default value of 15s applies.
                          pattern: ^(((\d*(\.\d*)?h)|(\d*(\.\d*)?m)|(\d*(\.\d*)?s)|(\d*(\.\d*)?ms)|(\d*(\.\d*)?us)|(\d*(\.\d*)?µs)|(\d*(\.\d*)?ns))+|infinity|infinite)$
                          type: string
                      type: object
                  required:
                  - services
                  type: object
                type: array
              tcpproxy:
                description: TCPProxy holds TCP proxy information.
                properties:
                  healthCheckPolicy:
                    description: The health check policy for this tcp proxy
                    properties:
                      healthyThresholdCount:
                        description: The number of healthy health checks required before a host is marked healthy
                        format: int32
                        type: integer
                      intervalSeconds:
                        description: The interval (seconds) between health checks
                        format: int64
                        type: integer
                      timeoutSeconds:
                        description: The time to wait (seconds) for a health check response
                        format: int64
                        type: integer
                      unhealthyThresholdCount:
                        description: The number of unhealthy health checks required before a host is marked unhealthy
                        format: int32
                        type: integer
                    type: object
                  include:
                    description: Include specifies that this tcpproxy should be delegated to another HTTPProxy.
                    properties:
                      name:
                        description: Name of the child HTTPProxy
                        type: string
                      namespace:
                        description: Namespace of the HTTPProxy to include. Defaults to the current namespace if not supplied.
                        type: string
                    required:
                    - name
                    type: object
                  includes:
                    description: "IncludesDeprecated allow for specific routing configuration to be appended to another HTTPProxy in another namespace. \n Exists due to a mistake when developing HTTPProxy and the field was marked plural when it should have been singular. This field should stay to not break backwards compatibility to v1 users."
                    properties:
                      name:
                        description: Name of the child HTTPProxy
                        type: string
                      namespace:
                        description: Namespace of the HTTPProxy to include. Defaults to the current namespace if not supplied.
                        type: string
                    required:
                    - name
                    type: object
                  loadBalancerPolicy:
                    description: The load balancing policy for the backend services.
                    properties:
                      strategy:
                        description: Strategy specifies the policy used to balance requests across the pool of backend pods. Valid policy names are `Random`, `RoundRobin`, `WeightedLeastRequest`, `Random` and `Cookie`. If an unknown strategy name is specified or no policy is supplied, the default `RoundRobin` policy is used.
                        type: string
                    type: object
                  services:
                    description: Services are the services to proxy traffic
                    items:
                      description: Service defines an Kubernetes Service to proxy traffic.
                      properties:
                        mirror:
                          description: If Mirror is true the Service will receive a read only mirror of the traffic for this route.
                          type: boolean
                        name:
                          description: Name is the name of Kubernetes service to proxy traffic. Names defined here will be used to look up corresponding endpoints which contain the ips to route.
                          type: string
                        port:
                          description: Port (defined as Integer) to proxy traffic to since a service can have multiple defined.
                          exclusiveMaximum: true
                          maximum: 65536
                          minimum: 1
                          type: integer
                        protocol:
                          description: Protocol may be used to specify (or override) the protocol used to reach this Service. Values may be tls, h2, h2c. If omitted, protocol-selection falls back on Service annotations.
                          enum:
                          - h2
                          - h2c
                          - tls
                          type: string
                        requestHeadersPolicy:
                          description: The policy for managing request headers during proxying. Rewriting the 'Host' header is not supported.
                          properties:
                            remove:
                              description: Remove specifies a list of HTTP header names to remove.
                              items:
                                type: string
                              type: array
                            set:
                              description: Set specifies a list of HTTP header values that will be set in the HTTP header. If the header does not exist it will be added, otherwise it will be overwritten with the new value.
                              items:
                                description: HeaderValue represents a header name/value pair
                                properties:
                                  name:
                                    description: Name represents a key of a header
                                    minLength: 1
                                    type: string
                                  value:
                                    description: Value represents the value of a header specified by a key
                                    minLength: 1
                                    type: string
                                required:
                                - name
                                - value
                                type: object
                              type: array
                          type: object
                        responseHeadersPolicy:
                          description: The policy for managing response headers during proxying. Rewriting the 'Host' header is not supported.
                          properties:
                            remove:
                              description: Remove specifies a list of HTTP header names to remove.
                              items:
                                type: string
                              type: array
                            set:
                              description: Set specifies a list of HTTP header values that will be set in the HTTP header. If the header does not exist it will be added, otherwise it will be overwritten with the new value.
                              items:
                                description: HeaderValue represents a header name/value pair
                                properties:
                                  name:
                                    description: Name represents a key of a header
                                    minLength: 1
                                    type: string
                                  value:
                                    description: Value represents the value of a header specified by a key
                                    minLength: 1
                                    type: string
                                required:
                                - name
                                - value
                                type: object
                              type: array
                          type: object
                        validation:
                          description: UpstreamValidation defines how to verify the backend service's certificate
                          properties:
                            caSecret:
                              description: Name of the Kubernetes secret be used to validate the certificate presented by the backend
                              type: string
                            subjectName:
                              description: Key which is expected to be present in the 'subjectAltName' of the presented certificate
                              type: string
                          required:
                          - caSecret
                          - subjectName
                          type: object
                        weight:
                          description: Weight defines percentage of traffic to balance traffic
                          format: int64
                          minimum: 0
                          type: integer
                      required:
                      - name
                      - port
                      type: object
                    type: array
                type: object
              virtualhost:
                description: Virtualhost appears at most once. If it is present, the object is considered to be a "root" HTTPProxy.
                properties:
                  authorization:
                    description: This field configures an extension service to perform authorization for this virtual host. Authorization can only be configured on virtual hosts that have TLS enabled. If the TLS configuration requires client certificate /validation, the client certificate is always included in the authentication check request.
                    properties:
                      authPolicy:
                        description: AuthPolicy sets a default authorization policy for client requests. This policy will be used unless overridden by individual routes.
                        properties:
                          context:
                            additionalProperties:
                              type: string
                            description: Context is a set of key/value pairs that are sent to the authentication server in the check request. If a context is provided at an enclosing scope, the entries are merged such that the inner scope overrides matching keys from the outer scope.
                            type: object
                          disabled:
                            description: When true, this field disables client request authentication for the scope of the policy.
                            type: boolean
                        type: object
                      extensionRef:
                        description: ExtensionServiceRef specifies the extension resource that will authorize client requests.
                        properties:
                          apiVersion:
                            description: API version of the referent. If this field is not specified, the default "projectcontour.io/v1alpha1" will be used
                            minLength: 1
                            type: string
                          name:
                            description: "Name of the referent. \n More info: https://kubernetes.io/docs/concepts/overview/working-with-objects/names/#names"
                            minLength: 1
                            type: string
                          namespace:
                            description: "Namespace of the referent. If this field is not specifies, the namespace of the resource that targets the referent will be used. \n More info: https://kubernetes.io/docs/concepts/overview/working-with-objects/namespaces/"
                            minLength: 1
                            type: string
                        type: object
                      failOpen:
                        description: If FailOpen is true, the client request is forwarded to the upstream service even if the authorization server fails to respond. This field should not be set in most cases. It is intended for use only while migrating applications from internal authorization to Contour external authorization.
                        type: boolean
                      responseTimeout:
                        description: ResponseTimeout configures maximum time to wait for a check response from the authorization server. Timeout durations are expressed in the Go [Duration format](https://godoc.org/time#ParseDuration). Valid time units are "ns", "us" (or "µs"), "ms", "s", "m", "h". The string "infinity" is also a valid input and specifies no timeout.
                        pattern: ^(((\d*(\.\d*)?h)|(\d*(\.\d*)?m)|(\d*(\.\d*)?s)|(\d*(\.\d*)?ms)|(\d*(\.\d*)?us)|(\d*(\.\d*)?µs)|(\d*(\.\d*)?ns))+|infinity|infinite)$
                        type: string
                    required:
                    - extensionRef
                    type: object
                  corsPolicy:
                    description: Specifies the cross-origin policy to apply to the VirtualHost.
                    properties:
                      allowCredentials:
                        description: Specifies whether the resource allows credentials.
                        type: boolean
                      allowHeaders:
                        description: AllowHeaders specifies the content for the *access-control-allow-headers* header.
                        items:
                          description: CORSHeaderValue specifies the value of the string headers returned by a cross-domain request.
                          pattern: ^[a-zA-Z0-9!#$%&'*+.^_`|~-]+$
                          type: string
                        type: array
                      allowMethods:
                        description: AllowMethods specifies the content for the *access-control-allow-methods* header.
                        items:
                          description: CORSHeaderValue specifies the value of the string headers returned by a cross-domain request.
                          pattern: ^[a-zA-Z0-9!#$%&'*+.^_`|~-]+$
                          type: string
                        type: array
                      allowOrigin:
                        description: AllowOrigin specifies the origins that will be allowed to do CORS requests. "*" means allow any origin.
                        items:
                          type: string
                        type: array
                      exposeHeaders:
                        description: ExposeHeaders Specifies the content for the *access-control-expose-headers* header.
                        items:
                          description: CORSHeaderValue specifies the value of the string headers returned by a cross-domain request.
                          pattern: ^[a-zA-Z0-9!#$%&'*+.^_`|~-]+$
                          type: string
                        type: array
                      maxAge:
                        description: MaxAge indicates for how long the results of a preflight request can be cached. MaxAge durations are expressed in the Go [Duration format](https://godoc.org/time#ParseDuration). Valid time units are "ns", "us" (or "µs"), "ms", "s", "m", "h". Only positive values are allowed while 0 disables the cache requiring a preflight OPTIONS check for all cross-origin requests.
                        type: string
                    required:
                    - allowMethods
                    - allowOrigin
                    type: object
                  fqdn:
                    description: The fully qualified domain name of the root of the ingress tree all leaves of the DAG rooted at this object relate to the fqdn.
                    type: string
                  tls:
                    description: If present the fields describes TLS properties of the virtual host. The SNI names that will be matched on are described in fqdn, the tls.secretName secret must contain a certificate that itself contains a name that matches the FQDN.
                    properties:
                      clientValidation:
                        description: "ClientValidation defines how to verify the client certificate when an external client establishes a TLS connection to Envoy. \n This setting: \n 1. Enables TLS client certificate validation. 2. Requires clients to present a TLS certificate (i.e. not optional validation). 3. Specifies how the client certificate will be validated."
                        properties:
                          caSecret:
                            description: Name of a Kubernetes secret that contains a CA certificate bundle. The client certificate must validate against the certificates in the bundle.
                            minLength: 1
                            type: string
                        required:
                        - caSecret
                        type: object
                      enableFallbackCertificate:
                        description: EnableFallbackCertificate defines if the vhost should allow a default certificate to be applied which handles all requests which don't match the SNI defined in this vhost.
                        type: boolean
                      minimumProtocolVersion:
                        description: Minimum TLS version this vhost should negotiate
                        type: string
                      passthrough:
                        description: Passthrough defines whether the encrypted TLS handshake will be passed through to the backing cluster. Either Passthrough or SecretName must be specified, but not both.
                        type: boolean
                      secretName:
                        description: SecretName is the name of a TLS secret in the current namespace. Either SecretName or Passthrough must be specified, but not both. If specified, the named secret must contain a matching certificate for the virtual host's FQDN.
                        type: string
                    type: object
                required:
                - fqdn
                type: object
            type: object
          status:
            description: Status is a container for computed information about the HTTPProxy.
            properties:
              conditions:
                description: "Conditions contains information about the current status of the HTTPProxy, in an upstream-friendly container. \n Contour will update a single condition, `Valid`, that is in normal-true polarity. That is, when `currentStatus` is `valid`, the `Valid` condition will be `status: true`, and vice versa. \n Contour will leave untouched any other Conditions set in this block, in case some other controller wants to add a Condition. \n If you are another controller owner and wish to add a condition, you *should* namespace your condition with a label, like `controller.domain.com/ConditionName`."
                items:
                  description: "DetailedCondition is an extension of the normal Kubernetes conditions, with two extra fields to hold sub-conditions, which provide more detailed reasons for the state (True or False) of the condition. \n `errors` holds information about sub-conditions which are fatal to that condition and render its state False. \n `warnings` holds information about sub-conditions which are not fatal to that condition and do not force the state to be False. \n Remember that Conditions have a type, a status, and a reason. \n The type is the type of the condition, the most important one in this CRD set is `Valid`. `Valid` is a positive-polarity condition: when it is `status: true` there are no problems. \n In more detail, `status: true` means that the object is has been ingested into Contour with no errors. `warnings` may still be present, and will be indicated in the Reason field. There must be zero entries in the `errors` slice in this case. \n `Valid`, `status: false` means that the object has had one or more fatal errors during processing into Contour.  The details of the errors will be present under the `errors` field. There must be at least one error in the `errors` slice if `status` is `false`. \n For DetailedConditions of types other than `Valid`, the Condition must be in the negative polarity. When they have `status` `true`, there is an error. There must be at least one entry in the `errors` Subcondition slice. When they have `status` `false`, there are no serious errors, and there must be zero entries in the `errors` slice. In either case, there may be entries in the `warnings` slice. \n Regardless of the polarity, the `reason` and `message` fields must be updated with either the detail of the reason (if there is one and only one entry in total across both the `errors` and `warnings` slices), or `MultipleReasons` if there is more than one entry."
                  properties:
                    errors:
                      description: "Errors contains a slice of relevant error subconditions for this object. \n Subconditions are expected to appear when relevant (when there is a error), and disappear when not relevant. An empty slice here indicates no errors."
                      items:
                        description: "SubCondition is a Condition-like type intended for use as a subcondition inside a DetailedCondition. \n It contains a subset of the Condition fields. \n It is intended for warnings and errors, so `type` names should use abnormal-true polarity, that is, they should be of the form \"ErrorPresent: true\". \n The expected lifecycle for these errors is that they should only be present when the error or warning is, and should be removed when they are not relevant."
                        properties:
                          message:
                            description: "Message is a human readable message indicating details about the transition. \n This may be an empty string."
                            maxLength: 32768
                            type: string
                          reason:
                            description: "Reason contains a programmatic identifier indicating the reason for the condition's last transition. Producers of specific condition types may define expected values and meanings for this field, and whether the values are considered a guaranteed API. \n The value should be a CamelCase string. \n This field may not be empty."
                            maxLength: 1024
                            minLength: 1
                            pattern: ^[A-Za-z]([A-Za-z0-9_,:]*[A-Za-z0-9_])?$
                            type: string
                          status:
                            description: Status of the condition, one of True, False, Unknown.
                            enum:
                            - "True"
                            - "False"
                            - Unknown
                            type: string
                          type:
                            description: "Type of condition in `CamelCase` or in `foo.example.com/CamelCase`. \n This must be in abnormal-true polarity, that is, `ErrorFound` or `controller.io/ErrorFound`. \n The regex it matches is (dns1123SubdomainFmt/)?(qualifiedNameFmt)"
                            maxLength: 316
                            pattern: ^([a-z0-9]([-a-z0-9]*[a-z0-9])?(\.[a-z0-9]([-a-z0-9]*[a-z0-9])?)*/)?(([A-Za-z0-9][-A-Za-z0-9_.]*)?[A-Za-z0-9])$
                            type: string
                        required:
                        - message
                        - reason
                        - status
                        - type
                        type: object
                      type: array
                    lastTransitionTime:
                      description: lastTransitionTime is the last time the condition transitioned from one status to another. This should be when the underlying condition changed.  If that is not known, then using the time when the API field changed is acceptable.
                      format: date-time
                      type: string
                    message:
                      description: message is a human readable message indicating details about the transition. This may be an empty string.
                      maxLength: 32768
                      type: string
                    observedGeneration:
                      description: observedGeneration represents the .metadata.generation that the condition was set based upon. For instance, if .metadata.generation is currently 12, but the .status.conditions[x].observedGeneration is 9, the condition is out of date with respect to the current state of the instance.
                      format: int64
                      minimum: 0
                      type: integer
                    reason:
                      description: reason contains a programmatic identifier indicating the reason for the condition's last transition. Producers of specific condition types may define expected values and meanings for this field, and whether the values are considered a guaranteed API. The value should be a CamelCase string. This field may not be empty.
                      maxLength: 1024
                      minLength: 1
                      pattern: ^[A-Za-z]([A-Za-z0-9_,:]*[A-Za-z0-9_])?$
                      type: string
                    status:
                      description: status of the condition, one of True, False, Unknown.
                      enum:
                      - "True"
                      - "False"
                      - Unknown
                      type: string
                    type:
                      description: type of condition in CamelCase or in foo.example.com/CamelCase. --- Many .condition.type values are consistent across resources like Available, but because arbitrary conditions can be useful (see .node.status.conditions), the ability to deconflict is important. The regex it matches is (dns1123SubdomainFmt/)?(qualifiedNameFmt)
                      maxLength: 316
                      pattern: ^([a-z0-9]([-a-z0-9]*[a-z0-9])?(\.[a-z0-9]([-a-z0-9]*[a-z0-9])?)*/)?(([A-Za-z0-9][-A-Za-z0-9_.]*)?[A-Za-z0-9])$
                      type: string
                    warnings:
                      description: "Warnings contains a slice of relevant warning subconditions for this object. \n Subconditions are expected to appear when relevant (when there is a warning), and disappear when not relevant. An empty slice here indicates no warnings."
                      items:
                        description: "SubCondition is a Condition-like type intended for use as a subcondition inside a DetailedCondition. \n It contains a subset of the Condition fields. \n It is intended for warnings and errors, so `type` names should use abnormal-true polarity, that is, they should be of the form \"ErrorPresent: true\". \n The expected lifecycle for these errors is that they should only be present when the error or warning is, and should be removed when they are not relevant."
                        properties:
                          message:
                            description: "Message is a human readable message indicating details about the transition. \n This may be an empty string."
                            maxLength: 32768
                            type: string
                          reason:
                            description: "Reason contains a programmatic identifier indicating the reason for the condition's last transition. Producers of specific condition types may define expected values and meanings for this field, and whether the values are considered a guaranteed API. \n The value should be a CamelCase string. \n This field may not be empty."
                            maxLength: 1024
                            minLength: 1
                            pattern: ^[A-Za-z]([A-Za-z0-9_,:]*[A-Za-z0-9_])?$
                            type: string
                          status:
                            description: Status of the condition, one of True, False, Unknown.
                            enum:
                            - "True"
                            - "False"
                            - Unknown
                            type: string
                          type:
                            description: "Type of condition in `CamelCase` or in `foo.example.com/CamelCase`. \n This must be in abnormal-true polarity, that is, `ErrorFound` or `controller.io/ErrorFound`. \n The regex it matches is (dns1123SubdomainFmt/)?(qualifiedNameFmt)"
                            maxLength: 316
                            pattern: ^([a-z0-9]([-a-z0-9]*[a-z0-9])?(\.[a-z0-9]([-a-z0-9]*[a-z0-9])?)*/)?(([A-Za-z0-9][-A-Za-z0-9_.]*)?[A-Za-z0-9])$
                            type: string
                        required:
                        - message
                        - reason
                        - status
                        - type
                        type: object
                      type: array
                  required:
                  - lastTransitionTime
                  - message
                  - reason
                  - status
                  - type
                  type: object
                type: array
                x-kubernetes-list-map-keys:
                - type
                x-kubernetes-list-type: map
              currentStatus:
                type: string
              description:
                type: string
              loadBalancer:
                description: LoadBalancer contains the current status of the load balancer.
                properties:
                  ingress:
                    description: Ingress is a list containing ingress points for the load-balancer. Traffic intended for the service should be sent to these ingress points.
                    items:
                      description: 'LoadBalancerIngress represents the status of a load-balancer ingress point: traffic intended for the service should be sent to an ingress point.'
                      properties:
                        hostname:
                          description: Hostname is set for load-balancer ingress points that are DNS based (typically AWS load-balancers)
                          type: string
                        ip:
                          description: IP is set for load-balancer ingress points that are IP based (typically GCE or OpenStack load-balancers)
                          type: string
                      type: object
                    type: array
                type: object
            type: object
        required:
        - metadata
        - spec
        type: object
    served: true
    storage: true
    subresources:
      status: {}
status:
  acceptedNames:
    kind: ""
    plural: ""
  conditions: []
  storedVersions: []
---
# Source: flyte/charts/contour/templates/00-crds.yaml
apiVersion: apiextensions.k8s.io/v1
kind: CustomResourceDefinition
metadata:
  annotations:
    controller-gen.kubebuilder.io/version: v0.2.9
  creationTimestamp: null
  name: tlscertificatedelegations.projectcontour.io
spec:
  preserveUnknownFields: false
  group: projectcontour.io
  names:
    kind: TLSCertificateDelegation
    listKind: TLSCertificateDelegationList
    plural: tlscertificatedelegations
    shortNames:
    - tlscerts
    singular: tlscertificatedelegation
  scope: Namespaced
  versions:
  - name: v1
    schema:
      openAPIV3Schema:
        description: TLSCertificateDelegation is an TLS Certificate Delegation CRD specification. See design/tls-certificate-delegation.md for details.
        properties:
          apiVersion:
            description: 'APIVersion defines the versioned schema of this representation of an object. Servers should convert recognized schemas to the latest internal value, and may reject unrecognized values. More info: https://git.k8s.io/community/contributors/devel/sig-architecture/api-conventions.md#resources'
            type: string
          kind:
            description: 'Kind is a string value representing the REST resource this object represents. Servers may infer this from the endpoint the client submits requests to. Cannot be updated. In CamelCase. More info: https://git.k8s.io/community/contributors/devel/sig-architecture/api-conventions.md#types-kinds'
            type: string
          metadata:
            type: object
          spec:
            description: TLSCertificateDelegationSpec defines the spec of the CRD
            properties:
              delegations:
                items:
                  description: CertificateDelegation maps the authority to reference a secret in the current namespace to a set of namespaces.
                  properties:
                    secretName:
                      description: required, the name of a secret in the current namespace.
                      type: string
                    targetNamespaces:
                      description: required, the namespaces the authority to reference the the secret will be delegated to. If TargetNamespaces is nil or empty, the CertificateDelegation' is ignored. If the TargetNamespace list contains the character, "*" the secret will be delegated to all namespaces.
                      items:
                        type: string
                      type: array
                  required:
                  - secretName
                  - targetNamespaces
                  type: object
                type: array
            required:
            - delegations
            type: object
          status:
            description: TLSCertificateDelegationStatus allows for the status of the delegation to be presented to the user.
            properties:
              conditions:
                description: "Conditions contains information about the current status of the HTTPProxy, in an upstream-friendly container. \n Contour will update a single condition, `Valid`, that is in normal-true polarity. That is, when `currentStatus` is `valid`, the `Valid` condition will be `status: true`, and vice versa. \n Contour will leave untouched any other Conditions set in this block, in case some other controller wants to add a Condition. \n If you are another controller owner and wish to add a condition, you *should* namespace your condition with a label, like `controller.domain.com\\ConditionName`."
                items:
                  description: "DetailedCondition is an extension of the normal Kubernetes conditions, with two extra fields to hold sub-conditions, which provide more detailed reasons for the state (True or False) of the condition. \n `errors` holds information about sub-conditions which are fatal to that condition and render its state False. \n `warnings` holds information about sub-conditions which are not fatal to that condition and do not force the state to be False. \n Remember that Conditions have a type, a status, and a reason. \n The type is the type of the condition, the most important one in this CRD set is `Valid`. `Valid` is a positive-polarity condition: when it is `status: true` there are no problems. \n In more detail, `status: true` means that the object is has been ingested into Contour with no errors. `warnings` may still be present, and will be indicated in the Reason field. There must be zero entries in the `errors` slice in this case. \n `Valid`, `status: false` means that the object has had one or more fatal errors during processing into Contour.  The details of the errors will be present under the `errors` field. There must be at least one error in the `errors` slice if `status` is `false`. \n For DetailedConditions of types other than `Valid`, the Condition must be in the negative polarity. When they have `status` `true`, there is an error. There must be at least one entry in the `errors` Subcondition slice. When they have `status` `false`, there are no serious errors, and there must be zero entries in the `errors` slice. In either case, there may be entries in the `warnings` slice. \n Regardless of the polarity, the `reason` and `message` fields must be updated with either the detail of the reason (if there is one and only one entry in total across both the `errors` and `warnings` slices), or `MultipleReasons` if there is more than one entry."
                  properties:
                    errors:
                      description: "Errors contains a slice of relevant error subconditions for this object. \n Subconditions are expected to appear when relevant (when there is a error), and disappear when not relevant. An empty slice here indicates no errors."
                      items:
                        description: "SubCondition is a Condition-like type intended for use as a subcondition inside a DetailedCondition. \n It contains a subset of the Condition fields. \n It is intended for warnings and errors, so `type` names should use abnormal-true polarity, that is, they should be of the form \"ErrorPresent: true\". \n The expected lifecycle for these errors is that they should only be present when the error or warning is, and should be removed when they are not relevant."
                        properties:
                          message:
                            description: "Message is a human readable message indicating details about the transition. \n This may be an empty string."
                            maxLength: 32768
                            type: string
                          reason:
                            description: "Reason contains a programmatic identifier indicating the reason for the condition's last transition. Producers of specific condition types may define expected values and meanings for this field, and whether the values are considered a guaranteed API. \n The value should be a CamelCase string. \n This field may not be empty."
                            maxLength: 1024
                            minLength: 1
                            pattern: ^[A-Za-z]([A-Za-z0-9_,:]*[A-Za-z0-9_])?$
                            type: string
                          status:
                            description: Status of the condition, one of True, False, Unknown.
                            enum:
                            - "True"
                            - "False"
                            - Unknown
                            type: string
                          type:
                            description: "Type of condition in `CamelCase` or in `foo.example.com/CamelCase`. \n This must be in abnormal-true polarity, that is, `ErrorFound` or `controller.io/ErrorFound`. \n The regex it matches is (dns1123SubdomainFmt/)?(qualifiedNameFmt)"
                            maxLength: 316
                            pattern: ^([a-z0-9]([-a-z0-9]*[a-z0-9])?(\.[a-z0-9]([-a-z0-9]*[a-z0-9])?)*/)?(([A-Za-z0-9][-A-Za-z0-9_.]*)?[A-Za-z0-9])$
                            type: string
                        required:
                        - message
                        - reason
                        - status
                        - type
                        type: object
                      type: array
                    lastTransitionTime:
                      description: lastTransitionTime is the last time the condition transitioned from one status to another. This should be when the underlying condition changed.  If that is not known, then using the time when the API field changed is acceptable.
                      format: date-time
                      type: string
                    message:
                      description: message is a human readable message indicating details about the transition. This may be an empty string.
                      maxLength: 32768
                      type: string
                    observedGeneration:
                      description: observedGeneration represents the .metadata.generation that the condition was set based upon. For instance, if .metadata.generation is currently 12, but the .status.conditions[x].observedGeneration is 9, the condition is out of date with respect to the current state of the instance.
                      format: int64
                      minimum: 0
                      type: integer
                    reason:
                      description: reason contains a programmatic identifier indicating the reason for the condition's last transition. Producers of specific condition types may define expected values and meanings for this field, and whether the values are considered a guaranteed API. The value should be a CamelCase string. This field may not be empty.
                      maxLength: 1024
                      minLength: 1
                      pattern: ^[A-Za-z]([A-Za-z0-9_,:]*[A-Za-z0-9_])?$
                      type: string
                    status:
                      description: status of the condition, one of True, False, Unknown.
                      enum:
                      - "True"
                      - "False"
                      - Unknown
                      type: string
                    type:
                      description: type of condition in CamelCase or in foo.example.com/CamelCase. --- Many .condition.type values are consistent across resources like Available, but because arbitrary conditions can be useful (see .node.status.conditions), the ability to deconflict is important. The regex it matches is (dns1123SubdomainFmt/)?(qualifiedNameFmt)
                      maxLength: 316
                      pattern: ^([a-z0-9]([-a-z0-9]*[a-z0-9])?(\.[a-z0-9]([-a-z0-9]*[a-z0-9])?)*/)?(([A-Za-z0-9][-A-Za-z0-9_.]*)?[A-Za-z0-9])$
                      type: string
                    warnings:
                      description: "Warnings contains a slice of relevant warning subconditions for this object. \n Subconditions are expected to appear when relevant (when there is a warning), and disappear when not relevant. An empty slice here indicates no warnings."
                      items:
                        description: "SubCondition is a Condition-like type intended for use as a subcondition inside a DetailedCondition. \n It contains a subset of the Condition fields. \n It is intended for warnings and errors, so `type` names should use abnormal-true polarity, that is, they should be of the form \"ErrorPresent: true\". \n The expected lifecycle for these errors is that they should only be present when the error or warning is, and should be removed when they are not relevant."
                        properties:
                          message:
                            description: "Message is a human readable message indicating details about the transition. \n This may be an empty string."
                            maxLength: 32768
                            type: string
                          reason:
                            description: "Reason contains a programmatic identifier indicating the reason for the condition's last transition. Producers of specific condition types may define expected values and meanings for this field, and whether the values are considered a guaranteed API. \n The value should be a CamelCase string. \n This field may not be empty."
                            maxLength: 1024
                            minLength: 1
                            pattern: ^[A-Za-z]([A-Za-z0-9_,:]*[A-Za-z0-9_])?$
                            type: string
                          status:
                            description: Status of the condition, one of True, False, Unknown.
                            enum:
                            - "True"
                            - "False"
                            - Unknown
                            type: string
                          type:
                            description: "Type of condition in `CamelCase` or in `foo.example.com/CamelCase`. \n This must be in abnormal-true polarity, that is, `ErrorFound` or `controller.io/ErrorFound`. \n The regex it matches is (dns1123SubdomainFmt/)?(qualifiedNameFmt)"
                            maxLength: 316
                            pattern: ^([a-z0-9]([-a-z0-9]*[a-z0-9])?(\.[a-z0-9]([-a-z0-9]*[a-z0-9])?)*/)?(([A-Za-z0-9][-A-Za-z0-9_.]*)?[A-Za-z0-9])$
                            type: string
                        required:
                        - message
                        - reason
                        - status
                        - type
                        type: object
                      type: array
                  required:
                  - lastTransitionTime
                  - message
                  - reason
                  - status
                  - type
                  type: object
                type: array
                x-kubernetes-list-map-keys:
                - type
                x-kubernetes-list-type: map
            type: object
        required:
        - metadata
        - spec
        type: object
    served: true
    storage: true
    subresources:
      status: {}
status:
  acceptedNames:
    kind: ""
    plural: ""
  conditions: []
  storedVersions: []
---
# Source: flyte/charts/flyte/templates/propeller/crds/flyteworkflow.yaml
apiVersion: apiextensions.k8s.io/v1beta1
kind: CustomResourceDefinition
metadata:
  name: flyteworkflows.flyte.lyft.com
spec:
  group: flyte.lyft.com
  names:
    kind: FlyteWorkflow
    plural: flyteworkflows
    shortNames:
    - fly
    singular: flyteworkflow
  scope: Namespaced
  version: v1alpha1
---
# Source: flyte/charts/contour/templates/contour/rbac.yaml
apiVersion: rbac.authorization.k8s.io/v1
kind: ClusterRole
metadata:
  name: flyte-contour-contour
  labels:
    app.kubernetes.io/name: contour
    helm.sh/chart: contour-4.1.2
    app.kubernetes.io/instance: flyte
    app.kubernetes.io/managed-by: Helm
rules:
  - apiGroups:
      - ""
    resources:
      - configmaps
    verbs:
      - create
      - get
      - update
  - apiGroups:
      - ""
    resources:
      - endpoints
    verbs:
      - get
      - list
      - watch
  - apiGroups:
      - ""
    resources:
      - secrets
    verbs:
      - get
      - list
      - watch
  - apiGroups:
      - ""
    resources:
      - services
    verbs:
      - get
      - list
      - watch
  - apiGroups:
      - apiextensions.k8s.io
    resources:
      - customresourcedefinitions
    verbs:
      - list
  - apiGroups:
      - networking.k8s.io
    resources:
      - gatewayclasses
      - gateways
      - httproutes
      - tcproutes
    verbs:
      - get
      - list
      - watch
  - apiGroups:
      - networking.k8s.io
    resources:
      - ingresses
    verbs:
      - get
      - list
      - watch
  - apiGroups:
      - networking.k8s.io
    resources:
      - ingresses/status
    verbs:
      - create
      - get
      - update
  - apiGroups:
      - projectcontour.io
    resources:
      - extensionservices
    verbs:
      - get
      - list
      - watch
  - apiGroups:
      - projectcontour.io
    resources:
      - extensionservices/status
    verbs:
      - create
      - get
      - update
  - apiGroups:
      - projectcontour.io
    resources:
      - httpproxies
      - tlscertificatedelegations
    verbs:
      - get
      - list
      - watch
  - apiGroups:
      - projectcontour.io
    resources:
      - httpproxies/status
    verbs:
      - create
      - get
      - update
---
# Source: flyte/charts/flyte/templates/admin/rbac.yaml
apiVersion: rbac.authorization.k8s.io/v1
kind: ClusterRole
metadata:
  name: flyteadmin
  labels: 
    app.kubernetes.io/name: flyteadmin
    app.kubernetes.io/instance: flyte
    helm.sh/chart: flyte-v0.1.10
    app.kubernetes.io/managed-by: Helm
rules:
- apiGroups:
  - ""
  - flyte.lyft.com
  - rbac.authorization.k8s.io
  resources:
  - configmaps
  - flyteworkflows
  - namespaces
  - pods
  - resourcequotas
  - roles
  - rolebindings
  - secrets
  - services
  - serviceaccounts
  - spark-role
  verbs:
  - '*'
---
# Source: flyte/charts/flyte/templates/propeller/rbac.yaml
apiVersion: rbac.authorization.k8s.io/v1
kind: ClusterRole
metadata:
  name: flytepropeller
  labels: 
    app.kubernetes.io/name: flytepropeller
    app.kubernetes.io/instance: flyte
    helm.sh/chart: flyte-v0.1.10
    app.kubernetes.io/managed-by: Helm
rules:
# Allow RO access to PODS
- apiGroups:
  - ""
  resources:
  - pods
  verbs:
  - get
  - list
  - watch
# Allow Event recording access
- apiGroups:
  - ""
  resources:
  - events
  verbs:
  - create
  - update
  - delete
  - patch
# Allow Access All plugin objects
- apiGroups:
  - '*'
  resources:
  - '*'
  verbs:
  - get
  - list
  - watch
  - create
  - update
  - delete
  - patch
# Allow Access to CRD
- apiGroups:
  - apiextensions.k8s.io
  resources:
  - customresourcedefinitions
  verbs:
  - get
  - list
  - watch
  - create
  - delete
  - update
# Allow Access to all resources under flyte.lyft.com
- apiGroups:
  - flyte.lyft.com
  resources:
  - flyteworkflows
  - flyteworkflows/finalizers
  verbs:
  - get
  - list
  - watch
  - create
  - update
  - delete
  - patch
  - post
  - deletecollection
---
# Source: flyte/charts/flyte/templates/propeller/webhook.yaml
# Create a ClusterRole for the webhook
# https://kubernetes.io/docs/admin/authorization/rbac/
kind: ClusterRole
apiVersion: rbac.authorization.k8s.io/v1
metadata:
  name: flyte-pod-webhook
  namespace: flyte
rules:
  - apiGroups:
      - "*"
    resources:
      - mutatingwebhookconfigurations
      - secrets
      - pods
    verbs:
      - get
      - create
      - update
      - patch
---
# Source: flyte/charts/kubernetes-dashboard/templates/clusterrole-metrics.yaml
# Copyright 2017 The Kubernetes Authors.
#
# Licensed under the Apache License, Version 2.0 (the "License");
# you may not use this file except in compliance with the License.
# You may obtain a copy of the License at
#
#     http://www.apache.org/licenses/LICENSE-2.0
#
# Unless required by applicable law or agreed to in writing, software
# distributed under the License is distributed on an "AS IS" BASIS,
# WITHOUT WARRANTIES OR CONDITIONS OF ANY KIND, either express or implied.
# See the License for the specific language governing permissions and
# limitations under the License.

kind: ClusterRole
apiVersion: rbac.authorization.k8s.io/v1
metadata:
  name: "flyte-kubernetes-dashboard-metrics"
  labels:
    app.kubernetes.io/name: kubernetes-dashboard
    helm.sh/chart: kubernetes-dashboard-4.0.2
    app.kubernetes.io/instance: flyte
    app.kubernetes.io/version: "2.2.0"
    app.kubernetes.io/managed-by: Helm
rules:
  # Allow Metrics Scraper to get metrics from the Metrics server
  - apiGroups: ["metrics.k8s.io"]
    resources: ["pods", "nodes"]
    verbs: ["get", "list", "watch"]
---
# Source: flyte/charts/kubernetes-dashboard/templates/clusterrole-readonly.yaml
# Copyright 2017 The Kubernetes Authors.
#
# Licensed under the Apache License, Version 2.0 (the "License");
# you may not use this file except in compliance with the License.
# You may obtain a copy of the License at
#
#     http://www.apache.org/licenses/LICENSE-2.0
#
# Unless required by applicable law or agreed to in writing, software
# distributed under the License is distributed on an "AS IS" BASIS,
# WITHOUT WARRANTIES OR CONDITIONS OF ANY KIND, either express or implied.
# See the License for the specific language governing permissions and
# limitations under the License.

apiVersion: rbac.authorization.k8s.io/v1
kind: ClusterRole
metadata:
  name: "flyte-kubernetes-dashboard-readonly"
  labels:
    app.kubernetes.io/name: kubernetes-dashboard
    helm.sh/chart: kubernetes-dashboard-4.0.2
    app.kubernetes.io/instance: flyte
    app.kubernetes.io/version: "2.2.0"
    app.kubernetes.io/managed-by: Helm
rules:
  - apiGroups:
      - ""
    resources:
      - configmaps
      - endpoints
      - persistentvolumeclaims
      - pods
      - replicationcontrollers
      - replicationcontrollers/scale
      - serviceaccounts
      - services
      - nodes
      - persistentvolumeclaims
      - persistentvolumes
    verbs:
      - get
      - list
      - watch
  - apiGroups:
      - ""
    resources:
      - bindings
      - events
      - limitranges
      - namespaces/status
      - pods/log
      - pods/status
      - replicationcontrollers/status
      - resourcequotas
      - resourcequotas/status
    verbs:
      - get
      - list
      - watch
  - apiGroups:
      - ""
    resources:
      - namespaces
    verbs:
      - get
      - list
      - watch
  - apiGroups:
      - apps
    resources:
      - daemonsets
      - deployments
      - deployments/scale
      - replicasets
      - replicasets/scale
      - statefulsets
    verbs:
      - get
      - list
      - watch
  - apiGroups:
      - autoscaling
    resources:
      - horizontalpodautoscalers
    verbs:
      - get
      - list
      - watch
  - apiGroups:
      - batch
    resources:
      - cronjobs
      - jobs
    verbs:
      - get
      - list
      - watch
  - apiGroups:
      - extensions
    resources:
      - daemonsets
      - deployments
      - deployments/scale
      - ingresses
      - networkpolicies
      - replicasets
      - replicasets/scale
      - replicationcontrollers/scale
    verbs:
      - get
      - list
      - watch
  - apiGroups:
      - policy
    resources:
      - poddisruptionbudgets
    verbs:
      - get
      - list
      - watch
  - apiGroups:
      - networking.k8s.io
    resources:
      - networkpolicies
    verbs:
      - get
      - list
      - watch
  - apiGroups:
      - storage.k8s.io
    resources:
      - storageclasses
      - volumeattachments
    verbs:
      - get
      - list
      - watch
  - apiGroups:
      - rbac.authorization.k8s.io
    resources:
      - clusterrolebindings
      - clusterroles
      - roles
      - rolebindings
    verbs:
      - get
      - list
      - watch
---
# Source: flyte/charts/contour/templates/contour/rbac.yaml
apiVersion: rbac.authorization.k8s.io/v1
kind: ClusterRoleBinding
metadata:
  name: flyte-contour-contour
  labels:
    app.kubernetes.io/name: contour
    helm.sh/chart: contour-4.1.2
    app.kubernetes.io/instance: flyte
    app.kubernetes.io/managed-by: Helm
roleRef:
  apiGroup: rbac.authorization.k8s.io
  kind: ClusterRole
  name: flyte-contour-contour
subjects:
  - kind: ServiceAccount
    name: flyte-contour-contour
    namespace: flyte
---
# Source: flyte/charts/flyte/templates/admin/rbac.yaml
apiVersion: rbac.authorization.k8s.io/v1beta1
kind: ClusterRoleBinding
metadata:
  name: flyteadmin-binding
  labels: 
    app.kubernetes.io/name: flyteadmin
    app.kubernetes.io/instance: flyte
    helm.sh/chart: flyte-v0.1.10
    app.kubernetes.io/managed-by: Helm
roleRef:
  apiGroup: rbac.authorization.k8s.io
  kind: ClusterRole
  name: flyteadmin
subjects:
- kind: ServiceAccount
  name: flyteadmin
  namespace: flyte
---
# Source: flyte/charts/flyte/templates/propeller/rbac.yaml
apiVersion: rbac.authorization.k8s.io/v1beta1
kind: ClusterRoleBinding
metadata:
  name: flytepropeller
  labels: 
    app.kubernetes.io/name: flytepropeller
    app.kubernetes.io/instance: flyte
    helm.sh/chart: flyte-v0.1.10
    app.kubernetes.io/managed-by: Helm
roleRef:
  apiGroup: rbac.authorization.k8s.io
  kind: ClusterRole
  name: flytepropeller
subjects:
- kind: ServiceAccount
  name: flytepropeller
  namespace: flyte
---
# Source: flyte/charts/flyte/templates/propeller/webhook.yaml
# Create a binding from Role -> ServiceAccount
kind: ClusterRoleBinding
apiVersion: rbac.authorization.k8s.io/v1
metadata:
  name: flyte-pod-webhook
  namespace: flyte
roleRef:
  apiGroup: rbac.authorization.k8s.io
  kind: ClusterRole
  name: flyte-pod-webhook
subjects:
  - kind: ServiceAccount
    name: flyte-pod-webhook
    namespace: flyte
---
# Source: flyte/charts/kubernetes-dashboard/templates/clusterrolebinding-metrics.yaml
# Copyright 2017 The Kubernetes Authors.
#
# Licensed under the Apache License, Version 2.0 (the "License");
# you may not use this file except in compliance with the License.
# You may obtain a copy of the License at
#
#     http://www.apache.org/licenses/LICENSE-2.0
#
# Unless required by applicable law or agreed to in writing, software
# distributed under the License is distributed on an "AS IS" BASIS,
# WITHOUT WARRANTIES OR CONDITIONS OF ANY KIND, either express or implied.
# See the License for the specific language governing permissions and
# limitations under the License.

apiVersion: rbac.authorization.k8s.io/v1
kind: ClusterRoleBinding
metadata:
  name: "flyte-kubernetes-dashboard-metrics"
  labels:
    app.kubernetes.io/name: kubernetes-dashboard
    helm.sh/chart: kubernetes-dashboard-4.0.2
    app.kubernetes.io/instance: flyte
    app.kubernetes.io/version: "2.2.0"
    app.kubernetes.io/managed-by: Helm
roleRef:
  apiGroup: rbac.authorization.k8s.io
  kind: ClusterRole
  name: flyte-kubernetes-dashboard-metrics
subjects:
  - kind: ServiceAccount
    name: flyte-kubernetes-dashboard
    namespace: flyte
---
# Source: flyte/charts/kubernetes-dashboard/templates/clusterrolebinding-readonly.yaml
# Copyright 2017 The Kubernetes Authors.
#
# Licensed under the Apache License, Version 2.0 (the "License");
# you may not use this file except in compliance with the License.
# You may obtain a copy of the License at
#
#     http://www.apache.org/licenses/LICENSE-2.0
#
# Unless required by applicable law or agreed to in writing, software
# distributed under the License is distributed on an "AS IS" BASIS,
# WITHOUT WARRANTIES OR CONDITIONS OF ANY KIND, either express or implied.
# See the License for the specific language governing permissions and
# limitations under the License.

apiVersion: rbac.authorization.k8s.io/v1
kind: ClusterRoleBinding
metadata:
  name: flyte-kubernetes-dashboard-readonly
  labels:
    app.kubernetes.io/name: kubernetes-dashboard
    helm.sh/chart: kubernetes-dashboard-4.0.2
    app.kubernetes.io/instance: flyte
    app.kubernetes.io/version: "2.2.0"
    app.kubernetes.io/managed-by: Helm
roleRef:
  apiGroup: rbac.authorization.k8s.io
  kind: ClusterRole
  name: flyte-kubernetes-dashboard-readonly
subjects:
  - kind: ServiceAccount
    name: flyte-kubernetes-dashboard
    namespace: flyte
---
# Source: flyte/charts/kubernetes-dashboard/templates/role.yaml
# Copyright 2017 The Kubernetes Authors.
#
# Licensed under the Apache License, Version 2.0 (the "License");
# you may not use this file except in compliance with the License.
# You may obtain a copy of the License at
#
#     http://www.apache.org/licenses/LICENSE-2.0
#
# Unless required by applicable law or agreed to in writing, software
# distributed under the License is distributed on an "AS IS" BASIS,
# WITHOUT WARRANTIES OR CONDITIONS OF ANY KIND, either express or implied.
# See the License for the specific language governing permissions and
# limitations under the License.

apiVersion: rbac.authorization.k8s.io/v1
kind: Role
metadata:
  name: flyte-kubernetes-dashboard
  labels:
    app.kubernetes.io/name: kubernetes-dashboard
    helm.sh/chart: kubernetes-dashboard-4.0.2
    app.kubernetes.io/instance: flyte
    app.kubernetes.io/version: "2.2.0"
    app.kubernetes.io/managed-by: Helm
rules:
    # Allow Dashboard to get, update and delete Dashboard exclusive secrets.
  - apiGroups: [""]
    resources: ["secrets"]
    resourceNames: ["kubernetes-dashboard-key-holder", "kubernetes-dashboard-certs", "kubernetes-dashboard-csrf"]
    verbs: ["get", "update", "delete"]
    # Allow Dashboard to get and update 'kubernetes-dashboard-settings' config map.
  - apiGroups: [""]
    resources: ["configmaps"]
    resourceNames: ["kubernetes-dashboard-settings"]
    verbs: ["get", "update"]
    # Allow Dashboard to get metrics.
  - apiGroups: [""]
    resources: ["services"]
    resourceNames: ["heapster", "dashboard-metrics-scraper"]
    verbs: ["proxy"]
  - apiGroups: [""]
    resources: ["services/proxy"]
    resourceNames: ["heapster", "http:heapster:", "https:heapster:", "dashboard-metrics-scraper", "http:dashboard-metrics-scraper"]
    verbs: ["get"]
---
# Source: flyte/charts/kubernetes-dashboard/templates/rolebinding.yaml
# Copyright 2017 The Kubernetes Authors.
#
# Licensed under the Apache License, Version 2.0 (the "License");
# you may not use this file except in compliance with the License.
# You may obtain a copy of the License at
#
#     http://www.apache.org/licenses/LICENSE-2.0
#
# Unless required by applicable law or agreed to in writing, software
# distributed under the License is distributed on an "AS IS" BASIS,
# WITHOUT WARRANTIES OR CONDITIONS OF ANY KIND, either express or implied.
# See the License for the specific language governing permissions and
# limitations under the License.

apiVersion: rbac.authorization.k8s.io/v1
kind: RoleBinding
metadata:
  name: flyte-kubernetes-dashboard
  labels:
    app.kubernetes.io/name: kubernetes-dashboard
    helm.sh/chart: kubernetes-dashboard-4.0.2
    app.kubernetes.io/instance: flyte
    app.kubernetes.io/version: "2.2.0"
    app.kubernetes.io/managed-by: Helm
roleRef:
  apiGroup: rbac.authorization.k8s.io
  kind: Role
  name: flyte-kubernetes-dashboard
subjects:
  - kind: ServiceAccount
    name: flyte-kubernetes-dashboard
    namespace: flyte
---
# Source: flyte/charts/contour/templates/contour/service.yaml
apiVersion: v1
kind: Service
metadata:
  name: flyte-contour
  namespace: flyte
  labels:
    app.kubernetes.io/name: contour
    helm.sh/chart: contour-4.1.2
    app.kubernetes.io/instance: flyte
    app.kubernetes.io/managed-by: Helm
    app.kubernetes.io/component: contour
spec:
  ports:
    - port: 8001
      name: xds
      protocol: TCP
      targetPort: 8001
  selector:
    app.kubernetes.io/name: contour
    app.kubernetes.io/instance: flyte
    app.kubernetes.io/component: contour
  type: ClusterIP
---
# Source: flyte/charts/contour/templates/envoy/service.yaml
apiVersion: v1
kind: Service
metadata:
  name: flyte-contour-envoy
  namespace: flyte
  labels:
    app.kubernetes.io/name: contour
    helm.sh/chart: contour-4.1.2
    app.kubernetes.io/instance: flyte
    app.kubernetes.io/managed-by: Helm
    app.kubernetes.io/component: envoy
  annotations:
    # This annotation puts the AWS ELB into "TCP" mode so that it does not
    # do HTTP negotiation for HTTPS connections at the ELB edge.
    # The downside of this is the remote IP address of all connections will
    # appear to be the internal address of the ELB. See docs/proxy-proto.md
    # for information about enabling the PROXY protocol on the ELB to recover
    # the original remote IP address.
    # We don't set this for nlb, per the contour docs.
    service.beta.kubernetes.io/aws-load-balancer-backend-protocol: tcp
spec:
  externalTrafficPolicy: "Local"
  ports:
    - name: http
      port: 80
      protocol: TCP
      targetPort: http
      nodePort: 30081
    - name: https
      port: 443
      protocol: TCP
      targetPort: https
  selector:
    app.kubernetes.io/name: contour
    app.kubernetes.io/instance: flyte
    app.kubernetes.io/component: envoy
  type: NodePort
---
# Source: flyte/charts/flyte/templates/admin/service.yaml
apiVersion: v1
kind: Service
metadata:
  name: flyteadmin
  namespace: flyte
  labels: 
    app.kubernetes.io/name: flyteadmin
    app.kubernetes.io/instance: flyte
    helm.sh/chart: flyte-v0.1.10
    app.kubernetes.io/managed-by: Helm
  annotations: 
    projectcontour.io/upstream-protocol.h2c: grpc
spec:
  type: ClusterIP
  ports:
    - name: http
      port: 80
      protocol: TCP
      targetPort: 8088
    - name: grpc
      port: 81
      protocol: TCP
      targetPort: 8089
    - name: redoc
      protocol: TCP
      port: 87
      targetPort: 8087
    - name: http-metrics
      protocol: TCP
      port: 10254
  selector: 
    app.kubernetes.io/name: flyteadmin
    app.kubernetes.io/instance: flyte
---
# Source: flyte/charts/flyte/templates/console/service.yaml
apiVersion: v1
kind: Service
metadata:
  name: flyteconsole
  namespace: flyte
  labels: 
    app.kubernetes.io/name: flyteconsole
    app.kubernetes.io/instance: flyte
    helm.sh/chart: flyte-v0.1.10
    app.kubernetes.io/managed-by: Helm
spec:
  type: ClusterIP
  ports:
  - port: 80
    protocol: TCP
    targetPort: 8080
  selector: 
    app.kubernetes.io/name: flyteconsole
    app.kubernetes.io/instance: flyte
---
# Source: flyte/charts/flyte/templates/datacatalog/service.yaml
apiVersion: v1
kind: Service
metadata:
  name: datacatalog
  namespace: flyte
  labels: 
    app.kubernetes.io/name: datacatalog
    app.kubernetes.io/instance: flyte
    helm.sh/chart: flyte-v0.1.10
    app.kubernetes.io/managed-by: Helm
  annotations: 
    projectcontour.io/upstream-protocol.h2c: grpc
spec:
  type: NodePort
  ports:
  - name: grpc-2
    port: 8089
    protocol: TCP
    targetPort: 8089
  - name: http
    port: 88
    protocol: TCP
    targetPort: 8088
  - name: grpc
    port: 89
    protocol: TCP
    targetPort: 8089
  selector: 
    app.kubernetes.io/name: datacatalog
    app.kubernetes.io/instance: flyte
---
# Source: flyte/charts/flyte/templates/propeller/webhook.yaml
# Service
apiVersion: v1
kind: Service
metadata:
  name: flyte-pod-webhook
  namespace: flyte
  annotations: 
    projectcontour.io/upstream-protocol.h2c: grpc
spec:
  selector:
    app: flyte-pod-webhook
  ports:
    - name: https
      protocol: TCP
      port: 443
      targetPort: 9443
---
# Source: flyte/charts/kubernetes-dashboard/templates/service.yaml
# Copyright 2017 The Kubernetes Authors.
#
# Licensed under the Apache License, Version 2.0 (the "License");
# you may not use this file except in compliance with the License.
# You may obtain a copy of the License at
#
#     http://www.apache.org/licenses/LICENSE-2.0
#
# Unless required by applicable law or agreed to in writing, software
# distributed under the License is distributed on an "AS IS" BASIS,
# WITHOUT WARRANTIES OR CONDITIONS OF ANY KIND, either express or implied.
# See the License for the specific language governing permissions and
# limitations under the License.

apiVersion: v1
kind: Service
metadata:
  name: flyte-kubernetes-dashboard
  labels:
    app.kubernetes.io/name: kubernetes-dashboard
    helm.sh/chart: kubernetes-dashboard-4.0.2
    app.kubernetes.io/instance: flyte
    app.kubernetes.io/version: "2.2.0"
    app.kubernetes.io/managed-by: Helm
    app.kubernetes.io/component: kubernetes-dashboard
    kubernetes.io/cluster-service: "true"
spec:
  type: NodePort
  ports:
  - port: 30082
    targetPort: http
    name: http
    nodePort: 30082
  selector:
    app.kubernetes.io/name: kubernetes-dashboard
    app.kubernetes.io/instance: flyte
    app.kubernetes.io/component: kubernetes-dashboard
---
# Source: flyte/templates/minio/service.yaml
apiVersion: v1
kind: Service
metadata:
  name: minio
  namespace: flyte
  labels: 
    app.kubernetes.io/name: minio
    app.kubernetes.io/instance: flyte
    helm.sh/chart: flyte-v0.1.10
    app.kubernetes.io/managed-by: Helm
spec:
  type: NodePort
  ports:
  - name: minio
    nodePort: 30084
    port: 9000
    protocol: TCP
    targetPort: minio
  - name: minio-console
    nodePort: 30087
    port: 9001
    protocol: TCP
    targetPort: minio-console
  selector: 
    app.kubernetes.io/name: minio
    app.kubernetes.io/instance: flyte
---
# Source: flyte/templates/postgres/service.yaml
apiVersion: v1
kind: Service
metadata:
  name: postgres
  namespace: flyte
  labels: 
    app.kubernetes.io/name: postgres
    app.kubernetes.io/instance: flyte
    helm.sh/chart: flyte-v0.1.10
    app.kubernetes.io/managed-by: Helm
spec:
  type: ClusterIP
  ports:
  - name: postgres
    port: 5432
    protocol: TCP
    targetPort: postgres
  selector: 
    app.kubernetes.io/name: postgres
    app.kubernetes.io/instance: flyte
---
# Source: flyte/charts/contour/templates/envoy/daemonset.yaml
apiVersion: apps/v1
kind: DaemonSet
metadata:
  name: flyte-contour-envoy
  namespace: flyte
  labels:
    app.kubernetes.io/name: contour
    helm.sh/chart: contour-4.1.2
    app.kubernetes.io/instance: flyte
    app.kubernetes.io/managed-by: Helm
    app.kubernetes.io/component: envoy
spec:
  updateStrategy:
    type: RollingUpdate
    rollingUpdate:
      maxUnavailable: 10%
  selector:
    matchLabels:
      app.kubernetes.io/name: contour
      app.kubernetes.io/instance: flyte
      app.kubernetes.io/component: envoy
  template:
    metadata:
      labels:
        app.kubernetes.io/name: contour
        helm.sh/chart: contour-4.1.2
        app.kubernetes.io/instance: flyte
        app.kubernetes.io/managed-by: Helm
        app.kubernetes.io/component: envoy
    spec:
      
      affinity:
        podAffinity:
          
        podAntiAffinity:
          
        nodeAffinity:
          
      terminationGracePeriodSeconds: 300
      hostNetwork: false
      dnsPolicy: ClusterFirst
      containers:
        - command:
            - contour
          args:
            - envoy
            - shutdown-manager
          image: docker.io/bitnami/contour:1.12.0-debian-10-r0
          imagePullPolicy: IfNotPresent
          lifecycle:
            preStop:
              exec:
                command:
                  - contour
                  - envoy
                  - shutdown
          livenessProbe:
            httpGet:
              path: /healthz
              port: 8090
            initialDelaySeconds: 120
            periodSeconds: 20
            timeoutSeconds: 5
            successThreshold: 1
            failureThreshold: 6
          name: shutdown-manager
        - command:
            - envoy
          args:
            - -c
            - /config/envoy.json
            - --service-cluster $(CONTOUR_NAMESPACE)
            - --service-node $(ENVOY_POD_NAME)
            - --log-level info
          image: docker.io/bitnami/envoy:1.16.2-debian-10-r54
          imagePullPolicy: IfNotPresent
          name: envoy
          securityContext:
            runAsUser: 0
          env:
            - name: CONTOUR_NAMESPACE
              valueFrom:
                fieldRef:
                  apiVersion: v1
                  fieldPath: metadata.namespace
            - name: ENVOY_POD_NAME
              valueFrom:
                fieldRef:
                  apiVersion: v1
                  fieldPath: metadata.name
          ports:
            - containerPort: 80
              hostPort: 80
              name: http
              protocol: TCP
            - containerPort: 443
              hostPort: 443
              name: https
              protocol: TCP
            - containerPort: 8002
              name: metrics
              protocol: TCP
          readinessProbe:
            httpGet:
              path: /ready
              port: 8002
            initialDelaySeconds: 10
            periodSeconds: 3
            timeoutSeconds: 1
            successThreshold: 1
            failureThreshold: 3
          livenessProbe:
            httpGet:
              path: /ready
              port: 8002
            initialDelaySeconds: 120
            periodSeconds: 20
            timeoutSeconds: 5
            successThreshold: 1
            failureThreshold: 6
          resources: 
            limits:
              cpu: 100m
              memory: 100Mi
            requests:
              cpu: 10m
              memory: 50Mi
          volumeMounts:
            - name: envoy-config
              mountPath: /config
            - name: envoycert
              mountPath: /certs
          lifecycle:
            preStop:
              httpGet:
                path: /shutdown
                port: 8090
                scheme: HTTP
      initContainers:
        - command:
            - contour
          args:
            - bootstrap
            - /config/envoy.json
            - --xds-address=flyte-contour
            - --xds-port=8001
            - --resources-dir=/config/resources
            - --envoy-cafile=/certs/ca.crt
            - --envoy-cert-file=/certs/tls.crt
            - --envoy-key-file=/certs/tls.key
          image: docker.io/bitnami/contour:1.12.0-debian-10-r0
          imagePullPolicy: IfNotPresent
          name: envoy-initconfig
          resources: 
            limits:
              cpu: 100m
              memory: 100Mi
            requests:
              cpu: 10m
              memory: 50Mi
          volumeMounts:
            - name: envoy-config
              mountPath: /config
            - name: envoycert
              mountPath: /certs
              readOnly: true
          env:
            - name: CONTOUR_NAMESPACE
              valueFrom:
                fieldRef:
                  fieldPath: metadata.namespace
      automountServiceAccountToken: false
      serviceAccountName: flyte-contour-envoy
      volumes:
        - name: envoy-config
          emptyDir: {}
        - name: envoycert
          secret:
            secretName: envoycert
      restartPolicy: Always
---
# Source: flyte/charts/contour/templates/contour/deployment.yaml
apiVersion: apps/v1
kind: Deployment
metadata:
  name: flyte-contour-contour
  namespace: flyte
  labels:
    app.kubernetes.io/name: contour
    helm.sh/chart: contour-4.1.2
    app.kubernetes.io/instance: flyte
    app.kubernetes.io/managed-by: Helm
    app.kubernetes.io/component: contour
spec:
  replicas: 1
  strategy:
    type: RollingUpdate
    rollingUpdate:
      # This value of maxSurge means that during a rolling update
      # the new ReplicaSet will be created first.
      maxSurge: 50%
  selector:
    matchLabels:
      app.kubernetes.io/name: contour
      app.kubernetes.io/instance: flyte
      app.kubernetes.io/component: contour
  template:
    metadata:
      annotations:
        checksum/config: 5653797be256c34530f8f4002c2b997af941d56f68b110582887fafe0784864e
      labels:
        app.kubernetes.io/name: contour
        helm.sh/chart: contour-4.1.2
        app.kubernetes.io/instance: flyte
        app.kubernetes.io/managed-by: Helm
        app.kubernetes.io/component: contour
    spec:
      
      affinity:
        podAffinity:
          
        podAntiAffinity:
          preferredDuringSchedulingIgnoredDuringExecution:
            - podAffinityTerm:
                labelSelector:
                  matchLabels:
                    app.kubernetes.io/name: contour
                    app.kubernetes.io/instance: flyte
                    app.kubernetes.io/component: contour
                namespaces:
                  - "flyte"
                topologyKey: kubernetes.io/hostname
              weight: 1
        nodeAffinity:
          
      containers:
        - command:
            - contour
          args:
            - serve
            - --incluster
            - --xds-address=0.0.0.0
            - --xds-port=8001
            - --envoy-service-http-port=80
            - --envoy-service-https-port=443
            - --contour-cafile=/certs/ca.crt
            - --contour-cert-file=/certs/tls.crt
            - --contour-key-file=/certs/tls.key
            - --config-path=/config/contour.yaml
          image: docker.io/bitnami/contour:1.12.0-debian-10-r0
          imagePullPolicy: IfNotPresent
          name: contour
          ports:
            - containerPort: 8001
              name: xds
              protocol: TCP
            - containerPort: 8000
              name: metrics
              protocol: TCP
          livenessProbe:
            httpGet:
              path: /healthz
              port: 8000
            initialDelaySeconds: 120
            periodSeconds: 20
            timeoutSeconds: 5
            successThreshold: 1
            failureThreshold: 6
          readinessProbe:
            tcpSocket:
              port: 8001
            initialDelaySeconds: 15
            periodSeconds: 10
            timeoutSeconds: 5
            successThreshold: 1
            failureThreshold: 3
          resources: 
            limits:
              cpu: 100m
              memory: 100Mi
            requests:
              cpu: 10m
              memory: 50Mi
          volumeMounts:
            - name: contourcert
              mountPath: /certs
              readOnly: true
            - name: contour-config
              mountPath: /config
              readOnly: true
          env:
            - name: CONTOUR_NAMESPACE
              valueFrom:
                fieldRef:
                  apiVersion: v1
                  fieldPath: metadata.namespace
            - name: POD_NAME
              valueFrom:
                fieldRef:
                  apiVersion: v1
                  fieldPath: metadata.name
      dnsPolicy: ClusterFirst
      serviceAccountName: flyte-contour-contour
      securityContext:
        runAsUser: 1001
        runAsGroup: 1001
        fsGroup: 
        runAsNonRoot: true
      volumes:
        - name: contourcert
          secret:
            secretName: contourcert
        - name: contour-config
          configMap:
            name: flyte-contour
            defaultMode: 0644
            items:
              - key: contour.yaml
                path: contour.yaml
---
# Source: flyte/charts/flyte/templates/admin/deployment.yaml
apiVersion: apps/v1
kind: Deployment
metadata:
  name: flyteadmin
  namespace: flyte
  labels: 
    app.kubernetes.io/name: flyteadmin
    app.kubernetes.io/instance: flyte
    helm.sh/chart: flyte-v0.1.10
    app.kubernetes.io/managed-by: Helm
spec:
  replicas: 1
  selector:
    matchLabels: 
      app.kubernetes.io/name: flyteadmin
      app.kubernetes.io/instance: flyte
  template:
    metadata:
      annotations:
        configChecksum: "0df07fb14089aac7a404f63f160a5767c02a9f321ec04a06bf30a0701e95eb8"
      labels: 
        app.kubernetes.io/name: flyteadmin
        app.kubernetes.io/instance: flyte
        helm.sh/chart: flyte-v0.1.10
        app.kubernetes.io/managed-by: Helm
    spec:
      securityContext:
        fsGroup: 65534
        runAsUser: 1001
        fsGroupChangePolicy: "Always"
      initContainers:
        - name: check-db-ready
          image: ecr.flyte.org/ubuntu/postgres:13-21.04_beta
          securityContext:
             runAsUser: 0
          command:
          - sh
          - -c
          - until pg_isready -h postgres -p 5432; do echo waiting for database; sleep 2; done;
        - command:
          - flyteadmin
          - --config
          - /etc/flyte/config/*.yaml
          - migrate
          - run
          image: "cr.flyte.org/flyteorg/flyteadmin:v0.6.61"
          imagePullPolicy: "IfNotPresent"
          name: run-migrations
          volumeMounts:
          
          - mountPath: /etc/flyte/config
            name: config-volume
        - command:
          - flyteadmin
          - --config
          - /etc/flyte/config/*.yaml
          - migrate
          - seed-projects
          - flytesnacks
          - flytetester
          - flyteexamples
          image: "cr.flyte.org/flyteorg/flyteadmin:v0.6.61"
          imagePullPolicy: "IfNotPresent"
          name: seed-projects
          volumeMounts:
          
          - mountPath: /etc/flyte/config
            name: config-volume
        - command:
          - flyteadmin
          - --config
          - /etc/flyte/config/*.yaml
          - clusterresource
          - sync
          image: "cr.flyte.org/flyteorg/flyteadmin:v0.6.61"
          imagePullPolicy: "IfNotPresent"
          name: sync-cluster-resources
          volumeMounts:
          
          - mountPath: /etc/flyte/clusterresource/templates
            name: resource-templates
          - mountPath: /etc/flyte/config
            name: config-volume
        - name: generate-secrets
          image: "cr.flyte.org/flyteorg/flyteadmin:v0.6.61"
          imagePullPolicy: "IfNotPresent"
          command: ["/bin/sh", "-c"]
          args:
            [
                "flyteadmin --config=/etc/flyte/config/*.yaml secrets init --localPath /etc/scratch/secrets && flyteadmin --config=/etc/flyte/config/*.yaml secrets create --name flyte-admin-secrets --fromPath /etc/scratch/secrets",
            ]
          volumeMounts:
            - name: config-volume
              mountPath: /etc/flyte/config
            - name: scratch
              mountPath: /etc/scratch
          env:
            - name: POD_NAMESPACE
              valueFrom:
                fieldRef:
                  fieldPath: metadata.namespace
      containers:
      - command:
        - flyteadmin
        - --config
        - /etc/flyte/config/*.yaml
        - serve
        image: "cr.flyte.org/flyteorg/flyteadmin:v0.6.61"
        imagePullPolicy: "IfNotPresent"
        name: flyteadmin
        ports:
        - containerPort: 8088
        - containerPort: 8089
        resources: 
          limits:
            cpu: 250m
            ephemeral-storage: 100Mi
            memory: 500Mi
          requests:
            cpu: 10m
            ephemeral-storage: 50Mi
            memory: 50Mi
        volumeMounts:
        
        - mountPath: /srv/flyte
          name: shared-data
        - mountPath: /etc/flyte/config
          name: config-volume
        - name: auth
          mountPath: /etc/secrets/
      - command:
        - sh
        - -c
        - ln -s /usr/share/nginx/html /usr/share/nginx/html/openapi && sh /usr/local/bin/docker-run.sh
        env:
        - name: PAGE_TITLE
          value: Flyte Admin OpenAPI
        - name: SPEC_URL
          value: /api/v1/openapi
        - name: PORT
          value: "8087"
        image: docker.io/redocly/redoc
        imagePullPolicy: IfNotPresent
        name: redoc
        ports:
        - containerPort: 8087
        resources:
          limits:
            cpu: "0.1"
            memory: 200Mi
      serviceAccountName: flyteadmin
      volumes:
        
        - emptyDir: {}
          name: shared-data
        - emptyDir: {}
          name: scratch
        - configMap:
            name: flyte-admin-config
          name: config-volume
        - configMap:
            name: clusterresource-template
          name: resource-templates
        - name: auth
          secret:
            secretName: flyte-admin-secrets
---
# Source: flyte/charts/flyte/templates/console/deployment.yaml
apiVersion: apps/v1
kind: Deployment
metadata:
  name: flyteconsole
  namespace: flyte
  labels: 
    app.kubernetes.io/name: flyteconsole
    app.kubernetes.io/instance: flyte
    helm.sh/chart: flyte-v0.1.10
    app.kubernetes.io/managed-by: Helm
spec:
  replicas: 1
  selector:
    matchLabels: 
      app.kubernetes.io/name: flyteconsole
      app.kubernetes.io/instance: flyte
  template:
    metadata:
      annotations:
        configChecksum: "31c9b63c5d5979ec6d9c6bf1d6deaa1128117c74a50ad417820d7896e7eb7fd"
      labels: 
        app.kubernetes.io/name: flyteconsole
        app.kubernetes.io/instance: flyte
        helm.sh/chart: flyte-v0.1.10
        app.kubernetes.io/managed-by: Helm
    spec:
      securityContext:
        runAsUser: 1000
        fsGroupChangePolicy: "OnRootMismatch"
      containers:
      - image: "cr.flyte.org/flyteorg/flyteconsole:v0.29.0"
        imagePullPolicy: "IfNotPresent"
        name: flyteconsole
        envFrom:
        - configMapRef:
            name: flyte-console-config
        ports:
        - containerPort: 8080
        resources: 
          limits:
            cpu: 500m
            memory: 250Mi
          requests:
            cpu: 10m
            memory: 50Mi
        volumeMounts:
        - mountPath: /srv/flyte
          name: shared-data
      volumes:
      - emptyDir: {}
        name: shared-data
---
# Source: flyte/charts/flyte/templates/datacatalog/deployment.yaml
apiVersion: apps/v1
kind: Deployment
metadata:
  name: datacatalog
  namespace: flyte
  labels: 
    app.kubernetes.io/name: datacatalog
    app.kubernetes.io/instance: flyte
    helm.sh/chart: flyte-v0.1.10
    app.kubernetes.io/managed-by: Helm
spec:
  replicas: 1
  selector:
    matchLabels: 
      app.kubernetes.io/name: datacatalog
      app.kubernetes.io/instance: flyte
  template:
    metadata:
      annotations:
        configChecksum: "bcf4b35be311670bae6d6b4151257028a42509999b2531751fcfc25b28f8336"
      labels: 
        app.kubernetes.io/name: datacatalog
        app.kubernetes.io/instance: flyte
        helm.sh/chart: flyte-v0.1.10
        app.kubernetes.io/managed-by: Helm
    spec:
      securityContext:
        fsGroup: 1001
        runAsUser: 1001
        fsGroupChangePolicy: "OnRootMismatch"
      initContainers:
      - name: check-db-ready
        image: postgres:10.16-alpine
        securityContext:
          runAsUser: 0
        command:
          - sh
          - -c
          - until pg_isready -h postgres -p 5432; do echo waiting for database; sleep 2; done;
      - command:
        - datacatalog
        - --config
        - /etc/datacatalog/config/*.yaml
        - migrate
        - run
        image: "cr.flyte.org/flyteorg/datacatalog:v0.3.9"
        imagePullPolicy: "IfNotPresent"
        name: run-migrations
        volumeMounts:
        
        - mountPath: /etc/datacatalog/config
          name: config-volume
      containers:
      - command:
        - datacatalog
        - --config
        - /etc/datacatalog/config/*.yaml
        - serve
        image: "cr.flyte.org/flyteorg/datacatalog:v0.3.9"
        imagePullPolicy: "IfNotPresent"
        name: datacatalog
        ports:
        - containerPort: 8088
        - containerPort: 8089
        resources: 
          limits:
            cpu: 500m
            ephemeral-storage: 100Mi
            memory: 500Mi
          requests:
            cpu: 10m
            ephemeral-storage: 50Mi
            memory: 50Mi
        volumeMounts:
        
        - mountPath: /etc/datacatalog/config
          name: config-volume
      serviceAccountName: datacatalog
      volumes:
      
      - emptyDir: {}
        name: shared-data
      - configMap:
          name: datacatalog-config
        name: config-volume
---
# Source: flyte/charts/flyte/templates/flytescheduler/deployment.yaml
apiVersion: apps/v1
kind: Deployment
metadata:
  name: flytescheduler
  namespace: flyte
  labels: 
    app.kubernetes.io/name: flytescheduler
    app.kubernetes.io/instance: flyte
    helm.sh/chart: flyte-v0.1.10
    app.kubernetes.io/managed-by: Helm
spec:
  replicas: 1
  selector:
    matchLabels: 
      app.kubernetes.io/name: flytescheduler
      app.kubernetes.io/instance: flyte
  template:
    metadata:
      annotations:
        configChecksum: "0df07fb14089aac7a404f63f160a5767c02a9f321ec04a06bf30a0701e95eb8"
      labels: 
        app.kubernetes.io/name: flytescheduler
        app.kubernetes.io/instance: flyte
        helm.sh/chart: flyte-v0.1.10
        app.kubernetes.io/managed-by: Helm
    spec:
      securityContext:
        fsGroup: 65534
        runAsUser: 1001
        fsGroupChangePolicy: "Always"
      initContainers:
      - command:
        - flytescheduler
        - precheck
        - --config
        - /etc/flyte/config/*.yaml
        image: "cr.flyte.org/flyteorg/flytescheduler:v0.6.61"
        imagePullPolicy: "IfNotPresent"
        name: flytescheduler-check
        volumeMounts:
          
          - mountPath: /etc/flyte/config
            name: config-volume
          - name: auth
            mountPath: /etc/secrets/
      containers:
      - command:
        - flytescheduler
        - run
        - --config
        - /etc/flyte/config/*.yaml
        image: "cr.flyte.org/flyteorg/flytescheduler:v0.6.61"
        imagePullPolicy: "IfNotPresent"
        name: flytescheduler
        resources: 
          limits:
            cpu: 250m
            ephemeral-storage: 100Mi
            memory: 500Mi
          requests:
            cpu: 10m
            ephemeral-storage: 50Mi
            memory: 50Mi
        volumeMounts:
          
          - mountPath: /etc/flyte/config
            name: config-volume
          - name: auth
            mountPath: /etc/secrets/
      serviceAccountName: flytescheduler
      volumes:
        
        - emptyDir: {}
          name: shared-data
        - configMap:
            name: flyte-scheduler-config
          name: config-volume
        - name: auth
          secret:
            secretName: flyte-secret-auth
---
# Source: flyte/charts/flyte/templates/propeller/deployment.yaml
apiVersion: apps/v1
kind: Deployment
metadata:
  name: flytepropeller
  namespace: flyte
  labels: 
    app.kubernetes.io/name: flytepropeller
    app.kubernetes.io/instance: flyte
    helm.sh/chart: flyte-v0.1.10
    app.kubernetes.io/managed-by: Helm
spec:
  replicas: 1
  selector:
    matchLabels: 
      app.kubernetes.io/name: flytepropeller
      app.kubernetes.io/instance: flyte
  template:
    metadata:
      annotations:
<<<<<<< HEAD
        configChecksum: "f2293d8ac98e7ebb334fd8dcb26787781860fe8e339e32b46fd213dd3a108cf"
=======
        configChecksum: "e281b83ce583e9badbb0841e9ed26074b4221f8c9d32f5e8996a31698998259"
>>>>>>> 133a8156
      labels: 
        app.kubernetes.io/name: flytepropeller
        app.kubernetes.io/instance: flyte
        helm.sh/chart: flyte-v0.1.10
        app.kubernetes.io/managed-by: Helm
    spec:
      securityContext:
        fsGroup: 65534
        runAsUser: 1001
        fsGroupChangePolicy: "Always"
      containers:
      - command:
        - flytepropeller
        - --config
        - /etc/flyte/config/*.yaml
        env:
        - name: POD_NAME
          valueFrom:
            fieldRef:
              fieldPath: metadata.name
        image: "cr.flyte.org/flyteorg/flytepropeller:v0.14.13"
        imagePullPolicy: "IfNotPresent"
        name: flytepropeller
        ports:
        - containerPort: 10254
        resources: 
          limits:
            cpu: 200m
            ephemeral-storage: 100Mi
            memory: 200Mi
          requests:
            cpu: 10m
            ephemeral-storage: 50Mi
            memory: 50Mi
        volumeMounts:
          - name: config-volume
            mountPath: /etc/flyte/config
          - name: auth
            mountPath: /etc/secrets/
      serviceAccountName: flytepropeller
      volumes:
      - configMap:
          name: flyte-propeller-config
        name: config-volume
      - name: auth
        secret:
          secretName: flyte-secret-auth
---
# Source: flyte/charts/flyte/templates/propeller/webhook.yaml
# Create the actual deployment
apiVersion: apps/v1
kind: Deployment
metadata:
  name: flyte-pod-webhook
  namespace: flyte
  labels:
    app: flyte-pod-webhook
spec:
  selector:
    matchLabels:
      app: flyte-pod-webhook
  template:
    metadata:
      labels:
        app: flyte-pod-webhook
        app.kubernetes.io/name: flyte-pod-webhook
        app.kubernetes.io/version: v0.14.13
      annotations:
<<<<<<< HEAD
        configChecksum: "f2293d8ac98e7ebb334fd8dcb26787781860fe8e339e32b46fd213dd3a108cf"
=======
        configChecksum: "e281b83ce583e9badbb0841e9ed26074b4221f8c9d32f5e8996a31698998259"
>>>>>>> 133a8156
    spec:
      securityContext:
        fsGroup: 65534
        runAsUser: 1001
        fsGroupChangePolicy: "Always"
      serviceAccountName: flyte-pod-webhook
      initContainers:
      - name: generate-secrets
        image: "cr.flyte.org/flyteorg/flytepropeller:v0.14.13"
        imagePullPolicy: "IfNotPresent"
        command:
          - flytepropeller
        args:
          - webhook
          - init-certs
          - --config
          - /etc/flyte/config/*.yaml
        env:
          - name: POD_NAME
            valueFrom:
              fieldRef:
                fieldPath: metadata.name
          - name: POD_NAMESPACE
            valueFrom:
              fieldRef:
                fieldPath: metadata.namespace
        volumeMounts:
          - name: config-volume
            mountPath: /etc/flyte/config
      containers:
        - name: webhook
          image: "cr.flyte.org/flyteorg/flytepropeller:v0.14.13"
          imagePullPolicy: "IfNotPresent"
          command:
            - flytepropeller
          args:
            - webhook
            - --config
            - /etc/flyte/config/*.yaml
          env:
            - name: POD_NAME
              valueFrom:
                fieldRef:
                  fieldPath: metadata.name
            - name: POD_NAMESPACE
              valueFrom:
                fieldRef:
                  fieldPath: metadata.namespace
          volumeMounts:
            - name: config-volume
              mountPath: /etc/flyte/config
              readOnly: true
            - name: webhook-certs
              mountPath: /etc/webhook/certs
              readOnly: true
      volumes:
        - name: config-volume
          configMap:
            name: flyte-propeller-config
        - name: webhook-certs
          secret:
            secretName: flyte-pod-webhook
---
# Source: flyte/charts/kubernetes-dashboard/templates/deployment.yaml
# Copyright 2017 The Kubernetes Authors.
#
# Licensed under the Apache License, Version 2.0 (the "License");
# you may not use this file except in compliance with the License.
# You may obtain a copy of the License at
#
#     http://www.apache.org/licenses/LICENSE-2.0
#
# Unless required by applicable law or agreed to in writing, software
# distributed under the License is distributed on an "AS IS" BASIS,
# WITHOUT WARRANTIES OR CONDITIONS OF ANY KIND, either express or implied.
# See the License for the specific language governing permissions and
# limitations under the License.

apiVersion: apps/v1
kind: Deployment
metadata:
  name: flyte-kubernetes-dashboard
  labels:
    app.kubernetes.io/name: kubernetes-dashboard
    helm.sh/chart: kubernetes-dashboard-4.0.2
    app.kubernetes.io/instance: flyte
    app.kubernetes.io/version: "2.2.0"
    app.kubernetes.io/managed-by: Helm
    app.kubernetes.io/component: kubernetes-dashboard
spec:
  replicas: 1
  strategy:
    rollingUpdate:
      maxSurge: 0
      maxUnavailable: 1
    type: RollingUpdate
  selector:
    matchLabels:
      app.kubernetes.io/name: kubernetes-dashboard
      app.kubernetes.io/instance: flyte
      app.kubernetes.io/component: kubernetes-dashboard
  template:
    metadata:
      annotations:
        seccomp.security.alpha.kubernetes.io/pod: runtime/default
      labels:
        app.kubernetes.io/name: kubernetes-dashboard
        helm.sh/chart: kubernetes-dashboard-4.0.2
        app.kubernetes.io/instance: flyte
        app.kubernetes.io/version: "2.2.0"
        app.kubernetes.io/managed-by: Helm
        app.kubernetes.io/component: kubernetes-dashboard
    spec:
      serviceAccountName: flyte-kubernetes-dashboard
      containers:
      - name: kubernetes-dashboard
        image: "kubernetesui/dashboard:v2.2.0"
        imagePullPolicy: IfNotPresent
        args:
          - --namespace=flyte
          - --metrics-provider=none
          - --enable-skip-login
          - --enable-insecure-login
          - --disable-settings-authorizer
        ports:
        - name: http
          containerPort: 9090
          protocol: TCP
        volumeMounts:
        - name: kubernetes-dashboard-certs
          mountPath: /certs
          # Create on-disk volume to store exec logs
        - mountPath: /tmp
          name: tmp-volume
        livenessProbe:
          httpGet:
            scheme: HTTP
            path: /
            port: 9090
          initialDelaySeconds: 30
          timeoutSeconds: 30
        resources:
          limits:
            cpu: 2
            memory: 200Mi
          requests:
            cpu: 100m
            memory: 200Mi
        securityContext:
          allowPrivilegeEscalation: false
          readOnlyRootFilesystem: true
          runAsGroup: 2001
          runAsUser: 1001
      volumes:
      - name: kubernetes-dashboard-certs
        secret:
          secretName: flyte-kubernetes-dashboard-certs
      - name: tmp-volume
        emptyDir: {}
---
# Source: flyte/templates/minio/deployment.yaml
apiVersion: apps/v1
kind: Deployment
metadata:
  name: minio
  namespace: flyte
  labels: 
    app.kubernetes.io/name: minio
    app.kubernetes.io/instance: flyte
    helm.sh/chart: flyte-v0.1.10
    app.kubernetes.io/managed-by: Helm
spec:
  replicas: 1
  selector:
    matchLabels: 
      app.kubernetes.io/name: minio
      app.kubernetes.io/instance: flyte
  template:
    metadata:
      labels: 
        app.kubernetes.io/name: minio
        app.kubernetes.io/instance: flyte
        helm.sh/chart: flyte-v0.1.10
        app.kubernetes.io/managed-by: Helm
    spec:
      containers:
      - image: "ecr.flyte.org/bitnami/minio:2021.10.13-debian-10-r0"
        imagePullPolicy: "IfNotPresent"
        name: minio
        env:
          - name: MINIO_ACCESS_KEY
            value: minio
          - name: MINIO_SECRET_KEY
            value: miniostorage
          - name: MINIO_DEFAULT_BUCKETS
            value: my-s3-bucket
        ports:
        - containerPort: 9000
          name: minio
        - containerPort: 9001
          name: minio-console
        resources: 
          limits:
            cpu: 200m
            memory: 512Mi
          requests:
            cpu: 10m
            memory: 128Mi
        volumeMounts:
        - name: minio-storage
          mountPath: /data
      volumes:
      - name: minio-storage
        emptyDir: {}
---
# Source: flyte/templates/postgres/deployment.yaml
apiVersion: apps/v1
kind: Deployment
metadata:
  name: postgres
  namespace: flyte
  labels: 
    app.kubernetes.io/name: postgres
    app.kubernetes.io/instance: flyte
    helm.sh/chart: flyte-v0.1.10
    app.kubernetes.io/managed-by: Helm
spec:
  replicas: 1
  selector:
    matchLabels: 
      app.kubernetes.io/name: postgres
      app.kubernetes.io/instance: flyte
  template:
    metadata:
      labels: 
        app.kubernetes.io/name: postgres
        app.kubernetes.io/instance: flyte
        helm.sh/chart: flyte-v0.1.10
        app.kubernetes.io/managed-by: Helm
    spec:
      containers:
      - image: "ecr.flyte.org/ubuntu/postgres:13-21.04_beta"
        imagePullPolicy: "IfNotPresent"
        name: postgres
        env:
        - name: POSTGRES_HOST_AUTH_METHOD
          value: trust
        - name: POSTGRES_DB
          value: flyteadmin
        ports:
        - containerPort: 5432
          name: postgres
        resources: 
          limits:
            cpu: 1000m
            memory: 512Mi
          requests:
            cpu: 10m
            memory: 128Mi
        volumeMounts:
        - name: postgres-storage
          mountPath: /var/lib/postgresql/data
      volumes:
        - name: postgres-storage
          emptyDir: {}
---
# Source: flyte/charts/flyte/templates/admin/cronjob.yaml
apiVersion: batch/v1beta1
kind: CronJob
metadata:
  name: syncresources
  namespace: flyte
  labels: 
    app.kubernetes.io/name: flyteadmin
    app.kubernetes.io/instance: flyte
    helm.sh/chart: flyte-v0.1.10
    app.kubernetes.io/managed-by: Helm
spec:
  schedule: '*/1 * * * *'
  jobTemplate:
    spec:
      template:
        spec:
          containers:
          - command:
            - flyteadmin
            - --config
            - /etc/flyte/config/*.yaml
            - clusterresource
            - sync
            image: "cr.flyte.org/flyteorg/flyteadmin:v0.6.61"
            imagePullPolicy: "IfNotPresent"
            name: sync-cluster-resources
            volumeMounts:
            
            - mountPath: /etc/flyte/clusterresource/templates
              name: resource-templates
            - mountPath: /etc/flyte/config
              name: config-volume
          restartPolicy: OnFailure
          serviceAccountName: flyteadmin
          volumes:
          
          - configMap:
              name: clusterresource-template
            name: resource-templates
          - configMap:
              name: flyte-admin-config
            name: config-volume
---
# Source: flyte/charts/flyte/templates/common/ingress.yaml
apiVersion: networking.k8s.io/v1beta1
kind: Ingress
metadata:
  name: flyte
  namespace: flyte
  annotations: 
    nginx.ingress.kubernetes.io/app-root: /console
spec:
  rules:
    - http:
        paths:
          # This is useful only for frontend development
          - path: /__webpack_hmr
            pathType: ImplementationSpecific
            backend:
              serviceName: flyteconsole
              servicePort: 80
          # Port 87 in FlyteAdmin maps to the redoc container.
          - path: /openapi
            pathType: ImplementationSpecific
            backend:
              serviceName: flyteadmin
              servicePort: 87
          # NOTE: If you change this, you must update the BASE_URL value in flyteconsole.yaml
          - path: /console
            pathType: ImplementationSpecific
            backend:
              serviceName: flyteconsole
              servicePort: 80
          - path: /console/*
            pathType: ImplementationSpecific
            backend:
              serviceName: flyteconsole
              servicePort: 80
          - path: /api
            pathType: ImplementationSpecific
            backend:
              serviceName: flyteadmin
              servicePort: 80
          - path: /api/*
            pathType: ImplementationSpecific
            backend:
              serviceName: flyteadmin
              servicePort: 80
          - path: /healthcheck
            pathType: ImplementationSpecific
            backend:
              serviceName: flyteadmin
              servicePort: 80
          - path: /v1/*
            pathType: ImplementationSpecific
            backend:
              serviceName: flyteadmin
              servicePort: 80
          # Port 87 in FlyteAdmin maps to the redoc container.
          - path: /openapi/*
            pathType: ImplementationSpecific
            backend:
              serviceName: flyteadmin
              servicePort: 87
          - path: /.well-known
            pathType: ImplementationSpecific
            backend:
              serviceName: flyteadmin
              servicePort: 80
          - path: /.well-known/*
            pathType: ImplementationSpecific
            backend:
              serviceName: flyteadmin
              servicePort: 80
          - path: /login
            pathType: ImplementationSpecific
            backend:
              serviceName: flyteadmin
              servicePort: 80
          - path: /login/*
            pathType: ImplementationSpecific
            backend:
              serviceName: flyteadmin
              servicePort: 80
          - path: /logout
            pathType: ImplementationSpecific
            backend:
              serviceName: flyteadmin
              servicePort: 80
          - path: /logout/*
            pathType: ImplementationSpecific
            backend:
              serviceName: flyteadmin
              servicePort: 80
          - path: /callback
            pathType: ImplementationSpecific
            backend:
              serviceName: flyteadmin
              servicePort: 80
          - path: /callback/*
            pathType: ImplementationSpecific
            backend:
              serviceName: flyteadmin
              servicePort: 80
          - path: /me
            pathType: ImplementationSpecific
            backend:
              serviceName: flyteadmin
              servicePort: 80
          - path: /config
            pathType: ImplementationSpecific
            backend:
              serviceName: flyteadmin
              servicePort: 80
          - path: /config/*
            pathType: ImplementationSpecific
            backend:
              serviceName: flyteadmin
              servicePort: 80
          - path: /oauth2
            pathType: ImplementationSpecific
            backend:
              serviceName: flyteadmin
              servicePort: 80
          - path: /oauth2/*
            pathType: ImplementationSpecific
            backend:
              serviceName: flyteadmin
              servicePort: 80
          # NOTE: Port 81 in flyteadmin is the GRPC server port for FlyteAdmin.
          - path: /flyteidl.service.AdminService
            pathType: ImplementationSpecific
            backend:
              serviceName: flyteadmin
              servicePort: 81
          - path: /flyteidl.service.AdminService/*
            pathType: ImplementationSpecific
            backend:
              serviceName: flyteadmin
              servicePort: 81
          - path: /flyteidl.service.AuthMetadataService
            pathType: ImplementationSpecific
            backend:
              serviceName: flyteadmin
              servicePort: 81
          - path: /flyteidl.service.AuthMetadataService/*
            pathType: ImplementationSpecific
            backend:
              serviceName: flyteadmin
              servicePort: 81
          - path: /flyteidl.service.IdentityService
            pathType: ImplementationSpecific
            backend:
              serviceName: flyteadmin
              servicePort: 81
          - path: /flyteidl.service.IdentityService/*
            pathType: ImplementationSpecific
            backend:
              serviceName: flyteadmin
              servicePort: 81
          - path: /grpc.health.v1.Health
            pathType: ImplementationSpecific
            backend:
              serviceName: flyteadmin
              servicePort: 81
          - path: /grpc.health.v1.Health/*
            pathType: ImplementationSpecific
            backend:
              serviceName: flyteadmin
              servicePort: 81
      host: ""
---
# Source: flyte/charts/kubernetes-dashboard/templates/ingress.yaml
# Copyright 2017 The Kubernetes Authors.
#
# Licensed under the Apache License, Version 2.0 (the "License");
# you may not use this file except in compliance with the License.
# You may obtain a copy of the License at
#
#     http://www.apache.org/licenses/LICENSE-2.0
#
# Unless required by applicable law or agreed to in writing, software
# distributed under the License is distributed on an "AS IS" BASIS,
# WITHOUT WARRANTIES OR CONDITIONS OF ANY KIND, either express or implied.
# See the License for the specific language governing permissions and
# limitations under the License.
---
# Source: flyte/charts/kubernetes-dashboard/templates/networkpolicy.yaml
# Copyright 2017 The Kubernetes Authors.
#
# Licensed under the Apache License, Version 2.0 (the "License");
# you may not use this file except in compliance with the License.
# You may obtain a copy of the License at
#
#     http://www.apache.org/licenses/LICENSE-2.0
#
# Unless required by applicable law or agreed to in writing, software
# distributed under the License is distributed on an "AS IS" BASIS,
# WITHOUT WARRANTIES OR CONDITIONS OF ANY KIND, either express or implied.
# See the License for the specific language governing permissions and
# limitations under the License.
---
# Source: flyte/charts/kubernetes-dashboard/templates/pdb.yaml
# Copyright 2017 The Kubernetes Authors.
#
# Licensed under the Apache License, Version 2.0 (the "License");
# you may not use this file except in compliance with the License.
# You may obtain a copy of the License at
#
#     http://www.apache.org/licenses/LICENSE-2.0
#
# Unless required by applicable law or agreed to in writing, software
# distributed under the License is distributed on an "AS IS" BASIS,
# WITHOUT WARRANTIES OR CONDITIONS OF ANY KIND, either express or implied.
# See the License for the specific language governing permissions and
# limitations under the License.
---
# Source: flyte/charts/kubernetes-dashboard/templates/psp.yaml
# Copyright 2017 The Kubernetes Authors.
#
# Licensed under the Apache License, Version 2.0 (the "License");
# you may not use this file except in compliance with the License.
# You may obtain a copy of the License at
#
#     http://www.apache.org/licenses/LICENSE-2.0
#
# Unless required by applicable law or agreed to in writing, software
# distributed under the License is distributed on an "AS IS" BASIS,
# WITHOUT WARRANTIES OR CONDITIONS OF ANY KIND, either express or implied.
# See the License for the specific language governing permissions and
# limitations under the License.
---
# Source: flyte/charts/contour/templates/certgen/serviceaccount.yaml
apiVersion: v1
kind: ServiceAccount
metadata:
  name: flyte-contour-contour-certgen
  namespace: flyte
  annotations:
    "helm.sh/hook": "pre-install,pre-upgrade"
    "helm.sh/hook-delete-policy": before-hook-creation,hook-succeeded
  labels:
    app.kubernetes.io/name: contour
    helm.sh/chart: contour-4.1.2
    app.kubernetes.io/instance: flyte
    app.kubernetes.io/managed-by: Helm
    app.kubernetes.io/component: contour-certgen
---
# Source: flyte/charts/contour/templates/certgen/rbac.yaml
apiVersion: rbac.authorization.k8s.io/v1
kind: Role
metadata:
  name: flyte-contour-contour-certgen
  namespace: flyte
  annotations:
    "helm.sh/hook": "pre-install,pre-upgrade"
    "helm.sh/hook-delete-policy": before-hook-creation,hook-succeeded
  labels:
    app.kubernetes.io/name: contour
    helm.sh/chart: contour-4.1.2
    app.kubernetes.io/instance: flyte
    app.kubernetes.io/managed-by: Helm
    app.kubernetes.io/component: contour-certgen
rules:
  - apiGroups:
      - ""
    resources:
      - secrets
    verbs:
      - create
      - update
---
# Source: flyte/charts/contour/templates/certgen/rbac.yaml
apiVersion: rbac.authorization.k8s.io/v1
kind: RoleBinding
metadata:
  name: flyte-contour-contour-certgen
  namespace: flyte
  annotations:
    "helm.sh/hook": "pre-install,pre-upgrade"
    "helm.sh/hook-delete-policy": before-hook-creation,hook-succeeded
  labels:
    app.kubernetes.io/name: contour
    helm.sh/chart: contour-4.1.2
    app.kubernetes.io/instance: flyte
    app.kubernetes.io/managed-by: Helm
    app.kubernetes.io/component: contour-certgen
roleRef:
  apiGroup: rbac.authorization.k8s.io
  kind: Role
  name: flyte-contour-contour-certgen
subjects:
  - kind: ServiceAccount
    name: flyte-contour-contour-certgen
---
# Source: flyte/charts/contour/templates/certgen/job.yaml
apiVersion: batch/v1
kind: Job
metadata:
  name: flyte-contour-contour-certgen
  namespace: flyte
  annotations:
    "helm.sh/hook": "pre-install,pre-upgrade"
    "helm.sh/hook-weight": "1"
    "helm.sh/hook-delete-policy": before-hook-creation,hook-succeeded
  labels:
    app.kubernetes.io/name: contour
    helm.sh/chart: contour-4.1.2
    app.kubernetes.io/instance: flyte
    app.kubernetes.io/managed-by: Helm
    app.kubernetes.io/component: contour-certgen
spec:
  ttlSecondsAfterFinished: 0
  template:
    metadata:
      labels:
        app.kubernetes.io/name: contour
        helm.sh/chart: contour-4.1.2
        app.kubernetes.io/instance: flyte
        app.kubernetes.io/managed-by: Helm
        app.kubernetes.io/component: contour-certgen
    spec:
      
      containers:
        - name: contour
          image: docker.io/bitnami/contour:1.12.0-debian-10-r0
          imagePullPolicy: IfNotPresent
          command:
            - contour
          args:
            - certgen
            - --kube
            - --incluster
            - --overwrite
            - --secrets-format=compact
            - --namespace=$(CONTOUR_NAMESPACE)
          env:
            - name: CONTOUR_NAMESPACE
              valueFrom:
                fieldRef:
                  fieldPath: metadata.namespace
          resources: 
            limits:
              cpu: 100m
              memory: 100Mi
            requests:
              cpu: 10m
              memory: 50Mi
      restartPolicy: Never
      serviceAccountName: flyte-contour-contour-certgen
      securityContext:
        runAsUser: 1001
        runAsGroup: 1001
        fsGroup: 
        runAsNonRoot: true
  parallelism: 1
  completions: 1
  backoffLimit: 1<|MERGE_RESOLUTION|>--- conflicted
+++ resolved
@@ -3540,11 +3540,7 @@
   template:
     metadata:
       annotations:
-<<<<<<< HEAD
-        configChecksum: "f2293d8ac98e7ebb334fd8dcb26787781860fe8e339e32b46fd213dd3a108cf"
-=======
-        configChecksum: "e281b83ce583e9badbb0841e9ed26074b4221f8c9d32f5e8996a31698998259"
->>>>>>> 133a8156
+        configChecksum: "97979ec42e91c13ff6c4c12db1522e5c84f2f795b0dd44a7b09634fa843b0b2"
       labels: 
         app.kubernetes.io/name: flytepropeller
         app.kubernetes.io/instance: flyte
@@ -3613,11 +3609,7 @@
         app.kubernetes.io/name: flyte-pod-webhook
         app.kubernetes.io/version: v0.14.13
       annotations:
-<<<<<<< HEAD
-        configChecksum: "f2293d8ac98e7ebb334fd8dcb26787781860fe8e339e32b46fd213dd3a108cf"
-=======
-        configChecksum: "e281b83ce583e9badbb0841e9ed26074b4221f8c9d32f5e8996a31698998259"
->>>>>>> 133a8156
+        configChecksum: "97979ec42e91c13ff6c4c12db1522e5c84f2f795b0dd44a7b09634fa843b0b2"
     spec:
       securityContext:
         fsGroup: 65534
