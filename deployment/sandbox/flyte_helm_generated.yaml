--- conflicted
+++ resolved
@@ -7182,11 +7182,7 @@
   template:
     metadata:
       annotations:
-<<<<<<< HEAD
-        configChecksum: "542fb4159675ae7873726de895b615f3fd14843660317dc5c297ada726edc62"
-=======
-        configChecksum: "87f8dd83145c058839fbf440c688d131d5917282ae935b2fe02147df47ef3a7"
->>>>>>> 705bc045
+        configChecksum: "e14e399b3f405d73e3d97079876127bf15a3a8962c62f96c7ce13ad8007f982"
         prometheus.io/path: "/metrics"
         prometheus.io/port: "10254"
       labels: 
@@ -7262,11 +7258,7 @@
         app.kubernetes.io/name: flyte-pod-webhook
         app.kubernetes.io/version: v1.13.1-rc0
       annotations:
-<<<<<<< HEAD
-        configChecksum: "542fb4159675ae7873726de895b615f3fd14843660317dc5c297ada726edc62"
-=======
-        configChecksum: "87f8dd83145c058839fbf440c688d131d5917282ae935b2fe02147df47ef3a7"
->>>>>>> 705bc045
+        configChecksum: "e14e399b3f405d73e3d97079876127bf15a3a8962c62f96c7ce13ad8007f982"
         prometheus.io/path: "/metrics"
         prometheus.io/port: "10254"
     spec:
