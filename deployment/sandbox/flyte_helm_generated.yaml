---
# Source: flyte/charts/contour/templates/contour/serviceaccount.yaml
apiVersion: v1
kind: ServiceAccount
metadata:
  name: flyte-contour-contour
  namespace: flyte
  labels:
    app.kubernetes.io/name: contour
    helm.sh/chart: contour-4.1.2
    app.kubernetes.io/instance: flyte
    app.kubernetes.io/managed-by: Helm
    app.kubernetes.io/component: contour
---
# Source: flyte/charts/contour/templates/envoy/serviceaccount.yaml
apiVersion: v1
kind: ServiceAccount
metadata:
  name: flyte-contour-envoy
  namespace: flyte
  labels:
    app.kubernetes.io/name: contour
    helm.sh/chart: contour-4.1.2
    app.kubernetes.io/instance: flyte
    app.kubernetes.io/managed-by: Helm
    app.kubernetes.io/component: envoy
---
# Source: flyte/charts/kubernetes-dashboard/templates/serviceaccount.yaml
# Copyright 2017 The Kubernetes Authors.
#
# Licensed under the Apache License, Version 2.0 (the "License");
# you may not use this file except in compliance with the License.
# You may obtain a copy of the License at
#
#     http://www.apache.org/licenses/LICENSE-2.0
#
# Unless required by applicable law or agreed to in writing, software
# distributed under the License is distributed on an "AS IS" BASIS,
# WITHOUT WARRANTIES OR CONDITIONS OF ANY KIND, either express or implied.
# See the License for the specific language governing permissions and
# limitations under the License.

apiVersion: v1
kind: ServiceAccount
metadata:
  labels:
    app.kubernetes.io/name: kubernetes-dashboard
    helm.sh/chart: kubernetes-dashboard-4.0.2
    app.kubernetes.io/instance: flyte
    app.kubernetes.io/version: "2.2.0"
    app.kubernetes.io/managed-by: Helm
  name: flyte-kubernetes-dashboard
---
# Source: flyte/charts/sparkoperator/templates/serviceaccount.yaml
apiVersion: v1
kind: ServiceAccount
metadata:
  name: flyte-sparkoperator
  labels:
    helm.sh/chart: sparkoperator-1.0.6
    app.kubernetes.io/name: sparkoperator
    app.kubernetes.io/instance: flyte
    app.kubernetes.io/version: "v1beta2-1.2.0-3.0.0"
    app.kubernetes.io/managed-by: Helm
---
# Source: flyte/charts/sparkoperator/templates/spark-serviceaccount.yaml
apiVersion: v1
kind: ServiceAccount
metadata:
  name: flyte-spark
  namespace: flyte
  labels:
    helm.sh/chart: sparkoperator-1.0.6
    app.kubernetes.io/name: sparkoperator
    app.kubernetes.io/instance: flyte
    app.kubernetes.io/version: "v1beta2-1.2.0-3.0.0"
    app.kubernetes.io/managed-by: Helm
---
# Source: flyte/templates/admin/rbac.yaml
apiVersion: v1
kind: ServiceAccount
metadata:
  name: flyteadmin
  namespace: flyte
  labels: 
    app.kubernetes.io/name: flyteadmin
    app.kubernetes.io/instance: flyte
    helm.sh/chart: flyte-v0.1.10
    app.kubernetes.io/managed-by: Helm
---
# Source: flyte/templates/datacatalog/rbac.yaml
apiVersion: v1
kind: ServiceAccount
metadata:
  name: datacatalog
  namespace: flyte
  labels: 
    app.kubernetes.io/name: datacatalog
    app.kubernetes.io/instance: flyte
    helm.sh/chart: flyte-v0.1.10
    app.kubernetes.io/managed-by: Helm
---
# Source: flyte/templates/propeller/rbac.yaml
apiVersion: v1
kind: ServiceAccount
metadata:
  name: flytepropeller
  namespace: flyte
  labels: 
    app.kubernetes.io/name: flytepropeller
    app.kubernetes.io/instance: flyte
    helm.sh/chart: flyte-v0.1.10
    app.kubernetes.io/managed-by: Helm
---
# Source: flyte/templates/propeller/webhook.yaml
# Create a Service Account for webhook
apiVersion: v1
kind: ServiceAccount
metadata:
  name: flyte-pod-webhook
  namespace: flyte
---
# Source: flyte/charts/kubernetes-dashboard/templates/secret.yaml
# Copyright 2017 The Kubernetes Authors.
#
# Licensed under the Apache License, Version 2.0 (the "License");
# you may not use this file except in compliance with the License.
# You may obtain a copy of the License at
#
#     http://www.apache.org/licenses/LICENSE-2.0
#
# Unless required by applicable law or agreed to in writing, software
# distributed under the License is distributed on an "AS IS" BASIS,
# WITHOUT WARRANTIES OR CONDITIONS OF ANY KIND, either express or implied.
# See the License for the specific language governing permissions and
# limitations under the License.

# kubernetes-dashboard-certs
apiVersion: v1
kind: Secret
metadata:
  labels:
    app.kubernetes.io/name: kubernetes-dashboard
    helm.sh/chart: kubernetes-dashboard-4.0.2
    app.kubernetes.io/instance: flyte
    app.kubernetes.io/version: "2.2.0"
    app.kubernetes.io/managed-by: Helm
  name: flyte-kubernetes-dashboard-certs
type: Opaque
---
# Source: flyte/charts/kubernetes-dashboard/templates/secret.yaml
# kubernetes-dashboard-csrf
apiVersion: v1
kind: Secret
metadata:
  labels:
    app.kubernetes.io/name: kubernetes-dashboard
    helm.sh/chart: kubernetes-dashboard-4.0.2
    app.kubernetes.io/instance: flyte
    app.kubernetes.io/version: "2.2.0"
    app.kubernetes.io/managed-by: Helm
  name: kubernetes-dashboard-csrf
type: Opaque
---
# Source: flyte/charts/kubernetes-dashboard/templates/secret.yaml
# kubernetes-dashboard-key-holder
apiVersion: v1
kind: Secret
metadata:
  labels:
    app.kubernetes.io/name: kubernetes-dashboard
    helm.sh/chart: kubernetes-dashboard-4.0.2
    app.kubernetes.io/instance: flyte
    app.kubernetes.io/version: "2.2.0"
    app.kubernetes.io/managed-by: Helm
  name: kubernetes-dashboard-key-holder
type: Opaque
---
# Source: flyte/templates/admin/secret-auth.yaml
apiVersion: v1
kind: Secret
metadata:
  name: flyte-admin-secrets
  namespace: flyte
type: Opaque
stringData:
---
# Source: flyte/templates/common/secret-auth.yaml
apiVersion: v1
kind: Secret
metadata:
  name: flyte-common-auth
  namespace: flyte
type: Opaque
stringData:
  client_secret: foobar
---
# Source: flyte/templates/propeller/webhook.yaml
# Create an empty secret that the first propeller pod will populate
apiVersion: v1
kind: Secret
metadata:
  name: flyte-pod-webhook
  namespace: flyte
type: Opaque
---
# Source: flyte/charts/contour/templates/contour/configmap.yaml
apiVersion: v1
kind: ConfigMap
metadata:
  name: flyte-contour
  namespace: flyte
  labels:
    app.kubernetes.io/name: contour
    helm.sh/chart: contour-4.1.2
    app.kubernetes.io/instance: flyte
    app.kubernetes.io/managed-by: Helm
    app.kubernetes.io/component: contour
data:
  contour.yaml: |
    accesslog-format: envoy
    disablePermitInsecure: false
    envoy-service-name: 'flyte-contour-envoy'
    leaderelection:
      configmap-namespace: 'flyte'
    tls: {}
---
# Source: flyte/charts/kubernetes-dashboard/templates/configmap.yaml
# Copyright 2017 The Kubernetes Authors.
#
# Licensed under the Apache License, Version 2.0 (the "License");
# you may not use this file except in compliance with the License.
# You may obtain a copy of the License at
#
#     http://www.apache.org/licenses/LICENSE-2.0
#
# Unless required by applicable law or agreed to in writing, software
# distributed under the License is distributed on an "AS IS" BASIS,
# WITHOUT WARRANTIES OR CONDITIONS OF ANY KIND, either express or implied.
# See the License for the specific language governing permissions and
# limitations under the License.

apiVersion: v1
kind: ConfigMap
metadata:
  labels:
    app.kubernetes.io/name: kubernetes-dashboard
    helm.sh/chart: kubernetes-dashboard-4.0.2
    app.kubernetes.io/instance: flyte
    app.kubernetes.io/version: "2.2.0"
    app.kubernetes.io/managed-by: Helm
  name: kubernetes-dashboard-settings
data:
---
# Source: flyte/templates/admin/cluster_resource_configmap.yaml
apiVersion: v1
kind: ConfigMap
metadata:
  name: clusterresource-template
  namespace: flyte
  labels: 
    app.kubernetes.io/name: flyteadmin
    app.kubernetes.io/instance: flyte
    helm.sh/chart: flyte-v0.1.10
    app.kubernetes.io/managed-by: Helm
data:
  aa_namespace.yaml: | 
    apiVersion: v1
    kind: Namespace
    metadata:
      name: {{ namespace }}
    spec:
      finalizers:
      - kubernetes
    
  zz_copilot_config.yaml: | 
    kind: ConfigMap
    apiVersion: v1
    metadata:
      name: flyte-data-config
      namespace: {{ namespace }}
    data:
      config.yaml: | 
        storage:
          type: minio
          container: "my-s3-bucket"
          connection:
            access-key: minio
            auth-type: accesskey
            secret-key: miniostorage
            disable-ssl: true
            endpoint: http://minio.flyte.svc.cluster.local:9000
            region: us-east-1
          enable-multicontainer: true
---
# Source: flyte/templates/admin/configmap.yaml
apiVersion: v1
kind: ConfigMap
metadata:
  name: flyte-admin-config
  namespace: flyte
  labels: 
    app.kubernetes.io/name: flyteadmin
    app.kubernetes.io/instance: flyte
    helm.sh/chart: flyte-v0.1.10
    app.kubernetes.io/managed-by: Helm
data:
  admin.yaml: | 
    admin:
      clientSecret: foobar
      endpoint: flyteadmin:81
      insecure: true
    event:
      capacity: 1000
      rate: 500
      type: admin
  db.yaml: | 
    database:
      dbname: flyteadmin
      host: postgres
      port: 5432
      username: postgres
  domain.yaml: | 
    domains:
    - id: development
      name: development
    - id: staging
      name: staging
    - id: production
      name: production
  logger.yaml: | 
    logger:
      level: 4
      show-source: true
  server.yaml: | 
    auth:
      appAuth:
        thirdPartyConfig:
          flyteClient:
            clientId: flytectl
            redirectUri: http://localhost:53593/callback
            scopes:
            - offline
            - all
      authorizedUris:
      - https://localhost:30081
      - http://flyteadmin:80
      - http://flyteadmin.flyte.svc.cluster.local:80
      userAuth:
        openId:
          baseUrl: https://accounts.google.com
          clientId: 657465813211-6eog7ek7li5k7i7fvgv2921075063hpe.apps.googleusercontent.com
          scopes:
          - profile
          - openid
    flyteadmin:
      eventVersion: 1
      metadataStoragePrefix:
      - metadata
      - admin
      metricsScope: 'flyte:'
      profilerPort: 10254
      roleNameKey: iam.amazonaws.com/role
      testing:
        host: http://flyteadmin
    server:
      grpcPort: 8089
      httpPort: 8088
      security:
        allowCors: true
        allowedHeaders:
        - Content-Type
        - flyte-authorization
        allowedOrigins:
        - '*'
        secure: false
        useAuth: false
  remoteData.yaml: | 
    remoteData:
      region: us-east-1
      scheme: local
      signedUrls:
        durationMinutes: 3
  storage.yaml: | 
    storage:
      type: minio
      container: "my-s3-bucket"
      connection:
        access-key: minio
        auth-type: accesskey
        secret-key: miniostorage
        disable-ssl: true
        endpoint: http://minio.flyte.svc.cluster.local:9000
        region: us-east-1
      limits:
        maxDownloadMBs: 10
  task_resource_defaults.yaml: | 
    task_resources:
      defaults:
        cpu: 100m
        memory: 200Mi
        storage: 5Mi
      limits:
        cpu: 2
        gpu: 1
        memory: 1Gi
        storage: 20Mi
  cluster_resources.yaml: | 
    cluster_resources:
      customData:
      - production:
        - projectQuotaCpu:
            value: "5"
        - projectQuotaMemory:
            value: 4000Mi
      - staging:
        - projectQuotaCpu:
            value: "2"
        - projectQuotaMemory:
            value: 3000Mi
      - development:
        - projectQuotaCpu:
            value: "4"
        - projectQuotaMemory:
            value: 3000Mi
      refresh: 5m
      refreshInterval: 5m
      templatePath: /etc/flyte/clusterresource/templates
---
# Source: flyte/templates/console/configmap.yaml
apiVersion: v1
kind: ConfigMap
metadata:
  name: flyte-console-config
  namespace: flyte
  labels: 
    app.kubernetes.io/name: flyteconsole
    app.kubernetes.io/instance: flyte
    helm.sh/chart: flyte-v0.1.10
    app.kubernetes.io/managed-by: Helm
data: 
  BASE_URL: /console
  CONFIG_DIR: /etc/flyte/config
  DISABLE_AUTH: "1"
---
# Source: flyte/templates/datacatalog/configmap.yaml
apiVersion: v1
kind: ConfigMap
metadata:
  name: datacatalog-config
  namespace: flyte
  labels: 
    app.kubernetes.io/name: datacatalog
    app.kubernetes.io/instance: flyte
    helm.sh/chart: flyte-v0.1.10
    app.kubernetes.io/managed-by: Helm
data:
  db.yaml: | 
    database:
      dbname: datacatalog
      host: postgres
      port: 5432
      username: postgres
  logger.yaml: | 
    logger:
      level: 4
      show-source: true
  server.yaml: | 
    application:
      grpcPort: 8089
      grpcServerReflection: true
      httpPort: 8080
    datacatalog:
      metrics-scope: datacatalog
      profiler-port: 10254
      storage-prefix: metadata/datacatalog
  storage.yaml: | 
    storage:
      type: minio
      container: "my-s3-bucket"
      connection:
        access-key: minio
        auth-type: accesskey
        secret-key: miniostorage
        disable-ssl: true
        endpoint: http://minio.flyte.svc.cluster.local:9000
        region: us-east-1
      limits:
        maxDownloadMBs: 10
---
# Source: flyte/templates/propeller/configmap.yaml
apiVersion: v1
kind: ConfigMap
metadata:
  name: flyte-propeller-config
  namespace: flyte
  labels: 
    app.kubernetes.io/name: flyteadmin
    app.kubernetes.io/instance: flyte
    helm.sh/chart: flyte-v0.1.10
    app.kubernetes.io/managed-by: Helm
data:
  admin.yaml: | 
    admin:
      clientSecret: foobar
      endpoint: flyteadmin:81
      insecure: true
    event:
      capacity: 1000
      rate: 500
      type: admin
  catalog.yaml: | 
    catalog-cache:
      endpoint: datacatalog:89
      insecure: true
      type: datacatalog
  copilot.yaml: | 
    plugins:
      k8s:
        co-pilot:
          image: cr.flyte.org/lyft/flyteplugins/flytecopilot:dc4bdbd61cac88a39a5ff43e40f026bdbc2c78a2
          name: flyte-copilot-
          start-timeout: 30s
  core.yaml: | 
    propeller:
      downstream-eval-duration: 30s
      enable-admin-launcher: true
      leader-election:
        enabled: true
        lease-duration: 15s
        lock-config-map:
          name: propeller-leader
          namespace: flyte
        renew-deadline: 10s
        retry-period: 2s
      limit-namespace: all
      max-workflow-retries: 30
      metadata-prefix: metadata/propeller
      metrics-prefix: flyte
      prof-port: 10254
      queue:
        batch-size: -1
        batching-interval: 2s
        queue:
          base-delay: 5s
          capacity: 1000
          max-delay: 120s
          rate: 100
          type: maxof
        sub-queue:
          capacity: 100
          rate: 10
          type: bucket
        type: batch
      rawoutput-prefix: s3://my-s3-bucket/
      workers: 20
      workflow-reeval-duration: 30s
    webhook:
      certDir: /etc/webhook/certs
      serviceName: flyte-pod-webhook
  enabled_plugins.yaml: | 
    tasks:
      task-plugins:
        default-for-task-types:
          container: container
          container_array: k8s-array
          sidecar: sidecar
        enabled-plugins:
        - container
        - sidecar
        - k8s-array
  k8s.yaml: | 
    plugins:
      k8s:
        default-cpus: 100m
        default-env-vars:
        - FLYTE_AWS_ENDPOINT: http://minio.flyte:9000
        - FLYTE_AWS_ACCESS_KEY_ID: minio
        - FLYTE_AWS_SECRET_ACCESS_KEY: miniostorage
        default-memory: 200Mi
  logger.yaml: | 
    logger:
      level: 4
      show-source: true
  resource_manager.yaml: | 
    propeller:
      resourcemanager:
        resourceMaxQuota: 10000
        type: noop
  storage.yaml: | 
    storage:
      type: minio
      container: "my-s3-bucket"
      connection:
        access-key: minio
        auth-type: accesskey
        secret-key: miniostorage
        disable-ssl: true
        endpoint: http://minio.flyte.svc.cluster.local:9000
        region: us-east-1
      limits:
        maxDownloadMBs: 10
  cache.yaml: |
    cache:
      max_size_mbs: 0
      target_gc_percent: 70
  task_logs.yaml: | 
    plugins:
      logs:
        cloudwatch-enabled: false
        kubernetes-enabled: true
        kubernetes-template-uri: http://localhost:30082/#/log/{{ .namespace }}/{{ .podName }}/pod?namespace={{ .namespace }}
---
# Source: flyte/charts/contour/templates/00-crds.yaml
apiVersion: apiextensions.k8s.io/v1
kind: CustomResourceDefinition
metadata:
  annotations:
    controller-gen.kubebuilder.io/version: v0.2.9
  creationTimestamp: null
  name: extensionservices.projectcontour.io
spec:
  preserveUnknownFields: false
  group: projectcontour.io
  names:
    kind: ExtensionService
    listKind: ExtensionServiceList
    plural: extensionservices
    shortNames:
    - extensionservice
    - extensionservices
    singular: extensionservice
  scope: Namespaced
  versions:
  - name: v1alpha1
    schema:
      openAPIV3Schema:
        description: ExtensionService is the schema for the Contour extension services API. An ExtensionService resource binds a network service to the Contour API so that Contour API features can be implemented by collaborating components.
        properties:
          apiVersion:
            description: 'APIVersion defines the versioned schema of this representation of an object. Servers should convert recognized schemas to the latest internal value, and may reject unrecognized values. More info: https://git.k8s.io/community/contributors/devel/sig-architecture/api-conventions.md#resources'
            type: string
          kind:
            description: 'Kind is a string value representing the REST resource this object represents. Servers may infer this from the endpoint the client submits requests to. Cannot be updated. In CamelCase. More info: https://git.k8s.io/community/contributors/devel/sig-architecture/api-conventions.md#types-kinds'
            type: string
          metadata:
            type: object
          spec:
            description: ExtensionServiceSpec defines the desired state of an ExtensionService resource.
            properties:
              loadBalancerPolicy:
                description: The policy for load balancing GRPC service requests. Note that the `Cookie` load balancing strategy cannot be used here.
                properties:
                  strategy:
                    description: Strategy specifies the policy used to balance requests across the pool of backend pods. Valid policy names are `Random`, `RoundRobin`, `WeightedLeastRequest`, `Random` and `Cookie`. If an unknown strategy name is specified or no policy is supplied, the default `RoundRobin` policy is used.
                    type: string
                type: object
              protocol:
                description: Protocol may be used to specify (or override) the protocol used to reach this Service. Values may be tls, h2, h2c. If omitted, protocol-selection falls back on Service annotations.
                enum:
                - h2
                - h2c
                type: string
              protocolVersion:
                description: This field sets the version of the GRPC protocol that Envoy uses to send requests to the extension service. Since Contour always uses the v3 Envoy API, this is currently fixed at "v3". However, other protocol options will be available in future.
                enum:
                - v3
                type: string
              services:
                description: Services specifies the set of Kubernetes Service resources that receive GRPC extension API requests. If no weights are specified for any of the entries in this array, traffic will be spread evenly across all the services. Otherwise, traffic is balanced proportionally to the Weight field in each entry.
                items:
                  description: ExtensionServiceTarget defines an Kubernetes Service to target with extension service traffic.
                  properties:
                    name:
                      description: Name is the name of Kubernetes service that will accept service traffic.
                      type: string
                    port:
                      description: Port (defined as Integer) to proxy traffic to since a service can have multiple defined.
                      exclusiveMaximum: true
                      maximum: 65536
                      minimum: 1
                      type: integer
                    weight:
                      description: Weight defines proportion of traffic to balance to the Kubernetes Service.
                      format: int32
                      type: integer
                  required:
                  - name
                  - port
                  type: object
                minItems: 1
                type: array
              timeoutPolicy:
                description: The timeout policy for requests to the services.
                properties:
                  idle:
                    description: Timeout after which, if there are no active requests for this route, the connection between Envoy and the backend or Envoy and the external client will be closed. If not specified, there is no per-route idle timeout, though a connection manager-wide stream_idle_timeout default of 5m still applies.
                    pattern: ^(((\d*(\.\d*)?h)|(\d*(\.\d*)?m)|(\d*(\.\d*)?s)|(\d*(\.\d*)?ms)|(\d*(\.\d*)?us)|(\d*(\.\d*)?µs)|(\d*(\.\d*)?ns))+|infinity|infinite)$
                    type: string
                  response:
                    description: Timeout for receiving a response from the server after processing a request from client. If not supplied, Envoy's default value of 15s applies.
                    pattern: ^(((\d*(\.\d*)?h)|(\d*(\.\d*)?m)|(\d*(\.\d*)?s)|(\d*(\.\d*)?ms)|(\d*(\.\d*)?us)|(\d*(\.\d*)?µs)|(\d*(\.\d*)?ns))+|infinity|infinite)$
                    type: string
                type: object
              validation:
                description: UpstreamValidation defines how to verify the backend service's certificate
                properties:
                  caSecret:
                    description: Name of the Kubernetes secret be used to validate the certificate presented by the backend
                    type: string
                  subjectName:
                    description: Key which is expected to be present in the 'subjectAltName' of the presented certificate
                    type: string
                required:
                - caSecret
                - subjectName
                type: object
            required:
            - services
            type: object
          status:
            description: ExtensionServiceStatus defines the observed state of an ExtensionService resource.
            properties:
              conditions:
                description: "Conditions contains the current status of the ExtensionService resource. \n Contour will update a single condition, `Valid`, that is in normal-true polarity. \n Contour will not modify any other Conditions set in this block, in case some other controller wants to add a Condition."
                items:
                  description: "DetailedCondition is an extension of the normal Kubernetes conditions, with two extra fields to hold sub-conditions, which provide more detailed reasons for the state (True or False) of the condition. \n `errors` holds information about sub-conditions which are fatal to that condition and render its state False. \n `warnings` holds information about sub-conditions which are not fatal to that condition and do not force the state to be False. \n Remember that Conditions have a type, a status, and a reason. \n The type is the type of the condition, the most important one in this CRD set is `Valid`. `Valid` is a positive-polarity condition: when it is `status: true` there are no problems. \n In more detail, `status: true` means that the object is has been ingested into Contour with no errors. `warnings` may still be present, and will be indicated in the Reason field. There must be zero entries in the `errors` slice in this case. \n `Valid`, `status: false` means that the object has had one or more fatal errors during processing into Contour.  The details of the errors will be present under the `errors` field. There must be at least one error in the `errors` slice if `status` is `false`. \n For DetailedConditions of types other than `Valid`, the Condition must be in the negative polarity. When they have `status` `true`, there is an error. There must be at least one entry in the `errors` Subcondition slice. When they have `status` `false`, there are no serious errors, and there must be zero entries in the `errors` slice. In either case, there may be entries in the `warnings` slice. \n Regardless of the polarity, the `reason` and `message` fields must be updated with either the detail of the reason (if there is one and only one entry in total across both the `errors` and `warnings` slices), or `MultipleReasons` if there is more than one entry."
                  properties:
                    errors:
                      description: "Errors contains a slice of relevant error subconditions for this object. \n Subconditions are expected to appear when relevant (when there is a error), and disappear when not relevant. An empty slice here indicates no errors."
                      items:
                        description: "SubCondition is a Condition-like type intended for use as a subcondition inside a DetailedCondition. \n It contains a subset of the Condition fields. \n It is intended for warnings and errors, so `type` names should use abnormal-true polarity, that is, they should be of the form \"ErrorPresent: true\". \n The expected lifecycle for these errors is that they should only be present when the error or warning is, and should be removed when they are not relevant."
                        properties:
                          message:
                            description: "Message is a human readable message indicating details about the transition. \n This may be an empty string."
                            maxLength: 32768
                            type: string
                          reason:
                            description: "Reason contains a programmatic identifier indicating the reason for the condition's last transition. Producers of specific condition types may define expected values and meanings for this field, and whether the values are considered a guaranteed API. \n The value should be a CamelCase string. \n This field may not be empty."
                            maxLength: 1024
                            minLength: 1
                            pattern: ^[A-Za-z]([A-Za-z0-9_,:]*[A-Za-z0-9_])?$
                            type: string
                          status:
                            description: Status of the condition, one of True, False, Unknown.
                            enum:
                            - "True"
                            - "False"
                            - Unknown
                            type: string
                          type:
                            description: "Type of condition in `CamelCase` or in `foo.example.com/CamelCase`. \n This must be in abnormal-true polarity, that is, `ErrorFound` or `controller.io/ErrorFound`. \n The regex it matches is (dns1123SubdomainFmt/)?(qualifiedNameFmt)"
                            maxLength: 316
                            pattern: ^([a-z0-9]([-a-z0-9]*[a-z0-9])?(\.[a-z0-9]([-a-z0-9]*[a-z0-9])?)*/)?(([A-Za-z0-9][-A-Za-z0-9_.]*)?[A-Za-z0-9])$
                            type: string
                        required:
                        - message
                        - reason
                        - status
                        - type
                        type: object
                      type: array
                    lastTransitionTime:
                      description: lastTransitionTime is the last time the condition transitioned from one status to another. This should be when the underlying condition changed.  If that is not known, then using the time when the API field changed is acceptable.
                      format: date-time
                      type: string
                    message:
                      description: message is a human readable message indicating details about the transition. This may be an empty string.
                      maxLength: 32768
                      type: string
                    observedGeneration:
                      description: observedGeneration represents the .metadata.generation that the condition was set based upon. For instance, if .metadata.generation is currently 12, but the .status.conditions[x].observedGeneration is 9, the condition is out of date with respect to the current state of the instance.
                      format: int64
                      minimum: 0
                      type: integer
                    reason:
                      description: reason contains a programmatic identifier indicating the reason for the condition's last transition. Producers of specific condition types may define expected values and meanings for this field, and whether the values are considered a guaranteed API. The value should be a CamelCase string. This field may not be empty.
                      maxLength: 1024
                      minLength: 1
                      pattern: ^[A-Za-z]([A-Za-z0-9_,:]*[A-Za-z0-9_])?$
                      type: string
                    status:
                      description: status of the condition, one of True, False, Unknown.
                      enum:
                      - "True"
                      - "False"
                      - Unknown
                      type: string
                    type:
                      description: type of condition in CamelCase or in foo.example.com/CamelCase. --- Many .condition.type values are consistent across resources like Available, but because arbitrary conditions can be useful (see .node.status.conditions), the ability to deconflict is important. The regex it matches is (dns1123SubdomainFmt/)?(qualifiedNameFmt)
                      maxLength: 316
                      pattern: ^([a-z0-9]([-a-z0-9]*[a-z0-9])?(\.[a-z0-9]([-a-z0-9]*[a-z0-9])?)*/)?(([A-Za-z0-9][-A-Za-z0-9_.]*)?[A-Za-z0-9])$
                      type: string
                    warnings:
                      description: "Warnings contains a slice of relevant warning subconditions for this object. \n Subconditions are expected to appear when relevant (when there is a warning), and disappear when not relevant. An empty slice here indicates no warnings."
                      items:
                        description: "SubCondition is a Condition-like type intended for use as a subcondition inside a DetailedCondition. \n It contains a subset of the Condition fields. \n It is intended for warnings and errors, so `type` names should use abnormal-true polarity, that is, they should be of the form \"ErrorPresent: true\". \n The expected lifecycle for these errors is that they should only be present when the error or warning is, and should be removed when they are not relevant."
                        properties:
                          message:
                            description: "Message is a human readable message indicating details about the transition. \n This may be an empty string."
                            maxLength: 32768
                            type: string
                          reason:
                            description: "Reason contains a programmatic identifier indicating the reason for the condition's last transition. Producers of specific condition types may define expected values and meanings for this field, and whether the values are considered a guaranteed API. \n The value should be a CamelCase string. \n This field may not be empty."
                            maxLength: 1024
                            minLength: 1
                            pattern: ^[A-Za-z]([A-Za-z0-9_,:]*[A-Za-z0-9_])?$
                            type: string
                          status:
                            description: Status of the condition, one of True, False, Unknown.
                            enum:
                            - "True"
                            - "False"
                            - Unknown
                            type: string
                          type:
                            description: "Type of condition in `CamelCase` or in `foo.example.com/CamelCase`. \n This must be in abnormal-true polarity, that is, `ErrorFound` or `controller.io/ErrorFound`. \n The regex it matches is (dns1123SubdomainFmt/)?(qualifiedNameFmt)"
                            maxLength: 316
                            pattern: ^([a-z0-9]([-a-z0-9]*[a-z0-9])?(\.[a-z0-9]([-a-z0-9]*[a-z0-9])?)*/)?(([A-Za-z0-9][-A-Za-z0-9_.]*)?[A-Za-z0-9])$
                            type: string
                        required:
                        - message
                        - reason
                        - status
                        - type
                        type: object
                      type: array
                  required:
                  - lastTransitionTime
                  - message
                  - reason
                  - status
                  - type
                  type: object
                type: array
                x-kubernetes-list-map-keys:
                - type
                x-kubernetes-list-type: map
            type: object
        type: object
    served: true
    storage: true
    subresources:
      status: {}
status:
  acceptedNames:
    kind: ""
    plural: ""
  conditions: []
  storedVersions: []
---
# Source: flyte/charts/contour/templates/00-crds.yaml
apiVersion: apiextensions.k8s.io/v1
kind: CustomResourceDefinition
metadata:
  annotations:
    controller-gen.kubebuilder.io/version: v0.2.9
  creationTimestamp: null
  name: httpproxies.projectcontour.io
spec:
  preserveUnknownFields: false
  group: projectcontour.io
  names:
    kind: HTTPProxy
    listKind: HTTPProxyList
    plural: httpproxies
    shortNames:
    - proxy
    - proxies
    singular: httpproxy
  scope: Namespaced
  versions:
  - additionalPrinterColumns:
    - description: Fully qualified domain name
      jsonPath: .spec.virtualhost.fqdn
      name: FQDN
      type: string
    - description: Secret with TLS credentials
      jsonPath: .spec.virtualhost.tls.secretName
      name: TLS Secret
      type: string
    - description: The current status of the HTTPProxy
      jsonPath: .status.currentStatus
      name: Status
      type: string
    - description: Description of the current status
      jsonPath: .status.description
      name: Status Description
      type: string
    name: v1
    schema:
      openAPIV3Schema:
        description: HTTPProxy is an Ingress CRD specification.
        properties:
          apiVersion:
            description: 'APIVersion defines the versioned schema of this representation of an object. Servers should convert recognized schemas to the latest internal value, and may reject unrecognized values. More info: https://git.k8s.io/community/contributors/devel/sig-architecture/api-conventions.md#resources'
            type: string
          kind:
            description: 'Kind is a string value representing the REST resource this object represents. Servers may infer this from the endpoint the client submits requests to. Cannot be updated. In CamelCase. More info: https://git.k8s.io/community/contributors/devel/sig-architecture/api-conventions.md#types-kinds'
            type: string
          metadata:
            type: object
          spec:
            description: HTTPProxySpec defines the spec of the CRD.
            properties:
              ggvar:
                description: Testing new param for CRD
                type: string
              includes:
                description: Includes allow for specific routing configuration to be included from another HTTPProxy, possibly in another namespace.
                items:
                  description: Include describes a set of policies that can be applied to an HTTPProxy in a namespace.
                  properties:
                    conditions:
                      description: 'Conditions are a set of rules that are applied to included HTTPProxies. In effect, they are added onto the Conditions of included HTTPProxy Route structs. When applied, they are merged using AND, with one exception: There can be only one Prefix MatchCondition per Conditions slice. More than one Prefix, or contradictory Conditions, will make the include invalid.'
                      items:
                        description: MatchCondition are a general holder for matching rules for HTTPProxies. One of Prefix or Header must be provided.
                        properties:
                          header:
                            description: Header specifies the header condition to match.
                            properties:
                              contains:
                                description: Contains specifies a substring that must be present in the header value.
                                type: string
                              exact:
                                description: Exact specifies a string that the header value must be equal to.
                                type: string
                              name:
                                description: Name is the name of the header to match against. Name is required. Header names are case insensitive.
                                type: string
                              notcontains:
                                description: NotContains specifies a substring that must not be present in the header value.
                                type: string
                              notexact:
                                description: NoExact specifies a string that the header value must not be equal to. The condition is true if the header has any other value.
                                type: string
                              present:
                                description: Present specifies that condition is true when the named header is present, regardless of its value. Note that setting Present to false does not make the condition true if the named header is absent.
                                type: boolean
                            required:
                            - name
                            type: object
                          prefix:
                            description: Prefix defines a prefix match for a request.
                            type: string
                        type: object
                      type: array
                    name:
                      description: Name of the HTTPProxy
                      type: string
                    namespace:
                      description: Namespace of the HTTPProxy to include. Defaults to the current namespace if not supplied.
                      type: string
                  required:
                  - name
                  type: object
                type: array
              routes:
                description: Routes are the ingress routes. If TCPProxy is present, Routes is ignored.
                items:
                  description: Route contains the set of routes for a virtual host.
                  properties:
                    authPolicy:
                      description: AuthPolicy updates the authorization policy that was set on the root HTTPProxy object for client requests that match this route.
                      properties:
                        context:
                          additionalProperties:
                            type: string
                          description: Context is a set of key/value pairs that are sent to the authentication server in the check request. If a context is provided at an enclosing scope, the entries are merged such that the inner scope overrides matching keys from the outer scope.
                          type: object
                        disabled:
                          description: When true, this field disables client request authentication for the scope of the policy.
                          type: boolean
                      type: object
                    conditions:
                      description: 'Conditions are a set of rules that are applied to a Route. When applied, they are merged using AND, with one exception: There can be only one Prefix MatchCondition per Conditions slice. More than one Prefix, or contradictory Conditions, will make the route invalid.'
                      items:
                        description: MatchCondition are a general holder for matching rules for HTTPProxies. One of Prefix or Header must be provided.
                        properties:
                          header:
                            description: Header specifies the header condition to match.
                            properties:
                              contains:
                                description: Contains specifies a substring that must be present in the header value.
                                type: string
                              exact:
                                description: Exact specifies a string that the header value must be equal to.
                                type: string
                              name:
                                description: Name is the name of the header to match against. Name is required. Header names are case insensitive.
                                type: string
                              notcontains:
                                description: NotContains specifies a substring that must not be present in the header value.
                                type: string
                              notexact:
                                description: NoExact specifies a string that the header value must not be equal to. The condition is true if the header has any other value.
                                type: string
                              present:
                                description: Present specifies that condition is true when the named header is present, regardless of its value. Note that setting Present to false does not make the condition true if the named header is absent.
                                type: boolean
                            required:
                            - name
                            type: object
                          prefix:
                            description: Prefix defines a prefix match for a request.
                            type: string
                        type: object
                      type: array
                    enableWebsockets:
                      description: Enables websocket support for the route.
                      type: boolean
                    healthCheckPolicy:
                      description: The health check policy for this route.
                      properties:
                        healthyThresholdCount:
                          description: The number of healthy health checks required before a host is marked healthy
                          format: int64
                          minimum: 0
                          type: integer
                        host:
                          description: The value of the host header in the HTTP health check request. If left empty (default value), the name "contour-envoy-healthcheck" will be used.
                          type: string
                        intervalSeconds:
                          description: The interval (seconds) between health checks
                          format: int64
                          type: integer
                        path:
                          description: HTTP endpoint used to perform health checks on upstream service
                          type: string
                        timeoutSeconds:
                          description: The time to wait (seconds) for a health check response
                          format: int64
                          type: integer
                        unhealthyThresholdCount:
                          description: The number of unhealthy health checks required before a host is marked unhealthy
                          format: int64
                          minimum: 0
                          type: integer
                      required:
                      - path
                      type: object
                    loadBalancerPolicy:
                      description: The load balancing policy for this route.
                      properties:
                        strategy:
                          description: Strategy specifies the policy used to balance requests across the pool of backend pods. Valid policy names are `Random`, `RoundRobin`, `WeightedLeastRequest`, `Random` and `Cookie`. If an unknown strategy name is specified or no policy is supplied, the default `RoundRobin` policy is used.
                          type: string
                      type: object
                    pathRewritePolicy:
                      description: The policy for rewriting the path of the request URL after the request has been routed to a Service.
                      properties:
                        replacePrefix:
                          description: ReplacePrefix describes how the path prefix should be replaced.
                          items:
                            description: ReplacePrefix describes a path prefix replacement.
                            properties:
                              prefix:
                                description: "Prefix specifies the URL path prefix to be replaced. \n If Prefix is specified, it must exactly match the MatchCondition prefix that is rendered by the chain of including HTTPProxies and only that path prefix will be replaced by Replacement. This allows HTTPProxies that are included through multiple roots to only replace specific path prefixes, leaving others unmodified. \n If Prefix is not specified, all routing prefixes rendered by the include chain will be replaced."
                                minLength: 1
                                type: string
                              replacement:
                                description: Replacement is the string that the routing path prefix will be replaced with. This must not be empty.
                                minLength: 1
                                type: string
                            required:
                            - replacement
                            type: object
                          type: array
                      type: object
                    permitInsecure:
                      description: Allow this path to respond to insecure requests over HTTP which are normally not permitted when a `virtualhost.tls` block is present.
                      type: boolean
                    requestHeadersPolicy:
                      description: The policy for managing request headers during proxying.
                      properties:
                        remove:
                          description: Remove specifies a list of HTTP header names to remove.
                          items:
                            type: string
                          type: array
                        set:
                          description: Set specifies a list of HTTP header values that will be set in the HTTP header. If the header does not exist it will be added, otherwise it will be overwritten with the new value.
                          items:
                            description: HeaderValue represents a header name/value pair
                            properties:
                              name:
                                description: Name represents a key of a header
                                minLength: 1
                                type: string
                              value:
                                description: Value represents the value of a header specified by a key
                                minLength: 1
                                type: string
                            required:
                            - name
                            - value
                            type: object
                          type: array
                      type: object
                    responseHeadersPolicy:
                      description: The policy for managing response headers during proxying. Rewriting the 'Host' header is not supported.
                      properties:
                        remove:
                          description: Remove specifies a list of HTTP header names to remove.
                          items:
                            type: string
                          type: array
                        set:
                          description: Set specifies a list of HTTP header values that will be set in the HTTP header. If the header does not exist it will be added, otherwise it will be overwritten with the new value.
                          items:
                            description: HeaderValue represents a header name/value pair
                            properties:
                              name:
                                description: Name represents a key of a header
                                minLength: 1
                                type: string
                              value:
                                description: Value represents the value of a header specified by a key
                                minLength: 1
                                type: string
                            required:
                            - name
                            - value
                            type: object
                          type: array
                      type: object
                    retryPolicy:
                      description: The retry policy for this route.
                      properties:
                        count:
                          description: NumRetries is maximum allowed number of retries. If not supplied, the number of retries is one.
                          format: int64
                          minimum: 0
                          type: integer
                        perTryTimeout:
                          description: PerTryTimeout specifies the timeout per retry attempt. Ignored if NumRetries is not supplied.
                          pattern: ^(((\d*(\.\d*)?h)|(\d*(\.\d*)?m)|(\d*(\.\d*)?s)|(\d*(\.\d*)?ms)|(\d*(\.\d*)?us)|(\d*(\.\d*)?µs)|(\d*(\.\d*)?ns))+|infinity|infinite)$
                          type: string
                        retriableStatusCodes:
                          description: "RetriableStatusCodes specifies the HTTP status codes that should be retried. \n This field is only respected when you include `retriable-status-codes` in the `RetryOn` field."
                          items:
                            format: int32
                            type: integer
                          type: array
                        retryOn:
                          description: "RetryOn specifies the conditions on which to retry a request. \n Supported [HTTP conditions](https://www.envoyproxy.io/docs/envoy/latest/configuration/http/http_filters/router_filter#x-envoy-retry-on): \n - `5xx` - `gateway-error` - `reset` - `connect-failure` - `retriable-4xx` - `refused-stream` - `retriable-status-codes` - `retriable-headers` \n Supported [gRPC conditions](https://www.envoyproxy.io/docs/envoy/latest/configuration/http/http_filters/router_filter#x-envoy-retry-grpc-on): \n - `cancelled` - `deadline-exceeded` - `internal` - `resource-exhausted` - `unavailable`"
                          items:
                            description: RetryOn is a string type alias with validation to ensure that the value is valid.
                            enum:
                            - 5xx
                            - gateway-error
                            - reset
                            - connect-failure
                            - retriable-4xx
                            - refused-stream
                            - retriable-status-codes
                            - retriable-headers
                            - cancelled
                            - deadline-exceeded
                            - internal
                            - resource-exhausted
                            - unavailable
                            type: string
                          type: array
                      type: object
                    services:
                      description: Services are the services to proxy traffic.
                      items:
                        description: Service defines an Kubernetes Service to proxy traffic.
                        properties:
                          mirror:
                            description: If Mirror is true the Service will receive a read only mirror of the traffic for this route.
                            type: boolean
                          name:
                            description: Name is the name of Kubernetes service to proxy traffic. Names defined here will be used to look up corresponding endpoints which contain the ips to route.
                            type: string
                          port:
                            description: Port (defined as Integer) to proxy traffic to since a service can have multiple defined.
                            exclusiveMaximum: true
                            maximum: 65536
                            minimum: 1
                            type: integer
                          protocol:
                            description: Protocol may be used to specify (or override) the protocol used to reach this Service. Values may be tls, h2, h2c. If omitted, protocol-selection falls back on Service annotations.
                            enum:
                            - h2
                            - h2c
                            - tls
                            type: string
                          requestHeadersPolicy:
                            description: The policy for managing request headers during proxying. Rewriting the 'Host' header is not supported.
                            properties:
                              remove:
                                description: Remove specifies a list of HTTP header names to remove.
                                items:
                                  type: string
                                type: array
                              set:
                                description: Set specifies a list of HTTP header values that will be set in the HTTP header. If the header does not exist it will be added, otherwise it will be overwritten with the new value.
                                items:
                                  description: HeaderValue represents a header name/value pair
                                  properties:
                                    name:
                                      description: Name represents a key of a header
                                      minLength: 1
                                      type: string
                                    value:
                                      description: Value represents the value of a header specified by a key
                                      minLength: 1
                                      type: string
                                  required:
                                  - name
                                  - value
                                  type: object
                                type: array
                            type: object
                          responseHeadersPolicy:
                            description: The policy for managing response headers during proxying. Rewriting the 'Host' header is not supported.
                            properties:
                              remove:
                                description: Remove specifies a list of HTTP header names to remove.
                                items:
                                  type: string
                                type: array
                              set:
                                description: Set specifies a list of HTTP header values that will be set in the HTTP header. If the header does not exist it will be added, otherwise it will be overwritten with the new value.
                                items:
                                  description: HeaderValue represents a header name/value pair
                                  properties:
                                    name:
                                      description: Name represents a key of a header
                                      minLength: 1
                                      type: string
                                    value:
                                      description: Value represents the value of a header specified by a key
                                      minLength: 1
                                      type: string
                                  required:
                                  - name
                                  - value
                                  type: object
                                type: array
                            type: object
                          validation:
                            description: UpstreamValidation defines how to verify the backend service's certificate
                            properties:
                              caSecret:
                                description: Name of the Kubernetes secret be used to validate the certificate presented by the backend
                                type: string
                              subjectName:
                                description: Key which is expected to be present in the 'subjectAltName' of the presented certificate
                                type: string
                            required:
                            - caSecret
                            - subjectName
                            type: object
                          weight:
                            description: Weight defines percentage of traffic to balance traffic
                            format: int64
                            minimum: 0
                            type: integer
                        required:
                        - name
                        - port
                        type: object
                      minItems: 1
                      type: array
                    timeoutPolicy:
                      description: The timeout policy for this route.
                      properties:
                        idle:
                          description: Timeout after which, if there are no active requests for this route, the connection between Envoy and the backend or Envoy and the external client will be closed. If not specified, there is no per-route idle timeout, though a connection manager-wide stream_idle_timeout default of 5m still applies.
                          pattern: ^(((\d*(\.\d*)?h)|(\d*(\.\d*)?m)|(\d*(\.\d*)?s)|(\d*(\.\d*)?ms)|(\d*(\.\d*)?us)|(\d*(\.\d*)?µs)|(\d*(\.\d*)?ns))+|infinity|infinite)$
                          type: string
                        response:
                          description: Timeout for receiving a response from the server after processing a request from client. If not supplied, Envoy's default value of 15s applies.
                          pattern: ^(((\d*(\.\d*)?h)|(\d*(\.\d*)?m)|(\d*(\.\d*)?s)|(\d*(\.\d*)?ms)|(\d*(\.\d*)?us)|(\d*(\.\d*)?µs)|(\d*(\.\d*)?ns))+|infinity|infinite)$
                          type: string
                      type: object
                  required:
                  - services
                  type: object
                type: array
              tcpproxy:
                description: TCPProxy holds TCP proxy information.
                properties:
                  healthCheckPolicy:
                    description: The health check policy for this tcp proxy
                    properties:
                      healthyThresholdCount:
                        description: The number of healthy health checks required before a host is marked healthy
                        format: int32
                        type: integer
                      intervalSeconds:
                        description: The interval (seconds) between health checks
                        format: int64
                        type: integer
                      timeoutSeconds:
                        description: The time to wait (seconds) for a health check response
                        format: int64
                        type: integer
                      unhealthyThresholdCount:
                        description: The number of unhealthy health checks required before a host is marked unhealthy
                        format: int32
                        type: integer
                    type: object
                  include:
                    description: Include specifies that this tcpproxy should be delegated to another HTTPProxy.
                    properties:
                      name:
                        description: Name of the child HTTPProxy
                        type: string
                      namespace:
                        description: Namespace of the HTTPProxy to include. Defaults to the current namespace if not supplied.
                        type: string
                    required:
                    - name
                    type: object
                  includes:
                    description: "IncludesDeprecated allow for specific routing configuration to be appended to another HTTPProxy in another namespace. \n Exists due to a mistake when developing HTTPProxy and the field was marked plural when it should have been singular. This field should stay to not break backwards compatibility to v1 users."
                    properties:
                      name:
                        description: Name of the child HTTPProxy
                        type: string
                      namespace:
                        description: Namespace of the HTTPProxy to include. Defaults to the current namespace if not supplied.
                        type: string
                    required:
                    - name
                    type: object
                  loadBalancerPolicy:
                    description: The load balancing policy for the backend services.
                    properties:
                      strategy:
                        description: Strategy specifies the policy used to balance requests across the pool of backend pods. Valid policy names are `Random`, `RoundRobin`, `WeightedLeastRequest`, `Random` and `Cookie`. If an unknown strategy name is specified or no policy is supplied, the default `RoundRobin` policy is used.
                        type: string
                    type: object
                  services:
                    description: Services are the services to proxy traffic
                    items:
                      description: Service defines an Kubernetes Service to proxy traffic.
                      properties:
                        mirror:
                          description: If Mirror is true the Service will receive a read only mirror of the traffic for this route.
                          type: boolean
                        name:
                          description: Name is the name of Kubernetes service to proxy traffic. Names defined here will be used to look up corresponding endpoints which contain the ips to route.
                          type: string
                        port:
                          description: Port (defined as Integer) to proxy traffic to since a service can have multiple defined.
                          exclusiveMaximum: true
                          maximum: 65536
                          minimum: 1
                          type: integer
                        protocol:
                          description: Protocol may be used to specify (or override) the protocol used to reach this Service. Values may be tls, h2, h2c. If omitted, protocol-selection falls back on Service annotations.
                          enum:
                          - h2
                          - h2c
                          - tls
                          type: string
                        requestHeadersPolicy:
                          description: The policy for managing request headers during proxying. Rewriting the 'Host' header is not supported.
                          properties:
                            remove:
                              description: Remove specifies a list of HTTP header names to remove.
                              items:
                                type: string
                              type: array
                            set:
                              description: Set specifies a list of HTTP header values that will be set in the HTTP header. If the header does not exist it will be added, otherwise it will be overwritten with the new value.
                              items:
                                description: HeaderValue represents a header name/value pair
                                properties:
                                  name:
                                    description: Name represents a key of a header
                                    minLength: 1
                                    type: string
                                  value:
                                    description: Value represents the value of a header specified by a key
                                    minLength: 1
                                    type: string
                                required:
                                - name
                                - value
                                type: object
                              type: array
                          type: object
                        responseHeadersPolicy:
                          description: The policy for managing response headers during proxying. Rewriting the 'Host' header is not supported.
                          properties:
                            remove:
                              description: Remove specifies a list of HTTP header names to remove.
                              items:
                                type: string
                              type: array
                            set:
                              description: Set specifies a list of HTTP header values that will be set in the HTTP header. If the header does not exist it will be added, otherwise it will be overwritten with the new value.
                              items:
                                description: HeaderValue represents a header name/value pair
                                properties:
                                  name:
                                    description: Name represents a key of a header
                                    minLength: 1
                                    type: string
                                  value:
                                    description: Value represents the value of a header specified by a key
                                    minLength: 1
                                    type: string
                                required:
                                - name
                                - value
                                type: object
                              type: array
                          type: object
                        validation:
                          description: UpstreamValidation defines how to verify the backend service's certificate
                          properties:
                            caSecret:
                              description: Name of the Kubernetes secret be used to validate the certificate presented by the backend
                              type: string
                            subjectName:
                              description: Key which is expected to be present in the 'subjectAltName' of the presented certificate
                              type: string
                          required:
                          - caSecret
                          - subjectName
                          type: object
                        weight:
                          description: Weight defines percentage of traffic to balance traffic
                          format: int64
                          minimum: 0
                          type: integer
                      required:
                      - name
                      - port
                      type: object
                    type: array
                type: object
              virtualhost:
                description: Virtualhost appears at most once. If it is present, the object is considered to be a "root" HTTPProxy.
                properties:
                  authorization:
                    description: This field configures an extension service to perform authorization for this virtual host. Authorization can only be configured on virtual hosts that have TLS enabled. If the TLS configuration requires client certificate /validation, the client certificate is always included in the authentication check request.
                    properties:
                      authPolicy:
                        description: AuthPolicy sets a default authorization policy for client requests. This policy will be used unless overridden by individual routes.
                        properties:
                          context:
                            additionalProperties:
                              type: string
                            description: Context is a set of key/value pairs that are sent to the authentication server in the check request. If a context is provided at an enclosing scope, the entries are merged such that the inner scope overrides matching keys from the outer scope.
                            type: object
                          disabled:
                            description: When true, this field disables client request authentication for the scope of the policy.
                            type: boolean
                        type: object
                      extensionRef:
                        description: ExtensionServiceRef specifies the extension resource that will authorize client requests.
                        properties:
                          apiVersion:
                            description: API version of the referent. If this field is not specified, the default "projectcontour.io/v1alpha1" will be used
                            minLength: 1
                            type: string
                          name:
                            description: "Name of the referent. \n More info: https://kubernetes.io/docs/concepts/overview/working-with-objects/names/#names"
                            minLength: 1
                            type: string
                          namespace:
                            description: "Namespace of the referent. If this field is not specifies, the namespace of the resource that targets the referent will be used. \n More info: https://kubernetes.io/docs/concepts/overview/working-with-objects/namespaces/"
                            minLength: 1
                            type: string
                        type: object
                      failOpen:
                        description: If FailOpen is true, the client request is forwarded to the upstream service even if the authorization server fails to respond. This field should not be set in most cases. It is intended for use only while migrating applications from internal authorization to Contour external authorization.
                        type: boolean
                      responseTimeout:
                        description: ResponseTimeout configures maximum time to wait for a check response from the authorization server. Timeout durations are expressed in the Go [Duration format](https://godoc.org/time#ParseDuration). Valid time units are "ns", "us" (or "µs"), "ms", "s", "m", "h". The string "infinity" is also a valid input and specifies no timeout.
                        pattern: ^(((\d*(\.\d*)?h)|(\d*(\.\d*)?m)|(\d*(\.\d*)?s)|(\d*(\.\d*)?ms)|(\d*(\.\d*)?us)|(\d*(\.\d*)?µs)|(\d*(\.\d*)?ns))+|infinity|infinite)$
                        type: string
                    required:
                    - extensionRef
                    type: object
                  corsPolicy:
                    description: Specifies the cross-origin policy to apply to the VirtualHost.
                    properties:
                      allowCredentials:
                        description: Specifies whether the resource allows credentials.
                        type: boolean
                      allowHeaders:
                        description: AllowHeaders specifies the content for the *access-control-allow-headers* header.
                        items:
                          description: CORSHeaderValue specifies the value of the string headers returned by a cross-domain request.
                          pattern: ^[a-zA-Z0-9!#$%&'*+.^_`|~-]+$
                          type: string
                        type: array
                      allowMethods:
                        description: AllowMethods specifies the content for the *access-control-allow-methods* header.
                        items:
                          description: CORSHeaderValue specifies the value of the string headers returned by a cross-domain request.
                          pattern: ^[a-zA-Z0-9!#$%&'*+.^_`|~-]+$
                          type: string
                        type: array
                      allowOrigin:
                        description: AllowOrigin specifies the origins that will be allowed to do CORS requests. "*" means allow any origin.
                        items:
                          type: string
                        type: array
                      exposeHeaders:
                        description: ExposeHeaders Specifies the content for the *access-control-expose-headers* header.
                        items:
                          description: CORSHeaderValue specifies the value of the string headers returned by a cross-domain request.
                          pattern: ^[a-zA-Z0-9!#$%&'*+.^_`|~-]+$
                          type: string
                        type: array
                      maxAge:
                        description: MaxAge indicates for how long the results of a preflight request can be cached. MaxAge durations are expressed in the Go [Duration format](https://godoc.org/time#ParseDuration). Valid time units are "ns", "us" (or "µs"), "ms", "s", "m", "h". Only positive values are allowed while 0 disables the cache requiring a preflight OPTIONS check for all cross-origin requests.
                        type: string
                    required:
                    - allowMethods
                    - allowOrigin
                    type: object
                  fqdn:
                    description: The fully qualified domain name of the root of the ingress tree all leaves of the DAG rooted at this object relate to the fqdn.
                    type: string
                  tls:
                    description: If present the fields describes TLS properties of the virtual host. The SNI names that will be matched on are described in fqdn, the tls.secretName secret must contain a certificate that itself contains a name that matches the FQDN.
                    properties:
                      clientValidation:
                        description: "ClientValidation defines how to verify the client certificate when an external client establishes a TLS connection to Envoy. \n This setting: \n 1. Enables TLS client certificate validation. 2. Requires clients to present a TLS certificate (i.e. not optional validation). 3. Specifies how the client certificate will be validated."
                        properties:
                          caSecret:
                            description: Name of a Kubernetes secret that contains a CA certificate bundle. The client certificate must validate against the certificates in the bundle.
                            minLength: 1
                            type: string
                        required:
                        - caSecret
                        type: object
                      enableFallbackCertificate:
                        description: EnableFallbackCertificate defines if the vhost should allow a default certificate to be applied which handles all requests which don't match the SNI defined in this vhost.
                        type: boolean
                      minimumProtocolVersion:
                        description: Minimum TLS version this vhost should negotiate
                        type: string
                      passthrough:
                        description: Passthrough defines whether the encrypted TLS handshake will be passed through to the backing cluster. Either Passthrough or SecretName must be specified, but not both.
                        type: boolean
                      secretName:
                        description: SecretName is the name of a TLS secret in the current namespace. Either SecretName or Passthrough must be specified, but not both. If specified, the named secret must contain a matching certificate for the virtual host's FQDN.
                        type: string
                    type: object
                required:
                - fqdn
                type: object
            type: object
          status:
            description: Status is a container for computed information about the HTTPProxy.
            properties:
              conditions:
                description: "Conditions contains information about the current status of the HTTPProxy, in an upstream-friendly container. \n Contour will update a single condition, `Valid`, that is in normal-true polarity. That is, when `currentStatus` is `valid`, the `Valid` condition will be `status: true`, and vice versa. \n Contour will leave untouched any other Conditions set in this block, in case some other controller wants to add a Condition. \n If you are another controller owner and wish to add a condition, you *should* namespace your condition with a label, like `controller.domain.com/ConditionName`."
                items:
                  description: "DetailedCondition is an extension of the normal Kubernetes conditions, with two extra fields to hold sub-conditions, which provide more detailed reasons for the state (True or False) of the condition. \n `errors` holds information about sub-conditions which are fatal to that condition and render its state False. \n `warnings` holds information about sub-conditions which are not fatal to that condition and do not force the state to be False. \n Remember that Conditions have a type, a status, and a reason. \n The type is the type of the condition, the most important one in this CRD set is `Valid`. `Valid` is a positive-polarity condition: when it is `status: true` there are no problems. \n In more detail, `status: true` means that the object is has been ingested into Contour with no errors. `warnings` may still be present, and will be indicated in the Reason field. There must be zero entries in the `errors` slice in this case. \n `Valid`, `status: false` means that the object has had one or more fatal errors during processing into Contour.  The details of the errors will be present under the `errors` field. There must be at least one error in the `errors` slice if `status` is `false`. \n For DetailedConditions of types other than `Valid`, the Condition must be in the negative polarity. When they have `status` `true`, there is an error. There must be at least one entry in the `errors` Subcondition slice. When they have `status` `false`, there are no serious errors, and there must be zero entries in the `errors` slice. In either case, there may be entries in the `warnings` slice. \n Regardless of the polarity, the `reason` and `message` fields must be updated with either the detail of the reason (if there is one and only one entry in total across both the `errors` and `warnings` slices), or `MultipleReasons` if there is more than one entry."
                  properties:
                    errors:
                      description: "Errors contains a slice of relevant error subconditions for this object. \n Subconditions are expected to appear when relevant (when there is a error), and disappear when not relevant. An empty slice here indicates no errors."
                      items:
                        description: "SubCondition is a Condition-like type intended for use as a subcondition inside a DetailedCondition. \n It contains a subset of the Condition fields. \n It is intended for warnings and errors, so `type` names should use abnormal-true polarity, that is, they should be of the form \"ErrorPresent: true\". \n The expected lifecycle for these errors is that they should only be present when the error or warning is, and should be removed when they are not relevant."
                        properties:
                          message:
                            description: "Message is a human readable message indicating details about the transition. \n This may be an empty string."
                            maxLength: 32768
                            type: string
                          reason:
                            description: "Reason contains a programmatic identifier indicating the reason for the condition's last transition. Producers of specific condition types may define expected values and meanings for this field, and whether the values are considered a guaranteed API. \n The value should be a CamelCase string. \n This field may not be empty."
                            maxLength: 1024
                            minLength: 1
                            pattern: ^[A-Za-z]([A-Za-z0-9_,:]*[A-Za-z0-9_])?$
                            type: string
                          status:
                            description: Status of the condition, one of True, False, Unknown.
                            enum:
                            - "True"
                            - "False"
                            - Unknown
                            type: string
                          type:
                            description: "Type of condition in `CamelCase` or in `foo.example.com/CamelCase`. \n This must be in abnormal-true polarity, that is, `ErrorFound` or `controller.io/ErrorFound`. \n The regex it matches is (dns1123SubdomainFmt/)?(qualifiedNameFmt)"
                            maxLength: 316
                            pattern: ^([a-z0-9]([-a-z0-9]*[a-z0-9])?(\.[a-z0-9]([-a-z0-9]*[a-z0-9])?)*/)?(([A-Za-z0-9][-A-Za-z0-9_.]*)?[A-Za-z0-9])$
                            type: string
                        required:
                        - message
                        - reason
                        - status
                        - type
                        type: object
                      type: array
                    lastTransitionTime:
                      description: lastTransitionTime is the last time the condition transitioned from one status to another. This should be when the underlying condition changed.  If that is not known, then using the time when the API field changed is acceptable.
                      format: date-time
                      type: string
                    message:
                      description: message is a human readable message indicating details about the transition. This may be an empty string.
                      maxLength: 32768
                      type: string
                    observedGeneration:
                      description: observedGeneration represents the .metadata.generation that the condition was set based upon. For instance, if .metadata.generation is currently 12, but the .status.conditions[x].observedGeneration is 9, the condition is out of date with respect to the current state of the instance.
                      format: int64
                      minimum: 0
                      type: integer
                    reason:
                      description: reason contains a programmatic identifier indicating the reason for the condition's last transition. Producers of specific condition types may define expected values and meanings for this field, and whether the values are considered a guaranteed API. The value should be a CamelCase string. This field may not be empty.
                      maxLength: 1024
                      minLength: 1
                      pattern: ^[A-Za-z]([A-Za-z0-9_,:]*[A-Za-z0-9_])?$
                      type: string
                    status:
                      description: status of the condition, one of True, False, Unknown.
                      enum:
                      - "True"
                      - "False"
                      - Unknown
                      type: string
                    type:
                      description: type of condition in CamelCase or in foo.example.com/CamelCase. --- Many .condition.type values are consistent across resources like Available, but because arbitrary conditions can be useful (see .node.status.conditions), the ability to deconflict is important. The regex it matches is (dns1123SubdomainFmt/)?(qualifiedNameFmt)
                      maxLength: 316
                      pattern: ^([a-z0-9]([-a-z0-9]*[a-z0-9])?(\.[a-z0-9]([-a-z0-9]*[a-z0-9])?)*/)?(([A-Za-z0-9][-A-Za-z0-9_.]*)?[A-Za-z0-9])$
                      type: string
                    warnings:
                      description: "Warnings contains a slice of relevant warning subconditions for this object. \n Subconditions are expected to appear when relevant (when there is a warning), and disappear when not relevant. An empty slice here indicates no warnings."
                      items:
                        description: "SubCondition is a Condition-like type intended for use as a subcondition inside a DetailedCondition. \n It contains a subset of the Condition fields. \n It is intended for warnings and errors, so `type` names should use abnormal-true polarity, that is, they should be of the form \"ErrorPresent: true\". \n The expected lifecycle for these errors is that they should only be present when the error or warning is, and should be removed when they are not relevant."
                        properties:
                          message:
                            description: "Message is a human readable message indicating details about the transition. \n This may be an empty string."
                            maxLength: 32768
                            type: string
                          reason:
                            description: "Reason contains a programmatic identifier indicating the reason for the condition's last transition. Producers of specific condition types may define expected values and meanings for this field, and whether the values are considered a guaranteed API. \n The value should be a CamelCase string. \n This field may not be empty."
                            maxLength: 1024
                            minLength: 1
                            pattern: ^[A-Za-z]([A-Za-z0-9_,:]*[A-Za-z0-9_])?$
                            type: string
                          status:
                            description: Status of the condition, one of True, False, Unknown.
                            enum:
                            - "True"
                            - "False"
                            - Unknown
                            type: string
                          type:
                            description: "Type of condition in `CamelCase` or in `foo.example.com/CamelCase`. \n This must be in abnormal-true polarity, that is, `ErrorFound` or `controller.io/ErrorFound`. \n The regex it matches is (dns1123SubdomainFmt/)?(qualifiedNameFmt)"
                            maxLength: 316
                            pattern: ^([a-z0-9]([-a-z0-9]*[a-z0-9])?(\.[a-z0-9]([-a-z0-9]*[a-z0-9])?)*/)?(([A-Za-z0-9][-A-Za-z0-9_.]*)?[A-Za-z0-9])$
                            type: string
                        required:
                        - message
                        - reason
                        - status
                        - type
                        type: object
                      type: array
                  required:
                  - lastTransitionTime
                  - message
                  - reason
                  - status
                  - type
                  type: object
                type: array
                x-kubernetes-list-map-keys:
                - type
                x-kubernetes-list-type: map
              currentStatus:
                type: string
              description:
                type: string
              loadBalancer:
                description: LoadBalancer contains the current status of the load balancer.
                properties:
                  ingress:
                    description: Ingress is a list containing ingress points for the load-balancer. Traffic intended for the service should be sent to these ingress points.
                    items:
                      description: 'LoadBalancerIngress represents the status of a load-balancer ingress point: traffic intended for the service should be sent to an ingress point.'
                      properties:
                        hostname:
                          description: Hostname is set for load-balancer ingress points that are DNS based (typically AWS load-balancers)
                          type: string
                        ip:
                          description: IP is set for load-balancer ingress points that are IP based (typically GCE or OpenStack load-balancers)
                          type: string
                      type: object
                    type: array
                type: object
            type: object
        required:
        - metadata
        - spec
        type: object
    served: true
    storage: true
    subresources:
      status: {}
status:
  acceptedNames:
    kind: ""
    plural: ""
  conditions: []
  storedVersions: []
---
# Source: flyte/charts/contour/templates/00-crds.yaml
apiVersion: apiextensions.k8s.io/v1
kind: CustomResourceDefinition
metadata:
  annotations:
    controller-gen.kubebuilder.io/version: v0.2.9
  creationTimestamp: null
  name: tlscertificatedelegations.projectcontour.io
spec:
  preserveUnknownFields: false
  group: projectcontour.io
  names:
    kind: TLSCertificateDelegation
    listKind: TLSCertificateDelegationList
    plural: tlscertificatedelegations
    shortNames:
    - tlscerts
    singular: tlscertificatedelegation
  scope: Namespaced
  versions:
  - name: v1
    schema:
      openAPIV3Schema:
        description: TLSCertificateDelegation is an TLS Certificate Delegation CRD specification. See design/tls-certificate-delegation.md for details.
        properties:
          apiVersion:
            description: 'APIVersion defines the versioned schema of this representation of an object. Servers should convert recognized schemas to the latest internal value, and may reject unrecognized values. More info: https://git.k8s.io/community/contributors/devel/sig-architecture/api-conventions.md#resources'
            type: string
          kind:
            description: 'Kind is a string value representing the REST resource this object represents. Servers may infer this from the endpoint the client submits requests to. Cannot be updated. In CamelCase. More info: https://git.k8s.io/community/contributors/devel/sig-architecture/api-conventions.md#types-kinds'
            type: string
          metadata:
            type: object
          spec:
            description: TLSCertificateDelegationSpec defines the spec of the CRD
            properties:
              delegations:
                items:
                  description: CertificateDelegation maps the authority to reference a secret in the current namespace to a set of namespaces.
                  properties:
                    secretName:
                      description: required, the name of a secret in the current namespace.
                      type: string
                    targetNamespaces:
                      description: required, the namespaces the authority to reference the the secret will be delegated to. If TargetNamespaces is nil or empty, the CertificateDelegation' is ignored. If the TargetNamespace list contains the character, "*" the secret will be delegated to all namespaces.
                      items:
                        type: string
                      type: array
                  required:
                  - secretName
                  - targetNamespaces
                  type: object
                type: array
            required:
            - delegations
            type: object
          status:
            description: TLSCertificateDelegationStatus allows for the status of the delegation to be presented to the user.
            properties:
              conditions:
                description: "Conditions contains information about the current status of the HTTPProxy, in an upstream-friendly container. \n Contour will update a single condition, `Valid`, that is in normal-true polarity. That is, when `currentStatus` is `valid`, the `Valid` condition will be `status: true`, and vice versa. \n Contour will leave untouched any other Conditions set in this block, in case some other controller wants to add a Condition. \n If you are another controller owner and wish to add a condition, you *should* namespace your condition with a label, like `controller.domain.com\\ConditionName`."
                items:
                  description: "DetailedCondition is an extension of the normal Kubernetes conditions, with two extra fields to hold sub-conditions, which provide more detailed reasons for the state (True or False) of the condition. \n `errors` holds information about sub-conditions which are fatal to that condition and render its state False. \n `warnings` holds information about sub-conditions which are not fatal to that condition and do not force the state to be False. \n Remember that Conditions have a type, a status, and a reason. \n The type is the type of the condition, the most important one in this CRD set is `Valid`. `Valid` is a positive-polarity condition: when it is `status: true` there are no problems. \n In more detail, `status: true` means that the object is has been ingested into Contour with no errors. `warnings` may still be present, and will be indicated in the Reason field. There must be zero entries in the `errors` slice in this case. \n `Valid`, `status: false` means that the object has had one or more fatal errors during processing into Contour.  The details of the errors will be present under the `errors` field. There must be at least one error in the `errors` slice if `status` is `false`. \n For DetailedConditions of types other than `Valid`, the Condition must be in the negative polarity. When they have `status` `true`, there is an error. There must be at least one entry in the `errors` Subcondition slice. When they have `status` `false`, there are no serious errors, and there must be zero entries in the `errors` slice. In either case, there may be entries in the `warnings` slice. \n Regardless of the polarity, the `reason` and `message` fields must be updated with either the detail of the reason (if there is one and only one entry in total across both the `errors` and `warnings` slices), or `MultipleReasons` if there is more than one entry."
                  properties:
                    errors:
                      description: "Errors contains a slice of relevant error subconditions for this object. \n Subconditions are expected to appear when relevant (when there is a error), and disappear when not relevant. An empty slice here indicates no errors."
                      items:
                        description: "SubCondition is a Condition-like type intended for use as a subcondition inside a DetailedCondition. \n It contains a subset of the Condition fields. \n It is intended for warnings and errors, so `type` names should use abnormal-true polarity, that is, they should be of the form \"ErrorPresent: true\". \n The expected lifecycle for these errors is that they should only be present when the error or warning is, and should be removed when they are not relevant."
                        properties:
                          message:
                            description: "Message is a human readable message indicating details about the transition. \n This may be an empty string."
                            maxLength: 32768
                            type: string
                          reason:
                            description: "Reason contains a programmatic identifier indicating the reason for the condition's last transition. Producers of specific condition types may define expected values and meanings for this field, and whether the values are considered a guaranteed API. \n The value should be a CamelCase string. \n This field may not be empty."
                            maxLength: 1024
                            minLength: 1
                            pattern: ^[A-Za-z]([A-Za-z0-9_,:]*[A-Za-z0-9_])?$
                            type: string
                          status:
                            description: Status of the condition, one of True, False, Unknown.
                            enum:
                            - "True"
                            - "False"
                            - Unknown
                            type: string
                          type:
                            description: "Type of condition in `CamelCase` or in `foo.example.com/CamelCase`. \n This must be in abnormal-true polarity, that is, `ErrorFound` or `controller.io/ErrorFound`. \n The regex it matches is (dns1123SubdomainFmt/)?(qualifiedNameFmt)"
                            maxLength: 316
                            pattern: ^([a-z0-9]([-a-z0-9]*[a-z0-9])?(\.[a-z0-9]([-a-z0-9]*[a-z0-9])?)*/)?(([A-Za-z0-9][-A-Za-z0-9_.]*)?[A-Za-z0-9])$
                            type: string
                        required:
                        - message
                        - reason
                        - status
                        - type
                        type: object
                      type: array
                    lastTransitionTime:
                      description: lastTransitionTime is the last time the condition transitioned from one status to another. This should be when the underlying condition changed.  If that is not known, then using the time when the API field changed is acceptable.
                      format: date-time
                      type: string
                    message:
                      description: message is a human readable message indicating details about the transition. This may be an empty string.
                      maxLength: 32768
                      type: string
                    observedGeneration:
                      description: observedGeneration represents the .metadata.generation that the condition was set based upon. For instance, if .metadata.generation is currently 12, but the .status.conditions[x].observedGeneration is 9, the condition is out of date with respect to the current state of the instance.
                      format: int64
                      minimum: 0
                      type: integer
                    reason:
                      description: reason contains a programmatic identifier indicating the reason for the condition's last transition. Producers of specific condition types may define expected values and meanings for this field, and whether the values are considered a guaranteed API. The value should be a CamelCase string. This field may not be empty.
                      maxLength: 1024
                      minLength: 1
                      pattern: ^[A-Za-z]([A-Za-z0-9_,:]*[A-Za-z0-9_])?$
                      type: string
                    status:
                      description: status of the condition, one of True, False, Unknown.
                      enum:
                      - "True"
                      - "False"
                      - Unknown
                      type: string
                    type:
                      description: type of condition in CamelCase or in foo.example.com/CamelCase. --- Many .condition.type values are consistent across resources like Available, but because arbitrary conditions can be useful (see .node.status.conditions), the ability to deconflict is important. The regex it matches is (dns1123SubdomainFmt/)?(qualifiedNameFmt)
                      maxLength: 316
                      pattern: ^([a-z0-9]([-a-z0-9]*[a-z0-9])?(\.[a-z0-9]([-a-z0-9]*[a-z0-9])?)*/)?(([A-Za-z0-9][-A-Za-z0-9_.]*)?[A-Za-z0-9])$
                      type: string
                    warnings:
                      description: "Warnings contains a slice of relevant warning subconditions for this object. \n Subconditions are expected to appear when relevant (when there is a warning), and disappear when not relevant. An empty slice here indicates no warnings."
                      items:
                        description: "SubCondition is a Condition-like type intended for use as a subcondition inside a DetailedCondition. \n It contains a subset of the Condition fields. \n It is intended for warnings and errors, so `type` names should use abnormal-true polarity, that is, they should be of the form \"ErrorPresent: true\". \n The expected lifecycle for these errors is that they should only be present when the error or warning is, and should be removed when they are not relevant."
                        properties:
                          message:
                            description: "Message is a human readable message indicating details about the transition. \n This may be an empty string."
                            maxLength: 32768
                            type: string
                          reason:
                            description: "Reason contains a programmatic identifier indicating the reason for the condition's last transition. Producers of specific condition types may define expected values and meanings for this field, and whether the values are considered a guaranteed API. \n The value should be a CamelCase string. \n This field may not be empty."
                            maxLength: 1024
                            minLength: 1
                            pattern: ^[A-Za-z]([A-Za-z0-9_,:]*[A-Za-z0-9_])?$
                            type: string
                          status:
                            description: Status of the condition, one of True, False, Unknown.
                            enum:
                            - "True"
                            - "False"
                            - Unknown
                            type: string
                          type:
                            description: "Type of condition in `CamelCase` or in `foo.example.com/CamelCase`. \n This must be in abnormal-true polarity, that is, `ErrorFound` or `controller.io/ErrorFound`. \n The regex it matches is (dns1123SubdomainFmt/)?(qualifiedNameFmt)"
                            maxLength: 316
                            pattern: ^([a-z0-9]([-a-z0-9]*[a-z0-9])?(\.[a-z0-9]([-a-z0-9]*[a-z0-9])?)*/)?(([A-Za-z0-9][-A-Za-z0-9_.]*)?[A-Za-z0-9])$
                            type: string
                        required:
                        - message
                        - reason
                        - status
                        - type
                        type: object
                      type: array
                  required:
                  - lastTransitionTime
                  - message
                  - reason
                  - status
                  - type
                  type: object
                type: array
                x-kubernetes-list-map-keys:
                - type
                x-kubernetes-list-type: map
            type: object
        required:
        - metadata
        - spec
        type: object
    served: true
    storage: true
    subresources:
      status: {}
status:
  acceptedNames:
    kind: ""
    plural: ""
  conditions: []
  storedVersions: []
---
# Source: flyte/templates/propeller/crds/flyteworkflow.yaml
apiVersion: apiextensions.k8s.io/v1beta1
kind: CustomResourceDefinition
metadata:
  name: flyteworkflows.flyte.lyft.com
spec:
  group: flyte.lyft.com
  names:
    kind: FlyteWorkflow
    plural: flyteworkflows
    shortNames:
    - fly
    singular: flyteworkflow
  scope: Namespaced
  version: v1alpha1
---
# Source: flyte/charts/contour/templates/contour/rbac.yaml
apiVersion: rbac.authorization.k8s.io/v1
kind: ClusterRole
metadata:
  name: flyte-contour-contour
  labels:
    app.kubernetes.io/name: contour
    helm.sh/chart: contour-4.1.2
    app.kubernetes.io/instance: flyte
    app.kubernetes.io/managed-by: Helm
rules:
  - apiGroups:
      - ""
    resources:
      - configmaps
    verbs:
      - create
      - get
      - update
  - apiGroups:
      - ""
    resources:
      - endpoints
    verbs:
      - get
      - list
      - watch
  - apiGroups:
      - ""
    resources:
      - secrets
    verbs:
      - get
      - list
      - watch
  - apiGroups:
      - ""
    resources:
      - services
    verbs:
      - get
      - list
      - watch
  - apiGroups:
      - apiextensions.k8s.io
    resources:
      - customresourcedefinitions
    verbs:
      - list
  - apiGroups:
      - networking.k8s.io
    resources:
      - gatewayclasses
      - gateways
      - httproutes
      - tcproutes
    verbs:
      - get
      - list
      - watch
  - apiGroups:
      - networking.k8s.io
    resources:
      - ingresses
    verbs:
      - get
      - list
      - watch
  - apiGroups:
      - networking.k8s.io
    resources:
      - ingresses/status
    verbs:
      - create
      - get
      - update
  - apiGroups:
      - projectcontour.io
    resources:
      - extensionservices
    verbs:
      - get
      - list
      - watch
  - apiGroups:
      - projectcontour.io
    resources:
      - extensionservices/status
    verbs:
      - create
      - get
      - update
  - apiGroups:
      - projectcontour.io
    resources:
      - httpproxies
      - tlscertificatedelegations
    verbs:
      - get
      - list
      - watch
  - apiGroups:
      - projectcontour.io
    resources:
      - httpproxies/status
    verbs:
      - create
      - get
      - update
---
# Source: flyte/charts/kubernetes-dashboard/templates/clusterrole-metrics.yaml
# Copyright 2017 The Kubernetes Authors.
#
# Licensed under the Apache License, Version 2.0 (the "License");
# you may not use this file except in compliance with the License.
# You may obtain a copy of the License at
#
#     http://www.apache.org/licenses/LICENSE-2.0
#
# Unless required by applicable law or agreed to in writing, software
# distributed under the License is distributed on an "AS IS" BASIS,
# WITHOUT WARRANTIES OR CONDITIONS OF ANY KIND, either express or implied.
# See the License for the specific language governing permissions and
# limitations under the License.

kind: ClusterRole
apiVersion: rbac.authorization.k8s.io/v1
metadata:
  name: "flyte-kubernetes-dashboard-metrics"
  labels:
    app.kubernetes.io/name: kubernetes-dashboard
    helm.sh/chart: kubernetes-dashboard-4.0.2
    app.kubernetes.io/instance: flyte
    app.kubernetes.io/version: "2.2.0"
    app.kubernetes.io/managed-by: Helm
rules:
  # Allow Metrics Scraper to get metrics from the Metrics server
  - apiGroups: ["metrics.k8s.io"]
    resources: ["pods", "nodes"]
    verbs: ["get", "list", "watch"]
---
# Source: flyte/charts/kubernetes-dashboard/templates/clusterrole-readonly.yaml
# Copyright 2017 The Kubernetes Authors.
#
# Licensed under the Apache License, Version 2.0 (the "License");
# you may not use this file except in compliance with the License.
# You may obtain a copy of the License at
#
#     http://www.apache.org/licenses/LICENSE-2.0
#
# Unless required by applicable law or agreed to in writing, software
# distributed under the License is distributed on an "AS IS" BASIS,
# WITHOUT WARRANTIES OR CONDITIONS OF ANY KIND, either express or implied.
# See the License for the specific language governing permissions and
# limitations under the License.

apiVersion: rbac.authorization.k8s.io/v1
kind: ClusterRole
metadata:
  name: "flyte-kubernetes-dashboard-readonly"
  labels:
    app.kubernetes.io/name: kubernetes-dashboard
    helm.sh/chart: kubernetes-dashboard-4.0.2
    app.kubernetes.io/instance: flyte
    app.kubernetes.io/version: "2.2.0"
    app.kubernetes.io/managed-by: Helm
rules:
  - apiGroups:
      - ""
    resources:
      - configmaps
      - endpoints
      - persistentvolumeclaims
      - pods
      - replicationcontrollers
      - replicationcontrollers/scale
      - serviceaccounts
      - services
      - nodes
      - persistentvolumeclaims
      - persistentvolumes
    verbs:
      - get
      - list
      - watch
  - apiGroups:
      - ""
    resources:
      - bindings
      - events
      - limitranges
      - namespaces/status
      - pods/log
      - pods/status
      - replicationcontrollers/status
      - resourcequotas
      - resourcequotas/status
    verbs:
      - get
      - list
      - watch
  - apiGroups:
      - ""
    resources:
      - namespaces
    verbs:
      - get
      - list
      - watch
  - apiGroups:
      - apps
    resources:
      - daemonsets
      - deployments
      - deployments/scale
      - replicasets
      - replicasets/scale
      - statefulsets
    verbs:
      - get
      - list
      - watch
  - apiGroups:
      - autoscaling
    resources:
      - horizontalpodautoscalers
    verbs:
      - get
      - list
      - watch
  - apiGroups:
      - batch
    resources:
      - cronjobs
      - jobs
    verbs:
      - get
      - list
      - watch
  - apiGroups:
      - extensions
    resources:
      - daemonsets
      - deployments
      - deployments/scale
      - ingresses
      - networkpolicies
      - replicasets
      - replicasets/scale
      - replicationcontrollers/scale
    verbs:
      - get
      - list
      - watch
  - apiGroups:
      - policy
    resources:
      - poddisruptionbudgets
    verbs:
      - get
      - list
      - watch
  - apiGroups:
      - networking.k8s.io
    resources:
      - networkpolicies
    verbs:
      - get
      - list
      - watch
  - apiGroups:
      - storage.k8s.io
    resources:
      - storageclasses
      - volumeattachments
    verbs:
      - get
      - list
      - watch
  - apiGroups:
      - rbac.authorization.k8s.io
    resources:
      - clusterrolebindings
      - clusterroles
      - roles
      - rolebindings
    verbs:
      - get
      - list
      - watch
---
# Source: flyte/charts/sparkoperator/templates/rbac.yaml
apiVersion: rbac.authorization.k8s.io/v1
kind: ClusterRole
metadata:
  name: flyte-sparkoperator
  labels:
    helm.sh/chart: sparkoperator-1.0.6
    app.kubernetes.io/name: sparkoperator
    app.kubernetes.io/instance: flyte
    app.kubernetes.io/version: "v1beta2-1.2.0-3.0.0"
    app.kubernetes.io/managed-by: Helm
rules:
- apiGroups:
  - ""
  resources:
  - pods
  verbs:
  - "*"
- apiGroups:
  - ""
  resources:
  - services
  - configmaps
  - secrets
  verbs:
  - create
  - get
  - delete
  - update
- apiGroups:
  - extensions
  - networking.k8s.io
  resources:
  - ingresses
  verbs:
  - create
  - get
  - delete
- apiGroups:
  - ""
  resources:
  - nodes
  verbs:
  - get
- apiGroups:
  - ""
  resources:
  - events
  verbs:
  - create
  - update
  - patch
- apiGroups:
  - ""
  resources:
  - resourcequotas
  verbs:
  - get
  - list
  - watch
- apiGroups:
  - apiextensions.k8s.io
  resources:
  - customresourcedefinitions
  verbs:
  - create
  - get
  - update
  - delete
- apiGroups:
  - admissionregistration.k8s.io
  resources:
  - mutatingwebhookconfigurations
  - validatingwebhookconfigurations
  verbs:
  - create
  - get
  - update
  - delete
- apiGroups:
  - sparkoperator.k8s.io
  resources:
  - sparkapplications
  - sparkapplications/status
  - scheduledsparkapplications
  - scheduledsparkapplications/status
  verbs:
  - "*"
---
# Source: flyte/templates/admin/rbac.yaml
apiVersion: rbac.authorization.k8s.io/v1
kind: ClusterRole
metadata:
  name: flyteadmin
  labels: 
    app.kubernetes.io/name: flyteadmin
    app.kubernetes.io/instance: flyte
    helm.sh/chart: flyte-v0.1.10
    app.kubernetes.io/managed-by: Helm
rules:
- apiGroups:
  - ""
  - flyte.lyft.com
  - rbac.authorization.k8s.io
  resources:
  - configmaps
  - flyteworkflows
  - namespaces
  - pods
  - resourcequotas
  - roles
  - rolebindings
  - secrets
  - services
  - serviceaccounts
  - spark-role
  verbs:
  - '*'
---
# Source: flyte/templates/propeller/rbac.yaml
apiVersion: rbac.authorization.k8s.io/v1
kind: ClusterRole
metadata:
  name: flytepropeller
  labels: 
    app.kubernetes.io/name: flytepropeller
    app.kubernetes.io/instance: flyte
    helm.sh/chart: flyte-v0.1.10
    app.kubernetes.io/managed-by: Helm
rules:
# Allow RO access to PODS
- apiGroups:
  - ""
  resources:
  - pods
  verbs:
  - get
  - list
  - watch
# Allow Event recording access
- apiGroups:
  - ""
  resources:
  - events
  verbs:
  - create
  - update
  - delete
  - patch
# Allow Access All plugin objects
- apiGroups:
  - '*'
  resources:
  - '*'
  verbs:
  - get
  - list
  - watch
  - create
  - update
  - delete
  - patch
# Allow Access to CRD
- apiGroups:
  - apiextensions.k8s.io
  resources:
  - customresourcedefinitions
  verbs:
  - get
  - list
  - watch
  - create
  - delete
  - update
# Allow Access to all resources under flyte.lyft.com
- apiGroups:
  - flyte.lyft.com
  resources:
  - flyteworkflows
  - flyteworkflows/finalizers
  verbs:
  - get
  - list
  - watch
  - create
  - update
  - delete
  - patch
  - post
  - deletecollection
---
# Source: flyte/templates/propeller/webhook.yaml
# Create a ClusterRole for the webhook
# https://kubernetes.io/docs/admin/authorization/rbac/
kind: ClusterRole
apiVersion: rbac.authorization.k8s.io/v1
metadata:
  name: flyte-pod-webhook
  namespace: flyte
rules:
  - apiGroups:
      - "*"
    resources:
      - mutatingwebhookconfigurations
      - secrets
      - pods
    verbs:
      - get
      - create
      - update
      - patch
---
# Source: flyte/charts/contour/templates/contour/rbac.yaml
apiVersion: rbac.authorization.k8s.io/v1
kind: ClusterRoleBinding
metadata:
  name: flyte-contour-contour
  labels:
    app.kubernetes.io/name: contour
    helm.sh/chart: contour-4.1.2
    app.kubernetes.io/instance: flyte
    app.kubernetes.io/managed-by: Helm
roleRef:
  apiGroup: rbac.authorization.k8s.io
  kind: ClusterRole
  name: flyte-contour-contour
subjects:
  - kind: ServiceAccount
    name: flyte-contour-contour
    namespace: flyte
---
# Source: flyte/charts/kubernetes-dashboard/templates/clusterrolebinding-metrics.yaml
# Copyright 2017 The Kubernetes Authors.
#
# Licensed under the Apache License, Version 2.0 (the "License");
# you may not use this file except in compliance with the License.
# You may obtain a copy of the License at
#
#     http://www.apache.org/licenses/LICENSE-2.0
#
# Unless required by applicable law or agreed to in writing, software
# distributed under the License is distributed on an "AS IS" BASIS,
# WITHOUT WARRANTIES OR CONDITIONS OF ANY KIND, either express or implied.
# See the License for the specific language governing permissions and
# limitations under the License.

apiVersion: rbac.authorization.k8s.io/v1
kind: ClusterRoleBinding
metadata:
  name: "flyte-kubernetes-dashboard-metrics"
  labels:
    app.kubernetes.io/name: kubernetes-dashboard
    helm.sh/chart: kubernetes-dashboard-4.0.2
    app.kubernetes.io/instance: flyte
    app.kubernetes.io/version: "2.2.0"
    app.kubernetes.io/managed-by: Helm
roleRef:
  apiGroup: rbac.authorization.k8s.io
  kind: ClusterRole
  name: flyte-kubernetes-dashboard-metrics
subjects:
  - kind: ServiceAccount
    name: flyte-kubernetes-dashboard
    namespace: flyte
---
# Source: flyte/charts/kubernetes-dashboard/templates/clusterrolebinding-readonly.yaml
# Copyright 2017 The Kubernetes Authors.
#
# Licensed under the Apache License, Version 2.0 (the "License");
# you may not use this file except in compliance with the License.
# You may obtain a copy of the License at
#
#     http://www.apache.org/licenses/LICENSE-2.0
#
# Unless required by applicable law or agreed to in writing, software
# distributed under the License is distributed on an "AS IS" BASIS,
# WITHOUT WARRANTIES OR CONDITIONS OF ANY KIND, either express or implied.
# See the License for the specific language governing permissions and
# limitations under the License.

apiVersion: rbac.authorization.k8s.io/v1
kind: ClusterRoleBinding
metadata:
  name: flyte-kubernetes-dashboard-readonly
  labels:
    app.kubernetes.io/name: kubernetes-dashboard
    helm.sh/chart: kubernetes-dashboard-4.0.2
    app.kubernetes.io/instance: flyte
    app.kubernetes.io/version: "2.2.0"
    app.kubernetes.io/managed-by: Helm
roleRef:
  apiGroup: rbac.authorization.k8s.io
  kind: ClusterRole
  name: flyte-kubernetes-dashboard-readonly
subjects:
  - kind: ServiceAccount
    name: flyte-kubernetes-dashboard
    namespace: flyte
---
# Source: flyte/charts/sparkoperator/templates/rbac.yaml
apiVersion: rbac.authorization.k8s.io/v1
kind: ClusterRoleBinding
metadata:
  name: flyte-sparkoperator
  labels:
    helm.sh/chart: sparkoperator-1.0.6
    app.kubernetes.io/name: sparkoperator
    app.kubernetes.io/instance: flyte
    app.kubernetes.io/version: "v1beta2-1.2.0-3.0.0"
    app.kubernetes.io/managed-by: Helm
subjects:
  - kind: ServiceAccount
    name: flyte-sparkoperator
    namespace: flyte
roleRef:
  kind: ClusterRole
  name: flyte-sparkoperator
  apiGroup: rbac.authorization.k8s.io
---
# Source: flyte/templates/admin/rbac.yaml
apiVersion: rbac.authorization.k8s.io/v1beta1
kind: ClusterRoleBinding
metadata:
  name: flyteadmin-binding
  labels: 
    app.kubernetes.io/name: flyteadmin
    app.kubernetes.io/instance: flyte
    helm.sh/chart: flyte-v0.1.10
    app.kubernetes.io/managed-by: Helm
roleRef:
  apiGroup: rbac.authorization.k8s.io
  kind: ClusterRole
  name: flyteadmin
subjects:
- kind: ServiceAccount
  name: flyteadmin
  namespace: flyte
---
# Source: flyte/templates/propeller/rbac.yaml
apiVersion: rbac.authorization.k8s.io/v1beta1
kind: ClusterRoleBinding
metadata:
  name: flytepropeller
  labels: 
    app.kubernetes.io/name: flytepropeller
    app.kubernetes.io/instance: flyte
    helm.sh/chart: flyte-v0.1.10
    app.kubernetes.io/managed-by: Helm
roleRef:
  apiGroup: rbac.authorization.k8s.io
  kind: ClusterRole
  name: flytepropeller
subjects:
- kind: ServiceAccount
  name: flytepropeller
  namespace: flyte
---
# Source: flyte/templates/propeller/webhook.yaml
# Create a binding from Role -> ServiceAccount
kind: ClusterRoleBinding
apiVersion: rbac.authorization.k8s.io/v1
metadata:
  name: flyte-pod-webhook
  namespace: flyte
roleRef:
  apiGroup: rbac.authorization.k8s.io
  kind: ClusterRole
  name: flyte-pod-webhook
subjects:
  - kind: ServiceAccount
    name: flyte-pod-webhook
    namespace: flyte
---
# Source: flyte/charts/kubernetes-dashboard/templates/role.yaml
# Copyright 2017 The Kubernetes Authors.
#
# Licensed under the Apache License, Version 2.0 (the "License");
# you may not use this file except in compliance with the License.
# You may obtain a copy of the License at
#
#     http://www.apache.org/licenses/LICENSE-2.0
#
# Unless required by applicable law or agreed to in writing, software
# distributed under the License is distributed on an "AS IS" BASIS,
# WITHOUT WARRANTIES OR CONDITIONS OF ANY KIND, either express or implied.
# See the License for the specific language governing permissions and
# limitations under the License.

apiVersion: rbac.authorization.k8s.io/v1
kind: Role
metadata:
  name: flyte-kubernetes-dashboard
  labels:
    app.kubernetes.io/name: kubernetes-dashboard
    helm.sh/chart: kubernetes-dashboard-4.0.2
    app.kubernetes.io/instance: flyte
    app.kubernetes.io/version: "2.2.0"
    app.kubernetes.io/managed-by: Helm
rules:
    # Allow Dashboard to get, update and delete Dashboard exclusive secrets.
  - apiGroups: [""]
    resources: ["secrets"]
    resourceNames: ["kubernetes-dashboard-key-holder", "kubernetes-dashboard-certs", "kubernetes-dashboard-csrf"]
    verbs: ["get", "update", "delete"]
    # Allow Dashboard to get and update 'kubernetes-dashboard-settings' config map.
  - apiGroups: [""]
    resources: ["configmaps"]
    resourceNames: ["kubernetes-dashboard-settings"]
    verbs: ["get", "update"]
    # Allow Dashboard to get metrics.
  - apiGroups: [""]
    resources: ["services"]
    resourceNames: ["heapster", "dashboard-metrics-scraper"]
    verbs: ["proxy"]
  - apiGroups: [""]
    resources: ["services/proxy"]
    resourceNames: ["heapster", "http:heapster:", "https:heapster:", "dashboard-metrics-scraper", "http:dashboard-metrics-scraper"]
    verbs: ["get"]
---
# Source: flyte/charts/sparkoperator/templates/spark-rbac.yaml
apiVersion: rbac.authorization.k8s.io/v1
kind: Role
metadata:
  name: spark-role
  namespace: flyte
  labels:
    helm.sh/chart: sparkoperator-1.0.6
    app.kubernetes.io/name: sparkoperator
    app.kubernetes.io/instance: flyte
    app.kubernetes.io/version: "v1beta2-1.2.0-3.0.0"
    app.kubernetes.io/managed-by: Helm
rules:
- apiGroups:
  - ""
  resources:
  - pods
  verbs:
  - "*"
- apiGroups:
  - ""
  resources:
  - services
  verbs:
  - "*"
---
# Source: flyte/charts/kubernetes-dashboard/templates/rolebinding.yaml
# Copyright 2017 The Kubernetes Authors.
#
# Licensed under the Apache License, Version 2.0 (the "License");
# you may not use this file except in compliance with the License.
# You may obtain a copy of the License at
#
#     http://www.apache.org/licenses/LICENSE-2.0
#
# Unless required by applicable law or agreed to in writing, software
# distributed under the License is distributed on an "AS IS" BASIS,
# WITHOUT WARRANTIES OR CONDITIONS OF ANY KIND, either express or implied.
# See the License for the specific language governing permissions and
# limitations under the License.

apiVersion: rbac.authorization.k8s.io/v1
kind: RoleBinding
metadata:
  name: flyte-kubernetes-dashboard
  labels:
    app.kubernetes.io/name: kubernetes-dashboard
    helm.sh/chart: kubernetes-dashboard-4.0.2
    app.kubernetes.io/instance: flyte
    app.kubernetes.io/version: "2.2.0"
    app.kubernetes.io/managed-by: Helm
roleRef:
  apiGroup: rbac.authorization.k8s.io
  kind: Role
  name: flyte-kubernetes-dashboard
subjects:
  - kind: ServiceAccount
    name: flyte-kubernetes-dashboard
    namespace: flyte
---
# Source: flyte/charts/sparkoperator/templates/spark-rbac.yaml
apiVersion: rbac.authorization.k8s.io/v1
kind: RoleBinding
metadata:
  name: spark
  namespace: flyte
  labels:
    helm.sh/chart: sparkoperator-1.0.6
    app.kubernetes.io/name: sparkoperator
    app.kubernetes.io/instance: flyte
    app.kubernetes.io/version: "v1beta2-1.2.0-3.0.0"
    app.kubernetes.io/managed-by: Helm
subjects:
- kind: ServiceAccount
  name: flyte-spark
  namespace: flyte
roleRef:
  kind: Role
  name: spark-role
  apiGroup: rbac.authorization.k8s.io
---
# Source: flyte/charts/contour/templates/contour/service.yaml
apiVersion: v1
kind: Service
metadata:
  name: flyte-contour
  namespace: flyte
  labels:
    app.kubernetes.io/name: contour
    helm.sh/chart: contour-4.1.2
    app.kubernetes.io/instance: flyte
    app.kubernetes.io/managed-by: Helm
    app.kubernetes.io/component: contour
spec:
  ports:
    - port: 8001
      name: xds
      protocol: TCP
      targetPort: 8001
  selector:
    app.kubernetes.io/name: contour
    app.kubernetes.io/instance: flyte
    app.kubernetes.io/component: contour
  type: ClusterIP
---
# Source: flyte/charts/contour/templates/envoy/service.yaml
apiVersion: v1
kind: Service
metadata:
  name: flyte-contour-envoy
  namespace: flyte
  labels:
    app.kubernetes.io/name: contour
    helm.sh/chart: contour-4.1.2
    app.kubernetes.io/instance: flyte
    app.kubernetes.io/managed-by: Helm
    app.kubernetes.io/component: envoy
  annotations:
    # This annotation puts the AWS ELB into "TCP" mode so that it does not
    # do HTTP negotiation for HTTPS connections at the ELB edge.
    # The downside of this is the remote IP address of all connections will
    # appear to be the internal address of the ELB. See docs/proxy-proto.md
    # for information about enabling the PROXY protocol on the ELB to recover
    # the original remote IP address.
    # We don't set this for nlb, per the contour docs.
    service.beta.kubernetes.io/aws-load-balancer-backend-protocol: tcp
spec:
  externalTrafficPolicy: "Local"
  ports:
    - name: http
      port: 80
      protocol: TCP
      targetPort: http
      nodePort: 30081
    - name: https
      port: 443
      protocol: TCP
      targetPort: https
  selector:
    app.kubernetes.io/name: contour
    app.kubernetes.io/instance: flyte
    app.kubernetes.io/component: envoy
  type: NodePort
---
# Source: flyte/charts/kubernetes-dashboard/templates/service.yaml
# Copyright 2017 The Kubernetes Authors.
#
# Licensed under the Apache License, Version 2.0 (the "License");
# you may not use this file except in compliance with the License.
# You may obtain a copy of the License at
#
#     http://www.apache.org/licenses/LICENSE-2.0
#
# Unless required by applicable law or agreed to in writing, software
# distributed under the License is distributed on an "AS IS" BASIS,
# WITHOUT WARRANTIES OR CONDITIONS OF ANY KIND, either express or implied.
# See the License for the specific language governing permissions and
# limitations under the License.

apiVersion: v1
kind: Service
metadata:
  name: flyte-kubernetes-dashboard
  labels:
    app.kubernetes.io/name: kubernetes-dashboard
    helm.sh/chart: kubernetes-dashboard-4.0.2
    app.kubernetes.io/instance: flyte
    app.kubernetes.io/version: "2.2.0"
    app.kubernetes.io/managed-by: Helm
    app.kubernetes.io/component: kubernetes-dashboard
    kubernetes.io/cluster-service: "true"
spec:
  type: NodePort
  ports:
  - port: 30082
    targetPort: http
    name: http
    nodePort: 30082
  selector:
    app.kubernetes.io/name: kubernetes-dashboard
    app.kubernetes.io/instance: flyte
    app.kubernetes.io/component: kubernetes-dashboard
---
# Source: flyte/templates/admin/service.yaml
apiVersion: v1
kind: Service
metadata:
  name: flyteadmin
  namespace: flyte
  labels: 
    app.kubernetes.io/name: flyteadmin
    app.kubernetes.io/instance: flyte
    helm.sh/chart: flyte-v0.1.10
    app.kubernetes.io/managed-by: Helm
  annotations: 
    projectcontour.io/upstream-protocol.h2c: grpc
spec:
  type: ClusterIP
  ports:
    - name: http
      port: 80
      protocol: TCP
      targetPort: 8088
    - name: grpc
      port: 81
      protocol: TCP
      targetPort: 8089
    - name: redoc
      protocol: TCP
      port: 87
      targetPort: 8087
    - name: http-metrics
      protocol: TCP
      port: 10254
  selector: 
    app.kubernetes.io/name: flyteadmin
    app.kubernetes.io/instance: flyte
---
# Source: flyte/templates/console/service.yaml
apiVersion: v1
kind: Service
metadata:
  name: flyteconsole
  namespace: flyte
  labels: 
    app.kubernetes.io/name: flyteconsole
    app.kubernetes.io/instance: flyte
    helm.sh/chart: flyte-v0.1.10
    app.kubernetes.io/managed-by: Helm
spec:
  type: ClusterIP
  ports:
  - port: 80
    protocol: TCP
    targetPort: 8080
  selector: 
    app.kubernetes.io/name: flyteconsole
    app.kubernetes.io/instance: flyte
---
# Source: flyte/templates/datacatalog/service.yaml
apiVersion: v1
kind: Service
metadata:
  name: datacatalog
  namespace: flyte
  labels: 
    app.kubernetes.io/name: datacatalog
    app.kubernetes.io/instance: flyte
    helm.sh/chart: flyte-v0.1.10
    app.kubernetes.io/managed-by: Helm
  annotations: 
    projectcontour.io/upstream-protocol.h2c: grpc
spec:
  type: NodePort
  ports:
  - name: grpc-2
    port: 8089
    protocol: TCP
    targetPort: 8089
  - name: http
    port: 88
    protocol: TCP
    targetPort: 8088
  - name: grpc
    port: 89
    protocol: TCP
    targetPort: 8089
  selector: 
    app.kubernetes.io/name: datacatalog
    app.kubernetes.io/instance: flyte
---
# Source: flyte/templates/minio/service.yaml
apiVersion: v1
kind: Service
metadata:
  name: minio
  namespace: flyte
  labels: 
    app.kubernetes.io/name: minio
    app.kubernetes.io/instance: flyte
    helm.sh/chart: flyte-v0.1.10
    app.kubernetes.io/managed-by: Helm
spec:
  type: NodePort
  ports:
  - name: minio
    nodePort: 30084
    port: 9000
    protocol: TCP
    targetPort: minio
  selector: 
    app.kubernetes.io/name: minio
    app.kubernetes.io/instance: flyte
---
# Source: flyte/templates/postgres/service.yaml
apiVersion: v1
kind: Service
metadata:
  name: postgres
  namespace: flyte
  labels: 
    app.kubernetes.io/name: postgres
    app.kubernetes.io/instance: flyte
    helm.sh/chart: flyte-v0.1.10
    app.kubernetes.io/managed-by: Helm
spec:
  type: ClusterIP
  ports:
  - name: postgres
    port: 5432
    protocol: TCP
    targetPort: postgres
  selector: 
    app.kubernetes.io/name: postgres
    app.kubernetes.io/instance: flyte
---
# Source: flyte/templates/propeller/webhook.yaml
# Service
apiVersion: v1
kind: Service
metadata:
  name: flyte-pod-webhook
  namespace: flyte
  annotations: 
    projectcontour.io/upstream-protocol.h2c: grpc
spec:
  selector:
    app: flyte-pod-webhook
  ports:
    - name: https
      protocol: TCP
      port: 443
      targetPort: 9443
---
# Source: flyte/charts/contour/templates/envoy/daemonset.yaml
apiVersion: apps/v1
kind: DaemonSet
metadata:
  name: flyte-contour-envoy
  namespace: flyte
  labels:
    app.kubernetes.io/name: contour
    helm.sh/chart: contour-4.1.2
    app.kubernetes.io/instance: flyte
    app.kubernetes.io/managed-by: Helm
    app.kubernetes.io/component: envoy
spec:
  updateStrategy:
    type: RollingUpdate
    rollingUpdate:
      maxUnavailable: 10%
  selector:
    matchLabels:
      app.kubernetes.io/name: contour
      app.kubernetes.io/instance: flyte
      app.kubernetes.io/component: envoy
  template:
    metadata:
      labels:
        app.kubernetes.io/name: contour
        helm.sh/chart: contour-4.1.2
        app.kubernetes.io/instance: flyte
        app.kubernetes.io/managed-by: Helm
        app.kubernetes.io/component: envoy
    spec:
      
      affinity:
        podAffinity:
          
        podAntiAffinity:
          
        nodeAffinity:
          
      terminationGracePeriodSeconds: 300
      hostNetwork: false
      dnsPolicy: ClusterFirst
      containers:
        - command:
            - contour
          args:
            - envoy
            - shutdown-manager
          image: docker.io/bitnami/contour:1.12.0-debian-10-r0
          imagePullPolicy: IfNotPresent
          lifecycle:
            preStop:
              exec:
                command:
                  - contour
                  - envoy
                  - shutdown
          livenessProbe:
            httpGet:
              path: /healthz
              port: 8090
            initialDelaySeconds: 120
            periodSeconds: 20
            timeoutSeconds: 5
            successThreshold: 1
            failureThreshold: 6
          name: shutdown-manager
        - command:
            - envoy
          args:
            - -c
            - /config/envoy.json
            - --service-cluster $(CONTOUR_NAMESPACE)
            - --service-node $(ENVOY_POD_NAME)
            - --log-level info
          image: docker.io/bitnami/envoy:1.16.2-debian-10-r54
          imagePullPolicy: IfNotPresent
          name: envoy
          securityContext:
            runAsUser: 0
          env:
            - name: CONTOUR_NAMESPACE
              valueFrom:
                fieldRef:
                  apiVersion: v1
                  fieldPath: metadata.namespace
            - name: ENVOY_POD_NAME
              valueFrom:
                fieldRef:
                  apiVersion: v1
                  fieldPath: metadata.name
          ports:
            - containerPort: 80
              hostPort: 80
              name: http
              protocol: TCP
            - containerPort: 443
              hostPort: 443
              name: https
              protocol: TCP
            - containerPort: 8002
              name: metrics
              protocol: TCP
          readinessProbe:
            httpGet:
              path: /ready
              port: 8002
            initialDelaySeconds: 10
            periodSeconds: 3
            timeoutSeconds: 1
            successThreshold: 1
            failureThreshold: 3
          livenessProbe:
            httpGet:
              path: /ready
              port: 8002
            initialDelaySeconds: 120
            periodSeconds: 20
            timeoutSeconds: 5
            successThreshold: 1
            failureThreshold: 6
          resources: 
            limits:
              cpu: 100m
              memory: 100Mi
            requests:
              cpu: 10m
              memory: 50Mi
          volumeMounts:
            - name: envoy-config
              mountPath: /config
            - name: envoycert
              mountPath: /certs
          lifecycle:
            preStop:
              httpGet:
                path: /shutdown
                port: 8090
                scheme: HTTP
      initContainers:
        - command:
            - contour
          args:
            - bootstrap
            - /config/envoy.json
            - --xds-address=flyte-contour
            - --xds-port=8001
            - --resources-dir=/config/resources
            - --envoy-cafile=/certs/ca.crt
            - --envoy-cert-file=/certs/tls.crt
            - --envoy-key-file=/certs/tls.key
          image: docker.io/bitnami/contour:1.12.0-debian-10-r0
          imagePullPolicy: IfNotPresent
          name: envoy-initconfig
          resources: 
            limits:
              cpu: 100m
              memory: 100Mi
            requests:
              cpu: 10m
              memory: 50Mi
          volumeMounts:
            - name: envoy-config
              mountPath: /config
            - name: envoycert
              mountPath: /certs
              readOnly: true
          env:
            - name: CONTOUR_NAMESPACE
              valueFrom:
                fieldRef:
                  fieldPath: metadata.namespace
      automountServiceAccountToken: false
      serviceAccountName: flyte-contour-envoy
      volumes:
        - name: envoy-config
          emptyDir: {}
        - name: envoycert
          secret:
            secretName: envoycert
      restartPolicy: Always
---
# Source: flyte/charts/contour/templates/contour/deployment.yaml
apiVersion: apps/v1
kind: Deployment
metadata:
  name: flyte-contour-contour
  namespace: flyte
  labels:
    app.kubernetes.io/name: contour
    helm.sh/chart: contour-4.1.2
    app.kubernetes.io/instance: flyte
    app.kubernetes.io/managed-by: Helm
    app.kubernetes.io/component: contour
spec:
  replicas: 1
  strategy:
    type: RollingUpdate
    rollingUpdate:
      # This value of maxSurge means that during a rolling update
      # the new ReplicaSet will be created first.
      maxSurge: 50%
  selector:
    matchLabels:
      app.kubernetes.io/name: contour
      app.kubernetes.io/instance: flyte
      app.kubernetes.io/component: contour
  template:
    metadata:
      annotations:
        checksum/config: 5653797be256c34530f8f4002c2b997af941d56f68b110582887fafe0784864e
      labels:
        app.kubernetes.io/name: contour
        helm.sh/chart: contour-4.1.2
        app.kubernetes.io/instance: flyte
        app.kubernetes.io/managed-by: Helm
        app.kubernetes.io/component: contour
    spec:
      
      affinity:
        podAffinity:
          
        podAntiAffinity:
          preferredDuringSchedulingIgnoredDuringExecution:
            - podAffinityTerm:
                labelSelector:
                  matchLabels:
                    app.kubernetes.io/name: contour
                    app.kubernetes.io/instance: flyte
                    app.kubernetes.io/component: contour
                namespaces:
                  - "flyte"
                topologyKey: kubernetes.io/hostname
              weight: 1
        nodeAffinity:
          
      containers:
        - command:
            - contour
          args:
            - serve
            - --incluster
            - --xds-address=0.0.0.0
            - --xds-port=8001
            - --envoy-service-http-port=80
            - --envoy-service-https-port=443
            - --contour-cafile=/certs/ca.crt
            - --contour-cert-file=/certs/tls.crt
            - --contour-key-file=/certs/tls.key
            - --config-path=/config/contour.yaml
          image: docker.io/bitnami/contour:1.12.0-debian-10-r0
          imagePullPolicy: IfNotPresent
          name: contour
          ports:
            - containerPort: 8001
              name: xds
              protocol: TCP
            - containerPort: 8000
              name: metrics
              protocol: TCP
          livenessProbe:
            httpGet:
              path: /healthz
              port: 8000
            initialDelaySeconds: 120
            periodSeconds: 20
            timeoutSeconds: 5
            successThreshold: 1
            failureThreshold: 6
          readinessProbe:
            tcpSocket:
              port: 8001
            initialDelaySeconds: 15
            periodSeconds: 10
            timeoutSeconds: 5
            successThreshold: 1
            failureThreshold: 3
          resources: 
            limits:
              cpu: 100m
              memory: 100Mi
            requests:
              cpu: 10m
              memory: 50Mi
          volumeMounts:
            - name: contourcert
              mountPath: /certs
              readOnly: true
            - name: contour-config
              mountPath: /config
              readOnly: true
          env:
            - name: CONTOUR_NAMESPACE
              valueFrom:
                fieldRef:
                  apiVersion: v1
                  fieldPath: metadata.namespace
            - name: POD_NAME
              valueFrom:
                fieldRef:
                  apiVersion: v1
                  fieldPath: metadata.name
      dnsPolicy: ClusterFirst
      serviceAccountName: flyte-contour-contour
      securityContext:
        runAsUser: 1001
        runAsGroup: 1001
        fsGroup: 
        runAsNonRoot: true
      volumes:
        - name: contourcert
          secret:
            secretName: contourcert
        - name: contour-config
          configMap:
            name: flyte-contour
            defaultMode: 0644
            items:
              - key: contour.yaml
                path: contour.yaml
---
# Source: flyte/charts/kubernetes-dashboard/templates/deployment.yaml
# Copyright 2017 The Kubernetes Authors.
#
# Licensed under the Apache License, Version 2.0 (the "License");
# you may not use this file except in compliance with the License.
# You may obtain a copy of the License at
#
#     http://www.apache.org/licenses/LICENSE-2.0
#
# Unless required by applicable law or agreed to in writing, software
# distributed under the License is distributed on an "AS IS" BASIS,
# WITHOUT WARRANTIES OR CONDITIONS OF ANY KIND, either express or implied.
# See the License for the specific language governing permissions and
# limitations under the License.

apiVersion: apps/v1
kind: Deployment
metadata:
  name: flyte-kubernetes-dashboard
  labels:
    app.kubernetes.io/name: kubernetes-dashboard
    helm.sh/chart: kubernetes-dashboard-4.0.2
    app.kubernetes.io/instance: flyte
    app.kubernetes.io/version: "2.2.0"
    app.kubernetes.io/managed-by: Helm
    app.kubernetes.io/component: kubernetes-dashboard
spec:
  replicas: 1
  strategy:
    rollingUpdate:
      maxSurge: 0
      maxUnavailable: 1
    type: RollingUpdate
  selector:
    matchLabels:
      app.kubernetes.io/name: kubernetes-dashboard
      app.kubernetes.io/instance: flyte
      app.kubernetes.io/component: kubernetes-dashboard
  template:
    metadata:
      annotations:
        seccomp.security.alpha.kubernetes.io/pod: runtime/default
      labels:
        app.kubernetes.io/name: kubernetes-dashboard
        helm.sh/chart: kubernetes-dashboard-4.0.2
        app.kubernetes.io/instance: flyte
        app.kubernetes.io/version: "2.2.0"
        app.kubernetes.io/managed-by: Helm
        app.kubernetes.io/component: kubernetes-dashboard
    spec:
      serviceAccountName: flyte-kubernetes-dashboard
      containers:
      - name: kubernetes-dashboard
        image: "kubernetesui/dashboard:v2.2.0"
        imagePullPolicy: IfNotPresent
        args:
          - --namespace=flyte
          - --metrics-provider=none
          - --enable-skip-login
          - --enable-insecure-login
          - --disable-settings-authorizer
        ports:
        - name: http
          containerPort: 9090
          protocol: TCP
        volumeMounts:
        - name: kubernetes-dashboard-certs
          mountPath: /certs
          # Create on-disk volume to store exec logs
        - mountPath: /tmp
          name: tmp-volume
        livenessProbe:
          httpGet:
            scheme: HTTP
            path: /
            port: 9090
          initialDelaySeconds: 30
          timeoutSeconds: 30
        resources:
          limits:
            cpu: 2
            memory: 200Mi
          requests:
            cpu: 100m
            memory: 200Mi
        securityContext:
          allowPrivilegeEscalation: false
          readOnlyRootFilesystem: true
          runAsGroup: 2001
          runAsUser: 1001
      volumes:
      - name: kubernetes-dashboard-certs
        secret:
          secretName: flyte-kubernetes-dashboard-certs
      - name: tmp-volume
        emptyDir: {}
---
# Source: flyte/charts/sparkoperator/templates/deployment.yaml
# If the admission webhook is enabled, then a post-install step is required
# to generate and install the secret in the operator namespace.

# In the post-install hook, the token corresponding to the operator service account
# is used to authenticate with the Kubernetes API server to install the secret bundle.

apiVersion: apps/v1
kind: Deployment
metadata:
  name: flyte-sparkoperator
  labels:
    helm.sh/chart: sparkoperator-1.0.6
    app.kubernetes.io/name: sparkoperator
    app.kubernetes.io/instance: flyte
    app.kubernetes.io/version: "v1beta2-1.2.0-3.0.0"
    app.kubernetes.io/managed-by: Helm
spec:
  replicas: 1
  selector:
    matchLabels:
      app.kubernetes.io/name: sparkoperator
      app.kubernetes.io/instance: flyte
  strategy:
    type: Recreate
  template:
    metadata:
      annotations:
        prometheus.io/scrape: "true"
        prometheus.io/port: "10254"
        prometheus.io/path: /metrics
      labels:
        app.kubernetes.io/name: sparkoperator
        app.kubernetes.io/instance: flyte
    spec:
      serviceAccountName: flyte-sparkoperator
      securityContext:
        {}
      containers:
      - name: sparkoperator
        image: gcr.io/spark-operator/spark-operator:v1beta2-1.2.0-3.0.0
        imagePullPolicy: IfNotPresent
        securityContext:
          {}
        ports:
          - name: "metrics"
            containerPort: 10254
        
        args:
        - -v=2
        - -logtostderr
        - -namespace=
        - -ingress-url-format=
        - -controller-threads=10
        - -resync-interval=30
        - -enable-batch-scheduler=false
        - -enable-metrics=true
        - -metrics-labels=app_type
        - -metrics-port=10254
        - -metrics-endpoint=/metrics
        - -metrics-prefix=
        - -enable-resource-quota-enforcement=false
        resources:
          limits:
            cpu: 1000m
            memory: 500M
          requests:
            cpu: 10m
            memory: 50M
---
# Source: flyte/templates/admin/deployment.yaml
apiVersion: apps/v1
kind: Deployment
metadata:
  name: flyteadmin
  namespace: flyte
  labels: 
    app.kubernetes.io/name: flyteadmin
    app.kubernetes.io/instance: flyte
    helm.sh/chart: flyte-v0.1.10
    app.kubernetes.io/managed-by: Helm
spec:
  replicas: 1
  selector:
    matchLabels: 
      app.kubernetes.io/name: flyteadmin
      app.kubernetes.io/instance: flyte
  template:
    metadata:
      annotations:
<<<<<<< HEAD
        configChecksum: "21ece79be71fec2d8e53cda56188759626f9c055bed700b8ad6dc9d4426ce59"
=======
        configChecksum: "5586369315bb36bb445d651321bb90a11e8d8635e44dde1432295c1ed18b71a"
>>>>>>> af51fa93
      labels: 
        app.kubernetes.io/name: flyteadmin
        app.kubernetes.io/instance: flyte
        helm.sh/chart: flyte-v0.1.10
        app.kubernetes.io/managed-by: Helm
    spec:
      initContainers:
        - name: check-db-ready
          image: postgres:10.16-alpine
          command:
          - sh
          - -c
          - until pg_isready -h postgres -p 5432; do echo waiting for database; sleep 2; done;
        - command:
          - flyteadmin
          - --config
          - /etc/flyte/config/*.yaml
          - migrate
          - run
<<<<<<< HEAD
          image: "cr.flyte.org/flyteorg/flyteadmin:latest"
=======
          image: "cr.flyte.org/flyteorg/flyteadmin:v0.6.22"
>>>>>>> af51fa93
          imagePullPolicy: "IfNotPresent"
          name: run-migrations
          volumeMounts:
          
          - mountPath: /etc/flyte/config
            name: config-volume
        - command:
          - flyteadmin
          - --config
          - /etc/flyte/config/*.yaml
          - migrate
          - seed-projects
          - flytesnacks
          - flytetester
          - flyteexamples
<<<<<<< HEAD
          image: "cr.flyte.org/flyteorg/flyteadmin:latest"
=======
          image: "cr.flyte.org/flyteorg/flyteadmin:v0.6.22"
>>>>>>> af51fa93
          imagePullPolicy: "IfNotPresent"
          name: seed-projects
          volumeMounts:
          
          - mountPath: /etc/flyte/config
            name: config-volume
        - command:
          - flyteadmin
          - --config
          - /etc/flyte/config/*.yaml
          - clusterresource
          - sync
<<<<<<< HEAD
          image: "cr.flyte.org/flyteorg/flyteadmin:latest"
=======
          image: "cr.flyte.org/flyteorg/flyteadmin:v0.6.22"
>>>>>>> af51fa93
          imagePullPolicy: "IfNotPresent"
          name: sync-cluster-resources
          volumeMounts:
          
          - mountPath: /etc/flyte/clusterresource/templates
            name: resource-templates
          - mountPath: /etc/flyte/config
            name: config-volume
        - name: generate-secrets
<<<<<<< HEAD
          image: "cr.flyte.org/flyteorg/flyteadmin:latest"
=======
          image: "cr.flyte.org/flyteorg/flyteadmin:v0.6.22"
>>>>>>> af51fa93
          imagePullPolicy: "IfNotPresent"
          command: ["/bin/sh", "-c"]
          args:
            [
                "flyteadmin --config=/etc/flyte/config/*.yaml secrets init --localPath /etc/secrets/auth && flyteadmin --config=/etc/flyte/config/*.yaml secrets create --name flyte-admin-secrets --fromPath /etc/secrets/auth",
            ]
          volumeMounts:
            - name: config-volume
              mountPath: /etc/flyte/config
          env:
            - name: POD_NAMESPACE
              valueFrom:
                fieldRef:
                  fieldPath: metadata.namespace
      containers:
      - command:
        - flyteadmin
        - --config
        - /etc/flyte/config/*.yaml
        - serve
<<<<<<< HEAD
        image: "cr.flyte.org/flyteorg/flyteadmin:latest"
=======
        image: "cr.flyte.org/flyteorg/flyteadmin:v0.6.22"
>>>>>>> af51fa93
        imagePullPolicy: "IfNotPresent"
        name: flyteadmin
        ports:
        - containerPort: 8088
        - containerPort: 8089
        resources: 
          limits:
            cpu: 250m
            ephemeral-storage: 100Mi
            memory: 500Mi
          requests:
            cpu: 10m
            ephemeral-storage: 50Mi
            memory: 50Mi
        volumeMounts:
        
        - mountPath: /srv/flyte
          name: shared-data
        - mountPath: /etc/flyte/config
          name: config-volume
        - name: auth
          mountPath: /etc/secrets/
      - command:
        - sh
        - -c
        - ln -s /usr/share/nginx/html /usr/share/nginx/html/openapi && sh /usr/local/bin/docker-run.sh
        env:
        - name: PAGE_TITLE
          value: Flyte Admin OpenAPI
        - name: SPEC_URL
          value: /api/v1/openapi
        - name: PORT
          value: "8087"
        image: docker.io/redocly/redoc
        imagePullPolicy: IfNotPresent
        name: redoc
        ports:
        - containerPort: 8087
        resources:
          limits:
            cpu: "0.1"
            memory: 200Mi
      serviceAccountName: flyteadmin
      volumes:
        
        - emptyDir: {}
          name: shared-data
        - configMap:
            name: flyte-admin-config
          name: config-volume
        - name: common-auth
          secret:
            secretName: flyte-common-auth
        - configMap:
            name: clusterresource-template
          name: resource-templates
        - name: auth
          secret:
            secretName: flyte-admin-secrets
---
# Source: flyte/templates/admin/flytescheduler.yaml
apiVersion: apps/v1
kind: Deployment
metadata:
  name: flytescheduler
  namespace: flyte
  labels: 
    app.kubernetes.io/name: flytescheduler
    app.kubernetes.io/instance: flyte
    helm.sh/chart: flyte-v0.1.10
    app.kubernetes.io/managed-by: Helm
spec:
  replicas: 1
  selector:
    matchLabels: 
      app.kubernetes.io/name: flytescheduler
      app.kubernetes.io/instance: flyte
  template:
    metadata:
      annotations:
        configChecksum: "21ece79be71fec2d8e53cda56188759626f9c055bed700b8ad6dc9d4426ce59"
      labels: 
        app.kubernetes.io/name: flytescheduler
        app.kubernetes.io/instance: flyte
        helm.sh/chart: flyte-v0.1.10
        app.kubernetes.io/managed-by: Helm
    spec:
      initContainers:
      - command: ["/bin/sleep","60"]
        image: "alpine:3.3"
        imagePullPolicy: "IfNotPresent"
        name: sleep
      containers:
      - command:
        - flytescheduler
        - run
        - --config
        - /etc/flyte/config/*.yaml
        image: "cr.flyte.org/flyteorg/flytescheduler:latest"
        imagePullPolicy: "IfNotPresent"
        name: flytescheduler
        volumeMounts:
          
          - mountPath: /etc/flyte/config
            name: config-volume
          - name: auth
            mountPath: /etc/secrets/
      serviceAccountName: flyteadmin
      volumes:
        
        - emptyDir: {}
          name: shared-data
        - configMap:
            name: flyte-admin-config
          name: config-volume
        - name: auth
          secret:
            secretName: flyte-admin-secrets
---
# Source: flyte/templates/console/deployment.yaml
apiVersion: apps/v1
kind: Deployment
metadata:
  name: flyteconsole
  namespace: flyte
  labels: 
    app.kubernetes.io/name: flyteconsole
    app.kubernetes.io/instance: flyte
    helm.sh/chart: flyte-v0.1.10
    app.kubernetes.io/managed-by: Helm
spec:
  replicas: 1
  selector:
    matchLabels: 
      app.kubernetes.io/name: flyteconsole
      app.kubernetes.io/instance: flyte
  template:
    metadata:
      annotations:
        configChecksum: "8ef03d2ed4468082a4585c0454139c5df15794f3340e17c7ea338cd6e781b91"
      labels: 
        app.kubernetes.io/name: flyteconsole
        app.kubernetes.io/instance: flyte
        helm.sh/chart: flyte-v0.1.10
        app.kubernetes.io/managed-by: Helm
    spec:
      containers:
      - image: "cr.flyte.org/flyteorg/flyteconsole:v0.25.0"
        imagePullPolicy: "IfNotPresent"
        name: flyteconsole
        envFrom:
        - configMapRef:
            name: flyte-console-config
        ports:
        - containerPort: 8080
        resources: 
          limits:
            cpu: 500m
            memory: 250Mi
          requests:
            cpu: 10m
            memory: 50Mi
        volumeMounts:
        - mountPath: /srv/flyte
          name: shared-data
      volumes:
      - emptyDir: {}
        name: shared-data
---
# Source: flyte/templates/datacatalog/deployment.yaml
apiVersion: apps/v1
kind: Deployment
metadata:
  name: datacatalog
  namespace: flyte
  labels: 
    app.kubernetes.io/name: datacatalog
    app.kubernetes.io/instance: flyte
    helm.sh/chart: flyte-v0.1.10
    app.kubernetes.io/managed-by: Helm
spec:
  replicas: 1
  selector:
    matchLabels: 
      app.kubernetes.io/name: datacatalog
      app.kubernetes.io/instance: flyte
  template:
    metadata:
      annotations:
        configChecksum: "90e37e01b80f8691d9c0ec86a13dbfb65ba66bb2d39afdf9840fa62e088fcd1"
      labels: 
        app.kubernetes.io/name: datacatalog
        app.kubernetes.io/instance: flyte
        helm.sh/chart: flyte-v0.1.10
        app.kubernetes.io/managed-by: Helm
    spec:
      initContainers:
      - name: check-db-ready
        image: postgres:10.16-alpine
        command:
          - sh
          - -c
          - until pg_isready -h postgres -p 5432; do echo waiting for database; sleep 2; done;
      - command:
        - datacatalog
        - --config
        - /etc/datacatalog/config/*.yaml
        - migrate
        - run
        image: "cr.flyte.org/flyteorg/datacatalog:v0.3.9"
        imagePullPolicy: "IfNotPresent"
        name: run-migrations
        volumeMounts:
        
        - mountPath: /etc/datacatalog/config
          name: config-volume
      containers:
      - command:
        - datacatalog
        - --config
        - /etc/datacatalog/config/*.yaml
        - serve
        image: "cr.flyte.org/flyteorg/datacatalog:v0.3.9"
        imagePullPolicy: "IfNotPresent"
        name: datacatalog
        ports:
        - containerPort: 8088
        - containerPort: 8089
        resources: 
          limits:
            cpu: 500m
            ephemeral-storage: 100Mi
            memory: 500Mi
          requests:
            cpu: 10m
            ephemeral-storage: 50Mi
            memory: 50Mi
        volumeMounts:
        
        - mountPath: /etc/datacatalog/config
          name: config-volume
      serviceAccountName: datacatalog
      volumes:
      
      - emptyDir: {}
        name: shared-data
      - configMap:
          name: datacatalog-config
        name: config-volume
---
# Source: flyte/templates/minio/deployment.yaml
apiVersion: apps/v1
kind: Deployment
metadata:
  name: minio
  namespace: flyte
  labels: 
    app.kubernetes.io/name: minio
    app.kubernetes.io/instance: flyte
    helm.sh/chart: flyte-v0.1.10
    app.kubernetes.io/managed-by: Helm
spec:
  replicas: 1
  selector:
    matchLabels: 
      app.kubernetes.io/name: minio
      app.kubernetes.io/instance: flyte
  template:
    metadata:
      labels: 
        app.kubernetes.io/name: minio
        app.kubernetes.io/instance: flyte
        helm.sh/chart: flyte-v0.1.10
        app.kubernetes.io/managed-by: Helm
    spec:
      containers:
      - image: "minio/minio:RELEASE.2020-12-16T05-05-17Z"
        imagePullPolicy: "IfNotPresent"
        name: minio
        args:
        - server
        - /var/lib/minioql/data
        env:
        - name: MINIO_ACCESS_KEY
          value: minio
        - name: MINIO_SECRET_KEY
          value: miniostorage
        ports:
        - containerPort: 9000
          name: minio
        resources: 
          limits:
            cpu: 200m
            memory: 512Mi
          requests:
            cpu: 10m
            memory: 128Mi
        volumeMounts:
        - name: minio-storage
          mountPath: /var/lib/minioql/data
      initContainers:
      - command:
          - mkdir
          - /var/lib/minioql/data/my-s3-bucket
        image: "minio/minio:RELEASE.2020-12-16T05-05-17Z"
        name: create-bucket
        volumeMounts:
        - name: minio-storage
          mountPath: /var/lib/minioql/data
      volumes:
      - name: minio-storage
        emptyDir: {}
---
# Source: flyte/templates/postgres/deployment.yaml
apiVersion: apps/v1
kind: Deployment
metadata:
  name: postgres
  namespace: flyte
  labels: 
    app.kubernetes.io/name: postgres
    app.kubernetes.io/instance: flyte
    helm.sh/chart: flyte-v0.1.10
    app.kubernetes.io/managed-by: Helm
spec:
  replicas: 1
  selector:
    matchLabels: 
      app.kubernetes.io/name: postgres
      app.kubernetes.io/instance: flyte
  template:
    metadata:
      labels: 
        app.kubernetes.io/name: postgres
        app.kubernetes.io/instance: flyte
        helm.sh/chart: flyte-v0.1.10
        app.kubernetes.io/managed-by: Helm
    spec:
      containers:
      - image: "postgres:10.16-alpine"
        imagePullPolicy: "IfNotPresent"
        name: postgres
        env:
        - name: POSTGRES_HOST_AUTH_METHOD
          value: trust
        - name: POSTGRES_DB
          value: flyteadmin
        ports:
        - containerPort: 5432
          name: postgres
        resources: 
          limits:
            cpu: 1000m
            memory: 512Mi
          requests:
            cpu: 10m
            memory: 128Mi
        volumeMounts:
        - name: postgres-storage
          mountPath: /var/lib/postgresql/data
      volumes:
        - name: postgres-storage
          emptyDir: {}
---
# Source: flyte/templates/propeller/deployment.yaml
apiVersion: apps/v1
kind: Deployment
metadata:
  name: flytepropeller
  namespace: flyte
  labels: 
    app.kubernetes.io/name: flytepropeller
    app.kubernetes.io/instance: flyte
    helm.sh/chart: flyte-v0.1.10
    app.kubernetes.io/managed-by: Helm
spec:
  replicas: 1
  selector:
    matchLabels: 
      app.kubernetes.io/name: flytepropeller
      app.kubernetes.io/instance: flyte
  template:
    metadata:
      annotations:
<<<<<<< HEAD
        configChecksum: "6bef4ed7753df902323eb4e820092b800ded611dba32c568cbb470a5542d6b4"
=======
        configChecksum: "23649f70ef6d41dc508d570df33d78103effffb3d876ea7fc84bcef4693bfd3"
>>>>>>> af51fa93
      labels: 
        app.kubernetes.io/name: flytepropeller
        app.kubernetes.io/instance: flyte
        helm.sh/chart: flyte-v0.1.10
        app.kubernetes.io/managed-by: Helm
    spec:
      containers:
      - command:
        - flytepropeller
        - --config
        - /etc/flyte/config/*.yaml
        env:
        - name: POD_NAME
          valueFrom:
            fieldRef:
              fieldPath: metadata.name
        image: "cr.flyte.org/flyteorg/flytepropeller:v0.13.20"
        imagePullPolicy: "IfNotPresent"
        name: flytepropeller
        ports:
        - containerPort: 10254
        resources: 
          limits:
            cpu: 200m
            ephemeral-storage: 100Mi
            memory: 200Mi
          requests:
            cpu: 10m
            ephemeral-storage: 50Mi
            memory: 50Mi
        volumeMounts:
          - name: config-volume
            mountPath: /etc/flyte/config
          - name: auth
            mountPath: /etc/secrets/
      serviceAccountName: flytepropeller
      volumes:
      - configMap:
          name: flyte-propeller-config
        name: config-volume
      - name: auth
        secret:
          secretName: flyte-common-auth
---
# Source: flyte/templates/propeller/webhook.yaml
# Create the actual deployment
apiVersion: apps/v1
kind: Deployment
metadata:
  name: flyte-pod-webhook
  namespace: flyte
  labels:
    app: flyte-pod-webhook
spec:
  selector:
    matchLabels:
      app: flyte-pod-webhook
  template:
    metadata:
      labels:
        app: flyte-pod-webhook
        app.kubernetes.io/name: flyte-pod-webhook
        app.kubernetes.io/version: v0.13.20
      annotations:
<<<<<<< HEAD
        configChecksum: "6bef4ed7753df902323eb4e820092b800ded611dba32c568cbb470a5542d6b4"
=======
        configChecksum: "23649f70ef6d41dc508d570df33d78103effffb3d876ea7fc84bcef4693bfd3"
>>>>>>> af51fa93
    spec:
      serviceAccountName: flyte-pod-webhook
      initContainers:
      - name: generate-secrets
        image: "cr.flyte.org/flyteorg/flytepropeller:v0.13.20"
        imagePullPolicy: "IfNotPresent"
        command:
          - flytepropeller
        args:
          - webhook
          - init-certs
          - --config
          - /etc/flyte/config/*.yaml
        env:
          - name: POD_NAME
            valueFrom:
              fieldRef:
                fieldPath: metadata.name
          - name: POD_NAMESPACE
            valueFrom:
              fieldRef:
                fieldPath: metadata.namespace
        volumeMounts:
          - name: config-volume
            mountPath: /etc/flyte/config
      containers:
        - name: webhook
          image: "cr.flyte.org/flyteorg/flytepropeller:v0.13.20"
          imagePullPolicy: "IfNotPresent"
          command:
            - flytepropeller
          args:
            - webhook
            - --config
            - /etc/flyte/config/*.yaml
          env:
            - name: POD_NAME
              valueFrom:
                fieldRef:
                  fieldPath: metadata.name
            - name: POD_NAMESPACE
              valueFrom:
                fieldRef:
                  fieldPath: metadata.namespace
          volumeMounts:
            - name: config-volume
              mountPath: /etc/flyte/config
              readOnly: true
            - name: webhook-certs
              mountPath: /etc/webhook/certs
              readOnly: true
      volumes:
        - name: config-volume
          configMap:
            name: flyte-propeller-config
        - name: webhook-certs
          secret:
            secretName: flyte-pod-webhook
---
# Source: flyte/templates/admin/cronjob.yaml
apiVersion: batch/v1beta1
kind: CronJob
metadata:
  name: syncresources
  namespace: flyte
  labels: 
    app.kubernetes.io/name: flyteadmin
    app.kubernetes.io/instance: flyte
    helm.sh/chart: flyte-v0.1.10
    app.kubernetes.io/managed-by: Helm
spec:
  schedule: '*/1 * * * *'
  jobTemplate:
    spec:
      template:
        spec:
          containers:
          - command:
            - flyteadmin
            - --config
            - /etc/flyte/config/*.yaml
            - clusterresource
            - sync
<<<<<<< HEAD
            image: "cr.flyte.org/flyteorg/flyteadmin:latest"
=======
            image: "cr.flyte.org/flyteorg/flyteadmin:v0.6.22"
>>>>>>> af51fa93
            imagePullPolicy: "IfNotPresent"
            name: sync-cluster-resources
            volumeMounts:
            
            - mountPath: /etc/flyte/clusterresource/templates
              name: resource-templates
            - mountPath: /etc/flyte/config
              name: config-volume
          restartPolicy: OnFailure
          serviceAccountName: flyteadmin
          volumes:
          
          - configMap:
              name: clusterresource-template
            name: resource-templates
          - configMap:
              name: flyte-admin-config
            name: config-volume
---
# Source: flyte/templates/common/ingress.yaml
apiVersion: networking.k8s.io/v1beta1
kind: Ingress
metadata:
  name: flyte
  namespace: flyte
spec:
  rules:
    - http:
        paths:
          # This is useful only for frontend development
          - path: /__webpack_hmr
            pathType: ImplementationSpecific
            backend:
              serviceName: flyteconsole
              servicePort: 80
          # Port 87 in FlyteAdmin maps to the redoc container.
          - path: /openapi
            pathType: ImplementationSpecific
            backend:
              serviceName: flyteadmin
              servicePort: 87
          # NOTE: If you change this, you must update the BASE_URL value in flyteconsole.yaml
          - path: /console
            pathType: ImplementationSpecific
            backend:
              serviceName: flyteconsole
              servicePort: 80
          - path: /console/*
            pathType: ImplementationSpecific
            backend:
              serviceName: flyteconsole
              servicePort: 80
          - path: /api
            pathType: ImplementationSpecific
            backend:
              serviceName: flyteadmin
              servicePort: 80
          - path: /api/*
            pathType: ImplementationSpecific
            backend:
              serviceName: flyteadmin
              servicePort: 80
          - path: /healthcheck
            pathType: ImplementationSpecific
            backend:
              serviceName: flyteadmin
              servicePort: 80
          - path: /v1/*
            pathType: ImplementationSpecific
            backend:
              serviceName: flyteadmin
              servicePort: 80
          # Port 87 in FlyteAdmin maps to the redoc container.
          - path: /openapi/*
            pathType: ImplementationSpecific
            backend:
              serviceName: flyteadmin
              servicePort: 80
          - path: /.well-known
            pathType: ImplementationSpecific
            backend:
              serviceName: flyteadmin
              servicePort: 80
          - path: /.well-known/*
            pathType: ImplementationSpecific
            backend:
              serviceName: flyteadmin
              servicePort: 80
          - path: /login
            pathType: ImplementationSpecific
            backend:
              serviceName: flyteadmin
              servicePort: 80
          - path: /login/*
            pathType: ImplementationSpecific
            backend:
              serviceName: flyteadmin
              servicePort: 80
          - path: /logout
            pathType: ImplementationSpecific
            backend:
              serviceName: flyteadmin
              servicePort: 80
          - path: /logout/*
            pathType: ImplementationSpecific
            backend:
              serviceName: flyteadmin
              servicePort: 80
          - path: /callback
            pathType: ImplementationSpecific
            backend:
              serviceName: flyteadmin
              servicePort: 80
          - path: /callback/*
            pathType: ImplementationSpecific
            backend:
              serviceName: flyteadmin
              servicePort: 80
          - path: /me
            pathType: ImplementationSpecific
            backend:
              serviceName: flyteadmin
              servicePort: 80
          - path: /config
            pathType: ImplementationSpecific
            backend:
              serviceName: flyteadmin
              servicePort: 80
          - path: /config/*
            pathType: ImplementationSpecific
            backend:
              serviceName: flyteadmin
              servicePort: 80
          - path: /oauth2
            pathType: ImplementationSpecific
            backend:
              serviceName: flyteadmin
              servicePort: 80
          - path: /oauth2/*
            pathType: ImplementationSpecific
            backend:
              serviceName: flyteadmin
              servicePort: 80
          # NOTE: Port 81 in flyteadmin is the GRPC server port for FlyteAdmin.
          - path: /flyteidl.service.AdminService
            pathType: ImplementationSpecific
            backend:
              serviceName: flyteadmin
              servicePort: 81
          - path: /flyteidl.service.AdminService/*
            pathType: ImplementationSpecific
            backend:
              serviceName: flyteadmin
              servicePort: 81
          - path: /flyteidl.service.AuthMetadataService
            pathType: ImplementationSpecific
            backend:
              serviceName: flyteadmin
              servicePort: 81
          - path: /flyteidl.service.AuthMetadataService/*
            pathType: ImplementationSpecific
            backend:
              serviceName: flyteadmin
              servicePort: 81
          - path: /flyteidl.service.IdentityService
            pathType: ImplementationSpecific
            backend:
              serviceName: flyteadmin
              servicePort: 81
          - path: /flyteidl.service.IdentityService/*
            pathType: ImplementationSpecific
            backend:
              serviceName: flyteadmin
              servicePort: 81
---
# Source: flyte/charts/kubernetes-dashboard/templates/ingress.yaml
# Copyright 2017 The Kubernetes Authors.
#
# Licensed under the Apache License, Version 2.0 (the "License");
# you may not use this file except in compliance with the License.
# You may obtain a copy of the License at
#
#     http://www.apache.org/licenses/LICENSE-2.0
#
# Unless required by applicable law or agreed to in writing, software
# distributed under the License is distributed on an "AS IS" BASIS,
# WITHOUT WARRANTIES OR CONDITIONS OF ANY KIND, either express or implied.
# See the License for the specific language governing permissions and
# limitations under the License.
---
# Source: flyte/charts/kubernetes-dashboard/templates/networkpolicy.yaml
# Copyright 2017 The Kubernetes Authors.
#
# Licensed under the Apache License, Version 2.0 (the "License");
# you may not use this file except in compliance with the License.
# You may obtain a copy of the License at
#
#     http://www.apache.org/licenses/LICENSE-2.0
#
# Unless required by applicable law or agreed to in writing, software
# distributed under the License is distributed on an "AS IS" BASIS,
# WITHOUT WARRANTIES OR CONDITIONS OF ANY KIND, either express or implied.
# See the License for the specific language governing permissions and
# limitations under the License.
---
# Source: flyte/charts/kubernetes-dashboard/templates/pdb.yaml
# Copyright 2017 The Kubernetes Authors.
#
# Licensed under the Apache License, Version 2.0 (the "License");
# you may not use this file except in compliance with the License.
# You may obtain a copy of the License at
#
#     http://www.apache.org/licenses/LICENSE-2.0
#
# Unless required by applicable law or agreed to in writing, software
# distributed under the License is distributed on an "AS IS" BASIS,
# WITHOUT WARRANTIES OR CONDITIONS OF ANY KIND, either express or implied.
# See the License for the specific language governing permissions and
# limitations under the License.
---
# Source: flyte/charts/kubernetes-dashboard/templates/psp.yaml
# Copyright 2017 The Kubernetes Authors.
#
# Licensed under the Apache License, Version 2.0 (the "License");
# you may not use this file except in compliance with the License.
# You may obtain a copy of the License at
#
#     http://www.apache.org/licenses/LICENSE-2.0
#
# Unless required by applicable law or agreed to in writing, software
# distributed under the License is distributed on an "AS IS" BASIS,
# WITHOUT WARRANTIES OR CONDITIONS OF ANY KIND, either express or implied.
# See the License for the specific language governing permissions and
# limitations under the License.
---
# Source: flyte/charts/contour/templates/certgen/serviceaccount.yaml
apiVersion: v1
kind: ServiceAccount
metadata:
  name: flyte-contour-contour-certgen
  namespace: flyte
  annotations:
    "helm.sh/hook": "pre-install,pre-upgrade"
    "helm.sh/hook-delete-policy": before-hook-creation,hook-succeeded
  labels:
    app.kubernetes.io/name: contour
    helm.sh/chart: contour-4.1.2
    app.kubernetes.io/instance: flyte
    app.kubernetes.io/managed-by: Helm
    app.kubernetes.io/component: contour-certgen
---
# Source: flyte/charts/contour/templates/certgen/rbac.yaml
apiVersion: rbac.authorization.k8s.io/v1
kind: Role
metadata:
  name: flyte-contour-contour-certgen
  namespace: flyte
  annotations:
    "helm.sh/hook": "pre-install,pre-upgrade"
    "helm.sh/hook-delete-policy": before-hook-creation,hook-succeeded
  labels:
    app.kubernetes.io/name: contour
    helm.sh/chart: contour-4.1.2
    app.kubernetes.io/instance: flyte
    app.kubernetes.io/managed-by: Helm
    app.kubernetes.io/component: contour-certgen
rules:
  - apiGroups:
      - ""
    resources:
      - secrets
    verbs:
      - create
      - update
---
# Source: flyte/charts/contour/templates/certgen/rbac.yaml
apiVersion: rbac.authorization.k8s.io/v1
kind: RoleBinding
metadata:
  name: flyte-contour-contour-certgen
  namespace: flyte
  annotations:
    "helm.sh/hook": "pre-install,pre-upgrade"
    "helm.sh/hook-delete-policy": before-hook-creation,hook-succeeded
  labels:
    app.kubernetes.io/name: contour
    helm.sh/chart: contour-4.1.2
    app.kubernetes.io/instance: flyte
    app.kubernetes.io/managed-by: Helm
    app.kubernetes.io/component: contour-certgen
roleRef:
  apiGroup: rbac.authorization.k8s.io
  kind: Role
  name: flyte-contour-contour-certgen
subjects:
  - kind: ServiceAccount
    name: flyte-contour-contour-certgen
---
# Source: flyte/charts/contour/templates/certgen/job.yaml
apiVersion: batch/v1
kind: Job
metadata:
  name: flyte-contour-contour-certgen
  namespace: flyte
  annotations:
    "helm.sh/hook": "pre-install,pre-upgrade"
    "helm.sh/hook-weight": "1"
    "helm.sh/hook-delete-policy": before-hook-creation,hook-succeeded
  labels:
    app.kubernetes.io/name: contour
    helm.sh/chart: contour-4.1.2
    app.kubernetes.io/instance: flyte
    app.kubernetes.io/managed-by: Helm
    app.kubernetes.io/component: contour-certgen
spec:
  ttlSecondsAfterFinished: 0
  template:
    metadata:
      labels:
        app.kubernetes.io/name: contour
        helm.sh/chart: contour-4.1.2
        app.kubernetes.io/instance: flyte
        app.kubernetes.io/managed-by: Helm
        app.kubernetes.io/component: contour-certgen
    spec:
      
      containers:
        - name: contour
          image: docker.io/bitnami/contour:1.12.0-debian-10-r0
          imagePullPolicy: IfNotPresent
          command:
            - contour
          args:
            - certgen
            - --kube
            - --incluster
            - --overwrite
            - --secrets-format=compact
            - --namespace=$(CONTOUR_NAMESPACE)
          env:
            - name: CONTOUR_NAMESPACE
              valueFrom:
                fieldRef:
                  fieldPath: metadata.namespace
          resources: 
            limits:
              cpu: 100m
              memory: 100Mi
            requests:
              cpu: 10m
              memory: 50Mi
      restartPolicy: Never
      serviceAccountName: flyte-contour-contour-certgen
      securityContext:
        runAsUser: 1001
        runAsGroup: 1001
        fsGroup: 
        runAsNonRoot: true
  parallelism: 1
  completions: 1
  backoffLimit: 1<|MERGE_RESOLUTION|>--- conflicted
+++ resolved
@@ -3466,11 +3466,7 @@
   template:
     metadata:
       annotations:
-<<<<<<< HEAD
-        configChecksum: "21ece79be71fec2d8e53cda56188759626f9c055bed700b8ad6dc9d4426ce59"
-=======
-        configChecksum: "5586369315bb36bb445d651321bb90a11e8d8635e44dde1432295c1ed18b71a"
->>>>>>> af51fa93
+        configChecksum: "cce6f1659bf6b5cabab3bf92dfb0f40f403267c0389f51c06e400fdc3b3fa3e"
       labels: 
         app.kubernetes.io/name: flyteadmin
         app.kubernetes.io/instance: flyte
@@ -3490,11 +3486,7 @@
           - /etc/flyte/config/*.yaml
           - migrate
           - run
-<<<<<<< HEAD
-          image: "cr.flyte.org/flyteorg/flyteadmin:latest"
-=======
           image: "cr.flyte.org/flyteorg/flyteadmin:v0.6.22"
->>>>>>> af51fa93
           imagePullPolicy: "IfNotPresent"
           name: run-migrations
           volumeMounts:
@@ -3510,11 +3502,7 @@
           - flytesnacks
           - flytetester
           - flyteexamples
-<<<<<<< HEAD
-          image: "cr.flyte.org/flyteorg/flyteadmin:latest"
-=======
           image: "cr.flyte.org/flyteorg/flyteadmin:v0.6.22"
->>>>>>> af51fa93
           imagePullPolicy: "IfNotPresent"
           name: seed-projects
           volumeMounts:
@@ -3527,11 +3515,7 @@
           - /etc/flyte/config/*.yaml
           - clusterresource
           - sync
-<<<<<<< HEAD
-          image: "cr.flyte.org/flyteorg/flyteadmin:latest"
-=======
           image: "cr.flyte.org/flyteorg/flyteadmin:v0.6.22"
->>>>>>> af51fa93
           imagePullPolicy: "IfNotPresent"
           name: sync-cluster-resources
           volumeMounts:
@@ -3541,11 +3525,7 @@
           - mountPath: /etc/flyte/config
             name: config-volume
         - name: generate-secrets
-<<<<<<< HEAD
-          image: "cr.flyte.org/flyteorg/flyteadmin:latest"
-=======
           image: "cr.flyte.org/flyteorg/flyteadmin:v0.6.22"
->>>>>>> af51fa93
           imagePullPolicy: "IfNotPresent"
           command: ["/bin/sh", "-c"]
           args:
@@ -3566,11 +3546,7 @@
         - --config
         - /etc/flyte/config/*.yaml
         - serve
-<<<<<<< HEAD
-        image: "cr.flyte.org/flyteorg/flyteadmin:latest"
-=======
         image: "cr.flyte.org/flyteorg/flyteadmin:v0.6.22"
->>>>>>> af51fa93
         imagePullPolicy: "IfNotPresent"
         name: flyteadmin
         ports:
@@ -3651,7 +3627,7 @@
   template:
     metadata:
       annotations:
-        configChecksum: "21ece79be71fec2d8e53cda56188759626f9c055bed700b8ad6dc9d4426ce59"
+        configChecksum: "cce6f1659bf6b5cabab3bf92dfb0f40f403267c0389f51c06e400fdc3b3fa3e"
       labels: 
         app.kubernetes.io/name: flytescheduler
         app.kubernetes.io/instance: flyte
@@ -3955,11 +3931,7 @@
   template:
     metadata:
       annotations:
-<<<<<<< HEAD
-        configChecksum: "6bef4ed7753df902323eb4e820092b800ded611dba32c568cbb470a5542d6b4"
-=======
-        configChecksum: "23649f70ef6d41dc508d570df33d78103effffb3d876ea7fc84bcef4693bfd3"
->>>>>>> af51fa93
+        configChecksum: "4e9c415b50a20150cbd8c5f8a27433b0ab0251f85fabc064597d05b832f652e"
       labels: 
         app.kubernetes.io/name: flytepropeller
         app.kubernetes.io/instance: flyte
@@ -4024,11 +3996,7 @@
         app.kubernetes.io/name: flyte-pod-webhook
         app.kubernetes.io/version: v0.13.20
       annotations:
-<<<<<<< HEAD
-        configChecksum: "6bef4ed7753df902323eb4e820092b800ded611dba32c568cbb470a5542d6b4"
-=======
-        configChecksum: "23649f70ef6d41dc508d570df33d78103effffb3d876ea7fc84bcef4693bfd3"
->>>>>>> af51fa93
+        configChecksum: "4e9c415b50a20150cbd8c5f8a27433b0ab0251f85fabc064597d05b832f652e"
     spec:
       serviceAccountName: flyte-pod-webhook
       initContainers:
@@ -4112,11 +4080,7 @@
             - /etc/flyte/config/*.yaml
             - clusterresource
             - sync
-<<<<<<< HEAD
-            image: "cr.flyte.org/flyteorg/flyteadmin:latest"
-=======
             image: "cr.flyte.org/flyteorg/flyteadmin:v0.6.22"
->>>>>>> af51fa93
             imagePullPolicy: "IfNotPresent"
             name: sync-cluster-resources
             volumeMounts:
