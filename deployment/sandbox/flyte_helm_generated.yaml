---
# Source: flyte/charts/contour/templates/contour/serviceaccount.yaml
apiVersion: v1
kind: ServiceAccount
metadata:
  name: flyte-contour-contour
  namespace: flyte
  labels:
    app.kubernetes.io/name: contour
    helm.sh/chart: contour-4.1.2
    app.kubernetes.io/instance: flyte
    app.kubernetes.io/managed-by: Helm
    app.kubernetes.io/component: contour
---
# Source: flyte/charts/contour/templates/envoy/serviceaccount.yaml
apiVersion: v1
kind: ServiceAccount
metadata:
  name: flyte-contour-envoy
  namespace: flyte
  labels:
    app.kubernetes.io/name: contour
    helm.sh/chart: contour-4.1.2
    app.kubernetes.io/instance: flyte
    app.kubernetes.io/managed-by: Helm
    app.kubernetes.io/component: envoy
---
# Source: flyte/charts/kubernetes-dashboard/templates/serviceaccount.yaml
# Copyright 2017 The Kubernetes Authors.
#
# Licensed under the Apache License, Version 2.0 (the "License");
# you may not use this file except in compliance with the License.
# You may obtain a copy of the License at
#
#     http://www.apache.org/licenses/LICENSE-2.0
#
# Unless required by applicable law or agreed to in writing, software
# distributed under the License is distributed on an "AS IS" BASIS,
# WITHOUT WARRANTIES OR CONDITIONS OF ANY KIND, either express or implied.
# See the License for the specific language governing permissions and
# limitations under the License.

apiVersion: v1
kind: ServiceAccount
metadata:
  labels:
    app.kubernetes.io/name: kubernetes-dashboard
    helm.sh/chart: kubernetes-dashboard-4.0.2
    app.kubernetes.io/instance: flyte
    app.kubernetes.io/version: "2.2.0"
    app.kubernetes.io/managed-by: Helm
  name: flyte-kubernetes-dashboard
---
# Source: flyte/charts/sparkoperator/templates/serviceaccount.yaml
apiVersion: v1
kind: ServiceAccount
metadata:
  name: flyte-sparkoperator
  labels:
    helm.sh/chart: sparkoperator-1.0.6
    app.kubernetes.io/name: sparkoperator
    app.kubernetes.io/instance: flyte
    app.kubernetes.io/version: "v1beta2-1.2.0-3.0.0"
    app.kubernetes.io/managed-by: Helm
---
# Source: flyte/charts/sparkoperator/templates/spark-serviceaccount.yaml
apiVersion: v1
kind: ServiceAccount
metadata:
  name: flyte-spark
  namespace: flyte
  labels:
    helm.sh/chart: sparkoperator-1.0.6
    app.kubernetes.io/name: sparkoperator
    app.kubernetes.io/instance: flyte
    app.kubernetes.io/version: "v1beta2-1.2.0-3.0.0"
    app.kubernetes.io/managed-by: Helm
---
# Source: flyte/templates/admin/rbac.yaml
apiVersion: v1
kind: ServiceAccount
metadata:
  name: flyteadmin
  namespace: flyte
  labels: 
    app.kubernetes.io/name: flyteadmin
    app.kubernetes.io/instance: flyte
    helm.sh/chart: flyte-v0.1.10
    app.kubernetes.io/managed-by: Helm
---
# Source: flyte/templates/datacatalog/rbac.yaml
apiVersion: v1
kind: ServiceAccount
metadata:
  name: datacatalog
  namespace: flyte
  labels: 
    app.kubernetes.io/name: datacatalog
    app.kubernetes.io/instance: flyte
    helm.sh/chart: flyte-v0.1.10
    app.kubernetes.io/managed-by: Helm
---
# Source: flyte/templates/propeller/rbac.yaml
apiVersion: v1
kind: ServiceAccount
metadata:
  name: flytepropeller
  namespace: flyte
  labels: 
    app.kubernetes.io/name: flytepropeller
    app.kubernetes.io/instance: flyte
    helm.sh/chart: flyte-v0.1.10
    app.kubernetes.io/managed-by: Helm
---
# Source: flyte/templates/propeller/webhook.yaml
# Create a Service Account for webhook
apiVersion: v1
kind: ServiceAccount
metadata:
  name: flyte-pod-webhook
  namespace: flyte
---
# Source: flyte/charts/kubernetes-dashboard/templates/secret.yaml
# Copyright 2017 The Kubernetes Authors.
#
# Licensed under the Apache License, Version 2.0 (the "License");
# you may not use this file except in compliance with the License.
# You may obtain a copy of the License at
#
#     http://www.apache.org/licenses/LICENSE-2.0
#
# Unless required by applicable law or agreed to in writing, software
# distributed under the License is distributed on an "AS IS" BASIS,
# WITHOUT WARRANTIES OR CONDITIONS OF ANY KIND, either express or implied.
# See the License for the specific language governing permissions and
# limitations under the License.

# kubernetes-dashboard-certs
apiVersion: v1
kind: Secret
metadata:
  labels:
    app.kubernetes.io/name: kubernetes-dashboard
    helm.sh/chart: kubernetes-dashboard-4.0.2
    app.kubernetes.io/instance: flyte
    app.kubernetes.io/version: "2.2.0"
    app.kubernetes.io/managed-by: Helm
  name: flyte-kubernetes-dashboard-certs
type: Opaque
---
# Source: flyte/charts/kubernetes-dashboard/templates/secret.yaml
# kubernetes-dashboard-csrf
apiVersion: v1
kind: Secret
metadata:
  labels:
    app.kubernetes.io/name: kubernetes-dashboard
    helm.sh/chart: kubernetes-dashboard-4.0.2
    app.kubernetes.io/instance: flyte
    app.kubernetes.io/version: "2.2.0"
    app.kubernetes.io/managed-by: Helm
  name: kubernetes-dashboard-csrf
type: Opaque
---
# Source: flyte/charts/kubernetes-dashboard/templates/secret.yaml
# kubernetes-dashboard-key-holder
apiVersion: v1
kind: Secret
metadata:
  labels:
    app.kubernetes.io/name: kubernetes-dashboard
    helm.sh/chart: kubernetes-dashboard-4.0.2
    app.kubernetes.io/instance: flyte
    app.kubernetes.io/version: "2.2.0"
    app.kubernetes.io/managed-by: Helm
  name: kubernetes-dashboard-key-holder
type: Opaque
---
# Source: flyte/templates/admin/secret-auth.yaml
apiVersion: v1
kind: Secret
metadata:
  name: flyte-admin-secrets
  namespace: flyte
type: Opaque
stringData:
---
# Source: flyte/templates/common/secret-auth.yaml
apiVersion: v1
kind: Secret
metadata:
  name: flyte-common-auth
  namespace: flyte
type: Opaque
stringData:
  client_secret: foobar
---
# Source: flyte/templates/propeller/webhook.yaml
# Create an empty secret that the first propeller pod will populate
apiVersion: v1
kind: Secret
metadata:
  name: flyte-pod-webhook
  namespace: flyte
type: Opaque
---
# Source: flyte/charts/contour/templates/contour/configmap.yaml
apiVersion: v1
kind: ConfigMap
metadata:
  name: flyte-contour
  namespace: flyte
  labels:
    app.kubernetes.io/name: contour
    helm.sh/chart: contour-4.1.2
    app.kubernetes.io/instance: flyte
    app.kubernetes.io/managed-by: Helm
    app.kubernetes.io/component: contour
data:
  contour.yaml: |
    accesslog-format: envoy
    disablePermitInsecure: false
    envoy-service-name: 'flyte-contour-envoy'
    leaderelection:
      configmap-namespace: 'flyte'
    tls: {}
---
# Source: flyte/charts/kubernetes-dashboard/templates/configmap.yaml
# Copyright 2017 The Kubernetes Authors.
#
# Licensed under the Apache License, Version 2.0 (the "License");
# you may not use this file except in compliance with the License.
# You may obtain a copy of the License at
#
#     http://www.apache.org/licenses/LICENSE-2.0
#
# Unless required by applicable law or agreed to in writing, software
# distributed under the License is distributed on an "AS IS" BASIS,
# WITHOUT WARRANTIES OR CONDITIONS OF ANY KIND, either express or implied.
# See the License for the specific language governing permissions and
# limitations under the License.

apiVersion: v1
kind: ConfigMap
metadata:
  labels:
    app.kubernetes.io/name: kubernetes-dashboard
    helm.sh/chart: kubernetes-dashboard-4.0.2
    app.kubernetes.io/instance: flyte
    app.kubernetes.io/version: "2.2.0"
    app.kubernetes.io/managed-by: Helm
  name: kubernetes-dashboard-settings
data:
---
# Source: flyte/templates/admin/cluster_resource_configmap.yaml
apiVersion: v1
kind: ConfigMap
metadata:
  name: clusterresource-template
  namespace: flyte
  labels: 
    app.kubernetes.io/name: flyteadmin
    app.kubernetes.io/instance: flyte
    helm.sh/chart: flyte-v0.1.10
    app.kubernetes.io/managed-by: Helm
data:
  aa_namespace.yaml: | 
    apiVersion: v1
    kind: Namespace
    metadata:
      name: {{ namespace }}
    spec:
      finalizers:
      - kubernetes
    
  zz_copilot_config.yaml: | 
    kind: ConfigMap
    apiVersion: v1
    metadata:
      name: flyte-data-config
      namespace: {{ namespace }}
    data:
      config.yaml: | 
        storage:
          type: minio
          container: "my-s3-bucket"
          connection:
            access-key: minio
            auth-type: accesskey
            secret-key: miniostorage
            disable-ssl: true
            endpoint: http://minio.flyte.svc.cluster.local:9000
            region: us-east-1
          enable-multicontainer: true
---
# Source: flyte/templates/admin/configmap.yaml
apiVersion: v1
kind: ConfigMap
metadata:
  name: flyte-admin-config
  namespace: flyte
  labels: 
    app.kubernetes.io/name: flyteadmin
    app.kubernetes.io/instance: flyte
    helm.sh/chart: flyte-v0.1.10
    app.kubernetes.io/managed-by: Helm
data:
  admin.yaml: | 
    admin:
      clientSecret: foobar
      endpoint: flyteadmin:81
      insecure: true
    event:
      capacity: 1000
      rate: 500
      type: admin
  db.yaml: | 
    database:
      dbname: flyteadmin
      host: postgres
      port: 5432
      username: postgres
  domain.yaml: | 
    domains:
    - id: development
      name: development
    - id: staging
      name: staging
    - id: production
      name: production
  logger.yaml: | 
    logger:
      level: 4
      show-source: true
  server.yaml: | 
    auth:
      appAuth:
        thirdPartyConfig:
          flyteClient:
            clientId: flytectl
            redirectUri: http://localhost:53593/callback
            scopes:
            - offline
            - all
      authorizedUris:
      - https://localhost:30081
      - http://flyteadmin:80
      - http://flyteadmin.flyte.svc.cluster.local:80
      userAuth:
        openId:
          baseUrl: https://accounts.google.com
          clientId: 657465813211-6eog7ek7li5k7i7fvgv2921075063hpe.apps.googleusercontent.com
          scopes:
          - profile
          - openid
    flyteadmin:
      eventVersion: 1
      metadataStoragePrefix:
      - metadata
      - admin
      metricsScope: 'flyte:'
      profilerPort: 10254
      roleNameKey: iam.amazonaws.com/role
      testing:
        host: http://flyteadmin
    server:
      grpcPort: 8089
      httpPort: 8088
      security:
        allowCors: true
        allowedHeaders:
        - Content-Type
        - flyte-authorization
        allowedOrigins:
        - '*'
        secure: false
        useAuth: false
  remoteData.yaml: | 
    remoteData:
      region: us-east-1
      scheme: local
      signedUrls:
        durationMinutes: 3
  storage.yaml: | 
    storage:
      type: minio
      container: "my-s3-bucket"
      connection:
        access-key: minio
        auth-type: accesskey
        secret-key: miniostorage
        disable-ssl: true
        endpoint: http://minio.flyte.svc.cluster.local:9000
        region: us-east-1
      limits:
        maxDownloadMBs: 10
  task_resource_defaults.yaml: | 
    task_resources:
      defaults:
        cpu: 100m
        memory: 200Mi
        storage: 5Mi
      limits:
        cpu: 2
        gpu: 1
        memory: 1Gi
        storage: 20Mi
  cluster_resources.yaml: | 
    cluster_resources:
      customData:
      - production:
        - projectQuotaCpu:
            value: "5"
        - projectQuotaMemory:
            value: 4000Mi
      - staging:
        - projectQuotaCpu:
            value: "2"
        - projectQuotaMemory:
            value: 3000Mi
      - development:
        - projectQuotaCpu:
            value: "4"
        - projectQuotaMemory:
            value: 3000Mi
      refresh: 5m
      refreshInterval: 5m
      templatePath: /etc/flyte/clusterresource/templates
---
# Source: flyte/templates/console/configmap.yaml
apiVersion: v1
kind: ConfigMap
metadata:
  name: flyte-console-config
  namespace: flyte
  labels: 
    app.kubernetes.io/name: flyteconsole
    app.kubernetes.io/instance: flyte
    helm.sh/chart: flyte-v0.1.10
    app.kubernetes.io/managed-by: Helm
data: 
  BASE_URL: /console
  CONFIG_DIR: /etc/flyte/config
  DISABLE_AUTH: "1"
---
# Source: flyte/templates/datacatalog/configmap.yaml
apiVersion: v1
kind: ConfigMap
metadata:
  name: datacatalog-config
  namespace: flyte
  labels: 
    app.kubernetes.io/name: datacatalog
    app.kubernetes.io/instance: flyte
    helm.sh/chart: flyte-v0.1.10
    app.kubernetes.io/managed-by: Helm
data:
  db.yaml: | 
    database:
      dbname: datacatalog
      host: postgres
      port: 5432
      username: postgres
  logger.yaml: | 
    logger:
      level: 4
      show-source: true
  server.yaml: | 
    application:
      grpcPort: 8089
      grpcServerReflection: true
      httpPort: 8080
    datacatalog:
      metrics-scope: datacatalog
      profiler-port: 10254
      storage-prefix: metadata/datacatalog
  storage.yaml: | 
    storage:
      type: minio
      container: "my-s3-bucket"
      connection:
        access-key: minio
        auth-type: accesskey
        secret-key: miniostorage
        disable-ssl: true
        endpoint: http://minio.flyte.svc.cluster.local:9000
        region: us-east-1
      limits:
        maxDownloadMBs: 10
---
# Source: flyte/templates/flytescheduler/configmap.yaml
apiVersion: v1
kind: ConfigMap
metadata:
  name: flytescheduler-admin-config
  namespace: flyte
  labels: 
    app.kubernetes.io/name: flytescheduler
    app.kubernetes.io/instance: flyte
    helm.sh/chart: flyte-v0.1.10
    app.kubernetes.io/managed-by: Helm
data:
  admin.yaml: | 
    admin:
      clientSecret: foobar
      endpoint: flyteadmin:81
      insecure: true
    event:
      capacity: 1000
      rate: 500
      type: admin
  db.yaml: | 
    database:
      dbname: flyteadmin
      host: postgres
      port: 5432
      username: postgres
  logger.yaml: | 
    logger:
      level: 4
      show-source: true
  server.yaml: | 
    auth:
      appAuth:
        thirdPartyConfig:
          flyteClient:
            clientId: flytectl
            redirectUri: http://localhost:53593/callback
            scopes:
            - offline
            - all
      authorizedUris:
      - https://localhost:30081
      - http://flyteadmin:80
      - http://flyteadmin.flyte.svc.cluster.local:80
      userAuth:
        openId:
          baseUrl: https://accounts.google.com
          clientId: 657465813211-6eog7ek7li5k7i7fvgv2921075063hpe.apps.googleusercontent.com
          scopes:
          - profile
          - openid
    flyteadmin:
      eventVersion: 1
      metadataStoragePrefix:
      - metadata
      - admin
      metricsScope: 'flyte:'
      profilerPort: 10254
      roleNameKey: iam.amazonaws.com/role
      testing:
        host: http://flyteadmin
    server:
      grpcPort: 8089
      httpPort: 8088
      security:
        allowCors: true
        allowedHeaders:
        - Content-Type
        - flyte-authorization
        allowedOrigins:
        - '*'
        secure: false
        useAuth: false
  storage.yaml: | 
    storage:
      type: minio
      container: "my-s3-bucket"
      connection:
        access-key: minio
        auth-type: accesskey
        secret-key: miniostorage
        disable-ssl: true
        endpoint: http://minio.flyte.svc.cluster.local:9000
        region: us-east-1
      limits:
        maxDownloadMBs: 10
---
# Source: flyte/templates/propeller/configmap.yaml
apiVersion: v1
kind: ConfigMap
metadata:
  name: flyte-propeller-config
  namespace: flyte
  labels: 
    app.kubernetes.io/name: flyteadmin
    app.kubernetes.io/instance: flyte
    helm.sh/chart: flyte-v0.1.10
    app.kubernetes.io/managed-by: Helm
data:
  admin.yaml: | 
    admin:
      clientSecret: foobar
      endpoint: flyteadmin:81
      insecure: true
    event:
      capacity: 1000
      rate: 500
      type: admin
  catalog.yaml: | 
    catalog-cache:
      endpoint: datacatalog:89
      insecure: true
      type: datacatalog
  copilot.yaml: | 
    plugins:
      k8s:
        co-pilot:
          image: cr.flyte.org/lyft/flyteplugins/flytecopilot:dc4bdbd61cac88a39a5ff43e40f026bdbc2c78a2
          name: flyte-copilot-
          start-timeout: 30s
  core.yaml: | 
    propeller:
      downstream-eval-duration: 30s
      enable-admin-launcher: true
      leader-election:
        enabled: true
        lease-duration: 15s
        lock-config-map:
          name: propeller-leader
          namespace: flyte
        renew-deadline: 10s
        retry-period: 2s
      limit-namespace: all
      max-workflow-retries: 30
      metadata-prefix: metadata/propeller
      metrics-prefix: flyte
      prof-port: 10254
      queue:
        batch-size: -1
        batching-interval: 2s
        queue:
          base-delay: 5s
          capacity: 1000
          max-delay: 120s
          rate: 100
          type: maxof
        sub-queue:
          capacity: 100
          rate: 10
          type: bucket
        type: batch
      rawoutput-prefix: s3://my-s3-bucket/
      workers: 20
      workflow-reeval-duration: 30s
    webhook:
      certDir: /etc/webhook/certs
      serviceName: flyte-pod-webhook
  enabled_plugins.yaml: | 
    tasks:
      task-plugins:
        default-for-task-types:
          container: container
          container_array: k8s-array
          sidecar: sidecar
        enabled-plugins:
        - container
        - sidecar
        - k8s-array
  k8s.yaml: | 
    plugins:
      k8s:
        default-cpus: 100m
        default-env-vars:
        - FLYTE_AWS_ENDPOINT: http://minio.flyte:9000
        - FLYTE_AWS_ACCESS_KEY_ID: minio
        - FLYTE_AWS_SECRET_ACCESS_KEY: miniostorage
        default-memory: 200Mi
  logger.yaml: | 
    logger:
      level: 4
      show-source: true
  resource_manager.yaml: | 
    propeller:
      resourcemanager:
        resourceMaxQuota: 10000
        type: noop
  storage.yaml: | 
    storage:
      type: minio
      container: "my-s3-bucket"
      connection:
        access-key: minio
        auth-type: accesskey
        secret-key: miniostorage
        disable-ssl: true
        endpoint: http://minio.flyte.svc.cluster.local:9000
        region: us-east-1
      limits:
        maxDownloadMBs: 10
  cache.yaml: |
    cache:
      max_size_mbs: 0
      target_gc_percent: 70
  task_logs.yaml: | 
    plugins:
      logs:
        cloudwatch-enabled: false
        kubernetes-enabled: true
        kubernetes-template-uri: http://localhost:30082/#/log/{{ .namespace }}/{{ .podName }}/pod?namespace={{ .namespace }}
---
# Source: flyte/charts/contour/templates/00-crds.yaml
apiVersion: apiextensions.k8s.io/v1
kind: CustomResourceDefinition
metadata:
  annotations:
    controller-gen.kubebuilder.io/version: v0.2.9
  creationTimestamp: null
  name: extensionservices.projectcontour.io
spec:
  preserveUnknownFields: false
  group: projectcontour.io
  names:
    kind: ExtensionService
    listKind: ExtensionServiceList
    plural: extensionservices
    shortNames:
    - extensionservice
    - extensionservices
    singular: extensionservice
  scope: Namespaced
  versions:
  - name: v1alpha1
    schema:
      openAPIV3Schema:
        description: ExtensionService is the schema for the Contour extension services API. An ExtensionService resource binds a network service to the Contour API so that Contour API features can be implemented by collaborating components.
        properties:
          apiVersion:
            description: 'APIVersion defines the versioned schema of this representation of an object. Servers should convert recognized schemas to the latest internal value, and may reject unrecognized values. More info: https://git.k8s.io/community/contributors/devel/sig-architecture/api-conventions.md#resources'
            type: string
          kind:
            description: 'Kind is a string value representing the REST resource this object represents. Servers may infer this from the endpoint the client submits requests to. Cannot be updated. In CamelCase. More info: https://git.k8s.io/community/contributors/devel/sig-architecture/api-conventions.md#types-kinds'
            type: string
          metadata:
            type: object
          spec:
            description: ExtensionServiceSpec defines the desired state of an ExtensionService resource.
            properties:
              loadBalancerPolicy:
                description: The policy for load balancing GRPC service requests. Note that the `Cookie` load balancing strategy cannot be used here.
                properties:
                  strategy:
                    description: Strategy specifies the policy used to balance requests across the pool of backend pods. Valid policy names are `Random`, `RoundRobin`, `WeightedLeastRequest`, `Random` and `Cookie`. If an unknown strategy name is specified or no policy is supplied, the default `RoundRobin` policy is used.
                    type: string
                type: object
              protocol:
                description: Protocol may be used to specify (or override) the protocol used to reach this Service. Values may be tls, h2, h2c. If omitted, protocol-selection falls back on Service annotations.
                enum:
                - h2
                - h2c
                type: string
              protocolVersion:
                description: This field sets the version of the GRPC protocol that Envoy uses to send requests to the extension service. Since Contour always uses the v3 Envoy API, this is currently fixed at "v3". However, other protocol options will be available in future.
                enum:
                - v3
                type: string
              services:
                description: Services specifies the set of Kubernetes Service resources that receive GRPC extension API requests. If no weights are specified for any of the entries in this array, traffic will be spread evenly across all the services. Otherwise, traffic is balanced proportionally to the Weight field in each entry.
                items:
                  description: ExtensionServiceTarget defines an Kubernetes Service to target with extension service traffic.
                  properties:
                    name:
                      description: Name is the name of Kubernetes service that will accept service traffic.
                      type: string
                    port:
                      description: Port (defined as Integer) to proxy traffic to since a service can have multiple defined.
                      exclusiveMaximum: true
                      maximum: 65536
                      minimum: 1
                      type: integer
                    weight:
                      description: Weight defines proportion of traffic to balance to the Kubernetes Service.
                      format: int32
                      type: integer
                  required:
                  - name
                  - port
                  type: object
                minItems: 1
                type: array
              timeoutPolicy:
                description: The timeout policy for requests to the services.
                properties:
                  idle:
                    description: Timeout after which, if there are no active requests for this route, the connection between Envoy and the backend or Envoy and the external client will be closed. If not specified, there is no per-route idle timeout, though a connection manager-wide stream_idle_timeout default of 5m still applies.
                    pattern: ^(((\d*(\.\d*)?h)|(\d*(\.\d*)?m)|(\d*(\.\d*)?s)|(\d*(\.\d*)?ms)|(\d*(\.\d*)?us)|(\d*(\.\d*)?µs)|(\d*(\.\d*)?ns))+|infinity|infinite)$
                    type: string
                  response:
                    description: Timeout for receiving a response from the server after processing a request from client. If not supplied, Envoy's default value of 15s applies.
                    pattern: ^(((\d*(\.\d*)?h)|(\d*(\.\d*)?m)|(\d*(\.\d*)?s)|(\d*(\.\d*)?ms)|(\d*(\.\d*)?us)|(\d*(\.\d*)?µs)|(\d*(\.\d*)?ns))+|infinity|infinite)$
                    type: string
                type: object
              validation:
                description: UpstreamValidation defines how to verify the backend service's certificate
                properties:
                  caSecret:
                    description: Name of the Kubernetes secret be used to validate the certificate presented by the backend
                    type: string
                  subjectName:
                    description: Key which is expected to be present in the 'subjectAltName' of the presented certificate
                    type: string
                required:
                - caSecret
                - subjectName
                type: object
            required:
            - services
            type: object
          status:
            description: ExtensionServiceStatus defines the observed state of an ExtensionService resource.
            properties:
              conditions:
                description: "Conditions contains the current status of the ExtensionService resource. \n Contour will update a single condition, `Valid`, that is in normal-true polarity. \n Contour will not modify any other Conditions set in this block, in case some other controller wants to add a Condition."
                items:
                  description: "DetailedCondition is an extension of the normal Kubernetes conditions, with two extra fields to hold sub-conditions, which provide more detailed reasons for the state (True or False) of the condition. \n `errors` holds information about sub-conditions which are fatal to that condition and render its state False. \n `warnings` holds information about sub-conditions which are not fatal to that condition and do not force the state to be False. \n Remember that Conditions have a type, a status, and a reason. \n The type is the type of the condition, the most important one in this CRD set is `Valid`. `Valid` is a positive-polarity condition: when it is `status: true` there are no problems. \n In more detail, `status: true` means that the object is has been ingested into Contour with no errors. `warnings` may still be present, and will be indicated in the Reason field. There must be zero entries in the `errors` slice in this case. \n `Valid`, `status: false` means that the object has had one or more fatal errors during processing into Contour.  The details of the errors will be present under the `errors` field. There must be at least one error in the `errors` slice if `status` is `false`. \n For DetailedConditions of types other than `Valid`, the Condition must be in the negative polarity. When they have `status` `true`, there is an error. There must be at least one entry in the `errors` Subcondition slice. When they have `status` `false`, there are no serious errors, and there must be zero entries in the `errors` slice. In either case, there may be entries in the `warnings` slice. \n Regardless of the polarity, the `reason` and `message` fields must be updated with either the detail of the reason (if there is one and only one entry in total across both the `errors` and `warnings` slices), or `MultipleReasons` if there is more than one entry."
                  properties:
                    errors:
                      description: "Errors contains a slice of relevant error subconditions for this object. \n Subconditions are expected to appear when relevant (when there is a error), and disappear when not relevant. An empty slice here indicates no errors."
                      items:
                        description: "SubCondition is a Condition-like type intended for use as a subcondition inside a DetailedCondition. \n It contains a subset of the Condition fields. \n It is intended for warnings and errors, so `type` names should use abnormal-true polarity, that is, they should be of the form \"ErrorPresent: true\". \n The expected lifecycle for these errors is that they should only be present when the error or warning is, and should be removed when they are not relevant."
                        properties:
                          message:
                            description: "Message is a human readable message indicating details about the transition. \n This may be an empty string."
                            maxLength: 32768
                            type: string
                          reason:
                            description: "Reason contains a programmatic identifier indicating the reason for the condition's last transition. Producers of specific condition types may define expected values and meanings for this field, and whether the values are considered a guaranteed API. \n The value should be a CamelCase string. \n This field may not be empty."
                            maxLength: 1024
                            minLength: 1
                            pattern: ^[A-Za-z]([A-Za-z0-9_,:]*[A-Za-z0-9_])?$
                            type: string
                          status:
                            description: Status of the condition, one of True, False, Unknown.
                            enum:
                            - "True"
                            - "False"
                            - Unknown
                            type: string
                          type:
                            description: "Type of condition in `CamelCase` or in `foo.example.com/CamelCase`. \n This must be in abnormal-true polarity, that is, `ErrorFound` or `controller.io/ErrorFound`. \n The regex it matches is (dns1123SubdomainFmt/)?(qualifiedNameFmt)"
                            maxLength: 316
                            pattern: ^([a-z0-9]([-a-z0-9]*[a-z0-9])?(\.[a-z0-9]([-a-z0-9]*[a-z0-9])?)*/)?(([A-Za-z0-9][-A-Za-z0-9_.]*)?[A-Za-z0-9])$
                            type: string
                        required:
                        - message
                        - reason
                        - status
                        - type
                        type: object
                      type: array
                    lastTransitionTime:
                      description: lastTransitionTime is the last time the condition transitioned from one status to another. This should be when the underlying condition changed.  If that is not known, then using the time when the API field changed is acceptable.
                      format: date-time
                      type: string
                    message:
                      description: message is a human readable message indicating details about the transition. This may be an empty string.
                      maxLength: 32768
                      type: string
                    observedGeneration:
                      description: observedGeneration represents the .metadata.generation that the condition was set based upon. For instance, if .metadata.generation is currently 12, but the .status.conditions[x].observedGeneration is 9, the condition is out of date with respect to the current state of the instance.
                      format: int64
                      minimum: 0
                      type: integer
                    reason:
                      description: reason contains a programmatic identifier indicating the reason for the condition's last transition. Producers of specific condition types may define expected values and meanings for this field, and whether the values are considered a guaranteed API. The value should be a CamelCase string. This field may not be empty.
                      maxLength: 1024
                      minLength: 1
                      pattern: ^[A-Za-z]([A-Za-z0-9_,:]*[A-Za-z0-9_])?$
                      type: string
                    status:
                      description: status of the condition, one of True, False, Unknown.
                      enum:
                      - "True"
                      - "False"
                      - Unknown
                      type: string
                    type:
                      description: type of condition in CamelCase or in foo.example.com/CamelCase. --- Many .condition.type values are consistent across resources like Available, but because arbitrary conditions can be useful (see .node.status.conditions), the ability to deconflict is important. The regex it matches is (dns1123SubdomainFmt/)?(qualifiedNameFmt)
                      maxLength: 316
                      pattern: ^([a-z0-9]([-a-z0-9]*[a-z0-9])?(\.[a-z0-9]([-a-z0-9]*[a-z0-9])?)*/)?(([A-Za-z0-9][-A-Za-z0-9_.]*)?[A-Za-z0-9])$
                      type: string
                    warnings:
                      description: "Warnings contains a slice of relevant warning subconditions for this object. \n Subconditions are expected to appear when relevant (when there is a warning), and disappear when not relevant. An empty slice here indicates no warnings."
                      items:
                        description: "SubCondition is a Condition-like type intended for use as a subcondition inside a DetailedCondition. \n It contains a subset of the Condition fields. \n It is intended for warnings and errors, so `type` names should use abnormal-true polarity, that is, they should be of the form \"ErrorPresent: true\". \n The expected lifecycle for these errors is that they should only be present when the error or warning is, and should be removed when they are not relevant."
                        properties:
                          message:
                            description: "Message is a human readable message indicating details about the transition. \n This may be an empty string."
                            maxLength: 32768
                            type: string
                          reason:
                            description: "Reason contains a programmatic identifier indicating the reason for the condition's last transition. Producers of specific condition types may define expected values and meanings for this field, and whether the values are considered a guaranteed API. \n The value should be a CamelCase string. \n This field may not be empty."
                            maxLength: 1024
                            minLength: 1
                            pattern: ^[A-Za-z]([A-Za-z0-9_,:]*[A-Za-z0-9_])?$
                            type: string
                          status:
                            description: Status of the condition, one of True, False, Unknown.
                            enum:
                            - "True"
                            - "False"
                            - Unknown
                            type: string
                          type:
                            description: "Type of condition in `CamelCase` or in `foo.example.com/CamelCase`. \n This must be in abnormal-true polarity, that is, `ErrorFound` or `controller.io/ErrorFound`. \n The regex it matches is (dns1123SubdomainFmt/)?(qualifiedNameFmt)"
                            maxLength: 316
                            pattern: ^([a-z0-9]([-a-z0-9]*[a-z0-9])?(\.[a-z0-9]([-a-z0-9]*[a-z0-9])?)*/)?(([A-Za-z0-9][-A-Za-z0-9_.]*)?[A-Za-z0-9])$
                            type: string
                        required:
                        - message
                        - reason
                        - status
                        - type
                        type: object
                      type: array
                  required:
                  - lastTransitionTime
                  - message
                  - reason
                  - status
                  - type
                  type: object
                type: array
                x-kubernetes-list-map-keys:
                - type
                x-kubernetes-list-type: map
            type: object
        type: object
    served: true
    storage: true
    subresources:
      status: {}
status:
  acceptedNames:
    kind: ""
    plural: ""
  conditions: []
  storedVersions: []
---
# Source: flyte/charts/contour/templates/00-crds.yaml
apiVersion: apiextensions.k8s.io/v1
kind: CustomResourceDefinition
metadata:
  annotations:
    controller-gen.kubebuilder.io/version: v0.2.9
  creationTimestamp: null
  name: httpproxies.projectcontour.io
spec:
  preserveUnknownFields: false
  group: projectcontour.io
  names:
    kind: HTTPProxy
    listKind: HTTPProxyList
    plural: httpproxies
    shortNames:
    - proxy
    - proxies
    singular: httpproxy
  scope: Namespaced
  versions:
  - additionalPrinterColumns:
    - description: Fully qualified domain name
      jsonPath: .spec.virtualhost.fqdn
      name: FQDN
      type: string
    - description: Secret with TLS credentials
      jsonPath: .spec.virtualhost.tls.secretName
      name: TLS Secret
      type: string
    - description: The current status of the HTTPProxy
      jsonPath: .status.currentStatus
      name: Status
      type: string
    - description: Description of the current status
      jsonPath: .status.description
      name: Status Description
      type: string
    name: v1
    schema:
      openAPIV3Schema:
        description: HTTPProxy is an Ingress CRD specification.
        properties:
          apiVersion:
            description: 'APIVersion defines the versioned schema of this representation of an object. Servers should convert recognized schemas to the latest internal value, and may reject unrecognized values. More info: https://git.k8s.io/community/contributors/devel/sig-architecture/api-conventions.md#resources'
            type: string
          kind:
            description: 'Kind is a string value representing the REST resource this object represents. Servers may infer this from the endpoint the client submits requests to. Cannot be updated. In CamelCase. More info: https://git.k8s.io/community/contributors/devel/sig-architecture/api-conventions.md#types-kinds'
            type: string
          metadata:
            type: object
          spec:
            description: HTTPProxySpec defines the spec of the CRD.
            properties:
              ggvar:
                description: Testing new param for CRD
                type: string
              includes:
                description: Includes allow for specific routing configuration to be included from another HTTPProxy, possibly in another namespace.
                items:
                  description: Include describes a set of policies that can be applied to an HTTPProxy in a namespace.
                  properties:
                    conditions:
                      description: 'Conditions are a set of rules that are applied to included HTTPProxies. In effect, they are added onto the Conditions of included HTTPProxy Route structs. When applied, they are merged using AND, with one exception: There can be only one Prefix MatchCondition per Conditions slice. More than one Prefix, or contradictory Conditions, will make the include invalid.'
                      items:
                        description: MatchCondition are a general holder for matching rules for HTTPProxies. One of Prefix or Header must be provided.
                        properties:
                          header:
                            description: Header specifies the header condition to match.
                            properties:
                              contains:
                                description: Contains specifies a substring that must be present in the header value.
                                type: string
                              exact:
                                description: Exact specifies a string that the header value must be equal to.
                                type: string
                              name:
                                description: Name is the name of the header to match against. Name is required. Header names are case insensitive.
                                type: string
                              notcontains:
                                description: NotContains specifies a substring that must not be present in the header value.
                                type: string
                              notexact:
                                description: NoExact specifies a string that the header value must not be equal to. The condition is true if the header has any other value.
                                type: string
                              present:
                                description: Present specifies that condition is true when the named header is present, regardless of its value. Note that setting Present to false does not make the condition true if the named header is absent.
                                type: boolean
                            required:
                            - name
                            type: object
                          prefix:
                            description: Prefix defines a prefix match for a request.
                            type: string
                        type: object
                      type: array
                    name:
                      description: Name of the HTTPProxy
                      type: string
                    namespace:
                      description: Namespace of the HTTPProxy to include. Defaults to the current namespace if not supplied.
                      type: string
                  required:
                  - name
                  type: object
                type: array
              routes:
                description: Routes are the ingress routes. If TCPProxy is present, Routes is ignored.
                items:
                  description: Route contains the set of routes for a virtual host.
                  properties:
                    authPolicy:
                      description: AuthPolicy updates the authorization policy that was set on the root HTTPProxy object for client requests that match this route.
                      properties:
                        context:
                          additionalProperties:
                            type: string
                          description: Context is a set of key/value pairs that are sent to the authentication server in the check request. If a context is provided at an enclosing scope, the entries are merged such that the inner scope overrides matching keys from the outer scope.
                          type: object
                        disabled:
                          description: When true, this field disables client request authentication for the scope of the policy.
                          type: boolean
                      type: object
                    conditions:
                      description: 'Conditions are a set of rules that are applied to a Route. When applied, they are merged using AND, with one exception: There can be only one Prefix MatchCondition per Conditions slice. More than one Prefix, or contradictory Conditions, will make the route invalid.'
                      items:
                        description: MatchCondition are a general holder for matching rules for HTTPProxies. One of Prefix or Header must be provided.
                        properties:
                          header:
                            description: Header specifies the header condition to match.
                            properties:
                              contains:
                                description: Contains specifies a substring that must be present in the header value.
                                type: string
                              exact:
                                description: Exact specifies a string that the header value must be equal to.
                                type: string
                              name:
                                description: Name is the name of the header to match against. Name is required. Header names are case insensitive.
                                type: string
                              notcontains:
                                description: NotContains specifies a substring that must not be present in the header value.
                                type: string
                              notexact:
                                description: NoExact specifies a string that the header value must not be equal to. The condition is true if the header has any other value.
                                type: string
                              present:
                                description: Present specifies that condition is true when the named header is present, regardless of its value. Note that setting Present to false does not make the condition true if the named header is absent.
                                type: boolean
                            required:
                            - name
                            type: object
                          prefix:
                            description: Prefix defines a prefix match for a request.
                            type: string
                        type: object
                      type: array
                    enableWebsockets:
                      description: Enables websocket support for the route.
                      type: boolean
                    healthCheckPolicy:
                      description: The health check policy for this route.
                      properties:
                        healthyThresholdCount:
                          description: The number of healthy health checks required before a host is marked healthy
                          format: int64
                          minimum: 0
                          type: integer
                        host:
                          description: The value of the host header in the HTTP health check request. If left empty (default value), the name "contour-envoy-healthcheck" will be used.
                          type: string
                        intervalSeconds:
                          description: The interval (seconds) between health checks
                          format: int64
                          type: integer
                        path:
                          description: HTTP endpoint used to perform health checks on upstream service
                          type: string
                        timeoutSeconds:
                          description: The time to wait (seconds) for a health check response
                          format: int64
                          type: integer
                        unhealthyThresholdCount:
                          description: The number of unhealthy health checks required before a host is marked unhealthy
                          format: int64
                          minimum: 0
                          type: integer
                      required:
                      - path
                      type: object
                    loadBalancerPolicy:
                      description: The load balancing policy for this route.
                      properties:
                        strategy:
                          description: Strategy specifies the policy used to balance requests across the pool of backend pods. Valid policy names are `Random`, `RoundRobin`, `WeightedLeastRequest`, `Random` and `Cookie`. If an unknown strategy name is specified or no policy is supplied, the default `RoundRobin` policy is used.
                          type: string
                      type: object
                    pathRewritePolicy:
                      description: The policy for rewriting the path of the request URL after the request has been routed to a Service.
                      properties:
                        replacePrefix:
                          description: ReplacePrefix describes how the path prefix should be replaced.
                          items:
                            description: ReplacePrefix describes a path prefix replacement.
                            properties:
                              prefix:
                                description: "Prefix specifies the URL path prefix to be replaced. \n If Prefix is specified, it must exactly match the MatchCondition prefix that is rendered by the chain of including HTTPProxies and only that path prefix will be replaced by Replacement. This allows HTTPProxies that are included through multiple roots to only replace specific path prefixes, leaving others unmodified. \n If Prefix is not specified, all routing prefixes rendered by the include chain will be replaced."
                                minLength: 1
                                type: string
                              replacement:
                                description: Replacement is the string that the routing path prefix will be replaced with. This must not be empty.
                                minLength: 1
                                type: string
                            required:
                            - replacement
                            type: object
                          type: array
                      type: object
                    permitInsecure:
                      description: Allow this path to respond to insecure requests over HTTP which are normally not permitted when a `virtualhost.tls` block is present.
                      type: boolean
                    requestHeadersPolicy:
                      description: The policy for managing request headers during proxying.
                      properties:
                        remove:
                          description: Remove specifies a list of HTTP header names to remove.
                          items:
                            type: string
                          type: array
                        set:
                          description: Set specifies a list of HTTP header values that will be set in the HTTP header. If the header does not exist it will be added, otherwise it will be overwritten with the new value.
                          items:
                            description: HeaderValue represents a header name/value pair
                            properties:
                              name:
                                description: Name represents a key of a header
                                minLength: 1
                                type: string
                              value:
                                description: Value represents the value of a header specified by a key
                                minLength: 1
                                type: string
                            required:
                            - name
                            - value
                            type: object
                          type: array
                      type: object
                    responseHeadersPolicy:
                      description: The policy for managing response headers during proxying. Rewriting the 'Host' header is not supported.
                      properties:
                        remove:
                          description: Remove specifies a list of HTTP header names to remove.
                          items:
                            type: string
                          type: array
                        set:
                          description: Set specifies a list of HTTP header values that will be set in the HTTP header. If the header does not exist it will be added, otherwise it will be overwritten with the new value.
                          items:
                            description: HeaderValue represents a header name/value pair
                            properties:
                              name:
                                description: Name represents a key of a header
                                minLength: 1
                                type: string
                              value:
                                description: Value represents the value of a header specified by a key
                                minLength: 1
                                type: string
                            required:
                            - name
                            - value
                            type: object
                          type: array
                      type: object
                    retryPolicy:
                      description: The retry policy for this route.
                      properties:
                        count:
                          description: NumRetries is maximum allowed number of retries. If not supplied, the number of retries is one.
                          format: int64
                          minimum: 0
                          type: integer
                        perTryTimeout:
                          description: PerTryTimeout specifies the timeout per retry attempt. Ignored if NumRetries is not supplied.
                          pattern: ^(((\d*(\.\d*)?h)|(\d*(\.\d*)?m)|(\d*(\.\d*)?s)|(\d*(\.\d*)?ms)|(\d*(\.\d*)?us)|(\d*(\.\d*)?µs)|(\d*(\.\d*)?ns))+|infinity|infinite)$
                          type: string
                        retriableStatusCodes:
                          description: "RetriableStatusCodes specifies the HTTP status codes that should be retried. \n This field is only respected when you include `retriable-status-codes` in the `RetryOn` field."
                          items:
                            format: int32
                            type: integer
                          type: array
                        retryOn:
                          description: "RetryOn specifies the conditions on which to retry a request. \n Supported [HTTP conditions](https://www.envoyproxy.io/docs/envoy/latest/configuration/http/http_filters/router_filter#x-envoy-retry-on): \n - `5xx` - `gateway-error` - `reset` - `connect-failure` - `retriable-4xx` - `refused-stream` - `retriable-status-codes` - `retriable-headers` \n Supported [gRPC conditions](https://www.envoyproxy.io/docs/envoy/latest/configuration/http/http_filters/router_filter#x-envoy-retry-grpc-on): \n - `cancelled` - `deadline-exceeded` - `internal` - `resource-exhausted` - `unavailable`"
                          items:
                            description: RetryOn is a string type alias with validation to ensure that the value is valid.
                            enum:
                            - 5xx
                            - gateway-error
                            - reset
                            - connect-failure
                            - retriable-4xx
                            - refused-stream
                            - retriable-status-codes
                            - retriable-headers
                            - cancelled
                            - deadline-exceeded
                            - internal
                            - resource-exhausted
                            - unavailable
                            type: string
                          type: array
                      type: object
                    services:
                      description: Services are the services to proxy traffic.
                      items:
                        description: Service defines an Kubernetes Service to proxy traffic.
                        properties:
                          mirror:
                            description: If Mirror is true the Service will receive a read only mirror of the traffic for this route.
                            type: boolean
                          name:
                            description: Name is the name of Kubernetes service to proxy traffic. Names defined here will be used to look up corresponding endpoints which contain the ips to route.
                            type: string
                          port:
                            description: Port (defined as Integer) to proxy traffic to since a service can have multiple defined.
                            exclusiveMaximum: true
                            maximum: 65536
                            minimum: 1
                            type: integer
                          protocol:
                            description: Protocol may be used to specify (or override) the protocol used to reach this Service. Values may be tls, h2, h2c. If omitted, protocol-selection falls back on Service annotations.
                            enum:
                            - h2
                            - h2c
                            - tls
                            type: string
                          requestHeadersPolicy:
                            description: The policy for managing request headers during proxying. Rewriting the 'Host' header is not supported.
                            properties:
                              remove:
                                description: Remove specifies a list of HTTP header names to remove.
                                items:
                                  type: string
                                type: array
                              set:
                                description: Set specifies a list of HTTP header values that will be set in the HTTP header. If the header does not exist it will be added, otherwise it will be overwritten with the new value.
                                items:
                                  description: HeaderValue represents a header name/value pair
                                  properties:
                                    name:
                                      description: Name represents a key of a header
                                      minLength: 1
                                      type: string
                                    value:
                                      description: Value represents the value of a header specified by a key
                                      minLength: 1
                                      type: string
                                  required:
                                  - name
                                  - value
                                  type: object
                                type: array
                            type: object
                          responseHeadersPolicy:
                            description: The policy for managing response headers during proxying. Rewriting the 'Host' header is not supported.
                            properties:
                              remove:
                                description: Remove specifies a list of HTTP header names to remove.
                                items:
                                  type: string
                                type: array
                              set:
                                description: Set specifies a list of HTTP header values that will be set in the HTTP header. If the header does not exist it will be added, otherwise it will be overwritten with the new value.
                                items:
                                  description: HeaderValue represents a header name/value pair
                                  properties:
                                    name:
                                      description: Name represents a key of a header
                                      minLength: 1
                                      type: string
                                    value:
                                      description: Value represents the value of a header specified by a key
                                      minLength: 1
                                      type: string
                                  required:
                                  - name
                                  - value
                                  type: object
                                type: array
                            type: object
                          validation:
                            description: UpstreamValidation defines how to verify the backend service's certificate
                            properties:
                              caSecret:
                                description: Name of the Kubernetes secret be used to validate the certificate presented by the backend
                                type: string
                              subjectName:
                                description: Key which is expected to be present in the 'subjectAltName' of the presented certificate
                                type: string
                            required:
                            - caSecret
                            - subjectName
                            type: object
                          weight:
                            description: Weight defines percentage of traffic to balance traffic
                            format: int64
                            minimum: 0
                            type: integer
                        required:
                        - name
                        - port
                        type: object
                      minItems: 1
                      type: array
                    timeoutPolicy:
                      description: The timeout policy for this route.
                      properties:
                        idle:
                          description: Timeout after which, if there are no active requests for this route, the connection between Envoy and the backend or Envoy and the external client will be closed. If not specified, there is no per-route idle timeout, though a connection manager-wide stream_idle_timeout default of 5m still applies.
                          pattern: ^(((\d*(\.\d*)?h)|(\d*(\.\d*)?m)|(\d*(\.\d*)?s)|(\d*(\.\d*)?ms)|(\d*(\.\d*)?us)|(\d*(\.\d*)?µs)|(\d*(\.\d*)?ns))+|infinity|infinite)$
                          type: string
                        response:
                          description: Timeout for receiving a response from the server after processing a request from client. If not supplied, Envoy's default value of 15s applies.
                          pattern: ^(((\d*(\.\d*)?h)|(\d*(\.\d*)?m)|(\d*(\.\d*)?s)|(\d*(\.\d*)?ms)|(\d*(\.\d*)?us)|(\d*(\.\d*)?µs)|(\d*(\.\d*)?ns))+|infinity|infinite)$
                          type: string
                      type: object
                  required:
                  - services
                  type: object
                type: array
              tcpproxy:
                description: TCPProxy holds TCP proxy information.
                properties:
                  healthCheckPolicy:
                    description: The health check policy for this tcp proxy
                    properties:
                      healthyThresholdCount:
                        description: The number of healthy health checks required before a host is marked healthy
                        format: int32
                        type: integer
                      intervalSeconds:
                        description: The interval (seconds) between health checks
                        format: int64
                        type: integer
                      timeoutSeconds:
                        description: The time to wait (seconds) for a health check response
                        format: int64
                        type: integer
                      unhealthyThresholdCount:
                        description: The number of unhealthy health checks required before a host is marked unhealthy
                        format: int32
                        type: integer
                    type: object
                  include:
                    description: Include specifies that this tcpproxy should be delegated to another HTTPProxy.
                    properties:
                      name:
                        description: Name of the child HTTPProxy
                        type: string
                      namespace:
                        description: Namespace of the HTTPProxy to include. Defaults to the current namespace if not supplied.
                        type: string
                    required:
                    - name
                    type: object
                  includes:
                    description: "IncludesDeprecated allow for specific routing configuration to be appended to another HTTPProxy in another namespace. \n Exists due to a mistake when developing HTTPProxy and the field was marked plural when it should have been singular. This field should stay to not break backwards compatibility to v1 users."
                    properties:
                      name:
                        description: Name of the child HTTPProxy
                        type: string
                      namespace:
                        description: Namespace of the HTTPProxy to include. Defaults to the current namespace if not supplied.
                        type: string
                    required:
                    - name
                    type: object
                  loadBalancerPolicy:
                    description: The load balancing policy for the backend services.
                    properties:
                      strategy:
                        description: Strategy specifies the policy used to balance requests across the pool of backend pods. Valid policy names are `Random`, `RoundRobin`, `WeightedLeastRequest`, `Random` and `Cookie`. If an unknown strategy name is specified or no policy is supplied, the default `RoundRobin` policy is used.
                        type: string
                    type: object
                  services:
                    description: Services are the services to proxy traffic
                    items:
                      description: Service defines an Kubernetes Service to proxy traffic.
                      properties:
                        mirror:
                          description: If Mirror is true the Service will receive a read only mirror of the traffic for this route.
                          type: boolean
                        name:
                          description: Name is the name of Kubernetes service to proxy traffic. Names defined here will be used to look up corresponding endpoints which contain the ips to route.
                          type: string
                        port:
                          description: Port (defined as Integer) to proxy traffic to since a service can have multiple defined.
                          exclusiveMaximum: true
                          maximum: 65536
                          minimum: 1
                          type: integer
                        protocol:
                          description: Protocol may be used to specify (or override) the protocol used to reach this Service. Values may be tls, h2, h2c. If omitted, protocol-selection falls back on Service annotations.
                          enum:
                          - h2
                          - h2c
                          - tls
                          type: string
                        requestHeadersPolicy:
                          description: The policy for managing request headers during proxying. Rewriting the 'Host' header is not supported.
                          properties:
                            remove:
                              description: Remove specifies a list of HTTP header names to remove.
                              items:
                                type: string
                              type: array
                            set:
                              description: Set specifies a list of HTTP header values that will be set in the HTTP header. If the header does not exist it will be added, otherwise it will be overwritten with the new value.
                              items:
                                description: HeaderValue represents a header name/value pair
                                properties:
                                  name:
                                    description: Name represents a key of a header
                                    minLength: 1
                                    type: string
                                  value:
                                    description: Value represents the value of a header specified by a key
                                    minLength: 1
                                    type: string
                                required:
                                - name
                                - value
                                type: object
                              type: array
                          type: object
                        responseHeadersPolicy:
                          description: The policy for managing response headers during proxying. Rewriting the 'Host' header is not supported.
                          properties:
                            remove:
                              description: Remove specifies a list of HTTP header names to remove.
                              items:
                                type: string
                              type: array
                            set:
                              description: Set specifies a list of HTTP header values that will be set in the HTTP header. If the header does not exist it will be added, otherwise it will be overwritten with the new value.
                              items:
                                description: HeaderValue represents a header name/value pair
                                properties:
                                  name:
                                    description: Name represents a key of a header
                                    minLength: 1
                                    type: string
                                  value:
                                    description: Value represents the value of a header specified by a key
                                    minLength: 1
                                    type: string
                                required:
                                - name
                                - value
                                type: object
                              type: array
                          type: object
                        validation:
                          description: UpstreamValidation defines how to verify the backend service's certificate
                          properties:
                            caSecret:
                              description: Name of the Kubernetes secret be used to validate the certificate presented by the backend
                              type: string
                            subjectName:
                              description: Key which is expected to be present in the 'subjectAltName' of the presented certificate
                              type: string
                          required:
                          - caSecret
                          - subjectName
                          type: object
                        weight:
                          description: Weight defines percentage of traffic to balance traffic
                          format: int64
                          minimum: 0
                          type: integer
                      required:
                      - name
                      - port
                      type: object
                    type: array
                type: object
              virtualhost:
                description: Virtualhost appears at most once. If it is present, the object is considered to be a "root" HTTPProxy.
                properties:
                  authorization:
                    description: This field configures an extension service to perform authorization for this virtual host. Authorization can only be configured on virtual hosts that have TLS enabled. If the TLS configuration requires client certificate /validation, the client certificate is always included in the authentication check request.
                    properties:
                      authPolicy:
                        description: AuthPolicy sets a default authorization policy for client requests. This policy will be used unless overridden by individual routes.
                        properties:
                          context:
                            additionalProperties:
                              type: string
                            description: Context is a set of key/value pairs that are sent to the authentication server in the check request. If a context is provided at an enclosing scope, the entries are merged such that the inner scope overrides matching keys from the outer scope.
                            type: object
                          disabled:
                            description: When true, this field disables client request authentication for the scope of the policy.
                            type: boolean
                        type: object
                      extensionRef:
                        description: ExtensionServiceRef specifies the extension resource that will authorize client requests.
                        properties:
                          apiVersion:
                            description: API version of the referent. If this field is not specified, the default "projectcontour.io/v1alpha1" will be used
                            minLength: 1
                            type: string
                          name:
                            description: "Name of the referent. \n More info: https://kubernetes.io/docs/concepts/overview/working-with-objects/names/#names"
                            minLength: 1
                            type: string
                          namespace:
                            description: "Namespace of the referent. If this field is not specifies, the namespace of the resource that targets the referent will be used. \n More info: https://kubernetes.io/docs/concepts/overview/working-with-objects/namespaces/"
                            minLength: 1
                            type: string
                        type: object
                      failOpen:
                        description: If FailOpen is true, the client request is forwarded to the upstream service even if the authorization server fails to respond. This field should not be set in most cases. It is intended for use only while migrating applications from internal authorization to Contour external authorization.
                        type: boolean
                      responseTimeout:
                        description: ResponseTimeout configures maximum time to wait for a check response from the authorization server. Timeout durations are expressed in the Go [Duration format](https://godoc.org/time#ParseDuration). Valid time units are "ns", "us" (or "µs"), "ms", "s", "m", "h". The string "infinity" is also a valid input and specifies no timeout.
                        pattern: ^(((\d*(\.\d*)?h)|(\d*(\.\d*)?m)|(\d*(\.\d*)?s)|(\d*(\.\d*)?ms)|(\d*(\.\d*)?us)|(\d*(\.\d*)?µs)|(\d*(\.\d*)?ns))+|infinity|infinite)$
                        type: string
                    required:
                    - extensionRef
                    type: object
                  corsPolicy:
                    description: Specifies the cross-origin policy to apply to the VirtualHost.
                    properties:
                      allowCredentials:
                        description: Specifies whether the resource allows credentials.
                        type: boolean
                      allowHeaders:
                        description: AllowHeaders specifies the content for the *access-control-allow-headers* header.
                        items:
                          description: CORSHeaderValue specifies the value of the string headers returned by a cross-domain request.
                          pattern: ^[a-zA-Z0-9!#$%&'*+.^_`|~-]+$
                          type: string
                        type: array
                      allowMethods:
                        description: AllowMethods specifies the content for the *access-control-allow-methods* header.
                        items:
                          description: CORSHeaderValue specifies the value of the string headers returned by a cross-domain request.
                          pattern: ^[a-zA-Z0-9!#$%&'*+.^_`|~-]+$
                          type: string
                        type: array
                      allowOrigin:
                        description: AllowOrigin specifies the origins that will be allowed to do CORS requests. "*" means allow any origin.
                        items:
                          type: string
                        type: array
                      exposeHeaders:
                        description: ExposeHeaders Specifies the content for the *access-control-expose-headers* header.
                        items:
                          description: CORSHeaderValue specifies the value of the string headers returned by a cross-domain request.
                          pattern: ^[a-zA-Z0-9!#$%&'*+.^_`|~-]+$
                          type: string
                        type: array
                      maxAge:
                        description: MaxAge indicates for how long the results of a preflight request can be cached. MaxAge durations are expressed in the Go [Duration format](https://godoc.org/time#ParseDuration). Valid time units are "ns", "us" (or "µs"), "ms", "s", "m", "h". Only positive values are allowed while 0 disables the cache requiring a preflight OPTIONS check for all cross-origin requests.
                        type: string
                    required:
                    - allowMethods
                    - allowOrigin
                    type: object
                  fqdn:
                    description: The fully qualified domain name of the root of the ingress tree all leaves of the DAG rooted at this object relate to the fqdn.
                    type: string
                  tls:
                    description: If present the fields describes TLS properties of the virtual host. The SNI names that will be matched on are described in fqdn, the tls.secretName secret must contain a certificate that itself contains a name that matches the FQDN.
                    properties:
                      clientValidation:
                        description: "ClientValidation defines how to verify the client certificate when an external client establishes a TLS connection to Envoy. \n This setting: \n 1. Enables TLS client certificate validation. 2. Requires clients to present a TLS certificate (i.e. not optional validation). 3. Specifies how the client certificate will be validated."
                        properties:
                          caSecret:
                            description: Name of a Kubernetes secret that contains a CA certificate bundle. The client certificate must validate against the certificates in the bundle.
                            minLength: 1
                            type: string
                        required:
                        - caSecret
                        type: object
                      enableFallbackCertificate:
                        description: EnableFallbackCertificate defines if the vhost should allow a default certificate to be applied which handles all requests which don't match the SNI defined in this vhost.
                        type: boolean
                      minimumProtocolVersion:
                        description: Minimum TLS version this vhost should negotiate
                        type: string
                      passthrough:
                        description: Passthrough defines whether the encrypted TLS handshake will be passed through to the backing cluster. Either Passthrough or SecretName must be specified, but not both.
                        type: boolean
                      secretName:
                        description: SecretName is the name of a TLS secret in the current namespace. Either SecretName or Passthrough must be specified, but not both. If specified, the named secret must contain a matching certificate for the virtual host's FQDN.
                        type: string
                    type: object
                required:
                - fqdn
                type: object
            type: object
          status:
            description: Status is a container for computed information about the HTTPProxy.
            properties:
              conditions:
                description: "Conditions contains information about the current status of the HTTPProxy, in an upstream-friendly container. \n Contour will update a single condition, `Valid`, that is in normal-true polarity. That is, when `currentStatus` is `valid`, the `Valid` condition will be `status: true`, and vice versa. \n Contour will leave untouched any other Conditions set in this block, in case some other controller wants to add a Condition. \n If you are another controller owner and wish to add a condition, you *should* namespace your condition with a label, like `controller.domain.com/ConditionName`."
                items:
                  description: "DetailedCondition is an extension of the normal Kubernetes conditions, with two extra fields to hold sub-conditions, which provide more detailed reasons for the state (True or False) of the condition. \n `errors` holds information about sub-conditions which are fatal to that condition and render its state False. \n `warnings` holds information about sub-conditions which are not fatal to that condition and do not force the state to be False. \n Remember that Conditions have a type, a status, and a reason. \n The type is the type of the condition, the most important one in this CRD set is `Valid`. `Valid` is a positive-polarity condition: when it is `status: true` there are no problems. \n In more detail, `status: true` means that the object is has been ingested into Contour with no errors. `warnings` may still be present, and will be indicated in the Reason field. There must be zero entries in the `errors` slice in this case. \n `Valid`, `status: false` means that the object has had one or more fatal errors during processing into Contour.  The details of the errors will be present under the `errors` field. There must be at least one error in the `errors` slice if `status` is `false`. \n For DetailedConditions of types other than `Valid`, the Condition must be in the negative polarity. When they have `status` `true`, there is an error. There must be at least one entry in the `errors` Subcondition slice. When they have `status` `false`, there are no serious errors, and there must be zero entries in the `errors` slice. In either case, there may be entries in the `warnings` slice. \n Regardless of the polarity, the `reason` and `message` fields must be updated with either the detail of the reason (if there is one and only one entry in total across both the `errors` and `warnings` slices), or `MultipleReasons` if there is more than one entry."
                  properties:
                    errors:
                      description: "Errors contains a slice of relevant error subconditions for this object. \n Subconditions are expected to appear when relevant (when there is a error), and disappear when not relevant. An empty slice here indicates no errors."
                      items:
                        description: "SubCondition is a Condition-like type intended for use as a subcondition inside a DetailedCondition. \n It contains a subset of the Condition fields. \n It is intended for warnings and errors, so `type` names should use abnormal-true polarity, that is, they should be of the form \"ErrorPresent: true\". \n The expected lifecycle for these errors is that they should only be present when the error or warning is, and should be removed when they are not relevant."
                        properties:
                          message:
                            description: "Message is a human readable message indicating details about the transition. \n This may be an empty string."
                            maxLength: 32768
                            type: string
                          reason:
                            description: "Reason contains a programmatic identifier indicating the reason for the condition's last transition. Producers of specific condition types may define expected values and meanings for this field, and whether the values are considered a guaranteed API. \n The value should be a CamelCase string. \n This field may not be empty."
                            maxLength: 1024
                            minLength: 1
                            pattern: ^[A-Za-z]([A-Za-z0-9_,:]*[A-Za-z0-9_])?$
                            type: string
                          status:
                            description: Status of the condition, one of True, False, Unknown.
                            enum:
                            - "True"
                            - "False"
                            - Unknown
                            type: string
                          type:
                            description: "Type of condition in `CamelCase` or in `foo.example.com/CamelCase`. \n This must be in abnormal-true polarity, that is, `ErrorFound` or `controller.io/ErrorFound`. \n The regex it matches is (dns1123SubdomainFmt/)?(qualifiedNameFmt)"
                            maxLength: 316
                            pattern: ^([a-z0-9]([-a-z0-9]*[a-z0-9])?(\.[a-z0-9]([-a-z0-9]*[a-z0-9])?)*/)?(([A-Za-z0-9][-A-Za-z0-9_.]*)?[A-Za-z0-9])$
                            type: string
                        required:
                        - message
                        - reason
                        - status
                        - type
                        type: object
                      type: array
                    lastTransitionTime:
                      description: lastTransitionTime is the last time the condition transitioned from one status to another. This should be when the underlying condition changed.  If that is not known, then using the time when the API field changed is acceptable.
                      format: date-time
                      type: string
                    message:
                      description: message is a human readable message indicating details about the transition. This may be an empty string.
                      maxLength: 32768
                      type: string
                    observedGeneration:
                      description: observedGeneration represents the .metadata.generation that the condition was set based upon. For instance, if .metadata.generation is currently 12, but the .status.conditions[x].observedGeneration is 9, the condition is out of date with respect to the current state of the instance.
                      format: int64
                      minimum: 0
                      type: integer
                    reason:
                      description: reason contains a programmatic identifier indicating the reason for the condition's last transition. Producers of specific condition types may define expected values and meanings for this field, and whether the values are considered a guaranteed API. The value should be a CamelCase string. This field may not be empty.
                      maxLength: 1024
                      minLength: 1
                      pattern: ^[A-Za-z]([A-Za-z0-9_,:]*[A-Za-z0-9_])?$
                      type: string
                    status:
                      description: status of the condition, one of True, False, Unknown.
                      enum:
                      - "True"
                      - "False"
                      - Unknown
                      type: string
                    type:
                      description: type of condition in CamelCase or in foo.example.com/CamelCase. --- Many .condition.type values are consistent across resources like Available, but because arbitrary conditions can be useful (see .node.status.conditions), the ability to deconflict is important. The regex it matches is (dns1123SubdomainFmt/)?(qualifiedNameFmt)
                      maxLength: 316
                      pattern: ^([a-z0-9]([-a-z0-9]*[a-z0-9])?(\.[a-z0-9]([-a-z0-9]*[a-z0-9])?)*/)?(([A-Za-z0-9][-A-Za-z0-9_.]*)?[A-Za-z0-9])$
                      type: string
                    warnings:
                      description: "Warnings contains a slice of relevant warning subconditions for this object. \n Subconditions are expected to appear when relevant (when there is a warning), and disappear when not relevant. An empty slice here indicates no warnings."
                      items:
                        description: "SubCondition is a Condition-like type intended for use as a subcondition inside a DetailedCondition. \n It contains a subset of the Condition fields. \n It is intended for warnings and errors, so `type` names should use abnormal-true polarity, that is, they should be of the form \"ErrorPresent: true\". \n The expected lifecycle for these errors is that they should only be present when the error or warning is, and should be removed when they are not relevant."
                        properties:
                          message:
                            description: "Message is a human readable message indicating details about the transition. \n This may be an empty string."
                            maxLength: 32768
                            type: string
                          reason:
                            description: "Reason contains a programmatic identifier indicating the reason for the condition's last transition. Producers of specific condition types may define expected values and meanings for this field, and whether the values are considered a guaranteed API. \n The value should be a CamelCase string. \n This field may not be empty."
                            maxLength: 1024
                            minLength: 1
                            pattern: ^[A-Za-z]([A-Za-z0-9_,:]*[A-Za-z0-9_])?$
                            type: string
                          status:
                            description: Status of the condition, one of True, False, Unknown.
                            enum:
                            - "True"
                            - "False"
                            - Unknown
                            type: string
                          type:
                            description: "Type of condition in `CamelCase` or in `foo.example.com/CamelCase`. \n This must be in abnormal-true polarity, that is, `ErrorFound` or `controller.io/ErrorFound`. \n The regex it matches is (dns1123SubdomainFmt/)?(qualifiedNameFmt)"
                            maxLength: 316
                            pattern: ^([a-z0-9]([-a-z0-9]*[a-z0-9])?(\.[a-z0-9]([-a-z0-9]*[a-z0-9])?)*/)?(([A-Za-z0-9][-A-Za-z0-9_.]*)?[A-Za-z0-9])$
                            type: string
                        required:
                        - message
                        - reason
                        - status
                        - type
                        type: object
                      type: array
                  required:
                  - lastTransitionTime
                  - message
                  - reason
                  - status
                  - type
                  type: object
                type: array
                x-kubernetes-list-map-keys:
                - type
                x-kubernetes-list-type: map
              currentStatus:
                type: string
              description:
                type: string
              loadBalancer:
                description: LoadBalancer contains the current status of the load balancer.
                properties:
                  ingress:
                    description: Ingress is a list containing ingress points for the load-balancer. Traffic intended for the service should be sent to these ingress points.
                    items:
                      description: 'LoadBalancerIngress represents the status of a load-balancer ingress point: traffic intended for the service should be sent to an ingress point.'
                      properties:
                        hostname:
                          description: Hostname is set for load-balancer ingress points that are DNS based (typically AWS load-balancers)
                          type: string
                        ip:
                          description: IP is set for load-balancer ingress points that are IP based (typically GCE or OpenStack load-balancers)
                          type: string
                      type: object
                    type: array
                type: object
            type: object
        required:
        - metadata
        - spec
        type: object
    served: true
    storage: true
    subresources:
      status: {}
status:
  acceptedNames:
    kind: ""
    plural: ""
  conditions: []
  storedVersions: []
---
# Source: flyte/charts/contour/templates/00-crds.yaml
apiVersion: apiextensions.k8s.io/v1
kind: CustomResourceDefinition
metadata:
  annotations:
    controller-gen.kubebuilder.io/version: v0.2.9
  creationTimestamp: null
  name: tlscertificatedelegations.projectcontour.io
spec:
  preserveUnknownFields: false
  group: projectcontour.io
  names:
    kind: TLSCertificateDelegation
    listKind: TLSCertificateDelegationList
    plural: tlscertificatedelegations
    shortNames:
    - tlscerts
    singular: tlscertificatedelegation
  scope: Namespaced
  versions:
  - name: v1
    schema:
      openAPIV3Schema:
        description: TLSCertificateDelegation is an TLS Certificate Delegation CRD specification. See design/tls-certificate-delegation.md for details.
        properties:
          apiVersion:
            description: 'APIVersion defines the versioned schema of this representation of an object. Servers should convert recognized schemas to the latest internal value, and may reject unrecognized values. More info: https://git.k8s.io/community/contributors/devel/sig-architecture/api-conventions.md#resources'
            type: string
          kind:
            description: 'Kind is a string value representing the REST resource this object represents. Servers may infer this from the endpoint the client submits requests to. Cannot be updated. In CamelCase. More info: https://git.k8s.io/community/contributors/devel/sig-architecture/api-conventions.md#types-kinds'
            type: string
          metadata:
            type: object
          spec:
            description: TLSCertificateDelegationSpec defines the spec of the CRD
            properties:
              delegations:
                items:
                  description: CertificateDelegation maps the authority to reference a secret in the current namespace to a set of namespaces.
                  properties:
                    secretName:
                      description: required, the name of a secret in the current namespace.
                      type: string
                    targetNamespaces:
                      description: required, the namespaces the authority to reference the the secret will be delegated to. If TargetNamespaces is nil or empty, the CertificateDelegation' is ignored. If the TargetNamespace list contains the character, "*" the secret will be delegated to all namespaces.
                      items:
                        type: string
                      type: array
                  required:
                  - secretName
                  - targetNamespaces
                  type: object
                type: array
            required:
            - delegations
            type: object
          status:
            description: TLSCertificateDelegationStatus allows for the status of the delegation to be presented to the user.
            properties:
              conditions:
                description: "Conditions contains information about the current status of the HTTPProxy, in an upstream-friendly container. \n Contour will update a single condition, `Valid`, that is in normal-true polarity. That is, when `currentStatus` is `valid`, the `Valid` condition will be `status: true`, and vice versa. \n Contour will leave untouched any other Conditions set in this block, in case some other controller wants to add a Condition. \n If you are another controller owner and wish to add a condition, you *should* namespace your condition with a label, like `controller.domain.com\\ConditionName`."
                items:
                  description: "DetailedCondition is an extension of the normal Kubernetes conditions, with two extra fields to hold sub-conditions, which provide more detailed reasons for the state (True or False) of the condition. \n `errors` holds information about sub-conditions which are fatal to that condition and render its state False. \n `warnings` holds information about sub-conditions which are not fatal to that condition and do not force the state to be False. \n Remember that Conditions have a type, a status, and a reason. \n The type is the type of the condition, the most important one in this CRD set is `Valid`. `Valid` is a positive-polarity condition: when it is `status: true` there are no problems. \n In more detail, `status: true` means that the object is has been ingested into Contour with no errors. `warnings` may still be present, and will be indicated in the Reason field. There must be zero entries in the `errors` slice in this case. \n `Valid`, `status: false` means that the object has had one or more fatal errors during processing into Contour.  The details of the errors will be present under the `errors` field. There must be at least one error in the `errors` slice if `status` is `false`. \n For DetailedConditions of types other than `Valid`, the Condition must be in the negative polarity. When they have `status` `true`, there is an error. There must be at least one entry in the `errors` Subcondition slice. When they have `status` `false`, there are no serious errors, and there must be zero entries in the `errors` slice. In either case, there may be entries in the `warnings` slice. \n Regardless of the polarity, the `reason` and `message` fields must be updated with either the detail of the reason (if there is one and only one entry in total across both the `errors` and `warnings` slices), or `MultipleReasons` if there is more than one entry."
                  properties:
                    errors:
                      description: "Errors contains a slice of relevant error subconditions for this object. \n Subconditions are expected to appear when relevant (when there is a error), and disappear when not relevant. An empty slice here indicates no errors."
                      items:
                        description: "SubCondition is a Condition-like type intended for use as a subcondition inside a DetailedCondition. \n It contains a subset of the Condition fields. \n It is intended for warnings and errors, so `type` names should use abnormal-true polarity, that is, they should be of the form \"ErrorPresent: true\". \n The expected lifecycle for these errors is that they should only be present when the error or warning is, and should be removed when they are not relevant."
                        properties:
                          message:
                            description: "Message is a human readable message indicating details about the transition. \n This may be an empty string."
                            maxLength: 32768
                            type: string
                          reason:
                            description: "Reason contains a programmatic identifier indicating the reason for the condition's last transition. Producers of specific condition types may define expected values and meanings for this field, and whether the values are considered a guaranteed API. \n The value should be a CamelCase string. \n This field may not be empty."
                            maxLength: 1024
                            minLength: 1
                            pattern: ^[A-Za-z]([A-Za-z0-9_,:]*[A-Za-z0-9_])?$
                            type: string
                          status:
                            description: Status of the condition, one of True, False, Unknown.
                            enum:
                            - "True"
                            - "False"
                            - Unknown
                            type: string
                          type:
                            description: "Type of condition in `CamelCase` or in `foo.example.com/CamelCase`. \n This must be in abnormal-true polarity, that is, `ErrorFound` or `controller.io/ErrorFound`. \n The regex it matches is (dns1123SubdomainFmt/)?(qualifiedNameFmt)"
                            maxLength: 316
                            pattern: ^([a-z0-9]([-a-z0-9]*[a-z0-9])?(\.[a-z0-9]([-a-z0-9]*[a-z0-9])?)*/)?(([A-Za-z0-9][-A-Za-z0-9_.]*)?[A-Za-z0-9])$
                            type: string
                        required:
                        - message
                        - reason
                        - status
                        - type
                        type: object
                      type: array
                    lastTransitionTime:
                      description: lastTransitionTime is the last time the condition transitioned from one status to another. This should be when the underlying condition changed.  If that is not known, then using the time when the API field changed is acceptable.
                      format: date-time
                      type: string
                    message:
                      description: message is a human readable message indicating details about the transition. This may be an empty string.
                      maxLength: 32768
                      type: string
                    observedGeneration:
                      description: observedGeneration represents the .metadata.generation that the condition was set based upon. For instance, if .metadata.generation is currently 12, but the .status.conditions[x].observedGeneration is 9, the condition is out of date with respect to the current state of the instance.
                      format: int64
                      minimum: 0
                      type: integer
                    reason:
                      description: reason contains a programmatic identifier indicating the reason for the condition's last transition. Producers of specific condition types may define expected values and meanings for this field, and whether the values are considered a guaranteed API. The value should be a CamelCase string. This field may not be empty.
                      maxLength: 1024
                      minLength: 1
                      pattern: ^[A-Za-z]([A-Za-z0-9_,:]*[A-Za-z0-9_])?$
                      type: string
                    status:
                      description: status of the condition, one of True, False, Unknown.
                      enum:
                      - "True"
                      - "False"
                      - Unknown
                      type: string
                    type:
                      description: type of condition in CamelCase or in foo.example.com/CamelCase. --- Many .condition.type values are consistent across resources like Available, but because arbitrary conditions can be useful (see .node.status.conditions), the ability to deconflict is important. The regex it matches is (dns1123SubdomainFmt/)?(qualifiedNameFmt)
                      maxLength: 316
                      pattern: ^([a-z0-9]([-a-z0-9]*[a-z0-9])?(\.[a-z0-9]([-a-z0-9]*[a-z0-9])?)*/)?(([A-Za-z0-9][-A-Za-z0-9_.]*)?[A-Za-z0-9])$
                      type: string
                    warnings:
                      description: "Warnings contains a slice of relevant warning subconditions for this object. \n Subconditions are expected to appear when relevant (when there is a warning), and disappear when not relevant. An empty slice here indicates no warnings."
                      items:
                        description: "SubCondition is a Condition-like type intended for use as a subcondition inside a DetailedCondition. \n It contains a subset of the Condition fields. \n It is intended for warnings and errors, so `type` names should use abnormal-true polarity, that is, they should be of the form \"ErrorPresent: true\". \n The expected lifecycle for these errors is that they should only be present when the error or warning is, and should be removed when they are not relevant."
                        properties:
                          message:
                            description: "Message is a human readable message indicating details about the transition. \n This may be an empty string."
                            maxLength: 32768
                            type: string
                          reason:
                            description: "Reason contains a programmatic identifier indicating the reason for the condition's last transition. Producers of specific condition types may define expected values and meanings for this field, and whether the values are considered a guaranteed API. \n The value should be a CamelCase string. \n This field may not be empty."
                            maxLength: 1024
                            minLength: 1
                            pattern: ^[A-Za-z]([A-Za-z0-9_,:]*[A-Za-z0-9_])?$
                            type: string
                          status:
                            description: Status of the condition, one of True, False, Unknown.
                            enum:
                            - "True"
                            - "False"
                            - Unknown
                            type: string
                          type:
                            description: "Type of condition in `CamelCase` or in `foo.example.com/CamelCase`. \n This must be in abnormal-true polarity, that is, `ErrorFound` or `controller.io/ErrorFound`. \n The regex it matches is (dns1123SubdomainFmt/)?(qualifiedNameFmt)"
                            maxLength: 316
                            pattern: ^([a-z0-9]([-a-z0-9]*[a-z0-9])?(\.[a-z0-9]([-a-z0-9]*[a-z0-9])?)*/)?(([A-Za-z0-9][-A-Za-z0-9_.]*)?[A-Za-z0-9])$
                            type: string
                        required:
                        - message
                        - reason
                        - status
                        - type
                        type: object
                      type: array
                  required:
                  - lastTransitionTime
                  - message
                  - reason
                  - status
                  - type
                  type: object
                type: array
                x-kubernetes-list-map-keys:
                - type
                x-kubernetes-list-type: map
            type: object
        required:
        - metadata
        - spec
        type: object
    served: true
    storage: true
    subresources:
      status: {}
status:
  acceptedNames:
    kind: ""
    plural: ""
  conditions: []
  storedVersions: []
---
# Source: flyte/templates/propeller/crds/flyteworkflow.yaml
apiVersion: apiextensions.k8s.io/v1beta1
kind: CustomResourceDefinition
metadata:
  name: flyteworkflows.flyte.lyft.com
spec:
  group: flyte.lyft.com
  names:
    kind: FlyteWorkflow
    plural: flyteworkflows
    shortNames:
    - fly
    singular: flyteworkflow
  scope: Namespaced
  version: v1alpha1
---
# Source: flyte/charts/contour/templates/contour/rbac.yaml
apiVersion: rbac.authorization.k8s.io/v1
kind: ClusterRole
metadata:
  name: flyte-contour-contour
  labels:
    app.kubernetes.io/name: contour
    helm.sh/chart: contour-4.1.2
    app.kubernetes.io/instance: flyte
    app.kubernetes.io/managed-by: Helm
rules:
  - apiGroups:
      - ""
    resources:
      - configmaps
    verbs:
      - create
      - get
      - update
  - apiGroups:
      - ""
    resources:
      - endpoints
    verbs:
      - get
      - list
      - watch
  - apiGroups:
      - ""
    resources:
      - secrets
    verbs:
      - get
      - list
      - watch
  - apiGroups:
      - ""
    resources:
      - services
    verbs:
      - get
      - list
      - watch
  - apiGroups:
      - apiextensions.k8s.io
    resources:
      - customresourcedefinitions
    verbs:
      - list
  - apiGroups:
      - networking.k8s.io
    resources:
      - gatewayclasses
      - gateways
      - httproutes
      - tcproutes
    verbs:
      - get
      - list
      - watch
  - apiGroups:
      - networking.k8s.io
    resources:
      - ingresses
    verbs:
      - get
      - list
      - watch
  - apiGroups:
      - networking.k8s.io
    resources:
      - ingresses/status
    verbs:
      - create
      - get
      - update
  - apiGroups:
      - projectcontour.io
    resources:
      - extensionservices
    verbs:
      - get
      - list
      - watch
  - apiGroups:
      - projectcontour.io
    resources:
      - extensionservices/status
    verbs:
      - create
      - get
      - update
  - apiGroups:
      - projectcontour.io
    resources:
      - httpproxies
      - tlscertificatedelegations
    verbs:
      - get
      - list
      - watch
  - apiGroups:
      - projectcontour.io
    resources:
      - httpproxies/status
    verbs:
      - create
      - get
      - update
---
# Source: flyte/charts/kubernetes-dashboard/templates/clusterrole-metrics.yaml
# Copyright 2017 The Kubernetes Authors.
#
# Licensed under the Apache License, Version 2.0 (the "License");
# you may not use this file except in compliance with the License.
# You may obtain a copy of the License at
#
#     http://www.apache.org/licenses/LICENSE-2.0
#
# Unless required by applicable law or agreed to in writing, software
# distributed under the License is distributed on an "AS IS" BASIS,
# WITHOUT WARRANTIES OR CONDITIONS OF ANY KIND, either express or implied.
# See the License for the specific language governing permissions and
# limitations under the License.

kind: ClusterRole
apiVersion: rbac.authorization.k8s.io/v1
metadata:
  name: "flyte-kubernetes-dashboard-metrics"
  labels:
    app.kubernetes.io/name: kubernetes-dashboard
    helm.sh/chart: kubernetes-dashboard-4.0.2
    app.kubernetes.io/instance: flyte
    app.kubernetes.io/version: "2.2.0"
    app.kubernetes.io/managed-by: Helm
rules:
  # Allow Metrics Scraper to get metrics from the Metrics server
  - apiGroups: ["metrics.k8s.io"]
    resources: ["pods", "nodes"]
    verbs: ["get", "list", "watch"]
---
# Source: flyte/charts/kubernetes-dashboard/templates/clusterrole-readonly.yaml
# Copyright 2017 The Kubernetes Authors.
#
# Licensed under the Apache License, Version 2.0 (the "License");
# you may not use this file except in compliance with the License.
# You may obtain a copy of the License at
#
#     http://www.apache.org/licenses/LICENSE-2.0
#
# Unless required by applicable law or agreed to in writing, software
# distributed under the License is distributed on an "AS IS" BASIS,
# WITHOUT WARRANTIES OR CONDITIONS OF ANY KIND, either express or implied.
# See the License for the specific language governing permissions and
# limitations under the License.

apiVersion: rbac.authorization.k8s.io/v1
kind: ClusterRole
metadata:
  name: "flyte-kubernetes-dashboard-readonly"
  labels:
    app.kubernetes.io/name: kubernetes-dashboard
    helm.sh/chart: kubernetes-dashboard-4.0.2
    app.kubernetes.io/instance: flyte
    app.kubernetes.io/version: "2.2.0"
    app.kubernetes.io/managed-by: Helm
rules:
  - apiGroups:
      - ""
    resources:
      - configmaps
      - endpoints
      - persistentvolumeclaims
      - pods
      - replicationcontrollers
      - replicationcontrollers/scale
      - serviceaccounts
      - services
      - nodes
      - persistentvolumeclaims
      - persistentvolumes
    verbs:
      - get
      - list
      - watch
  - apiGroups:
      - ""
    resources:
      - bindings
      - events
      - limitranges
      - namespaces/status
      - pods/log
      - pods/status
      - replicationcontrollers/status
      - resourcequotas
      - resourcequotas/status
    verbs:
      - get
      - list
      - watch
  - apiGroups:
      - ""
    resources:
      - namespaces
    verbs:
      - get
      - list
      - watch
  - apiGroups:
      - apps
    resources:
      - daemonsets
      - deployments
      - deployments/scale
      - replicasets
      - replicasets/scale
      - statefulsets
    verbs:
      - get
      - list
      - watch
  - apiGroups:
      - autoscaling
    resources:
      - horizontalpodautoscalers
    verbs:
      - get
      - list
      - watch
  - apiGroups:
      - batch
    resources:
      - cronjobs
      - jobs
    verbs:
      - get
      - list
      - watch
  - apiGroups:
      - extensions
    resources:
      - daemonsets
      - deployments
      - deployments/scale
      - ingresses
      - networkpolicies
      - replicasets
      - replicasets/scale
      - replicationcontrollers/scale
    verbs:
      - get
      - list
      - watch
  - apiGroups:
      - policy
    resources:
      - poddisruptionbudgets
    verbs:
      - get
      - list
      - watch
  - apiGroups:
      - networking.k8s.io
    resources:
      - networkpolicies
    verbs:
      - get
      - list
      - watch
  - apiGroups:
      - storage.k8s.io
    resources:
      - storageclasses
      - volumeattachments
    verbs:
      - get
      - list
      - watch
  - apiGroups:
      - rbac.authorization.k8s.io
    resources:
      - clusterrolebindings
      - clusterroles
      - roles
      - rolebindings
    verbs:
      - get
      - list
      - watch
---
# Source: flyte/charts/sparkoperator/templates/rbac.yaml
apiVersion: rbac.authorization.k8s.io/v1
kind: ClusterRole
metadata:
  name: flyte-sparkoperator
  labels:
    helm.sh/chart: sparkoperator-1.0.6
    app.kubernetes.io/name: sparkoperator
    app.kubernetes.io/instance: flyte
    app.kubernetes.io/version: "v1beta2-1.2.0-3.0.0"
    app.kubernetes.io/managed-by: Helm
rules:
- apiGroups:
  - ""
  resources:
  - pods
  verbs:
  - "*"
- apiGroups:
  - ""
  resources:
  - services
  - configmaps
  - secrets
  verbs:
  - create
  - get
  - delete
  - update
- apiGroups:
  - extensions
  - networking.k8s.io
  resources:
  - ingresses
  verbs:
  - create
  - get
  - delete
- apiGroups:
  - ""
  resources:
  - nodes
  verbs:
  - get
- apiGroups:
  - ""
  resources:
  - events
  verbs:
  - create
  - update
  - patch
- apiGroups:
  - ""
  resources:
  - resourcequotas
  verbs:
  - get
  - list
  - watch
- apiGroups:
  - apiextensions.k8s.io
  resources:
  - customresourcedefinitions
  verbs:
  - create
  - get
  - update
  - delete
- apiGroups:
  - admissionregistration.k8s.io
  resources:
  - mutatingwebhookconfigurations
  - validatingwebhookconfigurations
  verbs:
  - create
  - get
  - update
  - delete
- apiGroups:
  - sparkoperator.k8s.io
  resources:
  - sparkapplications
  - sparkapplications/status
  - scheduledsparkapplications
  - scheduledsparkapplications/status
  verbs:
  - "*"
---
# Source: flyte/templates/admin/rbac.yaml
apiVersion: rbac.authorization.k8s.io/v1
kind: ClusterRole
metadata:
  name: flyteadmin
  labels: 
    app.kubernetes.io/name: flyteadmin
    app.kubernetes.io/instance: flyte
    helm.sh/chart: flyte-v0.1.10
    app.kubernetes.io/managed-by: Helm
rules:
- apiGroups:
  - ""
  - flyte.lyft.com
  - rbac.authorization.k8s.io
  resources:
  - configmaps
  - flyteworkflows
  - namespaces
  - pods
  - resourcequotas
  - roles
  - rolebindings
  - secrets
  - services
  - serviceaccounts
  - spark-role
  verbs:
  - '*'
---
# Source: flyte/templates/propeller/rbac.yaml
apiVersion: rbac.authorization.k8s.io/v1
kind: ClusterRole
metadata:
  name: flytepropeller
  labels: 
    app.kubernetes.io/name: flytepropeller
    app.kubernetes.io/instance: flyte
    helm.sh/chart: flyte-v0.1.10
    app.kubernetes.io/managed-by: Helm
rules:
# Allow RO access to PODS
- apiGroups:
  - ""
  resources:
  - pods
  verbs:
  - get
  - list
  - watch
# Allow Event recording access
- apiGroups:
  - ""
  resources:
  - events
  verbs:
  - create
  - update
  - delete
  - patch
# Allow Access All plugin objects
- apiGroups:
  - '*'
  resources:
  - '*'
  verbs:
  - get
  - list
  - watch
  - create
  - update
  - delete
  - patch
# Allow Access to CRD
- apiGroups:
  - apiextensions.k8s.io
  resources:
  - customresourcedefinitions
  verbs:
  - get
  - list
  - watch
  - create
  - delete
  - update
# Allow Access to all resources under flyte.lyft.com
- apiGroups:
  - flyte.lyft.com
  resources:
  - flyteworkflows
  - flyteworkflows/finalizers
  verbs:
  - get
  - list
  - watch
  - create
  - update
  - delete
  - patch
  - post
  - deletecollection
---
# Source: flyte/templates/propeller/webhook.yaml
# Create a ClusterRole for the webhook
# https://kubernetes.io/docs/admin/authorization/rbac/
kind: ClusterRole
apiVersion: rbac.authorization.k8s.io/v1
metadata:
  name: flyte-pod-webhook
  namespace: flyte
rules:
  - apiGroups:
      - "*"
    resources:
      - mutatingwebhookconfigurations
      - secrets
      - pods
    verbs:
      - get
      - create
      - update
      - patch
---
# Source: flyte/charts/contour/templates/contour/rbac.yaml
apiVersion: rbac.authorization.k8s.io/v1
kind: ClusterRoleBinding
metadata:
  name: flyte-contour-contour
  labels:
    app.kubernetes.io/name: contour
    helm.sh/chart: contour-4.1.2
    app.kubernetes.io/instance: flyte
    app.kubernetes.io/managed-by: Helm
roleRef:
  apiGroup: rbac.authorization.k8s.io
  kind: ClusterRole
  name: flyte-contour-contour
subjects:
  - kind: ServiceAccount
    name: flyte-contour-contour
    namespace: flyte
---
# Source: flyte/charts/kubernetes-dashboard/templates/clusterrolebinding-metrics.yaml
# Copyright 2017 The Kubernetes Authors.
#
# Licensed under the Apache License, Version 2.0 (the "License");
# you may not use this file except in compliance with the License.
# You may obtain a copy of the License at
#
#     http://www.apache.org/licenses/LICENSE-2.0
#
# Unless required by applicable law or agreed to in writing, software
# distributed under the License is distributed on an "AS IS" BASIS,
# WITHOUT WARRANTIES OR CONDITIONS OF ANY KIND, either express or implied.
# See the License for the specific language governing permissions and
# limitations under the License.

apiVersion: rbac.authorization.k8s.io/v1
kind: ClusterRoleBinding
metadata:
  name: "flyte-kubernetes-dashboard-metrics"
  labels:
    app.kubernetes.io/name: kubernetes-dashboard
    helm.sh/chart: kubernetes-dashboard-4.0.2
    app.kubernetes.io/instance: flyte
    app.kubernetes.io/version: "2.2.0"
    app.kubernetes.io/managed-by: Helm
roleRef:
  apiGroup: rbac.authorization.k8s.io
  kind: ClusterRole
  name: flyte-kubernetes-dashboard-metrics
subjects:
  - kind: ServiceAccount
    name: flyte-kubernetes-dashboard
    namespace: flyte
---
# Source: flyte/charts/kubernetes-dashboard/templates/clusterrolebinding-readonly.yaml
# Copyright 2017 The Kubernetes Authors.
#
# Licensed under the Apache License, Version 2.0 (the "License");
# you may not use this file except in compliance with the License.
# You may obtain a copy of the License at
#
#     http://www.apache.org/licenses/LICENSE-2.0
#
# Unless required by applicable law or agreed to in writing, software
# distributed under the License is distributed on an "AS IS" BASIS,
# WITHOUT WARRANTIES OR CONDITIONS OF ANY KIND, either express or implied.
# See the License for the specific language governing permissions and
# limitations under the License.

apiVersion: rbac.authorization.k8s.io/v1
kind: ClusterRoleBinding
metadata:
  name: flyte-kubernetes-dashboard-readonly
  labels:
    app.kubernetes.io/name: kubernetes-dashboard
    helm.sh/chart: kubernetes-dashboard-4.0.2
    app.kubernetes.io/instance: flyte
    app.kubernetes.io/version: "2.2.0"
    app.kubernetes.io/managed-by: Helm
roleRef:
  apiGroup: rbac.authorization.k8s.io
  kind: ClusterRole
  name: flyte-kubernetes-dashboard-readonly
subjects:
  - kind: ServiceAccount
    name: flyte-kubernetes-dashboard
    namespace: flyte
---
# Source: flyte/charts/sparkoperator/templates/rbac.yaml
apiVersion: rbac.authorization.k8s.io/v1
kind: ClusterRoleBinding
metadata:
  name: flyte-sparkoperator
  labels:
    helm.sh/chart: sparkoperator-1.0.6
    app.kubernetes.io/name: sparkoperator
    app.kubernetes.io/instance: flyte
    app.kubernetes.io/version: "v1beta2-1.2.0-3.0.0"
    app.kubernetes.io/managed-by: Helm
subjects:
  - kind: ServiceAccount
    name: flyte-sparkoperator
    namespace: flyte
roleRef:
  kind: ClusterRole
  name: flyte-sparkoperator
  apiGroup: rbac.authorization.k8s.io
---
# Source: flyte/templates/admin/rbac.yaml
apiVersion: rbac.authorization.k8s.io/v1beta1
kind: ClusterRoleBinding
metadata:
  name: flyteadmin-binding
  labels: 
    app.kubernetes.io/name: flyteadmin
    app.kubernetes.io/instance: flyte
    helm.sh/chart: flyte-v0.1.10
    app.kubernetes.io/managed-by: Helm
roleRef:
  apiGroup: rbac.authorization.k8s.io
  kind: ClusterRole
  name: flyteadmin
subjects:
- kind: ServiceAccount
  name: flyteadmin
  namespace: flyte
---
# Source: flyte/templates/propeller/rbac.yaml
apiVersion: rbac.authorization.k8s.io/v1beta1
kind: ClusterRoleBinding
metadata:
  name: flytepropeller
  labels: 
    app.kubernetes.io/name: flytepropeller
    app.kubernetes.io/instance: flyte
    helm.sh/chart: flyte-v0.1.10
    app.kubernetes.io/managed-by: Helm
roleRef:
  apiGroup: rbac.authorization.k8s.io
  kind: ClusterRole
  name: flytepropeller
subjects:
- kind: ServiceAccount
  name: flytepropeller
  namespace: flyte
---
# Source: flyte/templates/propeller/webhook.yaml
# Create a binding from Role -> ServiceAccount
kind: ClusterRoleBinding
apiVersion: rbac.authorization.k8s.io/v1
metadata:
  name: flyte-pod-webhook
  namespace: flyte
roleRef:
  apiGroup: rbac.authorization.k8s.io
  kind: ClusterRole
  name: flyte-pod-webhook
subjects:
  - kind: ServiceAccount
    name: flyte-pod-webhook
    namespace: flyte
---
# Source: flyte/charts/kubernetes-dashboard/templates/role.yaml
# Copyright 2017 The Kubernetes Authors.
#
# Licensed under the Apache License, Version 2.0 (the "License");
# you may not use this file except in compliance with the License.
# You may obtain a copy of the License at
#
#     http://www.apache.org/licenses/LICENSE-2.0
#
# Unless required by applicable law or agreed to in writing, software
# distributed under the License is distributed on an "AS IS" BASIS,
# WITHOUT WARRANTIES OR CONDITIONS OF ANY KIND, either express or implied.
# See the License for the specific language governing permissions and
# limitations under the License.

apiVersion: rbac.authorization.k8s.io/v1
kind: Role
metadata:
  name: flyte-kubernetes-dashboard
  labels:
    app.kubernetes.io/name: kubernetes-dashboard
    helm.sh/chart: kubernetes-dashboard-4.0.2
    app.kubernetes.io/instance: flyte
    app.kubernetes.io/version: "2.2.0"
    app.kubernetes.io/managed-by: Helm
rules:
    # Allow Dashboard to get, update and delete Dashboard exclusive secrets.
  - apiGroups: [""]
    resources: ["secrets"]
    resourceNames: ["kubernetes-dashboard-key-holder", "kubernetes-dashboard-certs", "kubernetes-dashboard-csrf"]
    verbs: ["get", "update", "delete"]
    # Allow Dashboard to get and update 'kubernetes-dashboard-settings' config map.
  - apiGroups: [""]
    resources: ["configmaps"]
    resourceNames: ["kubernetes-dashboard-settings"]
    verbs: ["get", "update"]
    # Allow Dashboard to get metrics.
  - apiGroups: [""]
    resources: ["services"]
    resourceNames: ["heapster", "dashboard-metrics-scraper"]
    verbs: ["proxy"]
  - apiGroups: [""]
    resources: ["services/proxy"]
    resourceNames: ["heapster", "http:heapster:", "https:heapster:", "dashboard-metrics-scraper", "http:dashboard-metrics-scraper"]
    verbs: ["get"]
---
# Source: flyte/charts/sparkoperator/templates/spark-rbac.yaml
apiVersion: rbac.authorization.k8s.io/v1
kind: Role
metadata:
  name: spark-role
  namespace: flyte
  labels:
    helm.sh/chart: sparkoperator-1.0.6
    app.kubernetes.io/name: sparkoperator
    app.kubernetes.io/instance: flyte
    app.kubernetes.io/version: "v1beta2-1.2.0-3.0.0"
    app.kubernetes.io/managed-by: Helm
rules:
- apiGroups:
  - ""
  resources:
  - pods
  verbs:
  - "*"
- apiGroups:
  - ""
  resources:
  - services
  verbs:
  - "*"
---
# Source: flyte/charts/kubernetes-dashboard/templates/rolebinding.yaml
# Copyright 2017 The Kubernetes Authors.
#
# Licensed under the Apache License, Version 2.0 (the "License");
# you may not use this file except in compliance with the License.
# You may obtain a copy of the License at
#
#     http://www.apache.org/licenses/LICENSE-2.0
#
# Unless required by applicable law or agreed to in writing, software
# distributed under the License is distributed on an "AS IS" BASIS,
# WITHOUT WARRANTIES OR CONDITIONS OF ANY KIND, either express or implied.
# See the License for the specific language governing permissions and
# limitations under the License.

apiVersion: rbac.authorization.k8s.io/v1
kind: RoleBinding
metadata:
  name: flyte-kubernetes-dashboard
  labels:
    app.kubernetes.io/name: kubernetes-dashboard
    helm.sh/chart: kubernetes-dashboard-4.0.2
    app.kubernetes.io/instance: flyte
    app.kubernetes.io/version: "2.2.0"
    app.kubernetes.io/managed-by: Helm
roleRef:
  apiGroup: rbac.authorization.k8s.io
  kind: Role
  name: flyte-kubernetes-dashboard
subjects:
  - kind: ServiceAccount
    name: flyte-kubernetes-dashboard
    namespace: flyte
---
# Source: flyte/charts/sparkoperator/templates/spark-rbac.yaml
apiVersion: rbac.authorization.k8s.io/v1
kind: RoleBinding
metadata:
  name: spark
  namespace: flyte
  labels:
    helm.sh/chart: sparkoperator-1.0.6
    app.kubernetes.io/name: sparkoperator
    app.kubernetes.io/instance: flyte
    app.kubernetes.io/version: "v1beta2-1.2.0-3.0.0"
    app.kubernetes.io/managed-by: Helm
subjects:
- kind: ServiceAccount
  name: flyte-spark
  namespace: flyte
roleRef:
  kind: Role
  name: spark-role
  apiGroup: rbac.authorization.k8s.io
---
# Source: flyte/charts/contour/templates/contour/service.yaml
apiVersion: v1
kind: Service
metadata:
  name: flyte-contour
  namespace: flyte
  labels:
    app.kubernetes.io/name: contour
    helm.sh/chart: contour-4.1.2
    app.kubernetes.io/instance: flyte
    app.kubernetes.io/managed-by: Helm
    app.kubernetes.io/component: contour
spec:
  ports:
    - port: 8001
      name: xds
      protocol: TCP
      targetPort: 8001
  selector:
    app.kubernetes.io/name: contour
    app.kubernetes.io/instance: flyte
    app.kubernetes.io/component: contour
  type: ClusterIP
---
# Source: flyte/charts/contour/templates/envoy/service.yaml
apiVersion: v1
kind: Service
metadata:
  name: flyte-contour-envoy
  namespace: flyte
  labels:
    app.kubernetes.io/name: contour
    helm.sh/chart: contour-4.1.2
    app.kubernetes.io/instance: flyte
    app.kubernetes.io/managed-by: Helm
    app.kubernetes.io/component: envoy
  annotations:
    # This annotation puts the AWS ELB into "TCP" mode so that it does not
    # do HTTP negotiation for HTTPS connections at the ELB edge.
    # The downside of this is the remote IP address of all connections will
    # appear to be the internal address of the ELB. See docs/proxy-proto.md
    # for information about enabling the PROXY protocol on the ELB to recover
    # the original remote IP address.
    # We don't set this for nlb, per the contour docs.
    service.beta.kubernetes.io/aws-load-balancer-backend-protocol: tcp
spec:
  externalTrafficPolicy: "Local"
  ports:
    - name: http
      port: 80
      protocol: TCP
      targetPort: http
      nodePort: 30081
    - name: https
      port: 443
      protocol: TCP
      targetPort: https
  selector:
    app.kubernetes.io/name: contour
    app.kubernetes.io/instance: flyte
    app.kubernetes.io/component: envoy
  type: NodePort
---
# Source: flyte/charts/kubernetes-dashboard/templates/service.yaml
# Copyright 2017 The Kubernetes Authors.
#
# Licensed under the Apache License, Version 2.0 (the "License");
# you may not use this file except in compliance with the License.
# You may obtain a copy of the License at
#
#     http://www.apache.org/licenses/LICENSE-2.0
#
# Unless required by applicable law or agreed to in writing, software
# distributed under the License is distributed on an "AS IS" BASIS,
# WITHOUT WARRANTIES OR CONDITIONS OF ANY KIND, either express or implied.
# See the License for the specific language governing permissions and
# limitations under the License.

apiVersion: v1
kind: Service
metadata:
  name: flyte-kubernetes-dashboard
  labels:
    app.kubernetes.io/name: kubernetes-dashboard
    helm.sh/chart: kubernetes-dashboard-4.0.2
    app.kubernetes.io/instance: flyte
    app.kubernetes.io/version: "2.2.0"
    app.kubernetes.io/managed-by: Helm
    app.kubernetes.io/component: kubernetes-dashboard
    kubernetes.io/cluster-service: "true"
spec:
  type: NodePort
  ports:
  - port: 30082
    targetPort: http
    name: http
    nodePort: 30082
  selector:
    app.kubernetes.io/name: kubernetes-dashboard
    app.kubernetes.io/instance: flyte
    app.kubernetes.io/component: kubernetes-dashboard
---
# Source: flyte/templates/admin/service.yaml
apiVersion: v1
kind: Service
metadata:
  name: flyteadmin
  namespace: flyte
  labels: 
    app.kubernetes.io/name: flyteadmin
    app.kubernetes.io/instance: flyte
    helm.sh/chart: flyte-v0.1.10
    app.kubernetes.io/managed-by: Helm
  annotations: 
    projectcontour.io/upstream-protocol.h2c: grpc
spec:
  type: ClusterIP
  ports:
    - name: http
      port: 80
      protocol: TCP
      targetPort: 8088
    - name: grpc
      port: 81
      protocol: TCP
      targetPort: 8089
    - name: redoc
      protocol: TCP
      port: 87
      targetPort: 8087
    - name: http-metrics
      protocol: TCP
      port: 10254
  selector: 
    app.kubernetes.io/name: flyteadmin
    app.kubernetes.io/instance: flyte
---
# Source: flyte/templates/console/service.yaml
apiVersion: v1
kind: Service
metadata:
  name: flyteconsole
  namespace: flyte
  labels: 
    app.kubernetes.io/name: flyteconsole
    app.kubernetes.io/instance: flyte
    helm.sh/chart: flyte-v0.1.10
    app.kubernetes.io/managed-by: Helm
spec:
  type: ClusterIP
  ports:
  - port: 80
    protocol: TCP
    targetPort: 8080
  selector: 
    app.kubernetes.io/name: flyteconsole
    app.kubernetes.io/instance: flyte
---
# Source: flyte/templates/datacatalog/service.yaml
apiVersion: v1
kind: Service
metadata:
  name: datacatalog
  namespace: flyte
  labels: 
    app.kubernetes.io/name: datacatalog
    app.kubernetes.io/instance: flyte
    helm.sh/chart: flyte-v0.1.10
    app.kubernetes.io/managed-by: Helm
  annotations: 
    projectcontour.io/upstream-protocol.h2c: grpc
spec:
  type: NodePort
  ports:
  - name: grpc-2
    port: 8089
    protocol: TCP
    targetPort: 8089
  - name: http
    port: 88
    protocol: TCP
    targetPort: 8088
  - name: grpc
    port: 89
    protocol: TCP
    targetPort: 8089
  selector: 
    app.kubernetes.io/name: datacatalog
    app.kubernetes.io/instance: flyte
---
# Source: flyte/templates/minio/service.yaml
apiVersion: v1
kind: Service
metadata:
  name: minio
  namespace: flyte
  labels: 
    app.kubernetes.io/name: minio
    app.kubernetes.io/instance: flyte
    helm.sh/chart: flyte-v0.1.10
    app.kubernetes.io/managed-by: Helm
spec:
  type: NodePort
  ports:
  - name: minio
    nodePort: 30084
    port: 9000
    protocol: TCP
    targetPort: minio
  selector: 
    app.kubernetes.io/name: minio
    app.kubernetes.io/instance: flyte
---
# Source: flyte/templates/postgres/service.yaml
apiVersion: v1
kind: Service
metadata:
  name: postgres
  namespace: flyte
  labels: 
    app.kubernetes.io/name: postgres
    app.kubernetes.io/instance: flyte
    helm.sh/chart: flyte-v0.1.10
    app.kubernetes.io/managed-by: Helm
spec:
  type: ClusterIP
  ports:
  - name: postgres
    port: 5432
    protocol: TCP
    targetPort: postgres
  selector: 
    app.kubernetes.io/name: postgres
    app.kubernetes.io/instance: flyte
---
# Source: flyte/templates/propeller/webhook.yaml
# Service
apiVersion: v1
kind: Service
metadata:
  name: flyte-pod-webhook
  namespace: flyte
  annotations: 
    projectcontour.io/upstream-protocol.h2c: grpc
spec:
  selector:
    app: flyte-pod-webhook
  ports:
    - name: https
      protocol: TCP
      port: 443
      targetPort: 9443
---
# Source: flyte/charts/contour/templates/envoy/daemonset.yaml
apiVersion: apps/v1
kind: DaemonSet
metadata:
  name: flyte-contour-envoy
  namespace: flyte
  labels:
    app.kubernetes.io/name: contour
    helm.sh/chart: contour-4.1.2
    app.kubernetes.io/instance: flyte
    app.kubernetes.io/managed-by: Helm
    app.kubernetes.io/component: envoy
spec:
  updateStrategy:
    type: RollingUpdate
    rollingUpdate:
      maxUnavailable: 10%
  selector:
    matchLabels:
      app.kubernetes.io/name: contour
      app.kubernetes.io/instance: flyte
      app.kubernetes.io/component: envoy
  template:
    metadata:
      labels:
        app.kubernetes.io/name: contour
        helm.sh/chart: contour-4.1.2
        app.kubernetes.io/instance: flyte
        app.kubernetes.io/managed-by: Helm
        app.kubernetes.io/component: envoy
    spec:
      
      affinity:
        podAffinity:
          
        podAntiAffinity:
          
        nodeAffinity:
          
      terminationGracePeriodSeconds: 300
      hostNetwork: false
      dnsPolicy: ClusterFirst
      containers:
        - command:
            - contour
          args:
            - envoy
            - shutdown-manager
          image: docker.io/bitnami/contour:1.12.0-debian-10-r0
          imagePullPolicy: IfNotPresent
          lifecycle:
            preStop:
              exec:
                command:
                  - contour
                  - envoy
                  - shutdown
          livenessProbe:
            httpGet:
              path: /healthz
              port: 8090
            initialDelaySeconds: 120
            periodSeconds: 20
            timeoutSeconds: 5
            successThreshold: 1
            failureThreshold: 6
          name: shutdown-manager
        - command:
            - envoy
          args:
            - -c
            - /config/envoy.json
            - --service-cluster $(CONTOUR_NAMESPACE)
            - --service-node $(ENVOY_POD_NAME)
            - --log-level info
          image: docker.io/bitnami/envoy:1.16.2-debian-10-r54
          imagePullPolicy: IfNotPresent
          name: envoy
          securityContext:
            runAsUser: 0
          env:
            - name: CONTOUR_NAMESPACE
              valueFrom:
                fieldRef:
                  apiVersion: v1
                  fieldPath: metadata.namespace
            - name: ENVOY_POD_NAME
              valueFrom:
                fieldRef:
                  apiVersion: v1
                  fieldPath: metadata.name
          ports:
            - containerPort: 80
              hostPort: 80
              name: http
              protocol: TCP
            - containerPort: 443
              hostPort: 443
              name: https
              protocol: TCP
            - containerPort: 8002
              name: metrics
              protocol: TCP
          readinessProbe:
            httpGet:
              path: /ready
              port: 8002
            initialDelaySeconds: 10
            periodSeconds: 3
            timeoutSeconds: 1
            successThreshold: 1
            failureThreshold: 3
          livenessProbe:
            httpGet:
              path: /ready
              port: 8002
            initialDelaySeconds: 120
            periodSeconds: 20
            timeoutSeconds: 5
            successThreshold: 1
            failureThreshold: 6
          resources: 
            limits:
              cpu: 100m
              memory: 100Mi
            requests:
              cpu: 10m
              memory: 50Mi
          volumeMounts:
            - name: envoy-config
              mountPath: /config
            - name: envoycert
              mountPath: /certs
          lifecycle:
            preStop:
              httpGet:
                path: /shutdown
                port: 8090
                scheme: HTTP
      initContainers:
        - command:
            - contour
          args:
            - bootstrap
            - /config/envoy.json
            - --xds-address=flyte-contour
            - --xds-port=8001
            - --resources-dir=/config/resources
            - --envoy-cafile=/certs/ca.crt
            - --envoy-cert-file=/certs/tls.crt
            - --envoy-key-file=/certs/tls.key
          image: docker.io/bitnami/contour:1.12.0-debian-10-r0
          imagePullPolicy: IfNotPresent
          name: envoy-initconfig
          resources: 
            limits:
              cpu: 100m
              memory: 100Mi
            requests:
              cpu: 10m
              memory: 50Mi
          volumeMounts:
            - name: envoy-config
              mountPath: /config
            - name: envoycert
              mountPath: /certs
              readOnly: true
          env:
            - name: CONTOUR_NAMESPACE
              valueFrom:
                fieldRef:
                  fieldPath: metadata.namespace
      automountServiceAccountToken: false
      serviceAccountName: flyte-contour-envoy
      volumes:
        - name: envoy-config
          emptyDir: {}
        - name: envoycert
          secret:
            secretName: envoycert
      restartPolicy: Always
---
# Source: flyte/charts/contour/templates/contour/deployment.yaml
apiVersion: apps/v1
kind: Deployment
metadata:
  name: flyte-contour-contour
  namespace: flyte
  labels:
    app.kubernetes.io/name: contour
    helm.sh/chart: contour-4.1.2
    app.kubernetes.io/instance: flyte
    app.kubernetes.io/managed-by: Helm
    app.kubernetes.io/component: contour
spec:
  replicas: 1
  strategy:
    type: RollingUpdate
    rollingUpdate:
      # This value of maxSurge means that during a rolling update
      # the new ReplicaSet will be created first.
      maxSurge: 50%
  selector:
    matchLabels:
      app.kubernetes.io/name: contour
      app.kubernetes.io/instance: flyte
      app.kubernetes.io/component: contour
  template:
    metadata:
      annotations:
        checksum/config: 5653797be256c34530f8f4002c2b997af941d56f68b110582887fafe0784864e
      labels:
        app.kubernetes.io/name: contour
        helm.sh/chart: contour-4.1.2
        app.kubernetes.io/instance: flyte
        app.kubernetes.io/managed-by: Helm
        app.kubernetes.io/component: contour
    spec:
      
      affinity:
        podAffinity:
          
        podAntiAffinity:
          preferredDuringSchedulingIgnoredDuringExecution:
            - podAffinityTerm:
                labelSelector:
                  matchLabels:
                    app.kubernetes.io/name: contour
                    app.kubernetes.io/instance: flyte
                    app.kubernetes.io/component: contour
                namespaces:
                  - "flyte"
                topologyKey: kubernetes.io/hostname
              weight: 1
        nodeAffinity:
          
      containers:
        - command:
            - contour
          args:
            - serve
            - --incluster
            - --xds-address=0.0.0.0
            - --xds-port=8001
            - --envoy-service-http-port=80
            - --envoy-service-https-port=443
            - --contour-cafile=/certs/ca.crt
            - --contour-cert-file=/certs/tls.crt
            - --contour-key-file=/certs/tls.key
            - --config-path=/config/contour.yaml
          image: docker.io/bitnami/contour:1.12.0-debian-10-r0
          imagePullPolicy: IfNotPresent
          name: contour
          ports:
            - containerPort: 8001
              name: xds
              protocol: TCP
            - containerPort: 8000
              name: metrics
              protocol: TCP
          livenessProbe:
            httpGet:
              path: /healthz
              port: 8000
            initialDelaySeconds: 120
            periodSeconds: 20
            timeoutSeconds: 5
            successThreshold: 1
            failureThreshold: 6
          readinessProbe:
            tcpSocket:
              port: 8001
            initialDelaySeconds: 15
            periodSeconds: 10
            timeoutSeconds: 5
            successThreshold: 1
            failureThreshold: 3
          resources: 
            limits:
              cpu: 100m
              memory: 100Mi
            requests:
              cpu: 10m
              memory: 50Mi
          volumeMounts:
            - name: contourcert
              mountPath: /certs
              readOnly: true
            - name: contour-config
              mountPath: /config
              readOnly: true
          env:
            - name: CONTOUR_NAMESPACE
              valueFrom:
                fieldRef:
                  apiVersion: v1
                  fieldPath: metadata.namespace
            - name: POD_NAME
              valueFrom:
                fieldRef:
                  apiVersion: v1
                  fieldPath: metadata.name
      dnsPolicy: ClusterFirst
      serviceAccountName: flyte-contour-contour
      securityContext:
        runAsUser: 1001
        runAsGroup: 1001
        fsGroup: 
        runAsNonRoot: true
      volumes:
        - name: contourcert
          secret:
            secretName: contourcert
        - name: contour-config
          configMap:
            name: flyte-contour
            defaultMode: 0644
            items:
              - key: contour.yaml
                path: contour.yaml
---
# Source: flyte/charts/kubernetes-dashboard/templates/deployment.yaml
# Copyright 2017 The Kubernetes Authors.
#
# Licensed under the Apache License, Version 2.0 (the "License");
# you may not use this file except in compliance with the License.
# You may obtain a copy of the License at
#
#     http://www.apache.org/licenses/LICENSE-2.0
#
# Unless required by applicable law or agreed to in writing, software
# distributed under the License is distributed on an "AS IS" BASIS,
# WITHOUT WARRANTIES OR CONDITIONS OF ANY KIND, either express or implied.
# See the License for the specific language governing permissions and
# limitations under the License.

apiVersion: apps/v1
kind: Deployment
metadata:
  name: flyte-kubernetes-dashboard
  labels:
    app.kubernetes.io/name: kubernetes-dashboard
    helm.sh/chart: kubernetes-dashboard-4.0.2
    app.kubernetes.io/instance: flyte
    app.kubernetes.io/version: "2.2.0"
    app.kubernetes.io/managed-by: Helm
    app.kubernetes.io/component: kubernetes-dashboard
spec:
  replicas: 1
  strategy:
    rollingUpdate:
      maxSurge: 0
      maxUnavailable: 1
    type: RollingUpdate
  selector:
    matchLabels:
      app.kubernetes.io/name: kubernetes-dashboard
      app.kubernetes.io/instance: flyte
      app.kubernetes.io/component: kubernetes-dashboard
  template:
    metadata:
      annotations:
        seccomp.security.alpha.kubernetes.io/pod: runtime/default
      labels:
        app.kubernetes.io/name: kubernetes-dashboard
        helm.sh/chart: kubernetes-dashboard-4.0.2
        app.kubernetes.io/instance: flyte
        app.kubernetes.io/version: "2.2.0"
        app.kubernetes.io/managed-by: Helm
        app.kubernetes.io/component: kubernetes-dashboard
    spec:
      serviceAccountName: flyte-kubernetes-dashboard
      containers:
      - name: kubernetes-dashboard
        image: "kubernetesui/dashboard:v2.2.0"
        imagePullPolicy: IfNotPresent
        args:
          - --namespace=flyte
          - --metrics-provider=none
          - --enable-skip-login
          - --enable-insecure-login
          - --disable-settings-authorizer
        ports:
        - name: http
          containerPort: 9090
          protocol: TCP
        volumeMounts:
        - name: kubernetes-dashboard-certs
          mountPath: /certs
          # Create on-disk volume to store exec logs
        - mountPath: /tmp
          name: tmp-volume
        livenessProbe:
          httpGet:
            scheme: HTTP
            path: /
            port: 9090
          initialDelaySeconds: 30
          timeoutSeconds: 30
        resources:
          limits:
            cpu: 2
            memory: 200Mi
          requests:
            cpu: 100m
            memory: 200Mi
        securityContext:
          allowPrivilegeEscalation: false
          readOnlyRootFilesystem: true
          runAsGroup: 2001
          runAsUser: 1001
      volumes:
      - name: kubernetes-dashboard-certs
        secret:
          secretName: flyte-kubernetes-dashboard-certs
      - name: tmp-volume
        emptyDir: {}
---
# Source: flyte/charts/sparkoperator/templates/deployment.yaml
# If the admission webhook is enabled, then a post-install step is required
# to generate and install the secret in the operator namespace.

# In the post-install hook, the token corresponding to the operator service account
# is used to authenticate with the Kubernetes API server to install the secret bundle.

apiVersion: apps/v1
kind: Deployment
metadata:
  name: flyte-sparkoperator
  labels:
    helm.sh/chart: sparkoperator-1.0.6
    app.kubernetes.io/name: sparkoperator
    app.kubernetes.io/instance: flyte
    app.kubernetes.io/version: "v1beta2-1.2.0-3.0.0"
    app.kubernetes.io/managed-by: Helm
spec:
  replicas: 1
  selector:
    matchLabels:
      app.kubernetes.io/name: sparkoperator
      app.kubernetes.io/instance: flyte
  strategy:
    type: Recreate
  template:
    metadata:
      annotations:
        prometheus.io/scrape: "true"
        prometheus.io/port: "10254"
        prometheus.io/path: /metrics
      labels:
        app.kubernetes.io/name: sparkoperator
        app.kubernetes.io/instance: flyte
    spec:
      serviceAccountName: flyte-sparkoperator
      securityContext:
        {}
      containers:
      - name: sparkoperator
        image: gcr.io/spark-operator/spark-operator:v1beta2-1.2.0-3.0.0
        imagePullPolicy: IfNotPresent
        securityContext:
          {}
        ports:
          - name: "metrics"
            containerPort: 10254
        
        args:
        - -v=2
        - -logtostderr
        - -namespace=
        - -ingress-url-format=
        - -controller-threads=10
        - -resync-interval=30
        - -enable-batch-scheduler=false
        - -enable-metrics=true
        - -metrics-labels=app_type
        - -metrics-port=10254
        - -metrics-endpoint=/metrics
        - -metrics-prefix=
        - -enable-resource-quota-enforcement=false
        resources:
          limits:
            cpu: 1000m
            memory: 500M
          requests:
            cpu: 10m
            memory: 50M
---
# Source: flyte/templates/admin/deployment.yaml
apiVersion: apps/v1
kind: Deployment
metadata:
  name: flyteadmin
  namespace: flyte
  labels: 
    app.kubernetes.io/name: flyteadmin
    app.kubernetes.io/instance: flyte
    helm.sh/chart: flyte-v0.1.10
    app.kubernetes.io/managed-by: Helm
spec:
  replicas: 1
  selector:
    matchLabels: 
      app.kubernetes.io/name: flyteadmin
      app.kubernetes.io/instance: flyte
  template:
    metadata:
      annotations:
        configChecksum: "cce6f1659bf6b5cabab3bf92dfb0f40f403267c0389f51c06e400fdc3b3fa3e"
      labels: 
        app.kubernetes.io/name: flyteadmin
        app.kubernetes.io/instance: flyte
        helm.sh/chart: flyte-v0.1.10
        app.kubernetes.io/managed-by: Helm
    spec:
      initContainers:
        - name: check-db-ready
          image: postgres:10.16-alpine
          command:
          - sh
          - -c
          - until pg_isready -h postgres -p 5432; do echo waiting for database; sleep 2; done;
        - command:
          - flyteadmin
          - --config
          - /etc/flyte/config/*.yaml
          - migrate
          - run
<<<<<<< HEAD
          image: "ghcr.io/flyteorg/flyteadmin:v0.6.27"
=======
          image: "cr.flyte.org/flyteorg/flyteadmin:v0.6.28"
>>>>>>> 833dc7aa
          imagePullPolicy: "IfNotPresent"
          name: run-migrations
          volumeMounts:
          
          - mountPath: /etc/flyte/config
            name: config-volume
        - command:
          - flyteadmin
          - --config
          - /etc/flyte/config/*.yaml
          - migrate
          - seed-projects
          - flytesnacks
          - flytetester
          - flyteexamples
<<<<<<< HEAD
          image: "ghcr.io/flyteorg/flyteadmin:v0.6.27"
=======
          image: "cr.flyte.org/flyteorg/flyteadmin:v0.6.28"
>>>>>>> 833dc7aa
          imagePullPolicy: "IfNotPresent"
          name: seed-projects
          volumeMounts:
          
          - mountPath: /etc/flyte/config
            name: config-volume
        - command:
          - flyteadmin
          - --config
          - /etc/flyte/config/*.yaml
          - clusterresource
          - sync
<<<<<<< HEAD
          image: "ghcr.io/flyteorg/flyteadmin:v0.6.27"
=======
          image: "cr.flyte.org/flyteorg/flyteadmin:v0.6.28"
>>>>>>> 833dc7aa
          imagePullPolicy: "IfNotPresent"
          name: sync-cluster-resources
          volumeMounts:
          
          - mountPath: /etc/flyte/clusterresource/templates
            name: resource-templates
          - mountPath: /etc/flyte/config
            name: config-volume
        - name: generate-secrets
<<<<<<< HEAD
          image: "ghcr.io/flyteorg/flyteadmin:v0.6.27"
=======
          image: "cr.flyte.org/flyteorg/flyteadmin:v0.6.28"
>>>>>>> 833dc7aa
          imagePullPolicy: "IfNotPresent"
          command: ["/bin/sh", "-c"]
          args:
            [
                "flyteadmin --config=/etc/flyte/config/*.yaml secrets init --localPath /etc/secrets/auth && flyteadmin --config=/etc/flyte/config/*.yaml secrets create --name flyte-admin-secrets --fromPath /etc/secrets/auth",
            ]
          volumeMounts:
            - name: config-volume
              mountPath: /etc/flyte/config
          env:
            - name: POD_NAMESPACE
              valueFrom:
                fieldRef:
                  fieldPath: metadata.namespace
      containers:
      - command:
        - flyteadmin
        - --config
        - /etc/flyte/config/*.yaml
        - serve
<<<<<<< HEAD
        image: "ghcr.io/flyteorg/flyteadmin:v0.6.27"
=======
        image: "cr.flyte.org/flyteorg/flyteadmin:v0.6.28"
>>>>>>> 833dc7aa
        imagePullPolicy: "IfNotPresent"
        name: flyteadmin
        ports:
        - containerPort: 8088
        - containerPort: 8089
        resources: 
          limits:
            cpu: 250m
            ephemeral-storage: 100Mi
            memory: 500Mi
          requests:
            cpu: 10m
            ephemeral-storage: 50Mi
            memory: 50Mi
        volumeMounts:
        
        - mountPath: /srv/flyte
          name: shared-data
        - mountPath: /etc/flyte/config
          name: config-volume
        - name: auth
          mountPath: /etc/secrets/
      - command:
        - sh
        - -c
        - ln -s /usr/share/nginx/html /usr/share/nginx/html/openapi && sh /usr/local/bin/docker-run.sh
        env:
        - name: PAGE_TITLE
          value: Flyte Admin OpenAPI
        - name: SPEC_URL
          value: /api/v1/openapi
        - name: PORT
          value: "8087"
        image: docker.io/redocly/redoc
        imagePullPolicy: IfNotPresent
        name: redoc
        ports:
        - containerPort: 8087
        resources:
          limits:
            cpu: "0.1"
            memory: 200Mi
      serviceAccountName: flyteadmin
      volumes:
        
        - emptyDir: {}
          name: shared-data
        - configMap:
            name: flyte-admin-config
          name: config-volume
        - name: common-auth
          secret:
            secretName: flyte-common-auth
        - configMap:
            name: clusterresource-template
          name: resource-templates
        - name: auth
          secret:
            secretName: flyte-admin-secrets
---
# Source: flyte/templates/admin/flytescheduler.yaml
apiVersion: apps/v1
kind: Deployment
metadata:
  name: flytescheduler
  namespace: flyte
  labels: 
    app.kubernetes.io/name: flytescheduler
    app.kubernetes.io/instance: flyte
    helm.sh/chart: flyte-v0.1.10
    app.kubernetes.io/managed-by: Helm
spec:
  replicas: 1
  selector:
    matchLabels: 
      app.kubernetes.io/name: flytescheduler
      app.kubernetes.io/instance: flyte
  template:
    metadata:
      annotations:
        configChecksum: "cce6f1659bf6b5cabab3bf92dfb0f40f403267c0389f51c06e400fdc3b3fa3e"
      labels: 
        app.kubernetes.io/name: flytescheduler
        app.kubernetes.io/instance: flyte
        helm.sh/chart: flyte-v0.1.10
        app.kubernetes.io/managed-by: Helm
    spec:
      initContainers:
      - command:
        - flytescheduler
        - precheck
        - --config
        - /etc/flyte/config/*.yaml
        image: "ghcr.io/flyteorg/flytescheduler:v0.6.27"
        imagePullPolicy: "IfNotPresent"
        name: flytescheduler-check
        volumeMounts:
          
          - mountPath: /etc/flyte/config
            name: config-volume
          - name: auth
            mountPath: /etc/secrets/
      containers:
      - command:
        - flytescheduler
        - run
        - --config
        - /etc/flyte/config/*.yaml
        image: "ghcr.io/flyteorg/flytescheduler:v0.6.27"
        imagePullPolicy: "IfNotPresent"
        name: flytescheduler
        resources: 
          limits:
            cpu: 250m
            ephemeral-storage: 100Mi
            memory: 500Mi
          requests:
            cpu: 10m
            ephemeral-storage: 50Mi
            memory: 50Mi
        volumeMounts:
          
          - mountPath: /etc/flyte/config
            name: config-volume
          - name: auth
            mountPath: /etc/secrets/
      serviceAccountName: flyteadmin
      volumes:
        
        - emptyDir: {}
          name: shared-data
        - configMap:
            name: flyte-admin-config
          name: config-volume
        - name: auth
          secret:
            secretName: flyte-admin-secrets
---
# Source: flyte/templates/console/deployment.yaml
apiVersion: apps/v1
kind: Deployment
metadata:
  name: flyteconsole
  namespace: flyte
  labels: 
    app.kubernetes.io/name: flyteconsole
    app.kubernetes.io/instance: flyte
    helm.sh/chart: flyte-v0.1.10
    app.kubernetes.io/managed-by: Helm
spec:
  replicas: 1
  selector:
    matchLabels: 
      app.kubernetes.io/name: flyteconsole
      app.kubernetes.io/instance: flyte
  template:
    metadata:
      annotations:
        configChecksum: "8ef03d2ed4468082a4585c0454139c5df15794f3340e17c7ea338cd6e781b91"
      labels: 
        app.kubernetes.io/name: flyteconsole
        app.kubernetes.io/instance: flyte
        helm.sh/chart: flyte-v0.1.10
        app.kubernetes.io/managed-by: Helm
    spec:
      containers:
      - image: "cr.flyte.org/flyteorg/flyteconsole:v0.25.1"
        imagePullPolicy: "IfNotPresent"
        name: flyteconsole
        envFrom:
        - configMapRef:
            name: flyte-console-config
        ports:
        - containerPort: 8080
        resources: 
          limits:
            cpu: 500m
            memory: 250Mi
          requests:
            cpu: 10m
            memory: 50Mi
        volumeMounts:
        - mountPath: /srv/flyte
          name: shared-data
      volumes:
      - emptyDir: {}
        name: shared-data
---
# Source: flyte/templates/datacatalog/deployment.yaml
apiVersion: apps/v1
kind: Deployment
metadata:
  name: datacatalog
  namespace: flyte
  labels: 
    app.kubernetes.io/name: datacatalog
    app.kubernetes.io/instance: flyte
    helm.sh/chart: flyte-v0.1.10
    app.kubernetes.io/managed-by: Helm
spec:
  replicas: 1
  selector:
    matchLabels: 
      app.kubernetes.io/name: datacatalog
      app.kubernetes.io/instance: flyte
  template:
    metadata:
      annotations:
        configChecksum: "90e37e01b80f8691d9c0ec86a13dbfb65ba66bb2d39afdf9840fa62e088fcd1"
      labels: 
        app.kubernetes.io/name: datacatalog
        app.kubernetes.io/instance: flyte
        helm.sh/chart: flyte-v0.1.10
        app.kubernetes.io/managed-by: Helm
    spec:
      initContainers:
      - name: check-db-ready
        image: postgres:10.16-alpine
        command:
          - sh
          - -c
          - until pg_isready -h postgres -p 5432; do echo waiting for database; sleep 2; done;
      - command:
        - datacatalog
        - --config
        - /etc/datacatalog/config/*.yaml
        - migrate
        - run
        image: "cr.flyte.org/flyteorg/datacatalog:v0.3.9"
        imagePullPolicy: "IfNotPresent"
        name: run-migrations
        volumeMounts:
        
        - mountPath: /etc/datacatalog/config
          name: config-volume
      containers:
      - command:
        - datacatalog
        - --config
        - /etc/datacatalog/config/*.yaml
        - serve
        image: "cr.flyte.org/flyteorg/datacatalog:v0.3.9"
        imagePullPolicy: "IfNotPresent"
        name: datacatalog
        ports:
        - containerPort: 8088
        - containerPort: 8089
        resources: 
          limits:
            cpu: 500m
            ephemeral-storage: 100Mi
            memory: 500Mi
          requests:
            cpu: 10m
            ephemeral-storage: 50Mi
            memory: 50Mi
        volumeMounts:
        
        - mountPath: /etc/datacatalog/config
          name: config-volume
      serviceAccountName: datacatalog
      volumes:
      
      - emptyDir: {}
        name: shared-data
      - configMap:
          name: datacatalog-config
        name: config-volume
---
# Source: flyte/templates/flytescheduler/deployment.yaml
apiVersion: apps/v1
kind: Deployment
metadata:
  name: flytescheduler
  namespace: flyte
  labels: 
    app.kubernetes.io/name: flytescheduler
    app.kubernetes.io/instance: flyte
    helm.sh/chart: flyte-v0.1.10
    app.kubernetes.io/managed-by: Helm
spec:
  replicas: 1
  selector:
    matchLabels: 
      app.kubernetes.io/name: flytescheduler
      app.kubernetes.io/instance: flyte
  template:
    metadata:
      annotations:
        configChecksum: "cce6f1659bf6b5cabab3bf92dfb0f40f403267c0389f51c06e400fdc3b3fa3e"
      labels: 
        app.kubernetes.io/name: flytescheduler
        app.kubernetes.io/instance: flyte
        helm.sh/chart: flyte-v0.1.10
        app.kubernetes.io/managed-by: Helm
    spec:
      initContainers:
      - command:
        - flytescheduler
        - precheck
        - --config
        - /etc/flyte/config/*.yaml
        image: "ghcr.io/flyteorg/flytescheduler:v0.6.27"
        imagePullPolicy: "IfNotPresent"
        name: flytescheduler-check
        volumeMounts:
          
          - mountPath: /etc/flyte/config
            name: config-volume
      containers:
      - command:
        - flytescheduler
        - run
        - --config
        - /etc/flyte/config/*.yaml
        image: "ghcr.io/flyteorg/flytescheduler:v0.6.27"
        imagePullPolicy: "IfNotPresent"
        name: flytescheduler
        resources: 
          limits:
            cpu: 250m
            ephemeral-storage: 100Mi
            memory: 500Mi
          requests:
            cpu: 10m
            ephemeral-storage: 50Mi
            memory: 50Mi
        volumeMounts:
          
          - mountPath: /etc/flyte/config
            name: config-volume
      serviceAccountName: flyteadmin
      volumes:
        
        - emptyDir: {}
          name: shared-data
        - configMap:
            name: flytescheduler-admin-config
          name: config-volume
---
# Source: flyte/templates/minio/deployment.yaml
apiVersion: apps/v1
kind: Deployment
metadata:
  name: minio
  namespace: flyte
  labels: 
    app.kubernetes.io/name: minio
    app.kubernetes.io/instance: flyte
    helm.sh/chart: flyte-v0.1.10
    app.kubernetes.io/managed-by: Helm
spec:
  replicas: 1
  selector:
    matchLabels: 
      app.kubernetes.io/name: minio
      app.kubernetes.io/instance: flyte
  template:
    metadata:
      labels: 
        app.kubernetes.io/name: minio
        app.kubernetes.io/instance: flyte
        helm.sh/chart: flyte-v0.1.10
        app.kubernetes.io/managed-by: Helm
    spec:
      containers:
      - image: "minio/minio:RELEASE.2020-12-16T05-05-17Z"
        imagePullPolicy: "IfNotPresent"
        name: minio
        args:
        - server
        - /var/lib/minioql/data
        env:
        - name: MINIO_ACCESS_KEY
          value: minio
        - name: MINIO_SECRET_KEY
          value: miniostorage
        ports:
        - containerPort: 9000
          name: minio
        resources: 
          limits:
            cpu: 200m
            memory: 512Mi
          requests:
            cpu: 10m
            memory: 128Mi
        volumeMounts:
        - name: minio-storage
          mountPath: /var/lib/minioql/data
      initContainers:
      - command:
          - mkdir
          - /var/lib/minioql/data/my-s3-bucket
        image: "minio/minio:RELEASE.2020-12-16T05-05-17Z"
        name: create-bucket
        volumeMounts:
        - name: minio-storage
          mountPath: /var/lib/minioql/data
      volumes:
      - name: minio-storage
        emptyDir: {}
---
# Source: flyte/templates/postgres/deployment.yaml
apiVersion: apps/v1
kind: Deployment
metadata:
  name: postgres
  namespace: flyte
  labels: 
    app.kubernetes.io/name: postgres
    app.kubernetes.io/instance: flyte
    helm.sh/chart: flyte-v0.1.10
    app.kubernetes.io/managed-by: Helm
spec:
  replicas: 1
  selector:
    matchLabels: 
      app.kubernetes.io/name: postgres
      app.kubernetes.io/instance: flyte
  template:
    metadata:
      labels: 
        app.kubernetes.io/name: postgres
        app.kubernetes.io/instance: flyte
        helm.sh/chart: flyte-v0.1.10
        app.kubernetes.io/managed-by: Helm
    spec:
      containers:
      - image: "postgres:10.16-alpine"
        imagePullPolicy: "IfNotPresent"
        name: postgres
        env:
        - name: POSTGRES_HOST_AUTH_METHOD
          value: trust
        - name: POSTGRES_DB
          value: flyteadmin
        ports:
        - containerPort: 5432
          name: postgres
        resources: 
          limits:
            cpu: 1000m
            memory: 512Mi
          requests:
            cpu: 10m
            memory: 128Mi
        volumeMounts:
        - name: postgres-storage
          mountPath: /var/lib/postgresql/data
      volumes:
        - name: postgres-storage
          emptyDir: {}
---
# Source: flyte/templates/propeller/deployment.yaml
apiVersion: apps/v1
kind: Deployment
metadata:
  name: flytepropeller
  namespace: flyte
  labels: 
    app.kubernetes.io/name: flytepropeller
    app.kubernetes.io/instance: flyte
    helm.sh/chart: flyte-v0.1.10
    app.kubernetes.io/managed-by: Helm
spec:
  replicas: 1
  selector:
    matchLabels: 
      app.kubernetes.io/name: flytepropeller
      app.kubernetes.io/instance: flyte
  template:
    metadata:
      annotations:
        configChecksum: "4e9c415b50a20150cbd8c5f8a27433b0ab0251f85fabc064597d05b832f652e"
      labels: 
        app.kubernetes.io/name: flytepropeller
        app.kubernetes.io/instance: flyte
        helm.sh/chart: flyte-v0.1.10
        app.kubernetes.io/managed-by: Helm
    spec:
      containers:
      - command:
        - flytepropeller
        - --config
        - /etc/flyte/config/*.yaml
        env:
        - name: POD_NAME
          valueFrom:
            fieldRef:
              fieldPath: metadata.name
        image: "cr.flyte.org/flyteorg/flytepropeller:v0.14.3"
        imagePullPolicy: "IfNotPresent"
        name: flytepropeller
        ports:
        - containerPort: 10254
        resources: 
          limits:
            cpu: 200m
            ephemeral-storage: 100Mi
            memory: 200Mi
          requests:
            cpu: 10m
            ephemeral-storage: 50Mi
            memory: 50Mi
        volumeMounts:
          - name: config-volume
            mountPath: /etc/flyte/config
          - name: auth
            mountPath: /etc/secrets/
      serviceAccountName: flytepropeller
      volumes:
      - configMap:
          name: flyte-propeller-config
        name: config-volume
      - name: auth
        secret:
          secretName: flyte-common-auth
---
# Source: flyte/templates/propeller/webhook.yaml
# Create the actual deployment
apiVersion: apps/v1
kind: Deployment
metadata:
  name: flyte-pod-webhook
  namespace: flyte
  labels:
    app: flyte-pod-webhook
spec:
  selector:
    matchLabels:
      app: flyte-pod-webhook
  template:
    metadata:
      labels:
        app: flyte-pod-webhook
        app.kubernetes.io/name: flyte-pod-webhook
        app.kubernetes.io/version: v0.14.3
      annotations:
        configChecksum: "4e9c415b50a20150cbd8c5f8a27433b0ab0251f85fabc064597d05b832f652e"
    spec:
      serviceAccountName: flyte-pod-webhook
      initContainers:
      - name: generate-secrets
        image: "cr.flyte.org/flyteorg/flytepropeller:v0.14.3"
        imagePullPolicy: "IfNotPresent"
        command:
          - flytepropeller
        args:
          - webhook
          - init-certs
          - --config
          - /etc/flyte/config/*.yaml
        env:
          - name: POD_NAME
            valueFrom:
              fieldRef:
                fieldPath: metadata.name
          - name: POD_NAMESPACE
            valueFrom:
              fieldRef:
                fieldPath: metadata.namespace
        volumeMounts:
          - name: config-volume
            mountPath: /etc/flyte/config
      containers:
        - name: webhook
          image: "cr.flyte.org/flyteorg/flytepropeller:v0.14.3"
          imagePullPolicy: "IfNotPresent"
          command:
            - flytepropeller
          args:
            - webhook
            - --config
            - /etc/flyte/config/*.yaml
          env:
            - name: POD_NAME
              valueFrom:
                fieldRef:
                  fieldPath: metadata.name
            - name: POD_NAMESPACE
              valueFrom:
                fieldRef:
                  fieldPath: metadata.namespace
          volumeMounts:
            - name: config-volume
              mountPath: /etc/flyte/config
              readOnly: true
            - name: webhook-certs
              mountPath: /etc/webhook/certs
              readOnly: true
      volumes:
        - name: config-volume
          configMap:
            name: flyte-propeller-config
        - name: webhook-certs
          secret:
            secretName: flyte-pod-webhook
---
# Source: flyte/templates/admin/cronjob.yaml
apiVersion: batch/v1beta1
kind: CronJob
metadata:
  name: syncresources
  namespace: flyte
  labels: 
    app.kubernetes.io/name: flyteadmin
    app.kubernetes.io/instance: flyte
    helm.sh/chart: flyte-v0.1.10
    app.kubernetes.io/managed-by: Helm
spec:
  schedule: '*/1 * * * *'
  jobTemplate:
    spec:
      template:
        spec:
          containers:
          - command:
            - flyteadmin
            - --config
            - /etc/flyte/config/*.yaml
            - clusterresource
            - sync
<<<<<<< HEAD
            image: "ghcr.io/flyteorg/flyteadmin:v0.6.27"
=======
            image: "cr.flyte.org/flyteorg/flyteadmin:v0.6.28"
>>>>>>> 833dc7aa
            imagePullPolicy: "IfNotPresent"
            name: sync-cluster-resources
            volumeMounts:
            
            - mountPath: /etc/flyte/clusterresource/templates
              name: resource-templates
            - mountPath: /etc/flyte/config
              name: config-volume
          restartPolicy: OnFailure
          serviceAccountName: flyteadmin
          volumes:
          
          - configMap:
              name: clusterresource-template
            name: resource-templates
          - configMap:
              name: flyte-admin-config
            name: config-volume
---
# Source: flyte/templates/common/ingress.yaml
apiVersion: networking.k8s.io/v1beta1
kind: Ingress
metadata:
  name: flyte
  namespace: flyte
spec:
  rules:
    - http:
        paths:
          # This is useful only for frontend development
          - path: /__webpack_hmr
            pathType: ImplementationSpecific
            backend:
              serviceName: flyteconsole
              servicePort: 80
          # Port 87 in FlyteAdmin maps to the redoc container.
          - path: /openapi
            pathType: ImplementationSpecific
            backend:
              serviceName: flyteadmin
              servicePort: 87
          # NOTE: If you change this, you must update the BASE_URL value in flyteconsole.yaml
          - path: /console
            pathType: ImplementationSpecific
            backend:
              serviceName: flyteconsole
              servicePort: 80
          - path: /console/*
            pathType: ImplementationSpecific
            backend:
              serviceName: flyteconsole
              servicePort: 80
          - path: /api
            pathType: ImplementationSpecific
            backend:
              serviceName: flyteadmin
              servicePort: 80
          - path: /api/*
            pathType: ImplementationSpecific
            backend:
              serviceName: flyteadmin
              servicePort: 80
          - path: /healthcheck
            pathType: ImplementationSpecific
            backend:
              serviceName: flyteadmin
              servicePort: 80
          - path: /v1/*
            pathType: ImplementationSpecific
            backend:
              serviceName: flyteadmin
              servicePort: 80
          # Port 87 in FlyteAdmin maps to the redoc container.
          - path: /openapi/*
            pathType: ImplementationSpecific
            backend:
              serviceName: flyteadmin
              servicePort: 80
          - path: /.well-known
            pathType: ImplementationSpecific
            backend:
              serviceName: flyteadmin
              servicePort: 80
          - path: /.well-known/*
            pathType: ImplementationSpecific
            backend:
              serviceName: flyteadmin
              servicePort: 80
          - path: /login
            pathType: ImplementationSpecific
            backend:
              serviceName: flyteadmin
              servicePort: 80
          - path: /login/*
            pathType: ImplementationSpecific
            backend:
              serviceName: flyteadmin
              servicePort: 80
          - path: /logout
            pathType: ImplementationSpecific
            backend:
              serviceName: flyteadmin
              servicePort: 80
          - path: /logout/*
            pathType: ImplementationSpecific
            backend:
              serviceName: flyteadmin
              servicePort: 80
          - path: /callback
            pathType: ImplementationSpecific
            backend:
              serviceName: flyteadmin
              servicePort: 80
          - path: /callback/*
            pathType: ImplementationSpecific
            backend:
              serviceName: flyteadmin
              servicePort: 80
          - path: /me
            pathType: ImplementationSpecific
            backend:
              serviceName: flyteadmin
              servicePort: 80
          - path: /config
            pathType: ImplementationSpecific
            backend:
              serviceName: flyteadmin
              servicePort: 80
          - path: /config/*
            pathType: ImplementationSpecific
            backend:
              serviceName: flyteadmin
              servicePort: 80
          - path: /oauth2
            pathType: ImplementationSpecific
            backend:
              serviceName: flyteadmin
              servicePort: 80
          - path: /oauth2/*
            pathType: ImplementationSpecific
            backend:
              serviceName: flyteadmin
              servicePort: 80
          # NOTE: Port 81 in flyteadmin is the GRPC server port for FlyteAdmin.
          - path: /flyteidl.service.AdminService
            pathType: ImplementationSpecific
            backend:
              serviceName: flyteadmin
              servicePort: 81
          - path: /flyteidl.service.AdminService/*
            pathType: ImplementationSpecific
            backend:
              serviceName: flyteadmin
              servicePort: 81
          - path: /flyteidl.service.AuthMetadataService
            pathType: ImplementationSpecific
            backend:
              serviceName: flyteadmin
              servicePort: 81
          - path: /flyteidl.service.AuthMetadataService/*
            pathType: ImplementationSpecific
            backend:
              serviceName: flyteadmin
              servicePort: 81
          - path: /flyteidl.service.IdentityService
            pathType: ImplementationSpecific
            backend:
              serviceName: flyteadmin
              servicePort: 81
          - path: /flyteidl.service.IdentityService/*
            pathType: ImplementationSpecific
            backend:
              serviceName: flyteadmin
              servicePort: 81
---
# Source: flyte/charts/kubernetes-dashboard/templates/ingress.yaml
# Copyright 2017 The Kubernetes Authors.
#
# Licensed under the Apache License, Version 2.0 (the "License");
# you may not use this file except in compliance with the License.
# You may obtain a copy of the License at
#
#     http://www.apache.org/licenses/LICENSE-2.0
#
# Unless required by applicable law or agreed to in writing, software
# distributed under the License is distributed on an "AS IS" BASIS,
# WITHOUT WARRANTIES OR CONDITIONS OF ANY KIND, either express or implied.
# See the License for the specific language governing permissions and
# limitations under the License.
---
# Source: flyte/charts/kubernetes-dashboard/templates/networkpolicy.yaml
# Copyright 2017 The Kubernetes Authors.
#
# Licensed under the Apache License, Version 2.0 (the "License");
# you may not use this file except in compliance with the License.
# You may obtain a copy of the License at
#
#     http://www.apache.org/licenses/LICENSE-2.0
#
# Unless required by applicable law or agreed to in writing, software
# distributed under the License is distributed on an "AS IS" BASIS,
# WITHOUT WARRANTIES OR CONDITIONS OF ANY KIND, either express or implied.
# See the License for the specific language governing permissions and
# limitations under the License.
---
# Source: flyte/charts/kubernetes-dashboard/templates/pdb.yaml
# Copyright 2017 The Kubernetes Authors.
#
# Licensed under the Apache License, Version 2.0 (the "License");
# you may not use this file except in compliance with the License.
# You may obtain a copy of the License at
#
#     http://www.apache.org/licenses/LICENSE-2.0
#
# Unless required by applicable law or agreed to in writing, software
# distributed under the License is distributed on an "AS IS" BASIS,
# WITHOUT WARRANTIES OR CONDITIONS OF ANY KIND, either express or implied.
# See the License for the specific language governing permissions and
# limitations under the License.
---
# Source: flyte/charts/kubernetes-dashboard/templates/psp.yaml
# Copyright 2017 The Kubernetes Authors.
#
# Licensed under the Apache License, Version 2.0 (the "License");
# you may not use this file except in compliance with the License.
# You may obtain a copy of the License at
#
#     http://www.apache.org/licenses/LICENSE-2.0
#
# Unless required by applicable law or agreed to in writing, software
# distributed under the License is distributed on an "AS IS" BASIS,
# WITHOUT WARRANTIES OR CONDITIONS OF ANY KIND, either express or implied.
# See the License for the specific language governing permissions and
# limitations under the License.
---
# Source: flyte/charts/contour/templates/certgen/serviceaccount.yaml
apiVersion: v1
kind: ServiceAccount
metadata:
  name: flyte-contour-contour-certgen
  namespace: flyte
  annotations:
    "helm.sh/hook": "pre-install,pre-upgrade"
    "helm.sh/hook-delete-policy": before-hook-creation,hook-succeeded
  labels:
    app.kubernetes.io/name: contour
    helm.sh/chart: contour-4.1.2
    app.kubernetes.io/instance: flyte
    app.kubernetes.io/managed-by: Helm
    app.kubernetes.io/component: contour-certgen
---
# Source: flyte/charts/contour/templates/certgen/rbac.yaml
apiVersion: rbac.authorization.k8s.io/v1
kind: Role
metadata:
  name: flyte-contour-contour-certgen
  namespace: flyte
  annotations:
    "helm.sh/hook": "pre-install,pre-upgrade"
    "helm.sh/hook-delete-policy": before-hook-creation,hook-succeeded
  labels:
    app.kubernetes.io/name: contour
    helm.sh/chart: contour-4.1.2
    app.kubernetes.io/instance: flyte
    app.kubernetes.io/managed-by: Helm
    app.kubernetes.io/component: contour-certgen
rules:
  - apiGroups:
      - ""
    resources:
      - secrets
    verbs:
      - create
      - update
---
# Source: flyte/charts/contour/templates/certgen/rbac.yaml
apiVersion: rbac.authorization.k8s.io/v1
kind: RoleBinding
metadata:
  name: flyte-contour-contour-certgen
  namespace: flyte
  annotations:
    "helm.sh/hook": "pre-install,pre-upgrade"
    "helm.sh/hook-delete-policy": before-hook-creation,hook-succeeded
  labels:
    app.kubernetes.io/name: contour
    helm.sh/chart: contour-4.1.2
    app.kubernetes.io/instance: flyte
    app.kubernetes.io/managed-by: Helm
    app.kubernetes.io/component: contour-certgen
roleRef:
  apiGroup: rbac.authorization.k8s.io
  kind: Role
  name: flyte-contour-contour-certgen
subjects:
  - kind: ServiceAccount
    name: flyte-contour-contour-certgen
---
# Source: flyte/charts/contour/templates/certgen/job.yaml
apiVersion: batch/v1
kind: Job
metadata:
  name: flyte-contour-contour-certgen
  namespace: flyte
  annotations:
    "helm.sh/hook": "pre-install,pre-upgrade"
    "helm.sh/hook-weight": "1"
    "helm.sh/hook-delete-policy": before-hook-creation,hook-succeeded
  labels:
    app.kubernetes.io/name: contour
    helm.sh/chart: contour-4.1.2
    app.kubernetes.io/instance: flyte
    app.kubernetes.io/managed-by: Helm
    app.kubernetes.io/component: contour-certgen
spec:
  ttlSecondsAfterFinished: 0
  template:
    metadata:
      labels:
        app.kubernetes.io/name: contour
        helm.sh/chart: contour-4.1.2
        app.kubernetes.io/instance: flyte
        app.kubernetes.io/managed-by: Helm
        app.kubernetes.io/component: contour-certgen
    spec:
      
      containers:
        - name: contour
          image: docker.io/bitnami/contour:1.12.0-debian-10-r0
          imagePullPolicy: IfNotPresent
          command:
            - contour
          args:
            - certgen
            - --kube
            - --incluster
            - --overwrite
            - --secrets-format=compact
            - --namespace=$(CONTOUR_NAMESPACE)
          env:
            - name: CONTOUR_NAMESPACE
              valueFrom:
                fieldRef:
                  fieldPath: metadata.namespace
          resources: 
            limits:
              cpu: 100m
              memory: 100Mi
            requests:
              cpu: 10m
              memory: 50Mi
      restartPolicy: Never
      serviceAccountName: flyte-contour-contour-certgen
      securityContext:
        runAsUser: 1001
        runAsGroup: 1001
        fsGroup: 
        runAsNonRoot: true
  parallelism: 1
  completions: 1
  backoffLimit: 1<|MERGE_RESOLUTION|>--- conflicted
+++ resolved
@@ -3574,11 +3574,7 @@
           - /etc/flyte/config/*.yaml
           - migrate
           - run
-<<<<<<< HEAD
-          image: "ghcr.io/flyteorg/flyteadmin:v0.6.27"
-=======
           image: "cr.flyte.org/flyteorg/flyteadmin:v0.6.28"
->>>>>>> 833dc7aa
           imagePullPolicy: "IfNotPresent"
           name: run-migrations
           volumeMounts:
@@ -3594,11 +3590,7 @@
           - flytesnacks
           - flytetester
           - flyteexamples
-<<<<<<< HEAD
-          image: "ghcr.io/flyteorg/flyteadmin:v0.6.27"
-=======
           image: "cr.flyte.org/flyteorg/flyteadmin:v0.6.28"
->>>>>>> 833dc7aa
           imagePullPolicy: "IfNotPresent"
           name: seed-projects
           volumeMounts:
@@ -3611,11 +3603,7 @@
           - /etc/flyte/config/*.yaml
           - clusterresource
           - sync
-<<<<<<< HEAD
-          image: "ghcr.io/flyteorg/flyteadmin:v0.6.27"
-=======
           image: "cr.flyte.org/flyteorg/flyteadmin:v0.6.28"
->>>>>>> 833dc7aa
           imagePullPolicy: "IfNotPresent"
           name: sync-cluster-resources
           volumeMounts:
@@ -3625,11 +3613,7 @@
           - mountPath: /etc/flyte/config
             name: config-volume
         - name: generate-secrets
-<<<<<<< HEAD
-          image: "ghcr.io/flyteorg/flyteadmin:v0.6.27"
-=======
           image: "cr.flyte.org/flyteorg/flyteadmin:v0.6.28"
->>>>>>> 833dc7aa
           imagePullPolicy: "IfNotPresent"
           command: ["/bin/sh", "-c"]
           args:
@@ -3650,11 +3634,7 @@
         - --config
         - /etc/flyte/config/*.yaml
         - serve
-<<<<<<< HEAD
-        image: "ghcr.io/flyteorg/flyteadmin:v0.6.27"
-=======
         image: "cr.flyte.org/flyteorg/flyteadmin:v0.6.28"
->>>>>>> 833dc7aa
         imagePullPolicy: "IfNotPresent"
         name: flyteadmin
         ports:
@@ -3748,7 +3728,7 @@
         - precheck
         - --config
         - /etc/flyte/config/*.yaml
-        image: "ghcr.io/flyteorg/flytescheduler:v0.6.27"
+        image: "cr.flyte.org/flyteorg/flytescheduler:v0.6.28"
         imagePullPolicy: "IfNotPresent"
         name: flytescheduler-check
         volumeMounts:
@@ -3763,7 +3743,7 @@
         - run
         - --config
         - /etc/flyte/config/*.yaml
-        image: "ghcr.io/flyteorg/flytescheduler:v0.6.27"
+        image: "cr.flyte.org/flyteorg/flytescheduler:v0.6.28"
         imagePullPolicy: "IfNotPresent"
         name: flytescheduler
         resources: 
@@ -3957,7 +3937,7 @@
         - precheck
         - --config
         - /etc/flyte/config/*.yaml
-        image: "ghcr.io/flyteorg/flytescheduler:v0.6.27"
+        image: "cr.flyte.org/flyteorg/flytescheduler:v0.6.28"
         imagePullPolicy: "IfNotPresent"
         name: flytescheduler-check
         volumeMounts:
@@ -3970,7 +3950,7 @@
         - run
         - --config
         - /etc/flyte/config/*.yaml
-        image: "ghcr.io/flyteorg/flytescheduler:v0.6.27"
+        image: "cr.flyte.org/flyteorg/flytescheduler:v0.6.28"
         imagePullPolicy: "IfNotPresent"
         name: flytescheduler
         resources: 
@@ -4278,11 +4258,7 @@
             - /etc/flyte/config/*.yaml
             - clusterresource
             - sync
-<<<<<<< HEAD
-            image: "ghcr.io/flyteorg/flyteadmin:v0.6.27"
-=======
             image: "cr.flyte.org/flyteorg/flyteadmin:v0.6.28"
->>>>>>> 833dc7aa
             imagePullPolicy: "IfNotPresent"
             name: sync-cluster-resources
             volumeMounts:
