---
# Source: flyte/charts/contour/templates/contour/serviceaccount.yaml
apiVersion: v1
kind: ServiceAccount
metadata:
  name: flyte-contour-contour
  namespace: "flyte"
  labels:
    app.kubernetes.io/name: contour
    helm.sh/chart: contour-7.10.1
    app.kubernetes.io/instance: flyte
    app.kubernetes.io/managed-by: Helm
    app.kubernetes.io/component: contour
automountServiceAccountToken: true
---
# Source: flyte/charts/contour/templates/envoy/serviceaccount.yaml
apiVersion: v1
kind: ServiceAccount
metadata:
  name: flyte-contour-envoy
  namespace: "flyte"
  labels:
    app.kubernetes.io/name: contour
    helm.sh/chart: contour-7.10.1
    app.kubernetes.io/instance: flyte
    app.kubernetes.io/managed-by: Helm
    app.kubernetes.io/component: envoy
automountServiceAccountToken: false
---
# Source: flyte/charts/flyte/templates/admin/rbac.yaml
apiVersion: v1
kind: ServiceAccount
metadata:
  name: flyteadmin
  namespace: flyte
  labels: 
    app.kubernetes.io/name: flyteadmin
    app.kubernetes.io/instance: flyte
    helm.sh/chart: flyte-v0.1.10
    app.kubernetes.io/managed-by: Helm
---
# Source: flyte/charts/flyte/templates/datacatalog/rbac.yaml
apiVersion: v1
kind: ServiceAccount
metadata:
  name: datacatalog
  namespace: flyte
  labels: 
    app.kubernetes.io/name: datacatalog
    app.kubernetes.io/instance: flyte
    helm.sh/chart: flyte-v0.1.10
    app.kubernetes.io/managed-by: Helm
---
# Source: flyte/charts/flyte/templates/flytescheduler/sa.yaml
apiVersion: v1
kind: ServiceAccount
metadata:
  name: flytescheduler
  namespace: flyte
  labels: 
    app.kubernetes.io/name: flytescheduler
    app.kubernetes.io/instance: flyte
    helm.sh/chart: flyte-v0.1.10
    app.kubernetes.io/managed-by: Helm
---
# Source: flyte/charts/flyte/templates/propeller/rbac.yaml
apiVersion: v1
kind: ServiceAccount
metadata:
  name: flytepropeller
  namespace: flyte
  labels: 
    app.kubernetes.io/name: flytepropeller
    app.kubernetes.io/instance: flyte
    helm.sh/chart: flyte-v0.1.10
    app.kubernetes.io/managed-by: Helm
---
# Source: flyte/charts/flyte/templates/propeller/webhook.yaml
# Create a Service Account for webhook
apiVersion: v1
kind: ServiceAccount
metadata:
  name: flyte-pod-webhook
  namespace: flyte
---
# Source: flyte/charts/kubernetes-dashboard/templates/serviceaccount.yaml
# Copyright 2017 The Kubernetes Authors.
#
# Licensed under the Apache License, Version 2.0 (the "License");
# you may not use this file except in compliance with the License.
# You may obtain a copy of the License at
#
#     http://www.apache.org/licenses/LICENSE-2.0
#
# Unless required by applicable law or agreed to in writing, software
# distributed under the License is distributed on an "AS IS" BASIS,
# WITHOUT WARRANTIES OR CONDITIONS OF ANY KIND, either express or implied.
# See the License for the specific language governing permissions and
# limitations under the License.

apiVersion: v1
kind: ServiceAccount
metadata:
  labels:
    app.kubernetes.io/name: kubernetes-dashboard
    helm.sh/chart: kubernetes-dashboard-4.0.2
    app.kubernetes.io/instance: flyte
    app.kubernetes.io/version: "2.2.0"
    app.kubernetes.io/managed-by: Helm
  name: flyte-kubernetes-dashboard
---
# Source: flyte/charts/flyte/templates/admin/secret.yaml
apiVersion: v1
kind: Secret
metadata:
  name: flyte-admin-secrets
  namespace: flyte
type: Opaque
stringData:
---
# Source: flyte/charts/flyte/templates/common/secret-auth.yaml
apiVersion: v1
kind: Secret
metadata:
  name: flyte-secret-auth
  namespace: flyte
type: Opaque
stringData:
  client_secret: foobar
---
# Source: flyte/charts/flyte/templates/propeller/webhook.yaml
# Create an empty secret that the first propeller pod will populate
apiVersion: v1
kind: Secret
metadata:
  name: flyte-pod-webhook
  namespace: flyte
type: Opaque
---
# Source: flyte/charts/kubernetes-dashboard/templates/secret.yaml
# Copyright 2017 The Kubernetes Authors.
#
# Licensed under the Apache License, Version 2.0 (the "License");
# you may not use this file except in compliance with the License.
# You may obtain a copy of the License at
#
#     http://www.apache.org/licenses/LICENSE-2.0
#
# Unless required by applicable law or agreed to in writing, software
# distributed under the License is distributed on an "AS IS" BASIS,
# WITHOUT WARRANTIES OR CONDITIONS OF ANY KIND, either express or implied.
# See the License for the specific language governing permissions and
# limitations under the License.

# kubernetes-dashboard-certs
apiVersion: v1
kind: Secret
metadata:
  labels:
    app.kubernetes.io/name: kubernetes-dashboard
    helm.sh/chart: kubernetes-dashboard-4.0.2
    app.kubernetes.io/instance: flyte
    app.kubernetes.io/version: "2.2.0"
    app.kubernetes.io/managed-by: Helm
  name: flyte-kubernetes-dashboard-certs
type: Opaque
---
# Source: flyte/charts/kubernetes-dashboard/templates/secret.yaml
# kubernetes-dashboard-csrf
apiVersion: v1
kind: Secret
metadata:
  labels:
    app.kubernetes.io/name: kubernetes-dashboard
    helm.sh/chart: kubernetes-dashboard-4.0.2
    app.kubernetes.io/instance: flyte
    app.kubernetes.io/version: "2.2.0"
    app.kubernetes.io/managed-by: Helm
  name: kubernetes-dashboard-csrf
type: Opaque
---
# Source: flyte/charts/kubernetes-dashboard/templates/secret.yaml
# kubernetes-dashboard-key-holder
apiVersion: v1
kind: Secret
metadata:
  labels:
    app.kubernetes.io/name: kubernetes-dashboard
    helm.sh/chart: kubernetes-dashboard-4.0.2
    app.kubernetes.io/instance: flyte
    app.kubernetes.io/version: "2.2.0"
    app.kubernetes.io/managed-by: Helm
  name: kubernetes-dashboard-key-holder
type: Opaque
---
# Source: flyte/charts/contour/templates/contour/configmap.yaml
apiVersion: v1
kind: ConfigMap
metadata:
  name: flyte-contour
  namespace: "flyte"
  labels:
    app.kubernetes.io/name: contour
    helm.sh/chart: contour-7.10.1
    app.kubernetes.io/instance: flyte
    app.kubernetes.io/managed-by: Helm
    app.kubernetes.io/component: contour
data:
  contour.yaml: |-
    accesslog-format: envoy
    disablePermitInsecure: false
    envoy-service-name: 'flyte-contour-envoy'
    leaderelection:
      configmap-namespace: 'flyte'
    tls:
      fallback-certificate: {}
---
# Source: flyte/charts/flyte/templates/admin/configmap.yaml
apiVersion: v1
kind: ConfigMap
metadata:
  name: flyte-admin-clusters-config
  namespace: flyte
  labels: 
    app.kubernetes.io/name: flyteadmin
    app.kubernetes.io/instance: flyte
    helm.sh/chart: flyte-v0.1.10
    app.kubernetes.io/managed-by: Helm
data:
  clusters.yaml: |
    clusters:
      clusterConfigs: []
      labelClusterMap: {}
---
# Source: flyte/charts/flyte/templates/admin/configmap.yaml
apiVersion: v1
kind: ConfigMap
metadata:
  name: flyte-admin-base-config
  namespace: flyte
  labels: 
    app.kubernetes.io/name: flyteadmin
    app.kubernetes.io/instance: flyte
    helm.sh/chart: flyte-v0.1.10
    app.kubernetes.io/managed-by: Helm
data:
  db.yaml: | 
    database:
      dbname: flyteadmin
      host: postgres
      port: 5432
      username: postgres
  domain.yaml: | 
    domains:
    - id: development
      name: development
    - id: staging
      name: staging
    - id: production
      name: production
  logger.yaml: | 
    logger:
      level: 5
      show-source: true
  server.yaml: | 
    auth:
      appAuth:
        thirdPartyConfig:
          flyteClient:
            clientId: flytectl
            redirectUri: http://localhost:53593/callback
            scopes:
            - offline
            - all
      authorizedUris:
      - https://localhost:30081
      - http://flyteadmin:80
      - http://flyteadmin.flyte.svc.cluster.local:80
      userAuth:
        openId:
          baseUrl: https://accounts.google.com
          clientId: 657465813211-6eog7ek7li5k7i7fvgv2921075063hpe.apps.googleusercontent.com
          scopes:
          - profile
          - openid
    flyteadmin:
      eventVersion: 2
      metadataStoragePrefix:
      - metadata
      - admin
      metricsScope: 'flyte:'
      profilerPort: 10254
      roleNameKey: iam.amazonaws.com/role
      testing:
        host: http://flyteadmin
    server:
      grpcPort: 8089
      httpPort: 8088
      security:
        allowCors: true
        allowedHeaders:
        - Content-Type
        - flyte-authorization
        allowedOrigins:
        - '*'
        secure: false
        useAuth: false
  remoteData.yaml: | 
    remoteData:
      region: us-east-1
      scheme: local
      signedUrls:
        durationMinutes: 3
  storage.yaml: | 
    propeller:
      rawoutput-prefix: 
    storage:
      type: minio
      container: "my-s3-bucket"
      stow:
        kind: s3
        config:
          access_key_id: minio
          auth_type: accesskey
          secret_key: miniostorage
          disable_ssl: true
          endpoint: http://minio.flyte.svc.cluster.local:9000
          region: us-east-1
      signedUrl:
        stowConfigOverride:
          endpoint: http://localhost:30084
      enable-multicontainer: false
      limits:
        maxDownloadMBs: 10
  task_resource_defaults.yaml: | 
    task_resources:
      defaults:
        cpu: 100m
        memory: 200Mi
        storage: 5Mi
      limits:
        cpu: 2
        gpu: 1
        memory: 1Gi
        storage: 20Mi
  cluster_resources.yaml: | 
    cluster_resources:
      customData:
      - production:
        - projectQuotaCpu:
            value: "5"
        - projectQuotaMemory:
            value: 4000Mi
      - staging:
        - projectQuotaCpu:
            value: "2"
        - projectQuotaMemory:
            value: 3000Mi
      - development:
        - projectQuotaCpu:
            value: "4"
        - projectQuotaMemory:
            value: 3000Mi
      refresh: 5m
      refreshInterval: 5m
      standaloneDeployment: false
      templatePath: /etc/flyte/clusterresource/templates
---
# Source: flyte/charts/flyte/templates/clusterresourcesync/cluster_resource_configmap.yaml
apiVersion: v1
kind: ConfigMap
metadata:
  name: clusterresource-template
  namespace: flyte
  labels: 
    app.kubernetes.io/name: flyteadmin
    app.kubernetes.io/instance: flyte
    helm.sh/chart: flyte-v0.1.10
    app.kubernetes.io/managed-by: Helm
data:
  aa_namespace.yaml: | 
    apiVersion: v1
    kind: Namespace
    metadata:
      name: {{ namespace }}
    spec:
      finalizers:
      - kubernetes
    
  ab_project_resource_quota.yaml: | 
    apiVersion: v1
    kind: ResourceQuota
    metadata:
      name: project-quota
      namespace: {{ namespace }}
    spec:
      hard:
        limits.cpu: {{ projectQuotaCpu }}
        limits.memory: {{ projectQuotaMemory }}
---
# Source: flyte/charts/flyte/templates/clusterresourcesync/configmap.yaml
apiVersion: v1
kind: ConfigMap
metadata:
  name: flyte-clusterresourcesync-config
  namespace: flyte
  labels: 
    app.kubernetes.io/name: flyteadmin
    app.kubernetes.io/instance: flyte
    helm.sh/chart: flyte-v0.1.10
    app.kubernetes.io/managed-by: Helm
data:
  cluster_resources.yaml: | 
    cluster_resources:
      customData:
      - production:
        - projectQuotaCpu:
            value: "5"
        - projectQuotaMemory:
            value: 4000Mi
      - staging:
        - projectQuotaCpu:
            value: "2"
        - projectQuotaMemory:
            value: 3000Mi
      - development:
        - projectQuotaCpu:
            value: "4"
        - projectQuotaMemory:
            value: 3000Mi
      refresh: 5m
      refreshInterval: 5m
      standaloneDeployment: false
      templatePath: /etc/flyte/clusterresource/templates
  db.yaml: | 
    database:
      dbname: flyteadmin
      host: postgres
      port: 5432
      username: postgres
  domain.yaml: | 
    domains:
    - id: development
      name: development
    - id: staging
      name: staging
    - id: production
      name: production
  clusters.yaml: |
    clusters:
      clusterConfigs: []
      labelClusterMap: {}
---
# Source: flyte/charts/flyte/templates/console/configmap.yaml
apiVersion: v1
kind: ConfigMap
metadata:
  name: flyte-console-config
  namespace: flyte
  labels: 
    app.kubernetes.io/name: flyteconsole
    app.kubernetes.io/instance: flyte
    helm.sh/chart: flyte-v0.1.10
    app.kubernetes.io/managed-by: Helm
data: 
  BASE_URL: /console
  CONFIG_DIR: /etc/flyte/config
---
# Source: flyte/charts/flyte/templates/datacatalog/configmap.yaml
apiVersion: v1
kind: ConfigMap
metadata:
  name: datacatalog-config
  namespace: flyte
  labels: 
    app.kubernetes.io/name: datacatalog
    app.kubernetes.io/instance: flyte
    helm.sh/chart: flyte-v0.1.10
    app.kubernetes.io/managed-by: Helm
data:
  db.yaml: | 
    database:
      dbname: datacatalog
      host: postgres
      port: 5432
      username: postgres
  logger.yaml: | 
    logger:
      level: 5
      show-source: true
  server.yaml: | 
    application:
      grpcPort: 8089
      grpcServerReflection: true
      httpPort: 8080
    datacatalog:
      heartbeat-grace-period-multiplier: 3
      max-reservation-heartbeat: 30s
      metrics-scope: datacatalog
      profiler-port: 10254
      storage-prefix: metadata/datacatalog
  storage.yaml: | 
    propeller:
      rawoutput-prefix: 
    storage:
      type: minio
      container: "my-s3-bucket"
      stow:
        kind: s3
        config:
          access_key_id: minio
          auth_type: accesskey
          secret_key: miniostorage
          disable_ssl: true
          endpoint: http://minio.flyte.svc.cluster.local:9000
          region: us-east-1
      signedUrl:
        stowConfigOverride:
          endpoint: http://localhost:30084
      enable-multicontainer: false
      limits:
        maxDownloadMBs: 10
---
# Source: flyte/charts/flyte/templates/flytescheduler/configmap.yaml
apiVersion: v1
kind: ConfigMap
metadata:
  name: flyte-scheduler-config
  namespace: flyte
  labels: 
    app.kubernetes.io/name: flytescheduler
    app.kubernetes.io/instance: flyte
    helm.sh/chart: flyte-v0.1.10
    app.kubernetes.io/managed-by: Helm
data:
  admin.yaml: | 
    admin:
      clientId: 'flytepropeller'
      clientSecretLocation: /etc/secrets/client_secret
      endpoint: flyteadmin:81
      insecure: true
    event:
      capacity: 1000
      rate: 500
      type: admin
  db.yaml: | 
    database:
      dbname: flyteadmin
      host: postgres
      port: 5432
      username: postgres
  server.yaml: | 
    scheduler:
      metricsScope: 'flyte:'
      profilerPort: 10254
  logger.yaml: | 
    logger:
      level: 5
      show-source: true
---
# Source: flyte/charts/flyte/templates/propeller/configmap.yaml
apiVersion: v1
kind: ConfigMap
metadata:
  name: flyte-propeller-config
  namespace: flyte
  labels: 
    app.kubernetes.io/name: flyteadmin
    app.kubernetes.io/instance: flyte
    helm.sh/chart: flyte-v0.1.10
    app.kubernetes.io/managed-by: Helm
data:
  admin.yaml: | 
    admin:
      clientId: 'flytepropeller'
      clientSecretLocation: /etc/secrets/client_secret
      endpoint: flyteadmin:81
      insecure: true
    event:
      capacity: 1000
      rate: 500
      type: admin
  catalog.yaml: | 
    catalog-cache:
      endpoint: datacatalog:89
      insecure: true
      type: datacatalog
  copilot.yaml: | 
    plugins:
      k8s:
        co-pilot:
          image: cr.flyte.org/flyteorg/flytecopilot:v1.10.7-b0
          name: flyte-copilot-
          start-timeout: 30s
  core.yaml: | 
    manager:
      pod-application: flytepropeller
      pod-template-container-name: flytepropeller
      pod-template-name: flytepropeller-template
    propeller:
      downstream-eval-duration: 30s
      enable-admin-launcher: true
      leader-election:
        enabled: true
        lease-duration: 15s
        lock-config-map:
          name: propeller-leader
          namespace: flyte
        renew-deadline: 10s
        retry-period: 2s
      limit-namespace: all
      max-workflow-retries: 30
      metadata-prefix: metadata/propeller
      metrics-prefix: flyte
      prof-port: 10254
      queue:
        batch-size: -1
        batching-interval: 2s
        queue:
          base-delay: 5s
          capacity: 1000
          max-delay: 120s
          rate: 100
          type: maxof
        sub-queue:
          capacity: 100
          rate: 10
          type: bucket
        type: batch
      rawoutput-prefix: s3://my-s3-bucket/
      workers: 4
      workflow-reeval-duration: 30s
    webhook:
      certDir: /etc/webhook/certs
      serviceName: flyte-pod-webhook
  enabled_plugins.yaml: | 
    tasks:
      task-plugins:
        default-for-task-types:
          bigquery_query_job_task: agent-service
          container: container
          container_array: k8s-array
          sidecar: sidecar
        enabled-plugins:
        - container
        - sidecar
        - k8s-array
        - agent-service
  k8s.yaml: | 
    plugins:
      agent-service:
        defaultAgent:
          endpoint: dns:///flyteagent.flyte.svc.cluster.local:8000
          insecure: true
        supportedTaskTypes:
        - bigquery_query_job_task
      k8s:
        default-cpus: 100m
        default-env-vars:
        - FLYTE_AWS_ENDPOINT: http://minio.flyte:9000
        - FLYTE_AWS_ACCESS_KEY_ID: minio
        - FLYTE_AWS_SECRET_ACCESS_KEY: miniostorage
        default-memory: 200Mi
  logger.yaml: | 
    logger:
      level: 5
      show-source: true
  resource_manager.yaml: | 
    propeller:
      resourcemanager:
        type: noop
  storage.yaml: | 
    propeller:
      rawoutput-prefix: 
    storage:
      type: minio
      container: "my-s3-bucket"
      stow:
        kind: s3
        config:
          access_key_id: minio
          auth_type: accesskey
          secret_key: miniostorage
          disable_ssl: true
          endpoint: http://minio.flyte.svc.cluster.local:9000
          region: us-east-1
      signedUrl:
        stowConfigOverride:
          endpoint: http://localhost:30084
      enable-multicontainer: false
      limits:
        maxDownloadMBs: 10
  cache.yaml: |
    cache:
      max_size_mbs: 0
      target_gc_percent: 70
  task_logs.yaml: | 
    plugins:
      logs:
        cloudwatch-enabled: false
        kubernetes-enabled: true
        kubernetes-template-uri: http://localhost:30082/#/log/{{ .namespace }}/{{ .podName }}/pod?namespace={{ .namespace }}
---
# Source: flyte/charts/kubernetes-dashboard/templates/configmap.yaml
# Copyright 2017 The Kubernetes Authors.
#
# Licensed under the Apache License, Version 2.0 (the "License");
# you may not use this file except in compliance with the License.
# You may obtain a copy of the License at
#
#     http://www.apache.org/licenses/LICENSE-2.0
#
# Unless required by applicable law or agreed to in writing, software
# distributed under the License is distributed on an "AS IS" BASIS,
# WITHOUT WARRANTIES OR CONDITIONS OF ANY KIND, either express or implied.
# See the License for the specific language governing permissions and
# limitations under the License.

apiVersion: v1
kind: ConfigMap
metadata:
  labels:
    app.kubernetes.io/name: kubernetes-dashboard
    helm.sh/chart: kubernetes-dashboard-4.0.2
    app.kubernetes.io/instance: flyte
    app.kubernetes.io/version: "2.2.0"
    app.kubernetes.io/managed-by: Helm
  name: kubernetes-dashboard-settings
data:
---
# Source: flyte/charts/contour/templates/00-crds.yaml
apiVersion: apiextensions.k8s.io/v1
kind: CustomResourceDefinition
metadata:
  annotations:
    controller-gen.kubebuilder.io/version: v0.6.2
  name: contourconfigurations.projectcontour.io
spec:
  preserveUnknownFields: false
  group: projectcontour.io
  names:
    kind: ContourConfiguration
    listKind: ContourConfigurationList
    plural: contourconfigurations
    shortNames:
      - contourconfig
    singular: contourconfiguration
  scope: Namespaced
  versions:
    - name: v1alpha1
      schema:
        openAPIV3Schema:
          description: ContourConfiguration is the schema for a Contour instance.
          properties:
            apiVersion:
              description: 'APIVersion defines the versioned schema of this representation
              of an object. Servers should convert recognized schemas to the latest
              internal value, and may reject unrecognized values. More info: https://git.k8s.io/community/contributors/devel/sig-architecture/api-conventions.md#resources'
              type: string
            kind:
              description: 'Kind is a string value representing the REST resource this
              object represents. Servers may infer this from the endpoint the client
              submits requests to. Cannot be updated. In CamelCase. More info: https://git.k8s.io/community/contributors/devel/sig-architecture/api-conventions.md#types-kinds'
              type: string
            metadata:
              type: object
            spec:
              description: ContourConfigurationSpec represents a configuration of a
                Contour controller. It contains most of all the options that can be
                customized, the other remaining options being command line flags.
              properties:
                debug:
                  default:
                    kubernetesLogLevel: 0
                    logLevel: info
                  description: Debug contains parameters to enable debug logging and
                    debug interfaces inside Contour.
                  properties:
                    address:
                      description: Defines the Contour debug address interface.
                      type: string
                    kubernetesLogLevel:
                      default: 0
                      description: "KubernetesDebugLogLevel defines the log level which
                      Contour will use when outputting Kubernetes specific log information.
                      \n Details: https://github.com/kubernetes/community/blob/master/contributors/devel/sig-instrumentation/logging.md"
                      maximum: 9
                      minimum: 0
                      type: integer
                    logLevel:
                      description: DebugLogLevel defines the log level which Contour
                        will use when outputting log information.
                      enum:
                        - info
                        - debug
                      type: string
                    port:
                      description: Defines the Contour debug address port.
                      type: integer
                  required:
                    - logLevel
                  type: object
                enableExternalNameService:
                  default: false
                  description: EnableExternalNameService allows processing of ExternalNameServices
                    Defaults to disabled for security reasons.
                  type: boolean
                envoy:
                  default:
                    cluster:
                      dnsLookupFamily: auto
                    defaultHTTPVersions:
                      - HTTP/1.1
                      - HTTP/2
                    health:
                      address: 0.0.0.0
                      port: 8002
                    http:
                      accessLog: /dev/stdout
                      address: 0.0.0.0
                      port: 8080
                    https:
                      accessLog: /dev/stdout
                      address: 0.0.0.0
                      port: 8443
                    listener:
                      connectionBalancer: ""
                      disableAllowChunkedLength: false
                      tls:
                        cipherSuites:
                          - '[ECDHE-ECDSA-AES128-GCM-SHA256|ECDHE-ECDSA-CHACHA20-POLY1305]'
                          - '[ECDHE-RSA-AES128-GCM-SHA256|ECDHE-RSA-CHACHA20-POLY1305]'
                          - ECDHE-ECDSA-AES256-GCM-SHA384
                          - ECDHE-RSA-AES256-GCM-SHA384
                        minimumProtocolVersion: "1.2"
                      useProxyProtocol: false
                    logging:
                      accessLogFormat: envoy
                    metrics:
                      address: 0.0.0.0
                      port: 8002
                    network:
                      adminPort: 9001
                    service:
                      name: envoy
                      namespace: projectcontour
                  description: Envoy contains parameters for Envoy as well as how to
                    optionally configure a managed Envoy fleet.
                  properties:
                    clientCertificate:
                      description: ClientCertificate defines the namespace/name of the
                        Kubernetes secret containing the client certificate and private
                        key to be used when establishing TLS connection to upstream
                        cluster.
                      properties:
                        name:
                          type: string
                        namespace:
                          type: string
                      required:
                        - name
                        - namespace
                      type: object
                    cluster:
                      description: Cluster holds various configurable Envoy cluster
                        values that can be set in the config file.
                      properties:
                        dnsLookupFamily:
                          default: auto
                          description: "DNSLookupFamily defines how external names are
                          looked up When configured as V4, the DNS resolver will only
                          perform a lookup for addresses in the IPv4 family. If V6
                          is configured, the DNS resolver will only perform a lookup
                          for addresses in the IPv6 family. If AUTO is configured,
                          the DNS resolver will first perform a lookup for addresses
                          in the IPv6 family and fallback to a lookup for addresses
                          in the IPv4 family. Note: This only applies to externalName
                          clusters. \n See https://www.envoyproxy.io/docs/envoy/latest/api-v3/config/cluster/v3/cluster.proto.html#envoy-v3-api-enum-config-cluster-v3-cluster-dnslookupfamily
                          for more information."
                          enum:
                            - auto
                            - v4
                            - v6
                          type: string
                      required:
                        - dnsLookupFamily
                      type: object
                    defaultHTTPVersions:
                      description: DefaultHTTPVersions defines the default set of HTTPS
                        versions the proxy should accept. HTTP versions are strings
                        of the form "HTTP/xx". Supported versions are "HTTP/1.1" and
                        "HTTP/2".
                      items:
                        description: HTTPVersionType is the name of a supported HTTP
                          version.
                        enum:
                          - HTTP/1.1
                          - HTTP/2
                        type: string
                      type: array
                    health:
                      default:
                        address: 0.0.0.0
                        port: 8002
                      description: Health defines the endpoint Envoy uses to serve health
                        checks.
                      properties:
                        address:
                          description: Defines the health address interface.
                          minLength: 1
                          type: string
                        port:
                          description: Defines the health port.
                          type: integer
                      required:
                        - address
                        - port
                      type: object
                    http:
                      default:
                        accessLog: /dev/stdout
                        address: 0.0.0.0
                        port: 8080
                      description: Defines the HTTP Listener for Envoy.
                      properties:
                        accessLog:
                          description: AccessLog defines where Envoy logs are outputted
                            for this listener.
                          type: string
                        address:
                          description: Defines an Envoy Listener Address.
                          minLength: 1
                          type: string
                        port:
                          description: Defines an Envoy listener Port.
                          type: integer
                      required:
                        - accessLog
                        - address
                        - port
                      type: object
                    https:
                      default:
                        accessLog: /dev/stdout
                        address: 0.0.0.0
                        port: 8443
                      description: Defines the HTTP Listener for Envoy.
                      properties:
                        accessLog:
                          description: AccessLog defines where Envoy logs are outputted
                            for this listener.
                          type: string
                        address:
                          description: Defines an Envoy Listener Address.
                          minLength: 1
                          type: string
                        port:
                          description: Defines an Envoy listener Port.
                          type: integer
                      required:
                        - accessLog
                        - address
                        - port
                      type: object
                    listener:
                      description: Listener hold various configurable Envoy listener
                        values.
                      properties:
                        connectionBalancer:
                          description: ConnectionBalancer. If the value is exact, the
                            listener will use the exact connection balancer See https://www.envoyproxy.io/docs/envoy/latest/api-v2/api/v2/listener.proto#envoy-api-msg-listener-connectionbalanceconfig
                            for more information.
                          enum:
                            - ""
                            - exact
                          type: string
                        disableAllowChunkedLength:
                          description: 'DisableAllowChunkedLength disables the RFC-compliant
                          Envoy behavior to strip the "Content-Length" header if "Transfer-Encoding:
                          chunked" is also set. This is an emergency off-switch to
                          revert back to Envoy''s default behavior in case of failures.
                          Please file an issue if failures are encountered. See: https://github.com/projectcontour/contour/issues/3221'
                          type: boolean
                        tls:
                          description: TLS holds various configurable Envoy TLS listener
                            values.
                          properties:
                            cipherSuites:
                              description: "CipherSuites defines the TLS ciphers to
                              be supported by Envoy TLS listeners when negotiating
                              TLS 1.2. Ciphers are validated against the set that
                              Envoy supports by default. This parameter should only
                              be used by advanced users. Note that these will be ignored
                              when TLS 1.3 is in use. \n See: https://www.envoyproxy.io/docs/envoy/latest/api-v3/extensions/transport_sockets/tls/v3/common.proto#extensions-transport-sockets-tls-v3-tlsparameters
                              Note: This list is a superset of what is valid for stock
                              Envoy builds and those using BoringSSL FIPS."
                              items:
                                enum:
                                  - '[ECDHE-ECDSA-AES128-GCM-SHA256|ECDHE-ECDSA-CHACHA20-POLY1305]'
                                  - '[ECDHE-RSA-AES128-GCM-SHA256|ECDHE-RSA-CHACHA20-POLY1305]'
                                  - ECDHE-ECDSA-AES128-GCM-SHA256
                                  - ECDHE-RSA-AES128-GCM-SHA256
                                  - ECDHE-ECDSA-AES128-SHA
                                  - ECDHE-RSA-AES128-SHA
                                  - AES128-GCM-SHA256
                                  - AES128-SHA
                                  - ECDHE-ECDSA-AES256-GCM-SHA384
                                  - ECDHE-RSA-AES256-GCM-SHA384
                                  - ECDHE-ECDSA-AES256-SHA
                                  - ECDHE-RSA-AES256-SHA
                                  - AES256-GCM-SHA384
                                  - AES256-SHA
                                type: string
                              type: array
                            minimumProtocolVersion:
                              description: MinimumProtocolVersion is the minimum TLS
                                version this vhost should negotiate. Valid options are
                                `1.2` (default) and `1.3`.
                              enum:
                                - "1.2"
                                - "1.3"
                              type: string
                          required:
                            - cipherSuites
                            - minimumProtocolVersion
                          type: object
                        useProxyProtocol:
                          description: Use PROXY protocol for all listeners.
                          type: boolean
                      required:
                        - connectionBalancer
                        - disableAllowChunkedLength
                        - tls
                        - useProxyProtocol
                      type: object
                    logging:
                      description: Logging defines how Envoy's logs can be configured.
                      properties:
                        accessLogFormat:
                          description: AccessLogFormat sets the global access log format.
                            Valid options are 'envoy' or 'json'
                          enum:
                            - envoy
                            - json
                          type: string
                        accessLogFormatString:
                          description: AccessLogFormatString sets the access log format
                            when format is set to `envoy`. When empty, Envoy's default
                            format is used.
                          type: string
                        jsonFields:
                          description: AccessLogFields sets the fields that JSON logging
                            will output when AccessLogFormat is json.
                          items:
                            type: string
                          type: array
                      required:
                        - accessLogFormat
                      type: object
                    metrics:
                      default:
                        address: 0.0.0.0
                        port: 8002
                      description: Metrics defines the endpoint Envoy uses to serve
                        metrics.
                      properties:
                        address:
                          description: Defines the metrics address interface.
                          maxLength: 253
                          minLength: 1
                          type: string
                        port:
                          description: Defines the metrics port.
                          type: integer
                        tls:
                          description: TLS holds TLS file config details. Metrics and
                            health endpoints cannot have same port number when metrics
                            is served over HTTPS.
                          properties:
                            caFile:
                              description: CA filename.
                              type: string
                            certFile:
                              description: Client certificate filename.
                              type: string
                            keyFile:
                              description: Client key filename.
                              type: string
                          type: object
                      required:
                        - address
                        - port
                      type: object
                    network:
                      description: Network holds various configurable Envoy network
                        values.
                      properties:
                        adminPort:
                          default: 9001
                          description: Configure the port used to access the Envoy Admin
                            interface. If configured to port "0" then the admin interface
                            is disabled.
                          type: integer
                        numTrustedHops:
                          description: "XffNumTrustedHops defines the number of additional
                          ingress proxy hops from the right side of the x-forwarded-for
                          HTTP header to trust when determining the origin client’s
                          IP address. \n See https://www.envoyproxy.io/docs/envoy/v1.17.0/api-v3/extensions/filters/network/http_connection_manager/v3/http_connection_manager.proto?highlight=xff_num_trusted_hops
                          for more information."
                          format: int32
                          type: integer
                      required:
                        - adminPort
                      type: object
                    service:
                      default:
                        name: envoy
                        namespace: projectcontour
                      description: Service holds Envoy service parameters for setting
                        Ingress status.
                      properties:
                        name:
                          type: string
                        namespace:
                          type: string
                      required:
                        - name
                        - namespace
                      type: object
                    timeouts:
                      description: Timeouts holds various configurable timeouts that
                        can be set in the config file.
                      properties:
                        connectionIdleTimeout:
                          description: "ConnectionIdleTimeout defines how long the proxy
                          should wait while there are no active requests (for HTTP/1.1)
                          or streams (for HTTP/2) before terminating an HTTP connection.
                          Set to \"infinity\" to disable the timeout entirely. \n
                          See https://www.envoyproxy.io/docs/envoy/latest/api-v3/config/core/v3/protocol.proto#envoy-v3-api-field-config-core-v3-httpprotocoloptions-idle-timeout
                          for more information."
                          type: string
                        connectionShutdownGracePeriod:
                          description: "ConnectionShutdownGracePeriod defines how long
                          the proxy will wait between sending an initial GOAWAY frame
                          and a second, final GOAWAY frame when terminating an HTTP/2
                          connection. During this grace period, the proxy will continue
                          to respond to new streams. After the final GOAWAY frame
                          has been sent, the proxy will refuse new streams. \n See
                          https://www.envoyproxy.io/docs/envoy/latest/api-v3/extensions/filters/network/http_connection_manager/v3/http_connection_manager.proto#envoy-v3-api-field-extensions-filters-network-http-connection-manager-v3-httpconnectionmanager-drain-timeout
                          for more information."
                          type: string
                        delayedCloseTimeout:
                          description: "DelayedCloseTimeout defines how long envoy will
                          wait, once connection close processing has been initiated,
                          for the downstream peer to close the connection before Envoy
                          closes the socket associated with the connection. \n Setting
                          this timeout to 'infinity' will disable it, equivalent to
                          setting it to '0' in Envoy. Leaving it unset will result
                          in the Envoy default value being used. \n See https://www.envoyproxy.io/docs/envoy/latest/api-v3/extensions/filters/network/http_connection_manager/v3/http_connection_manager.proto#envoy-v3-api-field-extensions-filters-network-http-connection-manager-v3-httpconnectionmanager-delayed-close-timeout
                          for more information."
                          type: string
                        maxConnectionDuration:
                          description: "MaxConnectionDuration defines the maximum period
                          of time after an HTTP connection has been established from
                          the client to the proxy before it is closed by the proxy,
                          regardless of whether there has been activity or not. Omit
                          or set to \"infinity\" for no max duration. \n See https://www.envoyproxy.io/docs/envoy/latest/api-v3/config/core/v3/protocol.proto#envoy-v3-api-field-config-core-v3-httpprotocoloptions-max-connection-duration
                          for more information."
                          type: string
                        requestTimeout:
                          description: "RequestTimeout sets the client request timeout
                          globally for Contour. Note that this is a timeout for the
                          entire request, not an idle timeout. Omit or set to \"infinity\"
                          to disable the timeout entirely. \n See https://www.envoyproxy.io/docs/envoy/latest/api-v3/extensions/filters/network/http_connection_manager/v3/http_connection_manager.proto#envoy-v3-api-field-extensions-filters-network-http-connection-manager-v3-httpconnectionmanager-request-timeout
                          for more information."
                          type: string
                        streamIdleTimeout:
                          description: "StreamIdleTimeout defines how long the proxy
                          should wait while there is no request activity (for HTTP/1.1)
                          or stream activity (for HTTP/2) before terminating the HTTP
                          request or stream. Set to \"infinity\" to disable the timeout
                          entirely. \n See https://www.envoyproxy.io/docs/envoy/latest/api-v3/extensions/filters/network/http_connection_manager/v3/http_connection_manager.proto#envoy-v3-api-field-extensions-filters-network-http-connection-manager-v3-httpconnectionmanager-stream-idle-timeout
                          for more information."
                          type: string
                      type: object
                  required:
                    - cluster
                    - defaultHTTPVersions
                    - http
                    - https
                    - listener
                    - logging
                    - metrics
                    - network
                    - service
                  type: object
                gateway:
                  description: Gateway contains parameters for the gateway-api Gateway
                    that Contour is configured to serve traffic.
                  properties:
                    controllerName:
                      default: projectcontour.io/projectcontour/contour
                      description: ControllerName is used to determine whether Contour
                        should reconcile a GatewayClass. The string takes the form of
                        "projectcontour.io/<namespace>/contour". If unset, the gatewayclass
                        controller will not be started.
                      type: string
                  required:
                    - controllerName
                  type: object
                health:
                  default:
                    address: 0.0.0.0
                    port: 8000
                  description: Health defines the endpoints Contour uses to serve health
                    checks.
                  properties:
                    address:
                      description: Defines the health address interface.
                      minLength: 1
                      type: string
                    port:
                      description: Defines the health port.
                      type: integer
                  required:
                    - address
                    - port
                  type: object
                httpproxy:
                  default:
                    disablePermitInsecure: false
                  description: HTTPProxy defines parameters on HTTPProxy.
                  properties:
                    disablePermitInsecure:
                      description: DisablePermitInsecure disables the use of the permitInsecure
                        field in HTTPProxy.
                      type: boolean
                    fallbackCertificate:
                      description: FallbackCertificate defines the namespace/name of
                        the Kubernetes secret to use as fallback when a non-SNI request
                        is received.
                      properties:
                        name:
                          type: string
                        namespace:
                          type: string
                      required:
                        - name
                        - namespace
                      type: object
                    rootNamespaces:
                      description: Restrict Contour to searching these namespaces for
                        root ingress routes.
                      items:
                        type: string
                      type: array
                  required:
                    - disablePermitInsecure
                  type: object
                ingress:
                  description: Ingress contains parameters for ingress options.
                  properties:
                    className:
                      description: Ingress Class Name Contour should use.
                      type: string
                    statusAddress:
                      description: Address to set in Ingress object status.
                      type: string
                  type: object
                metrics:
                  default:
                    address: 0.0.0.0
                    port: 8000
                  description: Metrics defines the endpoint Contour uses to serve metrics.
                  properties:
                    address:
                      description: Defines the metrics address interface.
                      maxLength: 253
                      minLength: 1
                      type: string
                    port:
                      description: Defines the metrics port.
                      type: integer
                    tls:
                      description: TLS holds TLS file config details. Metrics and health
                        endpoints cannot have same port number when metrics is served
                        over HTTPS.
                      properties:
                        caFile:
                          description: CA filename.
                          type: string
                        certFile:
                          description: Client certificate filename.
                          type: string
                        keyFile:
                          description: Client key filename.
                          type: string
                      type: object
                  required:
                    - address
                    - port
                  type: object
                policy:
                  description: Policy specifies default policy applied if not overridden
                    by the user
                  properties:
                    applyToIngress:
                      description: ApplyToIngress determines if the Policies will apply
                        to ingress objects
                      type: boolean
                    requestHeaders:
                      description: RequestHeadersPolicy defines the request headers
                        set/removed on all routes
                      properties:
                        remove:
                          items:
                            type: string
                          type: array
                        set:
                          additionalProperties:
                            type: string
                          type: object
                      type: object
                    responseHeaders:
                      description: ResponseHeadersPolicy defines the response headers
                        set/removed on all routes
                      properties:
                        remove:
                          items:
                            type: string
                          type: array
                        set:
                          additionalProperties:
                            type: string
                          type: object
                      type: object
                  type: object
                rateLimitService:
                  description: RateLimitService optionally holds properties of the Rate
                    Limit Service to be used for global rate limiting.
                  properties:
                    domain:
                      description: Domain is passed to the Rate Limit Service.
                      type: string
                    enableXRateLimitHeaders:
                      description: "EnableXRateLimitHeaders defines whether to include
                      the X-RateLimit headers X-RateLimit-Limit, X-RateLimit-Remaining,
                      and X-RateLimit-Reset (as defined by the IETF Internet-Draft
                      linked below), on responses to clients when the Rate Limit Service
                      is consulted for a request. \n ref. https://tools.ietf.org/id/draft-polli-ratelimit-headers-03.html"
                      type: boolean
                    extensionService:
                      description: ExtensionService identifies the extension service
                        defining the RLS.
                      properties:
                        name:
                          type: string
                        namespace:
                          type: string
                      required:
                        - name
                        - namespace
                      type: object
                    failOpen:
                      description: FailOpen defines whether to allow requests to proceed
                        when the Rate Limit Service fails to respond with a valid rate
                        limit decision within the timeout defined on the extension service.
                      type: boolean
                  required:
                    - domain
                    - enableXRateLimitHeaders
                    - failOpen
                  type: object
                xdsServer:
                  default:
                    address: 0.0.0.0
                    port: 8001
                    tls:
                      caFile: /certs/ca.crt
                      certFile: /certs/tls.crt
                      insecure: false
                      keyFile: /certs/tls.key
                    type: contour
                  description: XDSServer contains parameters for the xDS server.
                  properties:
                    address:
                      description: Defines the xDS gRPC API address which Contour will
                        serve.
                      minLength: 1
                      type: string
                    port:
                      description: Defines the xDS gRPC API port which Contour will
                        serve.
                      type: integer
                    tls:
                      description: TLS holds TLS file config details.
                      properties:
                        caFile:
                          description: CA filename.
                          type: string
                        certFile:
                          description: Client certificate filename.
                          type: string
                        insecure:
                          description: Allow serving the xDS gRPC API without TLS.
                          type: boolean
                        keyFile:
                          description: Client key filename.
                          type: string
                      required:
                        - insecure
                      type: object
                    type:
                      description: Defines the XDSServer to use for `contour serve`.
                      enum:
                        - contour
                        - envoy
                      type: string
                  required:
                    - address
                    - port
                    - type
                  type: object
              type: object
            status:
              description: ContourConfigurationStatus defines the observed state of
                a ContourConfiguration resource.
              properties:
                conditions:
                  description: "Conditions contains the current status of the Contour
                  resource. \n Contour will update a single condition, `Valid`, that
                  is in normal-true polarity. \n Contour will not modify any other
                  Conditions set in this block, in case some other controller wants
                  to add a Condition."
                  items:
                    description: "DetailedCondition is an extension of the normal Kubernetes
                    conditions, with two extra fields to hold sub-conditions, which
                    provide more detailed reasons for the state (True or False) of
                    the condition. \n `errors` holds information about sub-conditions
                    which are fatal to that condition and render its state False.
                    \n `warnings` holds information about sub-conditions which are
                    not fatal to that condition and do not force the state to be False.
                    \n Remember that Conditions have a type, a status, and a reason.
                    \n The type is the type of the condition, the most important one
                    in this CRD set is `Valid`. `Valid` is a positive-polarity condition:
                    when it is `status: true` there are no problems. \n In more detail,
                    `status: true` means that the object is has been ingested into
                    Contour with no errors. `warnings` may still be present, and will
                    be indicated in the Reason field. There must be zero entries in
                    the `errors` slice in this case. \n `Valid`, `status: false` means
                    that the object has had one or more fatal errors during processing
                    into Contour.  The details of the errors will be present under
                    the `errors` field. There must be at least one error in the `errors`
                    slice if `status` is `false`. \n For DetailedConditions of types
                    other than `Valid`, the Condition must be in the negative polarity.
                    When they have `status` `true`, there is an error. There must
                    be at least one entry in the `errors` Subcondition slice. When
                    they have `status` `false`, there are no serious errors, and there
                    must be zero entries in the `errors` slice. In either case, there
                    may be entries in the `warnings` slice. \n Regardless of the polarity,
                    the `reason` and `message` fields must be updated with either
                    the detail of the reason (if there is one and only one entry in
                    total across both the `errors` and `warnings` slices), or `MultipleReasons`
                    if there is more than one entry."
                    properties:
                      errors:
                        description: "Errors contains a slice of relevant error subconditions
                        for this object. \n Subconditions are expected to appear when
                        relevant (when there is a error), and disappear when not relevant.
                        An empty slice here indicates no errors."
                        items:
                          description: "SubCondition is a Condition-like type intended
                          for use as a subcondition inside a DetailedCondition. \n
                          It contains a subset of the Condition fields. \n It is intended
                          for warnings and errors, so `type` names should use abnormal-true
                          polarity, that is, they should be of the form \"ErrorPresent:
                          true\". \n The expected lifecycle for these errors is that
                          they should only be present when the error or warning is,
                          and should be removed when they are not relevant."
                          properties:
                            message:
                              description: "Message is a human readable message indicating
                              details about the transition. \n This may be an empty
                              string."
                              maxLength: 32768
                              type: string
                            reason:
                              description: "Reason contains a programmatic identifier
                              indicating the reason for the condition's last transition.
                              Producers of specific condition types may define expected
                              values and meanings for this field, and whether the
                              values are considered a guaranteed API. \n The value
                              should be a CamelCase string. \n This field may not
                              be empty."
                              maxLength: 1024
                              minLength: 1
                              pattern: ^[A-Za-z]([A-Za-z0-9_,:]*[A-Za-z0-9_])?$
                              type: string
                            status:
                              description: Status of the condition, one of True, False,
                                Unknown.
                              enum:
                                - "True"
                                - "False"
                                - Unknown
                              type: string
                            type:
                              description: "Type of condition in `CamelCase` or in `foo.example.com/CamelCase`.
                              \n This must be in abnormal-true polarity, that is,
                              `ErrorFound` or `controller.io/ErrorFound`. \n The regex
                              it matches is (dns1123SubdomainFmt/)?(qualifiedNameFmt)"
                              maxLength: 316
                              pattern: ^([a-z0-9]([-a-z0-9]*[a-z0-9])?(\.[a-z0-9]([-a-z0-9]*[a-z0-9])?)*/)?(([A-Za-z0-9][-A-Za-z0-9_.]*)?[A-Za-z0-9])$
                              type: string
                          required:
                            - message
                            - reason
                            - status
                            - type
                          type: object
                        type: array
                      lastTransitionTime:
                        description: lastTransitionTime is the last time the condition
                          transitioned from one status to another. This should be when
                          the underlying condition changed.  If that is not known, then
                          using the time when the API field changed is acceptable.
                        format: date-time
                        type: string
                      message:
                        description: message is a human readable message indicating
                          details about the transition. This may be an empty string.
                        maxLength: 32768
                        type: string
                      observedGeneration:
                        description: observedGeneration represents the .metadata.generation
                          that the condition was set based upon. For instance, if .metadata.generation
                          is currently 12, but the .status.conditions[x].observedGeneration
                          is 9, the condition is out of date with respect to the current
                          state of the instance.
                        format: int64
                        minimum: 0
                        type: integer
                      reason:
                        description: reason contains a programmatic identifier indicating
                          the reason for the condition's last transition. Producers
                          of specific condition types may define expected values and
                          meanings for this field, and whether the values are considered
                          a guaranteed API. The value should be a CamelCase string.
                          This field may not be empty.
                        maxLength: 1024
                        minLength: 1
                        pattern: ^[A-Za-z]([A-Za-z0-9_,:]*[A-Za-z0-9_])?$
                        type: string
                      status:
                        description: status of the condition, one of True, False, Unknown.
                        enum:
                          - "True"
                          - "False"
                          - Unknown
                        type: string
                      type:
                        description: type of condition in CamelCase or in foo.example.com/CamelCase.
                          --- Many .condition.type values are consistent across resources
                          like Available, but because arbitrary conditions can be useful
                          (see .node.status.conditions), the ability to deconflict is
                          important. The regex it matches is (dns1123SubdomainFmt/)?(qualifiedNameFmt)
                        maxLength: 316
                        pattern: ^([a-z0-9]([-a-z0-9]*[a-z0-9])?(\.[a-z0-9]([-a-z0-9]*[a-z0-9])?)*/)?(([A-Za-z0-9][-A-Za-z0-9_.]*)?[A-Za-z0-9])$
                        type: string
                      warnings:
                        description: "Warnings contains a slice of relevant warning
                        subconditions for this object. \n Subconditions are expected
                        to appear when relevant (when there is a warning), and disappear
                        when not relevant. An empty slice here indicates no warnings."
                        items:
                          description: "SubCondition is a Condition-like type intended
                          for use as a subcondition inside a DetailedCondition. \n
                          It contains a subset of the Condition fields. \n It is intended
                          for warnings and errors, so `type` names should use abnormal-true
                          polarity, that is, they should be of the form \"ErrorPresent:
                          true\". \n The expected lifecycle for these errors is that
                          they should only be present when the error or warning is,
                          and should be removed when they are not relevant."
                          properties:
                            message:
                              description: "Message is a human readable message indicating
                              details about the transition. \n This may be an empty
                              string."
                              maxLength: 32768
                              type: string
                            reason:
                              description: "Reason contains a programmatic identifier
                              indicating the reason for the condition's last transition.
                              Producers of specific condition types may define expected
                              values and meanings for this field, and whether the
                              values are considered a guaranteed API. \n The value
                              should be a CamelCase string. \n This field may not
                              be empty."
                              maxLength: 1024
                              minLength: 1
                              pattern: ^[A-Za-z]([A-Za-z0-9_,:]*[A-Za-z0-9_])?$
                              type: string
                            status:
                              description: Status of the condition, one of True, False,
                                Unknown.
                              enum:
                                - "True"
                                - "False"
                                - Unknown
                              type: string
                            type:
                              description: "Type of condition in `CamelCase` or in `foo.example.com/CamelCase`.
                              \n This must be in abnormal-true polarity, that is,
                              `ErrorFound` or `controller.io/ErrorFound`. \n The regex
                              it matches is (dns1123SubdomainFmt/)?(qualifiedNameFmt)"
                              maxLength: 316
                              pattern: ^([a-z0-9]([-a-z0-9]*[a-z0-9])?(\.[a-z0-9]([-a-z0-9]*[a-z0-9])?)*/)?(([A-Za-z0-9][-A-Za-z0-9_.]*)?[A-Za-z0-9])$
                              type: string
                          required:
                            - message
                            - reason
                            - status
                            - type
                          type: object
                        type: array
                    required:
                      - lastTransitionTime
                      - message
                      - reason
                      - status
                      - type
                    type: object
                  type: array
                  x-kubernetes-list-map-keys:
                    - type
                  x-kubernetes-list-type: map
              type: object
          required:
            - spec
          type: object
      served: true
      storage: true
      subresources:
        status: {}
---
# Source: flyte/charts/contour/templates/00-crds.yaml
apiVersion: apiextensions.k8s.io/v1
kind: CustomResourceDefinition
metadata:
  annotations:
    controller-gen.kubebuilder.io/version: v0.6.2
  creationTimestamp: null
  name: contourdeployments.projectcontour.io
spec:
  preserveUnknownFields: false
  group: projectcontour.io
  names:
    kind: ContourDeployment
    listKind: ContourDeploymentList
    plural: contourdeployments
    shortNames:
      - contourdeploy
    singular: contourdeployment
  scope: Namespaced
  versions:
    - name: v1alpha1
      schema:
        openAPIV3Schema:
          description: ContourDeployment is the schema for a Contour Deployment.
          properties:
            apiVersion:
              description: 'APIVersion defines the versioned schema of this representation
              of an object. Servers should convert recognized schemas to the latest
              internal value, and may reject unrecognized values. More info: https://git.k8s.io/community/contributors/devel/sig-architecture/api-conventions.md#resources'
              type: string
            kind:
              description: 'Kind is a string value representing the REST resource this
              object represents. Servers may infer this from the endpoint the client
              submits requests to. Cannot be updated. In CamelCase. More info: https://git.k8s.io/community/contributors/devel/sig-architecture/api-conventions.md#types-kinds'
              type: string
            metadata:
              type: object
            spec:
              description: ContourDeploymentSpec defines the parameters of how a Contour
                instance should be configured.
              properties:
                config:
                  description: Config is the config that the instances of Contour are
                    to utilize.
                  properties:
                    debug:
                      default:
                        kubernetesLogLevel: 0
                        logLevel: info
                      description: Debug contains parameters to enable debug logging
                        and debug interfaces inside Contour.
                      properties:
                        address:
                          description: Defines the Contour debug address interface.
                          type: string
                        kubernetesLogLevel:
                          default: 0
                          description: "KubernetesDebugLogLevel defines the log level
                          which Contour will use when outputting Kubernetes specific
                          log information. \n Details: https://github.com/kubernetes/community/blob/master/contributors/devel/sig-instrumentation/logging.md"
                          maximum: 9
                          minimum: 0
                          type: integer
                        logLevel:
                          description: DebugLogLevel defines the log level which Contour
                            will use when outputting log information.
                          enum:
                            - info
                            - debug
                          type: string
                        port:
                          description: Defines the Contour debug address port.
                          type: integer
                      required:
                        - logLevel
                      type: object
                    enableExternalNameService:
                      default: false
                      description: EnableExternalNameService allows processing of ExternalNameServices
                        Defaults to disabled for security reasons.
                      type: boolean
                    envoy:
                      default:
                        cluster:
                          dnsLookupFamily: auto
                        defaultHTTPVersions:
                          - HTTP/1.1
                          - HTTP/2
                        health:
                          address: 0.0.0.0
                          port: 8002
                        http:
                          accessLog: /dev/stdout
                          address: 0.0.0.0
                          port: 8080
                        https:
                          accessLog: /dev/stdout
                          address: 0.0.0.0
                          port: 8443
                        listener:
                          connectionBalancer: ""
                          disableAllowChunkedLength: false
                          tls:
                            cipherSuites:
                              - '[ECDHE-ECDSA-AES128-GCM-SHA256|ECDHE-ECDSA-CHACHA20-POLY1305]'
                              - '[ECDHE-RSA-AES128-GCM-SHA256|ECDHE-RSA-CHACHA20-POLY1305]'
                              - ECDHE-ECDSA-AES256-GCM-SHA384
                              - ECDHE-RSA-AES256-GCM-SHA384
                            minimumProtocolVersion: "1.2"
                          useProxyProtocol: false
                        logging:
                          accessLogFormat: envoy
                        metrics:
                          address: 0.0.0.0
                          port: 8002
                        network:
                          adminPort: 9001
                        service:
                          name: envoy
                          namespace: projectcontour
                      description: Envoy contains parameters for Envoy as well as how
                        to optionally configure a managed Envoy fleet.
                      properties:
                        clientCertificate:
                          description: ClientCertificate defines the namespace/name
                            of the Kubernetes secret containing the client certificate
                            and private key to be used when establishing TLS connection
                            to upstream cluster.
                          properties:
                            name:
                              type: string
                            namespace:
                              type: string
                          required:
                            - name
                            - namespace
                          type: object
                        cluster:
                          description: Cluster holds various configurable Envoy cluster
                            values that can be set in the config file.
                          properties:
                            dnsLookupFamily:
                              default: auto
                              description: "DNSLookupFamily defines how external names
                              are looked up When configured as V4, the DNS resolver
                              will only perform a lookup for addresses in the IPv4
                              family. If V6 is configured, the DNS resolver will only
                              perform a lookup for addresses in the IPv6 family. If
                              AUTO is configured, the DNS resolver will first perform
                              a lookup for addresses in the IPv6 family and fallback
                              to a lookup for addresses in the IPv4 family. Note:
                              This only applies to externalName clusters. \n See https://www.envoyproxy.io/docs/envoy/latest/api-v3/config/cluster/v3/cluster.proto.html#envoy-v3-api-enum-config-cluster-v3-cluster-dnslookupfamily
                              for more information."
                              enum:
                                - auto
                                - v4
                                - v6
                              type: string
                          required:
                            - dnsLookupFamily
                          type: object
                        defaultHTTPVersions:
                          description: DefaultHTTPVersions defines the default set of
                            HTTPS versions the proxy should accept. HTTP versions are
                            strings of the form "HTTP/xx". Supported versions are "HTTP/1.1"
                            and "HTTP/2".
                          items:
                            description: HTTPVersionType is the name of a supported
                              HTTP version.
                            enum:
                              - HTTP/1.1
                              - HTTP/2
                            type: string
                          type: array
                        health:
                          default:
                            address: 0.0.0.0
                            port: 8002
                          description: Health defines the endpoint Envoy uses to serve
                            health checks.
                          properties:
                            address:
                              description: Defines the health address interface.
                              minLength: 1
                              type: string
                            port:
                              description: Defines the health port.
                              type: integer
                          required:
                            - address
                            - port
                          type: object
                        http:
                          default:
                            accessLog: /dev/stdout
                            address: 0.0.0.0
                            port: 8080
                          description: Defines the HTTP Listener for Envoy.
                          properties:
                            accessLog:
                              description: AccessLog defines where Envoy logs are outputted
                                for this listener.
                              type: string
                            address:
                              description: Defines an Envoy Listener Address.
                              minLength: 1
                              type: string
                            port:
                              description: Defines an Envoy listener Port.
                              type: integer
                          required:
                            - accessLog
                            - address
                            - port
                          type: object
                        https:
                          default:
                            accessLog: /dev/stdout
                            address: 0.0.0.0
                            port: 8443
                          description: Defines the HTTP Listener for Envoy.
                          properties:
                            accessLog:
                              description: AccessLog defines where Envoy logs are outputted
                                for this listener.
                              type: string
                            address:
                              description: Defines an Envoy Listener Address.
                              minLength: 1
                              type: string
                            port:
                              description: Defines an Envoy listener Port.
                              type: integer
                          required:
                            - accessLog
                            - address
                            - port
                          type: object
                        listener:
                          description: Listener hold various configurable Envoy listener
                            values.
                          properties:
                            connectionBalancer:
                              description: ConnectionBalancer. If the value is exact,
                                the listener will use the exact connection balancer
                                See https://www.envoyproxy.io/docs/envoy/latest/api-v2/api/v2/listener.proto#envoy-api-msg-listener-connectionbalanceconfig
                                for more information.
                              enum:
                                - ""
                                - exact
                              type: string
                            disableAllowChunkedLength:
                              description: 'DisableAllowChunkedLength disables the RFC-compliant
                              Envoy behavior to strip the "Content-Length" header
                              if "Transfer-Encoding: chunked" is also set. This is
                              an emergency off-switch to revert back to Envoy''s default
                              behavior in case of failures. Please file an issue if
                              failures are encountered. See: https://github.com/projectcontour/contour/issues/3221'
                              type: boolean
                            tls:
                              description: TLS holds various configurable Envoy TLS
                                listener values.
                              properties:
                                cipherSuites:
                                  description: "CipherSuites defines the TLS ciphers
                                  to be supported by Envoy TLS listeners when negotiating
                                  TLS 1.2. Ciphers are validated against the set that
                                  Envoy supports by default. This parameter should
                                  only be used by advanced users. Note that these
                                  will be ignored when TLS 1.3 is in use. \n See:
                                  https://www.envoyproxy.io/docs/envoy/latest/api-v3/extensions/transport_sockets/tls/v3/common.proto#extensions-transport-sockets-tls-v3-tlsparameters
                                  Note: This list is a superset of what is valid for
                                  stock Envoy builds and those using BoringSSL FIPS."
                                  items:
                                    enum:
                                      - '[ECDHE-ECDSA-AES128-GCM-SHA256|ECDHE-ECDSA-CHACHA20-POLY1305]'
                                      - '[ECDHE-RSA-AES128-GCM-SHA256|ECDHE-RSA-CHACHA20-POLY1305]'
                                      - ECDHE-ECDSA-AES128-GCM-SHA256
                                      - ECDHE-RSA-AES128-GCM-SHA256
                                      - ECDHE-ECDSA-AES128-SHA
                                      - ECDHE-RSA-AES128-SHA
                                      - AES128-GCM-SHA256
                                      - AES128-SHA
                                      - ECDHE-ECDSA-AES256-GCM-SHA384
                                      - ECDHE-RSA-AES256-GCM-SHA384
                                      - ECDHE-ECDSA-AES256-SHA
                                      - ECDHE-RSA-AES256-SHA
                                      - AES256-GCM-SHA384
                                      - AES256-SHA
                                    type: string
                                  type: array
                                minimumProtocolVersion:
                                  description: MinimumProtocolVersion is the minimum
                                    TLS version this vhost should negotiate. Valid options
                                    are `1.2` (default) and `1.3`.
                                  enum:
                                    - "1.2"
                                    - "1.3"
                                  type: string
                              required:
                                - cipherSuites
                                - minimumProtocolVersion
                              type: object
                            useProxyProtocol:
                              description: Use PROXY protocol for all listeners.
                              type: boolean
                          required:
                            - connectionBalancer
                            - disableAllowChunkedLength
                            - tls
                            - useProxyProtocol
                          type: object
                        logging:
                          description: Logging defines how Envoy's logs can be configured.
                          properties:
                            accessLogFormat:
                              description: AccessLogFormat sets the global access log
                                format. Valid options are 'envoy' or 'json'
                              enum:
                                - envoy
                                - json
                              type: string
                            accessLogFormatString:
                              description: AccessLogFormatString sets the access log
                                format when format is set to `envoy`. When empty, Envoy's
                                default format is used.
                              type: string
                            jsonFields:
                              description: AccessLogFields sets the fields that JSON
                                logging will output when AccessLogFormat is json.
                              items:
                                type: string
                              type: array
                          required:
                            - accessLogFormat
                          type: object
                        metrics:
                          default:
                            address: 0.0.0.0
                            port: 8002
                          description: Metrics defines the endpoint Envoy uses to serve
                            metrics.
                          properties:
                            address:
                              description: Defines the metrics address interface.
                              maxLength: 253
                              minLength: 1
                              type: string
                            port:
                              description: Defines the metrics port.
                              type: integer
                            tls:
                              description: TLS holds TLS file config details. Metrics
                                and health endpoints cannot have same port number when
                                metrics is served over HTTPS.
                              properties:
                                caFile:
                                  description: CA filename.
                                  type: string
                                certFile:
                                  description: Client certificate filename.
                                  type: string
                                keyFile:
                                  description: Client key filename.
                                  type: string
                              type: object
                          required:
                            - address
                            - port
                          type: object
                        network:
                          description: Network holds various configurable Envoy network
                            values.
                          properties:
                            adminPort:
                              default: 9001
                              description: Configure the port used to access the Envoy
                                Admin interface. If configured to port "0" then the
                                admin interface is disabled.
                              type: integer
                            numTrustedHops:
                              description: "XffNumTrustedHops defines the number of
                              additional ingress proxy hops from the right side of
                              the x-forwarded-for HTTP header to trust when determining
                              the origin client’s IP address. \n See https://www.envoyproxy.io/docs/envoy/v1.17.0/api-v3/extensions/filters/network/http_connection_manager/v3/http_connection_manager.proto?highlight=xff_num_trusted_hops
                              for more information."
                              format: int32
                              type: integer
                          required:
                            - adminPort
                          type: object
                        service:
                          default:
                            name: envoy
                            namespace: projectcontour
                          description: Service holds Envoy service parameters for setting
                            Ingress status.
                          properties:
                            name:
                              type: string
                            namespace:
                              type: string
                          required:
                            - name
                            - namespace
                          type: object
                        timeouts:
                          description: Timeouts holds various configurable timeouts
                            that can be set in the config file.
                          properties:
                            connectionIdleTimeout:
                              description: "ConnectionIdleTimeout defines how long the
                              proxy should wait while there are no active requests
                              (for HTTP/1.1) or streams (for HTTP/2) before terminating
                              an HTTP connection. Set to \"infinity\" to disable the
                              timeout entirely. \n See https://www.envoyproxy.io/docs/envoy/latest/api-v3/config/core/v3/protocol.proto#envoy-v3-api-field-config-core-v3-httpprotocoloptions-idle-timeout
                              for more information."
                              type: string
                            connectionShutdownGracePeriod:
                              description: "ConnectionShutdownGracePeriod defines how
                              long the proxy will wait between sending an initial
                              GOAWAY frame and a second, final GOAWAY frame when terminating
                              an HTTP/2 connection. During this grace period, the
                              proxy will continue to respond to new streams. After
                              the final GOAWAY frame has been sent, the proxy will
                              refuse new streams. \n See https://www.envoyproxy.io/docs/envoy/latest/api-v3/extensions/filters/network/http_connection_manager/v3/http_connection_manager.proto#envoy-v3-api-field-extensions-filters-network-http-connection-manager-v3-httpconnectionmanager-drain-timeout
                              for more information."
                              type: string
                            delayedCloseTimeout:
                              description: "DelayedCloseTimeout defines how long envoy
                              will wait, once connection close processing has been
                              initiated, for the downstream peer to close the connection
                              before Envoy closes the socket associated with the connection.
                              \n Setting this timeout to 'infinity' will disable it,
                              equivalent to setting it to '0' in Envoy. Leaving it
                              unset will result in the Envoy default value being used.
                              \n See https://www.envoyproxy.io/docs/envoy/latest/api-v3/extensions/filters/network/http_connection_manager/v3/http_connection_manager.proto#envoy-v3-api-field-extensions-filters-network-http-connection-manager-v3-httpconnectionmanager-delayed-close-timeout
                              for more information."
                              type: string
                            maxConnectionDuration:
                              description: "MaxConnectionDuration defines the maximum
                              period of time after an HTTP connection has been established
                              from the client to the proxy before it is closed by
                              the proxy, regardless of whether there has been activity
                              or not. Omit or set to \"infinity\" for no max duration.
                              \n See https://www.envoyproxy.io/docs/envoy/latest/api-v3/config/core/v3/protocol.proto#envoy-v3-api-field-config-core-v3-httpprotocoloptions-max-connection-duration
                              for more information."
                              type: string
                            requestTimeout:
                              description: "RequestTimeout sets the client request timeout
                              globally for Contour. Note that this is a timeout for
                              the entire request, not an idle timeout. Omit or set
                              to \"infinity\" to disable the timeout entirely. \n
                              See https://www.envoyproxy.io/docs/envoy/latest/api-v3/extensions/filters/network/http_connection_manager/v3/http_connection_manager.proto#envoy-v3-api-field-extensions-filters-network-http-connection-manager-v3-httpconnectionmanager-request-timeout
                              for more information."
                              type: string
                            streamIdleTimeout:
                              description: "StreamIdleTimeout defines how long the proxy
                              should wait while there is no request activity (for
                              HTTP/1.1) or stream activity (for HTTP/2) before terminating
                              the HTTP request or stream. Set to \"infinity\" to disable
                              the timeout entirely. \n See https://www.envoyproxy.io/docs/envoy/latest/api-v3/extensions/filters/network/http_connection_manager/v3/http_connection_manager.proto#envoy-v3-api-field-extensions-filters-network-http-connection-manager-v3-httpconnectionmanager-stream-idle-timeout
                              for more information."
                              type: string
                          type: object
                      required:
                        - cluster
                        - defaultHTTPVersions
                        - http
                        - https
                        - listener
                        - logging
                        - metrics
                        - network
                        - service
                      type: object
                    gateway:
                      description: Gateway contains parameters for the gateway-api Gateway
                        that Contour is configured to serve traffic.
                      properties:
                        controllerName:
                          default: projectcontour.io/projectcontour/contour
                          description: ControllerName is used to determine whether Contour
                            should reconcile a GatewayClass. The string takes the form
                            of "projectcontour.io/<namespace>/contour". If unset, the
                            gatewayclass controller will not be started.
                          type: string
                      required:
                        - controllerName
                      type: object
                    health:
                      default:
                        address: 0.0.0.0
                        port: 8000
                      description: Health defines the endpoints Contour uses to serve
                        health checks.
                      properties:
                        address:
                          description: Defines the health address interface.
                          minLength: 1
                          type: string
                        port:
                          description: Defines the health port.
                          type: integer
                      required:
                        - address
                        - port
                      type: object
                    httpproxy:
                      default:
                        disablePermitInsecure: false
                      description: HTTPProxy defines parameters on HTTPProxy.
                      properties:
                        disablePermitInsecure:
                          description: DisablePermitInsecure disables the use of the
                            permitInsecure field in HTTPProxy.
                          type: boolean
                        fallbackCertificate:
                          description: FallbackCertificate defines the namespace/name
                            of the Kubernetes secret to use as fallback when a non-SNI
                            request is received.
                          properties:
                            name:
                              type: string
                            namespace:
                              type: string
                          required:
                            - name
                            - namespace
                          type: object
                        rootNamespaces:
                          description: Restrict Contour to searching these namespaces
                            for root ingress routes.
                          items:
                            type: string
                          type: array
                      required:
                        - disablePermitInsecure
                      type: object
                    ingress:
                      description: Ingress contains parameters for ingress options.
                      properties:
                        className:
                          description: Ingress Class Name Contour should use.
                          type: string
                        statusAddress:
                          description: Address to set in Ingress object status.
                          type: string
                      type: object
                    metrics:
                      default:
                        address: 0.0.0.0
                        port: 8000
                      description: Metrics defines the endpoint Contour uses to serve
                        metrics.
                      properties:
                        address:
                          description: Defines the metrics address interface.
                          maxLength: 253
                          minLength: 1
                          type: string
                        port:
                          description: Defines the metrics port.
                          type: integer
                        tls:
                          description: TLS holds TLS file config details. Metrics and
                            health endpoints cannot have same port number when metrics
                            is served over HTTPS.
                          properties:
                            caFile:
                              description: CA filename.
                              type: string
                            certFile:
                              description: Client certificate filename.
                              type: string
                            keyFile:
                              description: Client key filename.
                              type: string
                          type: object
                      required:
                        - address
                        - port
                      type: object
                    policy:
                      description: Policy specifies default policy applied if not overridden
                        by the user
                      properties:
                        applyToIngress:
                          description: ApplyToIngress determines if the Policies will
                            apply to ingress objects
                          type: boolean
                        requestHeaders:
                          description: RequestHeadersPolicy defines the request headers
                            set/removed on all routes
                          properties:
                            remove:
                              items:
                                type: string
                              type: array
                            set:
                              additionalProperties:
                                type: string
                              type: object
                          type: object
                        responseHeaders:
                          description: ResponseHeadersPolicy defines the response headers
                            set/removed on all routes
                          properties:
                            remove:
                              items:
                                type: string
                              type: array
                            set:
                              additionalProperties:
                                type: string
                              type: object
                          type: object
                      type: object
                    rateLimitService:
                      description: RateLimitService optionally holds properties of the
                        Rate Limit Service to be used for global rate limiting.
                      properties:
                        domain:
                          description: Domain is passed to the Rate Limit Service.
                          type: string
                        enableXRateLimitHeaders:
                          description: "EnableXRateLimitHeaders defines whether to include
                          the X-RateLimit headers X-RateLimit-Limit, X-RateLimit-Remaining,
                          and X-RateLimit-Reset (as defined by the IETF Internet-Draft
                          linked below), on responses to clients when the Rate Limit
                          Service is consulted for a request. \n ref. https://tools.ietf.org/id/draft-polli-ratelimit-headers-03.html"
                          type: boolean
                        extensionService:
                          description: ExtensionService identifies the extension service
                            defining the RLS.
                          properties:
                            name:
                              type: string
                            namespace:
                              type: string
                          required:
                            - name
                            - namespace
                          type: object
                        failOpen:
                          description: FailOpen defines whether to allow requests to
                            proceed when the Rate Limit Service fails to respond with
                            a valid rate limit decision within the timeout defined on
                            the extension service.
                          type: boolean
                      required:
                        - domain
                        - enableXRateLimitHeaders
                        - failOpen
                      type: object
                    xdsServer:
                      default:
                        address: 0.0.0.0
                        port: 8001
                        tls:
                          caFile: /certs/ca.crt
                          certFile: /certs/tls.crt
                          insecure: false
                          keyFile: /certs/tls.key
                        type: contour
                      description: XDSServer contains parameters for the xDS server.
                      properties:
                        address:
                          description: Defines the xDS gRPC API address which Contour
                            will serve.
                          minLength: 1
                          type: string
                        port:
                          description: Defines the xDS gRPC API port which Contour will
                            serve.
                          type: integer
                        tls:
                          description: TLS holds TLS file config details.
                          properties:
                            caFile:
                              description: CA filename.
                              type: string
                            certFile:
                              description: Client certificate filename.
                              type: string
                            insecure:
                              description: Allow serving the xDS gRPC API without TLS.
                              type: boolean
                            keyFile:
                              description: Client key filename.
                              type: string
                          required:
                            - insecure
                          type: object
                        type:
                          description: Defines the XDSServer to use for `contour serve`.
                          enum:
                            - contour
                            - envoy
                          type: string
                      required:
                        - address
                        - port
                        - type
                      type: object
                  type: object
                replicas:
                  default: 2
                  description: Replicas is the desired number of Contour replicas. If
                    unset, defaults to 2.
                  format: int32
                  minimum: 0
                  type: integer
              required:
                - config
              type: object
            status:
              description: ContourDeploymentStatus defines the observed state of a ContourDeployment
                resource.
              properties:
                conditions:
                  description: "Conditions contains the current status of the Contour
                  resource. \n Contour will update a single condition, `Valid`, that
                  is in normal-true polarity. \n Contour will not modify any other
                  Conditions set in this block, in case some other controller wants
                  to add a Condition."
                  items:
                    description: "DetailedCondition is an extension of the normal Kubernetes
                    conditions, with two extra fields to hold sub-conditions, which
                    provide more detailed reasons for the state (True or False) of
                    the condition. \n `errors` holds information about sub-conditions
                    which are fatal to that condition and render its state False.
                    \n `warnings` holds information about sub-conditions which are
                    not fatal to that condition and do not force the state to be False.
                    \n Remember that Conditions have a type, a status, and a reason.
                    \n The type is the type of the condition, the most important one
                    in this CRD set is `Valid`. `Valid` is a positive-polarity condition:
                    when it is `status: true` there are no problems. \n In more detail,
                    `status: true` means that the object is has been ingested into
                    Contour with no errors. `warnings` may still be present, and will
                    be indicated in the Reason field. There must be zero entries in
                    the `errors` slice in this case. \n `Valid`, `status: false` means
                    that the object has had one or more fatal errors during processing
                    into Contour.  The details of the errors will be present under
                    the `errors` field. There must be at least one error in the `errors`
                    slice if `status` is `false`. \n For DetailedConditions of types
                    other than `Valid`, the Condition must be in the negative polarity.
                    When they have `status` `true`, there is an error. There must
                    be at least one entry in the `errors` Subcondition slice. When
                    they have `status` `false`, there are no serious errors, and there
                    must be zero entries in the `errors` slice. In either case, there
                    may be entries in the `warnings` slice. \n Regardless of the polarity,
                    the `reason` and `message` fields must be updated with either
                    the detail of the reason (if there is one and only one entry in
                    total across both the `errors` and `warnings` slices), or `MultipleReasons`
                    if there is more than one entry."
                    properties:
                      errors:
                        description: "Errors contains a slice of relevant error subconditions
                        for this object. \n Subconditions are expected to appear when
                        relevant (when there is a error), and disappear when not relevant.
                        An empty slice here indicates no errors."
                        items:
                          description: "SubCondition is a Condition-like type intended
                          for use as a subcondition inside a DetailedCondition. \n
                          It contains a subset of the Condition fields. \n It is intended
                          for warnings and errors, so `type` names should use abnormal-true
                          polarity, that is, they should be of the form \"ErrorPresent:
                          true\". \n The expected lifecycle for these errors is that
                          they should only be present when the error or warning is,
                          and should be removed when they are not relevant."
                          properties:
                            message:
                              description: "Message is a human readable message indicating
                              details about the transition. \n This may be an empty
                              string."
                              maxLength: 32768
                              type: string
                            reason:
                              description: "Reason contains a programmatic identifier
                              indicating the reason for the condition's last transition.
                              Producers of specific condition types may define expected
                              values and meanings for this field, and whether the
                              values are considered a guaranteed API. \n The value
                              should be a CamelCase string. \n This field may not
                              be empty."
                              maxLength: 1024
                              minLength: 1
                              pattern: ^[A-Za-z]([A-Za-z0-9_,:]*[A-Za-z0-9_])?$
                              type: string
                            status:
                              description: Status of the condition, one of True, False,
                                Unknown.
                              enum:
                                - "True"
                                - "False"
                                - Unknown
                              type: string
                            type:
                              description: "Type of condition in `CamelCase` or in `foo.example.com/CamelCase`.
                              \n This must be in abnormal-true polarity, that is,
                              `ErrorFound` or `controller.io/ErrorFound`. \n The regex
                              it matches is (dns1123SubdomainFmt/)?(qualifiedNameFmt)"
                              maxLength: 316
                              pattern: ^([a-z0-9]([-a-z0-9]*[a-z0-9])?(\.[a-z0-9]([-a-z0-9]*[a-z0-9])?)*/)?(([A-Za-z0-9][-A-Za-z0-9_.]*)?[A-Za-z0-9])$
                              type: string
                          required:
                            - message
                            - reason
                            - status
                            - type
                          type: object
                        type: array
                      lastTransitionTime:
                        description: lastTransitionTime is the last time the condition
                          transitioned from one status to another. This should be when
                          the underlying condition changed.  If that is not known, then
                          using the time when the API field changed is acceptable.
                        format: date-time
                        type: string
                      message:
                        description: message is a human readable message indicating
                          details about the transition. This may be an empty string.
                        maxLength: 32768
                        type: string
                      observedGeneration:
                        description: observedGeneration represents the .metadata.generation
                          that the condition was set based upon. For instance, if .metadata.generation
                          is currently 12, but the .status.conditions[x].observedGeneration
                          is 9, the condition is out of date with respect to the current
                          state of the instance.
                        format: int64
                        minimum: 0
                        type: integer
                      reason:
                        description: reason contains a programmatic identifier indicating
                          the reason for the condition's last transition. Producers
                          of specific condition types may define expected values and
                          meanings for this field, and whether the values are considered
                          a guaranteed API. The value should be a CamelCase string.
                          This field may not be empty.
                        maxLength: 1024
                        minLength: 1
                        pattern: ^[A-Za-z]([A-Za-z0-9_,:]*[A-Za-z0-9_])?$
                        type: string
                      status:
                        description: status of the condition, one of True, False, Unknown.
                        enum:
                          - "True"
                          - "False"
                          - Unknown
                        type: string
                      type:
                        description: type of condition in CamelCase or in foo.example.com/CamelCase.
                          --- Many .condition.type values are consistent across resources
                          like Available, but because arbitrary conditions can be useful
                          (see .node.status.conditions), the ability to deconflict is
                          important. The regex it matches is (dns1123SubdomainFmt/)?(qualifiedNameFmt)
                        maxLength: 316
                        pattern: ^([a-z0-9]([-a-z0-9]*[a-z0-9])?(\.[a-z0-9]([-a-z0-9]*[a-z0-9])?)*/)?(([A-Za-z0-9][-A-Za-z0-9_.]*)?[A-Za-z0-9])$
                        type: string
                      warnings:
                        description: "Warnings contains a slice of relevant warning
                        subconditions for this object. \n Subconditions are expected
                        to appear when relevant (when there is a warning), and disappear
                        when not relevant. An empty slice here indicates no warnings."
                        items:
                          description: "SubCondition is a Condition-like type intended
                          for use as a subcondition inside a DetailedCondition. \n
                          It contains a subset of the Condition fields. \n It is intended
                          for warnings and errors, so `type` names should use abnormal-true
                          polarity, that is, they should be of the form \"ErrorPresent:
                          true\". \n The expected lifecycle for these errors is that
                          they should only be present when the error or warning is,
                          and should be removed when they are not relevant."
                          properties:
                            message:
                              description: "Message is a human readable message indicating
                              details about the transition. \n This may be an empty
                              string."
                              maxLength: 32768
                              type: string
                            reason:
                              description: "Reason contains a programmatic identifier
                              indicating the reason for the condition's last transition.
                              Producers of specific condition types may define expected
                              values and meanings for this field, and whether the
                              values are considered a guaranteed API. \n The value
                              should be a CamelCase string. \n This field may not
                              be empty."
                              maxLength: 1024
                              minLength: 1
                              pattern: ^[A-Za-z]([A-Za-z0-9_,:]*[A-Za-z0-9_])?$
                              type: string
                            status:
                              description: Status of the condition, one of True, False,
                                Unknown.
                              enum:
                                - "True"
                                - "False"
                                - Unknown
                              type: string
                            type:
                              description: "Type of condition in `CamelCase` or in `foo.example.com/CamelCase`.
                              \n This must be in abnormal-true polarity, that is,
                              `ErrorFound` or `controller.io/ErrorFound`. \n The regex
                              it matches is (dns1123SubdomainFmt/)?(qualifiedNameFmt)"
                              maxLength: 316
                              pattern: ^([a-z0-9]([-a-z0-9]*[a-z0-9])?(\.[a-z0-9]([-a-z0-9]*[a-z0-9])?)*/)?(([A-Za-z0-9][-A-Za-z0-9_.]*)?[A-Za-z0-9])$
                              type: string
                          required:
                            - message
                            - reason
                            - status
                            - type
                          type: object
                        type: array
                    required:
                      - lastTransitionTime
                      - message
                      - reason
                      - status
                      - type
                    type: object
                  type: array
                  x-kubernetes-list-map-keys:
                    - type
                  x-kubernetes-list-type: map
              type: object
          type: object
      served: true
      storage: true
      subresources:
        status: {}
---
# Source: flyte/charts/contour/templates/00-crds.yaml
apiVersion: apiextensions.k8s.io/v1
kind: CustomResourceDefinition
metadata:
  annotations:
    controller-gen.kubebuilder.io/version: v0.6.2
  name: extensionservices.projectcontour.io
spec:
  preserveUnknownFields: false
  group: projectcontour.io
  names:
    kind: ExtensionService
    listKind: ExtensionServiceList
    plural: extensionservices
    shortNames:
      - extensionservice
      - extensionservices
    singular: extensionservice
  scope: Namespaced
  versions:
    - name: v1alpha1
      schema:
        openAPIV3Schema:
          description: ExtensionService is the schema for the Contour extension services
            API. An ExtensionService resource binds a network service to the Contour
            API so that Contour API features can be implemented by collaborating components.
          properties:
            apiVersion:
              description: 'APIVersion defines the versioned schema of this representation
              of an object. Servers should convert recognized schemas to the latest
              internal value, and may reject unrecognized values. More info: https://git.k8s.io/community/contributors/devel/sig-architecture/api-conventions.md#resources'
              type: string
            kind:
              description: 'Kind is a string value representing the REST resource this
              object represents. Servers may infer this from the endpoint the client
              submits requests to. Cannot be updated. In CamelCase. More info: https://git.k8s.io/community/contributors/devel/sig-architecture/api-conventions.md#types-kinds'
              type: string
            metadata:
              type: object
            spec:
              description: ExtensionServiceSpec defines the desired state of an ExtensionService
                resource.
              properties:
                loadBalancerPolicy:
                  description: The policy for load balancing GRPC service requests.
                    Note that the `Cookie` and `RequestHash` load balancing strategies
                    cannot be used here.
                  properties:
                    requestHashPolicies:
                      description: RequestHashPolicies contains a list of hash policies
                        to apply when the `RequestHash` load balancing strategy is chosen.
                        If an element of the supplied list of hash policies is invalid,
                        it will be ignored. If the list of hash policies is empty after
                        validation, the load balancing strategy will fall back the the
                        default `RoundRobin`.
                      items:
                        description: RequestHashPolicy contains configuration for an
                          individual hash policy on a request attribute.
                        properties:
                          hashSourceIP:
                            description: HashSourceIP should be set to true when request
                              source IP hash based load balancing is desired. It must
                              be the only hash option field set, otherwise this request
                              hash policy object will be ignored.
                            type: boolean
                          headerHashOptions:
                            description: HeaderHashOptions should be set when request
                              header hash based load balancing is desired. It must be
                              the only hash option field set, otherwise this request
                              hash policy object will be ignored.
                            properties:
                              headerName:
                                description: HeaderName is the name of the HTTP request
                                  header that will be used to calculate the hash key.
                                  If the header specified is not present on a request,
                                  no hash will be produced.
                                minLength: 1
                                type: string
                            type: object
                          terminal:
                            description: Terminal is a flag that allows for short-circuiting
                              computing of a hash for a given request. If set to true,
                              and the request attribute specified in the attribute hash
                              options is present, no further hash policies will be used
                              to calculate a hash for the request.
                            type: boolean
                        type: object
                      type: array
                    strategy:
                      description: Strategy specifies the policy used to balance requests
                        across the pool of backend pods. Valid policy names are `Random`,
                        `RoundRobin`, `WeightedLeastRequest`, `Cookie`, and `RequestHash`.
                        If an unknown strategy name is specified or no policy is supplied,
                        the default `RoundRobin` policy is used.
                      type: string
                  type: object
                protocol:
                  description: Protocol may be used to specify (or override) the protocol
                    used to reach this Service. Values may be h2 or h2c. If omitted,
                    protocol-selection falls back on Service annotations.
                  enum:
                    - h2
                    - h2c
                  type: string
                protocolVersion:
                  description: This field sets the version of the GRPC protocol that
                    Envoy uses to send requests to the extension service. Since Contour
                    always uses the v3 Envoy API, this is currently fixed at "v3". However,
                    other protocol options will be available in future.
                  enum:
                    - v3
                  type: string
                services:
                  description: Services specifies the set of Kubernetes Service resources
                    that receive GRPC extension API requests. If no weights are specified
                    for any of the entries in this array, traffic will be spread evenly
                    across all the services. Otherwise, traffic is balanced proportionally
                    to the Weight field in each entry.
                  items:
                    description: ExtensionServiceTarget defines an Kubernetes Service
                      to target with extension service traffic.
                    properties:
                      name:
                        description: Name is the name of Kubernetes service that will
                          accept service traffic.
                        type: string
                      port:
                        description: Port (defined as Integer) to proxy traffic to since
                          a service can have multiple defined.
                        exclusiveMaximum: true
                        maximum: 65536
                        minimum: 1
                        type: integer
                      weight:
                        description: Weight defines proportion of traffic to balance
                          to the Kubernetes Service.
                        format: int32
                        type: integer
                    required:
                      - name
                      - port
                    type: object
                  minItems: 1
                  type: array
                timeoutPolicy:
                  description: The timeout policy for requests to the services.
                  properties:
                    idle:
                      description: Timeout for how long the proxy should wait while
                        there is no activity during single request/response (for HTTP/1.1)
                        or stream (for HTTP/2). Timeout will not trigger while HTTP/1.1
                        connection is idle between two consecutive requests. If not
                        specified, there is no per-route idle timeout, though a connection
                        manager-wide stream_idle_timeout default of 5m still applies.
                      pattern: ^(((\d*(\.\d*)?h)|(\d*(\.\d*)?m)|(\d*(\.\d*)?s)|(\d*(\.\d*)?ms)|(\d*(\.\d*)?us)|(\d*(\.\d*)?µs)|(\d*(\.\d*)?ns))+|infinity|infinite)$
                      type: string
                    response:
                      description: Timeout for receiving a response from the server
                        after processing a request from client. If not supplied, Envoy's
                        default value of 15s applies.
                      pattern: ^(((\d*(\.\d*)?h)|(\d*(\.\d*)?m)|(\d*(\.\d*)?s)|(\d*(\.\d*)?ms)|(\d*(\.\d*)?us)|(\d*(\.\d*)?µs)|(\d*(\.\d*)?ns))+|infinity|infinite)$
                      type: string
                  type: object
                validation:
                  description: UpstreamValidation defines how to verify the backend
                    service's certificate
                  properties:
                    caSecret:
                      description: Name or namespaced name of the Kubernetes secret
                        used to validate the certificate presented by the backend
                      type: string
                    subjectName:
                      description: Key which is expected to be present in the 'subjectAltName'
                        of the presented certificate
                      type: string
                  required:
                    - caSecret
                    - subjectName
                  type: object
              required:
                - services
              type: object
            status:
              description: ExtensionServiceStatus defines the observed state of an ExtensionService
                resource.
              properties:
                conditions:
                  description: "Conditions contains the current status of the ExtensionService
                  resource. \n Contour will update a single condition, `Valid`, that
                  is in normal-true polarity. \n Contour will not modify any other
                  Conditions set in this block, in case some other controller wants
                  to add a Condition."
                  items:
                    description: "DetailedCondition is an extension of the normal Kubernetes
                    conditions, with two extra fields to hold sub-conditions, which
                    provide more detailed reasons for the state (True or False) of
                    the condition. \n `errors` holds information about sub-conditions
                    which are fatal to that condition and render its state False.
                    \n `warnings` holds information about sub-conditions which are
                    not fatal to that condition and do not force the state to be False.
                    \n Remember that Conditions have a type, a status, and a reason.
                    \n The type is the type of the condition, the most important one
                    in this CRD set is `Valid`. `Valid` is a positive-polarity condition:
                    when it is `status: true` there are no problems. \n In more detail,
                    `status: true` means that the object is has been ingested into
                    Contour with no errors. `warnings` may still be present, and will
                    be indicated in the Reason field. There must be zero entries in
                    the `errors` slice in this case. \n `Valid`, `status: false` means
                    that the object has had one or more fatal errors during processing
                    into Contour.  The details of the errors will be present under
                    the `errors` field. There must be at least one error in the `errors`
                    slice if `status` is `false`. \n For DetailedConditions of types
                    other than `Valid`, the Condition must be in the negative polarity.
                    When they have `status` `true`, there is an error. There must
                    be at least one entry in the `errors` Subcondition slice. When
                    they have `status` `false`, there are no serious errors, and there
                    must be zero entries in the `errors` slice. In either case, there
                    may be entries in the `warnings` slice. \n Regardless of the polarity,
                    the `reason` and `message` fields must be updated with either
                    the detail of the reason (if there is one and only one entry in
                    total across both the `errors` and `warnings` slices), or `MultipleReasons`
                    if there is more than one entry."
                    properties:
                      errors:
                        description: "Errors contains a slice of relevant error subconditions
                        for this object. \n Subconditions are expected to appear when
                        relevant (when there is a error), and disappear when not relevant.
                        An empty slice here indicates no errors."
                        items:
                          description: "SubCondition is a Condition-like type intended
                          for use as a subcondition inside a DetailedCondition. \n
                          It contains a subset of the Condition fields. \n It is intended
                          for warnings and errors, so `type` names should use abnormal-true
                          polarity, that is, they should be of the form \"ErrorPresent:
                          true\". \n The expected lifecycle for these errors is that
                          they should only be present when the error or warning is,
                          and should be removed when they are not relevant."
                          properties:
                            message:
                              description: "Message is a human readable message indicating
                              details about the transition. \n This may be an empty
                              string."
                              maxLength: 32768
                              type: string
                            reason:
                              description: "Reason contains a programmatic identifier
                              indicating the reason for the condition's last transition.
                              Producers of specific condition types may define expected
                              values and meanings for this field, and whether the
                              values are considered a guaranteed API. \n The value
                              should be a CamelCase string. \n This field may not
                              be empty."
                              maxLength: 1024
                              minLength: 1
                              pattern: ^[A-Za-z]([A-Za-z0-9_,:]*[A-Za-z0-9_])?$
                              type: string
                            status:
                              description: Status of the condition, one of True, False,
                                Unknown.
                              enum:
                                - "True"
                                - "False"
                                - Unknown
                              type: string
                            type:
                              description: "Type of condition in `CamelCase` or in `foo.example.com/CamelCase`.
                              \n This must be in abnormal-true polarity, that is,
                              `ErrorFound` or `controller.io/ErrorFound`. \n The regex
                              it matches is (dns1123SubdomainFmt/)?(qualifiedNameFmt)"
                              maxLength: 316
                              pattern: ^([a-z0-9]([-a-z0-9]*[a-z0-9])?(\.[a-z0-9]([-a-z0-9]*[a-z0-9])?)*/)?(([A-Za-z0-9][-A-Za-z0-9_.]*)?[A-Za-z0-9])$
                              type: string
                          required:
                            - message
                            - reason
                            - status
                            - type
                          type: object
                        type: array
                      lastTransitionTime:
                        description: lastTransitionTime is the last time the condition
                          transitioned from one status to another. This should be when
                          the underlying condition changed.  If that is not known, then
                          using the time when the API field changed is acceptable.
                        format: date-time
                        type: string
                      message:
                        description: message is a human readable message indicating
                          details about the transition. This may be an empty string.
                        maxLength: 32768
                        type: string
                      observedGeneration:
                        description: observedGeneration represents the .metadata.generation
                          that the condition was set based upon. For instance, if .metadata.generation
                          is currently 12, but the .status.conditions[x].observedGeneration
                          is 9, the condition is out of date with respect to the current
                          state of the instance.
                        format: int64
                        minimum: 0
                        type: integer
                      reason:
                        description: reason contains a programmatic identifier indicating
                          the reason for the condition's last transition. Producers
                          of specific condition types may define expected values and
                          meanings for this field, and whether the values are considered
                          a guaranteed API. The value should be a CamelCase string.
                          This field may not be empty.
                        maxLength: 1024
                        minLength: 1
                        pattern: ^[A-Za-z]([A-Za-z0-9_,:]*[A-Za-z0-9_])?$
                        type: string
                      status:
                        description: status of the condition, one of True, False, Unknown.
                        enum:
                          - "True"
                          - "False"
                          - Unknown
                        type: string
                      type:
                        description: type of condition in CamelCase or in foo.example.com/CamelCase.
                          --- Many .condition.type values are consistent across resources
                          like Available, but because arbitrary conditions can be useful
                          (see .node.status.conditions), the ability to deconflict is
                          important. The regex it matches is (dns1123SubdomainFmt/)?(qualifiedNameFmt)
                        maxLength: 316
                        pattern: ^([a-z0-9]([-a-z0-9]*[a-z0-9])?(\.[a-z0-9]([-a-z0-9]*[a-z0-9])?)*/)?(([A-Za-z0-9][-A-Za-z0-9_.]*)?[A-Za-z0-9])$
                        type: string
                      warnings:
                        description: "Warnings contains a slice of relevant warning
                        subconditions for this object. \n Subconditions are expected
                        to appear when relevant (when there is a warning), and disappear
                        when not relevant. An empty slice here indicates no warnings."
                        items:
                          description: "SubCondition is a Condition-like type intended
                          for use as a subcondition inside a DetailedCondition. \n
                          It contains a subset of the Condition fields. \n It is intended
                          for warnings and errors, so `type` names should use abnormal-true
                          polarity, that is, they should be of the form \"ErrorPresent:
                          true\". \n The expected lifecycle for these errors is that
                          they should only be present when the error or warning is,
                          and should be removed when they are not relevant."
                          properties:
                            message:
                              description: "Message is a human readable message indicating
                              details about the transition. \n This may be an empty
                              string."
                              maxLength: 32768
                              type: string
                            reason:
                              description: "Reason contains a programmatic identifier
                              indicating the reason for the condition's last transition.
                              Producers of specific condition types may define expected
                              values and meanings for this field, and whether the
                              values are considered a guaranteed API. \n The value
                              should be a CamelCase string. \n This field may not
                              be empty."
                              maxLength: 1024
                              minLength: 1
                              pattern: ^[A-Za-z]([A-Za-z0-9_,:]*[A-Za-z0-9_])?$
                              type: string
                            status:
                              description: Status of the condition, one of True, False,
                                Unknown.
                              enum:
                                - "True"
                                - "False"
                                - Unknown
                              type: string
                            type:
                              description: "Type of condition in `CamelCase` or in `foo.example.com/CamelCase`.
                              \n This must be in abnormal-true polarity, that is,
                              `ErrorFound` or `controller.io/ErrorFound`. \n The regex
                              it matches is (dns1123SubdomainFmt/)?(qualifiedNameFmt)"
                              maxLength: 316
                              pattern: ^([a-z0-9]([-a-z0-9]*[a-z0-9])?(\.[a-z0-9]([-a-z0-9]*[a-z0-9])?)*/)?(([A-Za-z0-9][-A-Za-z0-9_.]*)?[A-Za-z0-9])$
                              type: string
                          required:
                            - message
                            - reason
                            - status
                            - type
                          type: object
                        type: array
                    required:
                      - lastTransitionTime
                      - message
                      - reason
                      - status
                      - type
                    type: object
                  type: array
                  x-kubernetes-list-map-keys:
                    - type
                  x-kubernetes-list-type: map
              type: object
          type: object
      served: true
      storage: true
      subresources:
        status: {}
---
# Source: flyte/charts/contour/templates/00-crds.yaml
apiVersion: apiextensions.k8s.io/v1
kind: CustomResourceDefinition
metadata:
  annotations:
    controller-gen.kubebuilder.io/version: v0.6.2
  name: httpproxies.projectcontour.io
spec:
  preserveUnknownFields: false
  group: projectcontour.io
  names:
    kind: HTTPProxy
    listKind: HTTPProxyList
    plural: httpproxies
    shortNames:
      - proxy
      - proxies
    singular: httpproxy
  scope: Namespaced
  versions:
    - additionalPrinterColumns:
        - description: Fully qualified domain name
          jsonPath: .spec.virtualhost.fqdn
          name: FQDN
          type: string
        - description: Secret with TLS credentials
          jsonPath: .spec.virtualhost.tls.secretName
          name: TLS Secret
          type: string
        - description: The current status of the HTTPProxy
          jsonPath: .status.currentStatus
          name: Status
          type: string
        - description: Description of the current status
          jsonPath: .status.description
          name: Status Description
          type: string
      name: v1
      schema:
        openAPIV3Schema:
          description: HTTPProxy is an Ingress CRD specification.
          properties:
            apiVersion:
              description: 'APIVersion defines the versioned schema of this representation
              of an object. Servers should convert recognized schemas to the latest
              internal value, and may reject unrecognized values. More info: https://git.k8s.io/community/contributors/devel/sig-architecture/api-conventions.md#resources'
              type: string
            kind:
              description: 'Kind is a string value representing the REST resource this
              object represents. Servers may infer this from the endpoint the client
              submits requests to. Cannot be updated. In CamelCase. More info: https://git.k8s.io/community/contributors/devel/sig-architecture/api-conventions.md#types-kinds'
              type: string
            metadata:
              type: object
            spec:
              description: HTTPProxySpec defines the spec of the CRD.
              properties:
                includes:
                  description: Includes allow for specific routing configuration to
                    be included from another HTTPProxy, possibly in another namespace.
                  items:
                    description: Include describes a set of policies that can be applied
                      to an HTTPProxy in a namespace.
                    properties:
                      conditions:
                        description: 'Conditions are a set of rules that are applied
                        to included HTTPProxies. In effect, they are added onto the
                        Conditions of included HTTPProxy Route structs. When applied,
                        they are merged using AND, with one exception: There can be
                        only one Prefix MatchCondition per Conditions slice. More
                        than one Prefix, or contradictory Conditions, will make the
                        include invalid.'
                        items:
                          description: MatchCondition are a general holder for matching
                            rules for HTTPProxies. One of Prefix or Header must be provided.
                          properties:
                            header:
                              description: Header specifies the header condition to
                                match.
                              properties:
                                contains:
                                  description: Contains specifies a substring that must
                                    be present in the header value.
                                  type: string
                                exact:
                                  description: Exact specifies a string that the header
                                    value must be equal to.
                                  type: string
                                name:
                                  description: Name is the name of the header to match
                                    against. Name is required. Header names are case
                                    insensitive.
                                  type: string
                                notcontains:
                                  description: NotContains specifies a substring that
                                    must not be present in the header value.
                                  type: string
                                notexact:
                                  description: NoExact specifies a string that the header
                                    value must not be equal to. The condition is true
                                    if the header has any other value.
                                  type: string
                                notpresent:
                                  description: NotPresent specifies that condition is
                                    true when the named header is not present. Note
                                    that setting NotPresent to false does not make the
                                    condition true if the named header is present.
                                  type: boolean
                                present:
                                  description: Present specifies that condition is true
                                    when the named header is present, regardless of
                                    its value. Note that setting Present to false does
                                    not make the condition true if the named header
                                    is absent.
                                  type: boolean
                              required:
                                - name
                              type: object
                            prefix:
                              description: Prefix defines a prefix match for a request.
                              type: string
                          type: object
                        type: array
                      name:
                        description: Name of the HTTPProxy
                        type: string
                      namespace:
                        description: Namespace of the HTTPProxy to include. Defaults
                          to the current namespace if not supplied.
                        type: string
                    required:
                      - name
                    type: object
                  type: array
                ingressClassName:
                  description: IngressClassName optionally specifies the ingress class
                    to use for this HTTPProxy. This replaces the deprecated `kubernetes.io/ingress.class`
                    annotation. For backwards compatibility, when that annotation is
                    set, it is given precedence over this field.
                  type: string
                routes:
                  description: Routes are the ingress routes. If TCPProxy is present,
                    Routes is ignored.
                  items:
                    description: Route contains the set of routes for a virtual host.
                    properties:
                      authPolicy:
                        description: AuthPolicy updates the authorization policy that
                          was set on the root HTTPProxy object for client requests that
                          match this route.
                        properties:
                          context:
                            additionalProperties:
                              type: string
                            description: Context is a set of key/value pairs that are
                              sent to the authentication server in the check request.
                              If a context is provided at an enclosing scope, the entries
                              are merged such that the inner scope overrides matching
                              keys from the outer scope.
                            type: object
                          disabled:
                            description: When true, this field disables client request
                              authentication for the scope of the policy.
                            type: boolean
                        type: object
                      conditions:
                        description: 'Conditions are a set of rules that are applied
                        to a Route. When applied, they are merged using AND, with
                        one exception: There can be only one Prefix MatchCondition
                        per Conditions slice. More than one Prefix, or contradictory
                        Conditions, will make the route invalid.'
                        items:
                          description: MatchCondition are a general holder for matching
                            rules for HTTPProxies. One of Prefix or Header must be provided.
                          properties:
                            header:
                              description: Header specifies the header condition to
                                match.
                              properties:
                                contains:
                                  description: Contains specifies a substring that must
                                    be present in the header value.
                                  type: string
                                exact:
                                  description: Exact specifies a string that the header
                                    value must be equal to.
                                  type: string
                                name:
                                  description: Name is the name of the header to match
                                    against. Name is required. Header names are case
                                    insensitive.
                                  type: string
                                notcontains:
                                  description: NotContains specifies a substring that
                                    must not be present in the header value.
                                  type: string
                                notexact:
                                  description: NoExact specifies a string that the header
                                    value must not be equal to. The condition is true
                                    if the header has any other value.
                                  type: string
                                notpresent:
                                  description: NotPresent specifies that condition is
                                    true when the named header is not present. Note
                                    that setting NotPresent to false does not make the
                                    condition true if the named header is present.
                                  type: boolean
                                present:
                                  description: Present specifies that condition is true
                                    when the named header is present, regardless of
                                    its value. Note that setting Present to false does
                                    not make the condition true if the named header
                                    is absent.
                                  type: boolean
                              required:
                                - name
                              type: object
                            prefix:
                              description: Prefix defines a prefix match for a request.
                              type: string
                          type: object
                        type: array
                      cookieRewritePolicies:
                        description: The policies for rewriting Set-Cookie header attributes.
                          Note that rewritten cookie names must be unique in this list.
                          Order rewrite policies are specified in does not matter.
                        items:
                          properties:
                            domainRewrite:
                              description: DomainRewrite enables rewriting the Set-Cookie
                                Domain element. If not set, Domain will not be rewritten.
                              properties:
                                value:
                                  description: Value is the value to rewrite the Domain
                                    attribute to. For now this is required.
                                  maxLength: 4096
                                  minLength: 1
                                  pattern: ^[a-z0-9]([-a-z0-9]*[a-z0-9])?(\.[a-z0-9]([-a-z0-9]*[a-z0-9])?)*$
                                  type: string
                              required:
                                - value
                              type: object
                            name:
                              description: Name is the name of the cookie for which
                                attributes will be rewritten.
                              maxLength: 4096
                              minLength: 1
                              pattern: ^[^()<>@,;:\\"\/[\]?={} \t\x7f\x00\x01\x02\x03\x04\x05\x06\x07\x08\x09\x0a\x0b\x0c\x0d\x0e\x0f\x10\x11\x12\x13\x14\x15\x16\x17\x18\x19\x1a\x1b\x1c\x1d\x1e\x1f]+$
                              type: string
                            pathRewrite:
                              description: PathRewrite enables rewriting the Set-Cookie
                                Path element. If not set, Path will not be rewritten.
                              properties:
                                value:
                                  description: Value is the value to rewrite the Path
                                    attribute to. For now this is required.
                                  maxLength: 4096
                                  minLength: 1
                                  pattern: ^[^;\x7f\x00\x01\x02\x03\x04\x05\x06\x07\x08\x09\x0a\x0b\x0c\x0d\x0e\x0f\x10\x11\x12\x13\x14\x15\x16\x17\x18\x19\x1a\x1b\x1c\x1d\x1e\x1f]+$
                                  type: string
                              required:
                                - value
                              type: object
                            sameSite:
                              description: SameSite enables rewriting the Set-Cookie
                                SameSite element. If not set, SameSite attribute will
                                not be rewritten.
                              enum:
                                - Strict
                                - Lax
                                - None
                              type: string
                            secure:
                              description: Secure enables rewriting the Set-Cookie Secure
                                element. If not set, Secure attribute will not be rewritten.
                              type: boolean
                          required:
                            - name
                          type: object
                        type: array
                      enableWebsockets:
                        description: Enables websocket support for the route.
                        type: boolean
                      healthCheckPolicy:
                        description: The health check policy for this route.
                        properties:
                          healthyThresholdCount:
                            description: The number of healthy health checks required
                              before a host is marked healthy
                            format: int64
                            minimum: 0
                            type: integer
                          host:
                            description: The value of the host header in the HTTP health
                              check request. If left empty (default value), the name
                              "contour-envoy-healthcheck" will be used.
                            type: string
                          intervalSeconds:
                            description: The interval (seconds) between health checks
                            format: int64
                            type: integer
                          path:
                            description: HTTP endpoint used to perform health checks
                              on upstream service
                            type: string
                          timeoutSeconds:
                            description: The time to wait (seconds) for a health check
                              response
                            format: int64
                            type: integer
                          unhealthyThresholdCount:
                            description: The number of unhealthy health checks required
                              before a host is marked unhealthy
                            format: int64
                            minimum: 0
                            type: integer
                        required:
                          - path
                        type: object
                      loadBalancerPolicy:
                        description: The load balancing policy for this route.
                        properties:
                          requestHashPolicies:
                            description: RequestHashPolicies contains a list of hash
                              policies to apply when the `RequestHash` load balancing
                              strategy is chosen. If an element of the supplied list
                              of hash policies is invalid, it will be ignored. If the
                              list of hash policies is empty after validation, the load
                              balancing strategy will fall back the the default `RoundRobin`.
                            items:
                              description: RequestHashPolicy contains configuration
                                for an individual hash policy on a request attribute.
                              properties:
                                hashSourceIP:
                                  description: HashSourceIP should be set to true when
                                    request source IP hash based load balancing is desired.
                                    It must be the only hash option field set, otherwise
                                    this request hash policy object will be ignored.
                                  type: boolean
                                headerHashOptions:
                                  description: HeaderHashOptions should be set when
                                    request header hash based load balancing is desired.
                                    It must be the only hash option field set, otherwise
                                    this request hash policy object will be ignored.
                                  properties:
                                    headerName:
                                      description: HeaderName is the name of the HTTP
                                        request header that will be used to calculate
                                        the hash key. If the header specified is not
                                        present on a request, no hash will be produced.
                                      minLength: 1
                                      type: string
                                  type: object
                                terminal:
                                  description: Terminal is a flag that allows for short-circuiting
                                    computing of a hash for a given request. If set
                                    to true, and the request attribute specified in
                                    the attribute hash options is present, no further
                                    hash policies will be used to calculate a hash for
                                    the request.
                                  type: boolean
                              type: object
                            type: array
                          strategy:
                            description: Strategy specifies the policy used to balance
                              requests across the pool of backend pods. Valid policy
                              names are `Random`, `RoundRobin`, `WeightedLeastRequest`,
                              `Cookie`, and `RequestHash`. If an unknown strategy name
                              is specified or no policy is supplied, the default `RoundRobin`
                              policy is used.
                            type: string
                        type: object
                      pathRewritePolicy:
                        description: The policy for rewriting the path of the request
                          URL after the request has been routed to a Service.
                        properties:
                          replacePrefix:
                            description: ReplacePrefix describes how the path prefix
                              should be replaced.
                            items:
                              description: ReplacePrefix describes a path prefix replacement.
                              properties:
                                prefix:
                                  description: "Prefix specifies the URL path prefix
                                  to be replaced. \n If Prefix is specified, it must
                                  exactly match the MatchCondition prefix that is
                                  rendered by the chain of including HTTPProxies and
                                  only that path prefix will be replaced by Replacement.
                                  This allows HTTPProxies that are included through
                                  multiple roots to only replace specific path prefixes,
                                  leaving others unmodified. \n If Prefix is not specified,
                                  all routing prefixes rendered by the include chain
                                  will be replaced."
                                  minLength: 1
                                  type: string
                                replacement:
                                  description: Replacement is the string that the routing
                                    path prefix will be replaced with. This must not
                                    be empty.
                                  minLength: 1
                                  type: string
                              required:
                                - replacement
                              type: object
                            type: array
                        type: object
                      permitInsecure:
                        description: Allow this path to respond to insecure requests
                          over HTTP which are normally not permitted when a `virtualhost.tls`
                          block is present.
                        type: boolean
                      rateLimitPolicy:
                        description: The policy for rate limiting on the route.
                        properties:
                          global:
                            description: Global defines global rate limiting parameters,
                              i.e. parameters defining descriptors that are sent to
                              an external rate limit service (RLS) for a rate limit
                              decision on each request.
                            properties:
                              descriptors:
                                description: Descriptors defines the list of descriptors
                                  that will be generated and sent to the rate limit
                                  service. Each descriptor contains 1+ key-value pair
                                  entries.
                                items:
                                  description: RateLimitDescriptor defines a list of
                                    key-value pair generators.
                                  properties:
                                    entries:
                                      description: Entries is the list of key-value
                                        pair generators.
                                      items:
                                        description: RateLimitDescriptorEntry is a key-value
                                          pair generator. Exactly one field on this
                                          struct must be non-nil.
                                        properties:
                                          genericKey:
                                            description: GenericKey defines a descriptor
                                              entry with a static key and value.
                                            properties:
                                              key:
                                                description: Key defines the key of
                                                  the descriptor entry. If not set,
                                                  the key is set to "generic_key".
                                                type: string
                                              value:
                                                description: Value defines the value
                                                  of the descriptor entry.
                                                minLength: 1
                                                type: string
                                            type: object
                                          remoteAddress:
                                            description: RemoteAddress defines a descriptor
                                              entry with a key of "remote_address" and
                                              a value equal to the client's IP address
                                              (from x-forwarded-for).
                                            type: object
                                          requestHeader:
                                            description: RequestHeader defines a descriptor
                                              entry that's populated only if a given
                                              header is present on the request. The
                                              descriptor key is static, and the descriptor
                                              value is equal to the value of the header.
                                            properties:
                                              descriptorKey:
                                                description: DescriptorKey defines the
                                                  key to use on the descriptor entry.
                                                minLength: 1
                                                type: string
                                              headerName:
                                                description: HeaderName defines the
                                                  name of the header to look for on
                                                  the request.
                                                minLength: 1
                                                type: string
                                            type: object
                                          requestHeaderValueMatch:
                                            description: RequestHeaderValueMatch defines
                                              a descriptor entry that's populated if
                                              the request's headers match a set of 1+
                                              match criteria. The descriptor key is
                                              "header_match", and the descriptor value
                                              is static.
                                            properties:
                                              expectMatch:
                                                default: true
                                                description: ExpectMatch defines whether
                                                  the request must positively match
                                                  the match criteria in order to generate
                                                  a descriptor entry (i.e. true), or
                                                  not match the match criteria in order
                                                  to generate a descriptor entry (i.e.
                                                  false). The default is true.
                                                type: boolean
                                              headers:
                                                description: Headers is a list of 1+
                                                  match criteria to apply against the
                                                  request to determine whether to populate
                                                  the descriptor entry or not.
                                                items:
                                                  description: HeaderMatchCondition
                                                    specifies how to conditionally match
                                                    against HTTP headers. The Name field
                                                    is required, but only one of the
                                                    remaining fields should be be provided.
                                                  properties:
                                                    contains:
                                                      description: Contains specifies
                                                        a substring that must be present
                                                        in the header value.
                                                      type: string
                                                    exact:
                                                      description: Exact specifies a
                                                        string that the header value
                                                        must be equal to.
                                                      type: string
                                                    name:
                                                      description: Name is the name
                                                        of the header to match against.
                                                        Name is required. Header names
                                                        are case insensitive.
                                                      type: string
                                                    notcontains:
                                                      description: NotContains specifies
                                                        a substring that must not be
                                                        present in the header value.
                                                      type: string
                                                    notexact:
                                                      description: NoExact specifies
                                                        a string that the header value
                                                        must not be equal to. The condition
                                                        is true if the header has any
                                                        other value.
                                                      type: string
                                                    notpresent:
                                                      description: NotPresent specifies
                                                        that condition is true when
                                                        the named header is not present.
                                                        Note that setting NotPresent
                                                        to false does not make the condition
                                                        true if the named header is
                                                        present.
                                                      type: boolean
                                                    present:
                                                      description: Present specifies
                                                        that condition is true when
                                                        the named header is present,
                                                        regardless of its value. Note
                                                        that setting Present to false
                                                        does not make the condition
                                                        true if the named header is
                                                        absent.
                                                      type: boolean
                                                  required:
                                                    - name
                                                  type: object
                                                minItems: 1
                                                type: array
                                              value:
                                                description: Value defines the value
                                                  of the descriptor entry.
                                                minLength: 1
                                                type: string
                                            type: object
                                        type: object
                                      minItems: 1
                                      type: array
                                  type: object
                                minItems: 1
                                type: array
                            type: object
                          local:
                            description: Local defines local rate limiting parameters,
                              i.e. parameters for rate limiting that occurs within each
                              Envoy pod as requests are handled.
                            properties:
                              burst:
                                description: Burst defines the number of requests above
                                  the requests per unit that should be allowed within
                                  a short period of time.
                                format: int32
                                type: integer
                              requests:
                                description: Requests defines how many requests per
                                  unit of time should be allowed before rate limiting
                                  occurs.
                                format: int32
                                minimum: 1
                                type: integer
                              responseHeadersToAdd:
                                description: ResponseHeadersToAdd is an optional list
                                  of response headers to set when a request is rate-limited.
                                items:
                                  description: HeaderValue represents a header name/value
                                    pair
                                  properties:
                                    name:
                                      description: Name represents a key of a header
                                      minLength: 1
                                      type: string
                                    value:
                                      description: Value represents the value of a header
                                        specified by a key
                                      minLength: 1
                                      type: string
                                  required:
                                    - name
                                    - value
                                  type: object
                                type: array
                              responseStatusCode:
                                description: ResponseStatusCode is the HTTP status code
                                  to use for responses to rate-limited requests. Codes
                                  must be in the 400-599 range (inclusive). If not specified,
                                  the Envoy default of 429 (Too Many Requests) is used.
                                format: int32
                                maximum: 599
                                minimum: 400
                                type: integer
                              unit:
                                description: Unit defines the period of time within
                                  which requests over the limit will be rate limited.
                                  Valid values are "second", "minute" and "hour".
                                enum:
                                  - second
                                  - minute
                                  - hour
                                type: string
                            required:
                              - requests
                              - unit
                            type: object
                        type: object
                      requestHeadersPolicy:
                        description: The policy for managing request headers during
                          proxying.
                        properties:
                          remove:
                            description: Remove specifies a list of HTTP header names
                              to remove.
                            items:
                              type: string
                            type: array
                          set:
                            description: Set specifies a list of HTTP header values
                              that will be set in the HTTP header. If the header does
                              not exist it will be added, otherwise it will be overwritten
                              with the new value.
                            items:
                              description: HeaderValue represents a header name/value
                                pair
                              properties:
                                name:
                                  description: Name represents a key of a header
                                  minLength: 1
                                  type: string
                                value:
                                  description: Value represents the value of a header
                                    specified by a key
                                  minLength: 1
                                  type: string
                              required:
                                - name
                                - value
                              type: object
                            type: array
                        type: object
                      requestRedirectPolicy:
                        description: RequestRedirectPolicy defines an HTTP redirection.
                        properties:
                          hostname:
                            description: Hostname is the precise hostname to be used
                              in the value of the `Location` header in the response.
                              When empty, the hostname of the request is used. No wildcards
                              are allowed.
                            maxLength: 253
                            minLength: 1
                            pattern: ^[a-z0-9]([-a-z0-9]*[a-z0-9])?(\.[a-z0-9]([-a-z0-9]*[a-z0-9])?)*$
                            type: string
                          path:
                            description: "Path allows for redirection to a different
                            path from the original on the request. The path must start
                            with a leading slash. \n Note: Only one of Path or Prefix
                            can be defined."
                            pattern: ^\/.*$
                            type: string
                          port:
                            description: Port is the port to be used in the value of
                              the `Location` header in the response. When empty, port
                              (if specified) of the request is used.
                            format: int32
                            maximum: 65535
                            minimum: 1
                            type: integer
                          prefix:
                            description: "Prefix defines the value to swap the matched
                            prefix or path with. The prefix must start with a leading
                            slash. \n Note: Only one of Path or Prefix can be defined."
                            pattern: ^\/.*$
                            type: string
                          scheme:
                            description: Scheme is the scheme to be used in the value
                              of the `Location` header in the response. When empty,
                              the scheme of the request is used.
                            enum:
                              - http
                              - https
                            type: string
                          statusCode:
                            default: 302
                            description: StatusCode is the HTTP status code to be used
                              in response.
                            enum:
                              - 301
                              - 302
                            type: integer
                        type: object
                      responseHeadersPolicy:
                        description: The policy for managing response headers during
                          proxying. Rewriting the 'Host' header is not supported.
                        properties:
                          remove:
                            description: Remove specifies a list of HTTP header names
                              to remove.
                            items:
                              type: string
                            type: array
                          set:
                            description: Set specifies a list of HTTP header values
                              that will be set in the HTTP header. If the header does
                              not exist it will be added, otherwise it will be overwritten
                              with the new value.
                            items:
                              description: HeaderValue represents a header name/value
                                pair
                              properties:
                                name:
                                  description: Name represents a key of a header
                                  minLength: 1
                                  type: string
                                value:
                                  description: Value represents the value of a header
                                    specified by a key
                                  minLength: 1
                                  type: string
                              required:
                                - name
                                - value
                              type: object
                            type: array
                        type: object
                      retryPolicy:
                        description: The retry policy for this route.
                        properties:
                          count:
                            default: 1
                            description: NumRetries is maximum allowed number of retries.
                              If set to -1, then retries are disabled. If set to 0 or
                              not supplied, the value is set to the Envoy default of
                              1.
                            format: int64
                            minimum: -1
                            type: integer
                          perTryTimeout:
                            description: PerTryTimeout specifies the timeout per retry
                              attempt. Ignored if NumRetries is not supplied.
                            pattern: ^(((\d*(\.\d*)?h)|(\d*(\.\d*)?m)|(\d*(\.\d*)?s)|(\d*(\.\d*)?ms)|(\d*(\.\d*)?us)|(\d*(\.\d*)?µs)|(\d*(\.\d*)?ns))+|infinity|infinite)$
                            type: string
                          retriableStatusCodes:
                            description: "RetriableStatusCodes specifies the HTTP status
                            codes that should be retried. \n This field is only respected
                            when you include `retriable-status-codes` in the `RetryOn`
                            field."
                            items:
                              format: int32
                              type: integer
                            type: array
                          retryOn:
                            description: "RetryOn specifies the conditions on which
                            to retry a request. \n Supported [HTTP conditions](https://www.envoyproxy.io/docs/envoy/latest/configuration/http/http_filters/router_filter#x-envoy-retry-on):
                            \n - `5xx` - `gateway-error` - `reset` - `connect-failure`
                            - `retriable-4xx` - `refused-stream` - `retriable-status-codes`
                            - `retriable-headers` \n Supported [gRPC conditions](https://www.envoyproxy.io/docs/envoy/latest/configuration/http/http_filters/router_filter#x-envoy-retry-grpc-on):
                            \n - `cancelled` - `deadline-exceeded` - `internal` -
                            `resource-exhausted` - `unavailable`"
                            items:
                              description: RetryOn is a string type alias with validation
                                to ensure that the value is valid.
                              enum:
                                - 5xx
                                - gateway-error
                                - reset
                                - connect-failure
                                - retriable-4xx
                                - refused-stream
                                - retriable-status-codes
                                - retriable-headers
                                - cancelled
                                - deadline-exceeded
                                - internal
                                - resource-exhausted
                                - unavailable
                              type: string
                            type: array
                        type: object
                      services:
                        description: Services are the services to proxy traffic.
                        items:
                          description: Service defines an Kubernetes Service to proxy
                            traffic.
                          properties:
                            cookieRewritePolicies:
                              description: The policies for rewriting Set-Cookie header
                                attributes.
                              items:
                                properties:
                                  domainRewrite:
                                    description: DomainRewrite enables rewriting the
                                      Set-Cookie Domain element. If not set, Domain
                                      will not be rewritten.
                                    properties:
                                      value:
                                        description: Value is the value to rewrite the
                                          Domain attribute to. For now this is required.
                                        maxLength: 4096
                                        minLength: 1
                                        pattern: ^[a-z0-9]([-a-z0-9]*[a-z0-9])?(\.[a-z0-9]([-a-z0-9]*[a-z0-9])?)*$
                                        type: string
                                    required:
                                      - value
                                    type: object
                                  name:
                                    description: Name is the name of the cookie for
                                      which attributes will be rewritten.
                                    maxLength: 4096
                                    minLength: 1
                                    pattern: ^[^()<>@,;:\\"\/[\]?={} \t\x7f\x00\x01\x02\x03\x04\x05\x06\x07\x08\x09\x0a\x0b\x0c\x0d\x0e\x0f\x10\x11\x12\x13\x14\x15\x16\x17\x18\x19\x1a\x1b\x1c\x1d\x1e\x1f]+$
                                    type: string
                                  pathRewrite:
                                    description: PathRewrite enables rewriting the Set-Cookie
                                      Path element. If not set, Path will not be rewritten.
                                    properties:
                                      value:
                                        description: Value is the value to rewrite the
                                          Path attribute to. For now this is required.
                                        maxLength: 4096
                                        minLength: 1
                                        pattern: ^[^;\x7f\x00\x01\x02\x03\x04\x05\x06\x07\x08\x09\x0a\x0b\x0c\x0d\x0e\x0f\x10\x11\x12\x13\x14\x15\x16\x17\x18\x19\x1a\x1b\x1c\x1d\x1e\x1f]+$
                                        type: string
                                    required:
                                      - value
                                    type: object
                                  sameSite:
                                    description: SameSite enables rewriting the Set-Cookie
                                      SameSite element. If not set, SameSite attribute
                                      will not be rewritten.
                                    enum:
                                      - Strict
                                      - Lax
                                      - None
                                    type: string
                                  secure:
                                    description: Secure enables rewriting the Set-Cookie
                                      Secure element. If not set, Secure attribute will
                                      not be rewritten.
                                    type: boolean
                                required:
                                  - name
                                type: object
                              type: array
                            mirror:
                              description: If Mirror is true the Service will receive
                                a read only mirror of the traffic for this route.
                              type: boolean
                            name:
                              description: Name is the name of Kubernetes service to
                                proxy traffic. Names defined here will be used to look
                                up corresponding endpoints which contain the ips to
                                route.
                              type: string
                            port:
                              description: Port (defined as Integer) to proxy traffic
                                to since a service can have multiple defined.
                              exclusiveMaximum: true
                              maximum: 65536
                              minimum: 1
                              type: integer
                            protocol:
                              description: Protocol may be used to specify (or override)
                                the protocol used to reach this Service. Values may
                                be tls, h2, h2c. If omitted, protocol-selection falls
                                back on Service annotations.
                              enum:
                                - h2
                                - h2c
                                - tls
                              type: string
                            requestHeadersPolicy:
                              description: The policy for managing request headers during
                                proxying. Rewriting the 'Host' header is not supported.
                              properties:
                                remove:
                                  description: Remove specifies a list of HTTP header
                                    names to remove.
                                  items:
                                    type: string
                                  type: array
                                set:
                                  description: Set specifies a list of HTTP header values
                                    that will be set in the HTTP header. If the header
                                    does not exist it will be added, otherwise it will
                                    be overwritten with the new value.
                                  items:
                                    description: HeaderValue represents a header name/value
                                      pair
                                    properties:
                                      name:
                                        description: Name represents a key of a header
                                        minLength: 1
                                        type: string
                                      value:
                                        description: Value represents the value of a
                                          header specified by a key
                                        minLength: 1
                                        type: string
                                    required:
                                      - name
                                      - value
                                    type: object
                                  type: array
                              type: object
                            responseHeadersPolicy:
                              description: The policy for managing response headers
                                during proxying. Rewriting the 'Host' header is not
                                supported.
                              properties:
                                remove:
                                  description: Remove specifies a list of HTTP header
                                    names to remove.
                                  items:
                                    type: string
                                  type: array
                                set:
                                  description: Set specifies a list of HTTP header values
                                    that will be set in the HTTP header. If the header
                                    does not exist it will be added, otherwise it will
                                    be overwritten with the new value.
                                  items:
                                    description: HeaderValue represents a header name/value
                                      pair
                                    properties:
                                      name:
                                        description: Name represents a key of a header
                                        minLength: 1
                                        type: string
                                      value:
                                        description: Value represents the value of a
                                          header specified by a key
                                        minLength: 1
                                        type: string
                                    required:
                                      - name
                                      - value
                                    type: object
                                  type: array
                              type: object
                            validation:
                              description: UpstreamValidation defines how to verify
                                the backend service's certificate
                              properties:
                                caSecret:
                                  description: Name or namespaced name of the Kubernetes
                                    secret used to validate the certificate presented
                                    by the backend
                                  type: string
                                subjectName:
                                  description: Key which is expected to be present in
                                    the 'subjectAltName' of the presented certificate
                                  type: string
                              required:
                                - caSecret
                                - subjectName
                              type: object
                            weight:
                              description: Weight defines percentage of traffic to balance
                                traffic
                              format: int64
                              minimum: 0
                              type: integer
                          required:
                            - name
                            - port
                          type: object
                        type: array
                      timeoutPolicy:
                        description: The timeout policy for this route.
                        properties:
                          idle:
                            description: Timeout for how long the proxy should wait
                              while there is no activity during single request/response
                              (for HTTP/1.1) or stream (for HTTP/2). Timeout will not
                              trigger while HTTP/1.1 connection is idle between two
                              consecutive requests. If not specified, there is no per-route
                              idle timeout, though a connection manager-wide stream_idle_timeout
                              default of 5m still applies.
                            pattern: ^(((\d*(\.\d*)?h)|(\d*(\.\d*)?m)|(\d*(\.\d*)?s)|(\d*(\.\d*)?ms)|(\d*(\.\d*)?us)|(\d*(\.\d*)?µs)|(\d*(\.\d*)?ns))+|infinity|infinite)$
                            type: string
                          response:
                            description: Timeout for receiving a response from the server
                              after processing a request from client. If not supplied,
                              Envoy's default value of 15s applies.
                            pattern: ^(((\d*(\.\d*)?h)|(\d*(\.\d*)?m)|(\d*(\.\d*)?s)|(\d*(\.\d*)?ms)|(\d*(\.\d*)?us)|(\d*(\.\d*)?µs)|(\d*(\.\d*)?ns))+|infinity|infinite)$
                            type: string
                        type: object
                    type: object
                  type: array
                tcpproxy:
                  description: TCPProxy holds TCP proxy information.
                  properties:
                    healthCheckPolicy:
                      description: The health check policy for this tcp proxy
                      properties:
                        healthyThresholdCount:
                          description: The number of healthy health checks required
                            before a host is marked healthy
                          format: int32
                          type: integer
                        intervalSeconds:
                          description: The interval (seconds) between health checks
                          format: int64
                          type: integer
                        timeoutSeconds:
                          description: The time to wait (seconds) for a health check
                            response
                          format: int64
                          type: integer
                        unhealthyThresholdCount:
                          description: The number of unhealthy health checks required
                            before a host is marked unhealthy
                          format: int32
                          type: integer
                      type: object
                    include:
                      description: Include specifies that this tcpproxy should be delegated
                        to another HTTPProxy.
                      properties:
                        name:
                          description: Name of the child HTTPProxy
                          type: string
                        namespace:
                          description: Namespace of the HTTPProxy to include. Defaults
                            to the current namespace if not supplied.
                          type: string
                      required:
                        - name
                      type: object
                    includes:
                      description: "IncludesDeprecated allow for specific routing configuration
                      to be appended to another HTTPProxy in another namespace. \n
                      Exists due to a mistake when developing HTTPProxy and the field
                      was marked plural when it should have been singular. This field
                      should stay to not break backwards compatibility to v1 users."
                      properties:
                        name:
                          description: Name of the child HTTPProxy
                          type: string
                        namespace:
                          description: Namespace of the HTTPProxy to include. Defaults
                            to the current namespace if not supplied.
                          type: string
                      required:
                        - name
                      type: object
                    loadBalancerPolicy:
                      description: The load balancing policy for the backend services.
                        Note that the `Cookie` and `RequestHash` load balancing strategies
                        cannot be used here.
                      properties:
                        requestHashPolicies:
                          description: RequestHashPolicies contains a list of hash policies
                            to apply when the `RequestHash` load balancing strategy
                            is chosen. If an element of the supplied list of hash policies
                            is invalid, it will be ignored. If the list of hash policies
                            is empty after validation, the load balancing strategy will
                            fall back the the default `RoundRobin`.
                          items:
                            description: RequestHashPolicy contains configuration for
                              an individual hash policy on a request attribute.
                            properties:
                              hashSourceIP:
                                description: HashSourceIP should be set to true when
                                  request source IP hash based load balancing is desired.
                                  It must be the only hash option field set, otherwise
                                  this request hash policy object will be ignored.
                                type: boolean
                              headerHashOptions:
                                description: HeaderHashOptions should be set when request
                                  header hash based load balancing is desired. It must
                                  be the only hash option field set, otherwise this
                                  request hash policy object will be ignored.
                                properties:
                                  headerName:
                                    description: HeaderName is the name of the HTTP
                                      request header that will be used to calculate
                                      the hash key. If the header specified is not present
                                      on a request, no hash will be produced.
                                    minLength: 1
                                    type: string
                                type: object
                              terminal:
                                description: Terminal is a flag that allows for short-circuiting
                                  computing of a hash for a given request. If set to
                                  true, and the request attribute specified in the attribute
                                  hash options is present, no further hash policies
                                  will be used to calculate a hash for the request.
                                type: boolean
                            type: object
                          type: array
                        strategy:
                          description: Strategy specifies the policy used to balance
                            requests across the pool of backend pods. Valid policy names
                            are `Random`, `RoundRobin`, `WeightedLeastRequest`, `Cookie`,
                            and `RequestHash`. If an unknown strategy name is specified
                            or no policy is supplied, the default `RoundRobin` policy
                            is used.
                          type: string
                      type: object
                    services:
                      description: Services are the services to proxy traffic
                      items:
                        description: Service defines an Kubernetes Service to proxy
                          traffic.
                        properties:
                          cookieRewritePolicies:
                            description: The policies for rewriting Set-Cookie header
                              attributes.
                            items:
                              properties:
                                domainRewrite:
                                  description: DomainRewrite enables rewriting the Set-Cookie
                                    Domain element. If not set, Domain will not be rewritten.
                                  properties:
                                    value:
                                      description: Value is the value to rewrite the
                                        Domain attribute to. For now this is required.
                                      maxLength: 4096
                                      minLength: 1
                                      pattern: ^[a-z0-9]([-a-z0-9]*[a-z0-9])?(\.[a-z0-9]([-a-z0-9]*[a-z0-9])?)*$
                                      type: string
                                  required:
                                    - value
                                  type: object
                                name:
                                  description: Name is the name of the cookie for which
                                    attributes will be rewritten.
                                  maxLength: 4096
                                  minLength: 1
                                  pattern: ^[^()<>@,;:\\"\/[\]?={} \t\x7f\x00\x01\x02\x03\x04\x05\x06\x07\x08\x09\x0a\x0b\x0c\x0d\x0e\x0f\x10\x11\x12\x13\x14\x15\x16\x17\x18\x19\x1a\x1b\x1c\x1d\x1e\x1f]+$
                                  type: string
                                pathRewrite:
                                  description: PathRewrite enables rewriting the Set-Cookie
                                    Path element. If not set, Path will not be rewritten.
                                  properties:
                                    value:
                                      description: Value is the value to rewrite the
                                        Path attribute to. For now this is required.
                                      maxLength: 4096
                                      minLength: 1
                                      pattern: ^[^;\x7f\x00\x01\x02\x03\x04\x05\x06\x07\x08\x09\x0a\x0b\x0c\x0d\x0e\x0f\x10\x11\x12\x13\x14\x15\x16\x17\x18\x19\x1a\x1b\x1c\x1d\x1e\x1f]+$
                                      type: string
                                  required:
                                    - value
                                  type: object
                                sameSite:
                                  description: SameSite enables rewriting the Set-Cookie
                                    SameSite element. If not set, SameSite attribute
                                    will not be rewritten.
                                  enum:
                                    - Strict
                                    - Lax
                                    - None
                                  type: string
                                secure:
                                  description: Secure enables rewriting the Set-Cookie
                                    Secure element. If not set, Secure attribute will
                                    not be rewritten.
                                  type: boolean
                              required:
                                - name
                              type: object
                            type: array
                          mirror:
                            description: If Mirror is true the Service will receive
                              a read only mirror of the traffic for this route.
                            type: boolean
                          name:
                            description: Name is the name of Kubernetes service to proxy
                              traffic. Names defined here will be used to look up corresponding
                              endpoints which contain the ips to route.
                            type: string
                          port:
                            description: Port (defined as Integer) to proxy traffic
                              to since a service can have multiple defined.
                            exclusiveMaximum: true
                            maximum: 65536
                            minimum: 1
                            type: integer
                          protocol:
                            description: Protocol may be used to specify (or override)
                              the protocol used to reach this Service. Values may be
                              tls, h2, h2c. If omitted, protocol-selection falls back
                              on Service annotations.
                            enum:
                              - h2
                              - h2c
                              - tls
                            type: string
                          requestHeadersPolicy:
                            description: The policy for managing request headers during
                              proxying. Rewriting the 'Host' header is not supported.
                            properties:
                              remove:
                                description: Remove specifies a list of HTTP header
                                  names to remove.
                                items:
                                  type: string
                                type: array
                              set:
                                description: Set specifies a list of HTTP header values
                                  that will be set in the HTTP header. If the header
                                  does not exist it will be added, otherwise it will
                                  be overwritten with the new value.
                                items:
                                  description: HeaderValue represents a header name/value
                                    pair
                                  properties:
                                    name:
                                      description: Name represents a key of a header
                                      minLength: 1
                                      type: string
                                    value:
                                      description: Value represents the value of a header
                                        specified by a key
                                      minLength: 1
                                      type: string
                                  required:
                                    - name
                                    - value
                                  type: object
                                type: array
                            type: object
                          responseHeadersPolicy:
                            description: The policy for managing response headers during
                              proxying. Rewriting the 'Host' header is not supported.
                            properties:
                              remove:
                                description: Remove specifies a list of HTTP header
                                  names to remove.
                                items:
                                  type: string
                                type: array
                              set:
                                description: Set specifies a list of HTTP header values
                                  that will be set in the HTTP header. If the header
                                  does not exist it will be added, otherwise it will
                                  be overwritten with the new value.
                                items:
                                  description: HeaderValue represents a header name/value
                                    pair
                                  properties:
                                    name:
                                      description: Name represents a key of a header
                                      minLength: 1
                                      type: string
                                    value:
                                      description: Value represents the value of a header
                                        specified by a key
                                      minLength: 1
                                      type: string
                                  required:
                                    - name
                                    - value
                                  type: object
                                type: array
                            type: object
                          validation:
                            description: UpstreamValidation defines how to verify the
                              backend service's certificate
                            properties:
                              caSecret:
                                description: Name or namespaced name of the Kubernetes
                                  secret used to validate the certificate presented
                                  by the backend
                                type: string
                              subjectName:
                                description: Key which is expected to be present in
                                  the 'subjectAltName' of the presented certificate
                                type: string
                            required:
                              - caSecret
                              - subjectName
                            type: object
                          weight:
                            description: Weight defines percentage of traffic to balance
                              traffic
                            format: int64
                            minimum: 0
                            type: integer
                        required:
                          - name
                          - port
                        type: object
                      type: array
                  type: object
                virtualhost:
                  description: Virtualhost appears at most once. If it is present, the
                    object is considered to be a "root" HTTPProxy.
                  properties:
                    authorization:
                      description: This field configures an extension service to perform
                        authorization for this virtual host. Authorization can only
                        be configured on virtual hosts that have TLS enabled. If the
                        TLS configuration requires client certificate validation, the
                        client certificate is always included in the authentication
                        check request.
                      properties:
                        authPolicy:
                          description: AuthPolicy sets a default authorization policy
                            for client requests. This policy will be used unless overridden
                            by individual routes.
                          properties:
                            context:
                              additionalProperties:
                                type: string
                              description: Context is a set of key/value pairs that
                                are sent to the authentication server in the check request.
                                If a context is provided at an enclosing scope, the
                                entries are merged such that the inner scope overrides
                                matching keys from the outer scope.
                              type: object
                            disabled:
                              description: When true, this field disables client request
                                authentication for the scope of the policy.
                              type: boolean
                          type: object
                        extensionRef:
                          description: ExtensionServiceRef specifies the extension resource
                            that will authorize client requests.
                          properties:
                            apiVersion:
                              description: API version of the referent. If this field
                                is not specified, the default "projectcontour.io/v1alpha1"
                                will be used
                              minLength: 1
                              type: string
                            name:
                              description: "Name of the referent. \n More info: https://kubernetes.io/docs/concepts/overview/working-with-objects/names/#names"
                              minLength: 1
                              type: string
                            namespace:
                              description: "Namespace of the referent. If this field
                              is not specifies, the namespace of the resource that
                              targets the referent will be used. \n More info: https://kubernetes.io/docs/concepts/overview/working-with-objects/namespaces/"
                              minLength: 1
                              type: string
                          type: object
                        failOpen:
                          description: If FailOpen is true, the client request is forwarded
                            to the upstream service even if the authorization server
                            fails to respond. This field should not be set in most cases.
                            It is intended for use only while migrating applications
                            from internal authorization to Contour external authorization.
                          type: boolean
                        responseTimeout:
                          description: ResponseTimeout configures maximum time to wait
                            for a check response from the authorization server. Timeout
                            durations are expressed in the Go [Duration format](https://godoc.org/time#ParseDuration).
                            Valid time units are "ns", "us" (or "µs"), "ms", "s", "m",
                            "h". The string "infinity" is also a valid input and specifies
                            no timeout.
                          pattern: ^(((\d*(\.\d*)?h)|(\d*(\.\d*)?m)|(\d*(\.\d*)?s)|(\d*(\.\d*)?ms)|(\d*(\.\d*)?us)|(\d*(\.\d*)?µs)|(\d*(\.\d*)?ns))+|infinity|infinite)$
                          type: string
                        withRequestBody:
                          description: WithRequestBody specifies configuration for sending
                            the client request's body to authorization server.
                          properties:
                            allowPartialMessage:
                              description: If AllowPartialMessage is true, then Envoy
                                will buffer the body until MaxRequestBytes are reached.
                              type: boolean
                            maxRequestBytes:
                              default: 1024
                              description: MaxRequestBytes sets the maximum size of
                                message body ExtAuthz filter will hold in-memory.
                              format: int32
                              minimum: 1
                              type: integer
                            packAsBytes:
                              description: If PackAsBytes is true, the body sent to
                                Authorization Server is in raw bytes.
                              type: boolean
                          type: object
                      required:
                        - extensionRef
                      type: object
                    corsPolicy:
                      description: Specifies the cross-origin policy to apply to the
                        VirtualHost.
                      properties:
                        allowCredentials:
                          description: Specifies whether the resource allows credentials.
                          type: boolean
                        allowHeaders:
                          description: AllowHeaders specifies the content for the *access-control-allow-headers*
                            header.
                          items:
                            description: CORSHeaderValue specifies the value of the
                              string headers returned by a cross-domain request.
                            pattern: ^[a-zA-Z0-9!#$%&'*+.^_`|~-]+$
                            type: string
                          type: array
                        allowMethods:
                          description: AllowMethods specifies the content for the *access-control-allow-methods*
                            header.
                          items:
                            description: CORSHeaderValue specifies the value of the
                              string headers returned by a cross-domain request.
                            pattern: ^[a-zA-Z0-9!#$%&'*+.^_`|~-]+$
                            type: string
                          type: array
                        allowOrigin:
                          description: AllowOrigin specifies the origins that will be
                            allowed to do CORS requests. "*" means allow any origin.
                          items:
                            type: string
                          type: array
                        exposeHeaders:
                          description: ExposeHeaders Specifies the content for the *access-control-expose-headers*
                            header.
                          items:
                            description: CORSHeaderValue specifies the value of the
                              string headers returned by a cross-domain request.
                            pattern: ^[a-zA-Z0-9!#$%&'*+.^_`|~-]+$
                            type: string
                          type: array
                        maxAge:
                          description: MaxAge indicates for how long the results of
                            a preflight request can be cached. MaxAge durations are
                            expressed in the Go [Duration format](https://godoc.org/time#ParseDuration).
                            Valid time units are "ns", "us" (or "µs"), "ms", "s", "m",
                            "h". Only positive values are allowed while 0 disables the
                            cache requiring a preflight OPTIONS check for all cross-origin
                            requests.
                          type: string
                      required:
                        - allowMethods
                        - allowOrigin
                      type: object
                    fqdn:
                      description: The fully qualified domain name of the root of the
                        ingress tree all leaves of the DAG rooted at this object relate
                        to the fqdn.
                      pattern: ^(\*\.)?[a-z0-9]([-a-z0-9]*[a-z0-9])?(\.[a-z0-9]([-a-z0-9]*[a-z0-9])?)*$
                      type: string
                    rateLimitPolicy:
                      description: The policy for rate limiting on the virtual host.
                      properties:
                        global:
                          description: Global defines global rate limiting parameters,
                            i.e. parameters defining descriptors that are sent to an
                            external rate limit service (RLS) for a rate limit decision
                            on each request.
                          properties:
                            descriptors:
                              description: Descriptors defines the list of descriptors
                                that will be generated and sent to the rate limit service.
                                Each descriptor contains 1+ key-value pair entries.
                              items:
                                description: RateLimitDescriptor defines a list of key-value
                                  pair generators.
                                properties:
                                  entries:
                                    description: Entries is the list of key-value pair
                                      generators.
                                    items:
                                      description: RateLimitDescriptorEntry is a key-value
                                        pair generator. Exactly one field on this struct
                                        must be non-nil.
                                      properties:
                                        genericKey:
                                          description: GenericKey defines a descriptor
                                            entry with a static key and value.
                                          properties:
                                            key:
                                              description: Key defines the key of the
                                                descriptor entry. If not set, the key
                                                is set to "generic_key".
                                              type: string
                                            value:
                                              description: Value defines the value of
                                                the descriptor entry.
                                              minLength: 1
                                              type: string
                                          type: object
                                        remoteAddress:
                                          description: RemoteAddress defines a descriptor
                                            entry with a key of "remote_address" and
                                            a value equal to the client's IP address
                                            (from x-forwarded-for).
                                          type: object
                                        requestHeader:
                                          description: RequestHeader defines a descriptor
                                            entry that's populated only if a given header
                                            is present on the request. The descriptor
                                            key is static, and the descriptor value
                                            is equal to the value of the header.
                                          properties:
                                            descriptorKey:
                                              description: DescriptorKey defines the
                                                key to use on the descriptor entry.
                                              minLength: 1
                                              type: string
                                            headerName:
                                              description: HeaderName defines the name
                                                of the header to look for on the request.
                                              minLength: 1
                                              type: string
                                          type: object
                                        requestHeaderValueMatch:
                                          description: RequestHeaderValueMatch defines
                                            a descriptor entry that's populated if the
                                            request's headers match a set of 1+ match
                                            criteria. The descriptor key is "header_match",
                                            and the descriptor value is static.
                                          properties:
                                            expectMatch:
                                              default: true
                                              description: ExpectMatch defines whether
                                                the request must positively match the
                                                match criteria in order to generate
                                                a descriptor entry (i.e. true), or not
                                                match the match criteria in order to
                                                generate a descriptor entry (i.e. false).
                                                The default is true.
                                              type: boolean
                                            headers:
                                              description: Headers is a list of 1+ match
                                                criteria to apply against the request
                                                to determine whether to populate the
                                                descriptor entry or not.
                                              items:
                                                description: HeaderMatchCondition specifies
                                                  how to conditionally match against
                                                  HTTP headers. The Name field is required,
                                                  but only one of the remaining fields
                                                  should be be provided.
                                                properties:
                                                  contains:
                                                    description: Contains specifies
                                                      a substring that must be present
                                                      in the header value.
                                                    type: string
                                                  exact:
                                                    description: Exact specifies a string
                                                      that the header value must be
                                                      equal to.
                                                    type: string
                                                  name:
                                                    description: Name is the name of
                                                      the header to match against. Name
                                                      is required. Header names are
                                                      case insensitive.
                                                    type: string
                                                  notcontains:
                                                    description: NotContains specifies
                                                      a substring that must not be present
                                                      in the header value.
                                                    type: string
                                                  notexact:
                                                    description: NoExact specifies a
                                                      string that the header value must
                                                      not be equal to. The condition
                                                      is true if the header has any
                                                      other value.
                                                    type: string
                                                  notpresent:
                                                    description: NotPresent specifies
                                                      that condition is true when the
                                                      named header is not present. Note
                                                      that setting NotPresent to false
                                                      does not make the condition true
                                                      if the named header is present.
                                                    type: boolean
                                                  present:
                                                    description: Present specifies that
                                                      condition is true when the named
                                                      header is present, regardless
                                                      of its value. Note that setting
                                                      Present to false does not make
                                                      the condition true if the named
                                                      header is absent.
                                                    type: boolean
                                                required:
                                                  - name
                                                type: object
                                              minItems: 1
                                              type: array
                                            value:
                                              description: Value defines the value of
                                                the descriptor entry.
                                              minLength: 1
                                              type: string
                                          type: object
                                      type: object
                                    minItems: 1
                                    type: array
                                type: object
                              minItems: 1
                              type: array
                          type: object
                        local:
                          description: Local defines local rate limiting parameters,
                            i.e. parameters for rate limiting that occurs within each
                            Envoy pod as requests are handled.
                          properties:
                            burst:
                              description: Burst defines the number of requests above
                                the requests per unit that should be allowed within
                                a short period of time.
                              format: int32
                              type: integer
                            requests:
                              description: Requests defines how many requests per unit
                                of time should be allowed before rate limiting occurs.
                              format: int32
                              minimum: 1
                              type: integer
                            responseHeadersToAdd:
                              description: ResponseHeadersToAdd is an optional list
                                of response headers to set when a request is rate-limited.
                              items:
                                description: HeaderValue represents a header name/value
                                  pair
                                properties:
                                  name:
                                    description: Name represents a key of a header
                                    minLength: 1
                                    type: string
                                  value:
                                    description: Value represents the value of a header
                                      specified by a key
                                    minLength: 1
                                    type: string
                                required:
                                  - name
                                  - value
                                type: object
                              type: array
                            responseStatusCode:
                              description: ResponseStatusCode is the HTTP status code
                                to use for responses to rate-limited requests. Codes
                                must be in the 400-599 range (inclusive). If not specified,
                                the Envoy default of 429 (Too Many Requests) is used.
                              format: int32
                              maximum: 599
                              minimum: 400
                              type: integer
                            unit:
                              description: Unit defines the period of time within which
                                requests over the limit will be rate limited. Valid
                                values are "second", "minute" and "hour".
                              enum:
                                - second
                                - minute
                                - hour
                              type: string
                          required:
                            - requests
                            - unit
                          type: object
                      type: object
                    tls:
                      description: If present the fields describes TLS properties of
                        the virtual host. The SNI names that will be matched on are
                        described in fqdn, the tls.secretName secret must contain a
                        certificate that itself contains a name that matches the FQDN.
                      properties:
                        clientValidation:
                          description: "ClientValidation defines how to verify the client
                          certificate when an external client establishes a TLS connection
                          to Envoy. \n This setting: \n 1. Enables TLS client certificate
                          validation. 2. Specifies how the client certificate will
                          be validated (i.e.    validation required or skipped). \n
                          Note: Setting client certificate validation to be skipped
                          should be only used in conjunction with an external authorization
                          server that performs client validation as Contour will ensure
                          client certificates are passed along."
                          properties:
                            caSecret:
                              description: Name of a Kubernetes secret that contains
                                a CA certificate bundle. The client certificate must
                                validate against the certificates in the bundle. If
                                specified and SkipClientCertValidation is true, client
                                certificates will be required on requests.
                              minLength: 1
                              type: string
                            skipClientCertValidation:
                              description: SkipClientCertValidation disables downstream
                                client certificate validation. Defaults to false. This
                                field is intended to be used in conjunction with external
                                authorization in order to enable the external authorization
                                server to validate client certificates. When this field
                                is set to true, client certificates are requested but
                                not verified by Envoy. If CACertificate is specified,
                                client certificates are required on requests, but not
                                verified. If external authorization is in use, they
                                are presented to the external authorization server.
                              type: boolean
                          type: object
                        enableFallbackCertificate:
                          description: EnableFallbackCertificate defines if the vhost
                            should allow a default certificate to be applied which handles
                            all requests which don't match the SNI defined in this vhost.
                          type: boolean
                        minimumProtocolVersion:
                          description: MinimumProtocolVersion is the minimum TLS version
                            this vhost should negotiate. Valid options are `1.2` (default)
                            and `1.3`. Any other value defaults to TLS 1.2.
                          type: string
                        passthrough:
                          description: Passthrough defines whether the encrypted TLS
                            handshake will be passed through to the backing cluster.
                            Either Passthrough or SecretName must be specified, but
                            not both.
                          type: boolean
                        secretName:
                          description: SecretName is the name of a TLS secret in the
                            current namespace. Either SecretName or Passthrough must
                            be specified, but not both. If specified, the named secret
                            must contain a matching certificate for the virtual host's
                            FQDN.
                          type: string
                      type: object
                  required:
                    - fqdn
                  type: object
              type: object
            status:
              default:
                currentStatus: NotReconciled
                description: Waiting for controller
              description: Status is a container for computed information about the
                HTTPProxy.
              properties:
                conditions:
                  description: "Conditions contains information about the current status
                  of the HTTPProxy, in an upstream-friendly container. \n Contour
                  will update a single condition, `Valid`, that is in normal-true
                  polarity. That is, when `currentStatus` is `valid`, the `Valid`
                  condition will be `status: true`, and vice versa. \n Contour will
                  leave untouched any other Conditions set in this block, in case
                  some other controller wants to add a Condition. \n If you are another
                  controller owner and wish to add a condition, you *should* namespace
                  your condition with a label, like `controller.domain.com/ConditionName`."
                  items:
                    description: "DetailedCondition is an extension of the normal Kubernetes
                    conditions, with two extra fields to hold sub-conditions, which
                    provide more detailed reasons for the state (True or False) of
                    the condition. \n `errors` holds information about sub-conditions
                    which are fatal to that condition and render its state False.
                    \n `warnings` holds information about sub-conditions which are
                    not fatal to that condition and do not force the state to be False.
                    \n Remember that Conditions have a type, a status, and a reason.
                    \n The type is the type of the condition, the most important one
                    in this CRD set is `Valid`. `Valid` is a positive-polarity condition:
                    when it is `status: true` there are no problems. \n In more detail,
                    `status: true` means that the object is has been ingested into
                    Contour with no errors. `warnings` may still be present, and will
                    be indicated in the Reason field. There must be zero entries in
                    the `errors` slice in this case. \n `Valid`, `status: false` means
                    that the object has had one or more fatal errors during processing
                    into Contour.  The details of the errors will be present under
                    the `errors` field. There must be at least one error in the `errors`
                    slice if `status` is `false`. \n For DetailedConditions of types
                    other than `Valid`, the Condition must be in the negative polarity.
                    When they have `status` `true`, there is an error. There must
                    be at least one entry in the `errors` Subcondition slice. When
                    they have `status` `false`, there are no serious errors, and there
                    must be zero entries in the `errors` slice. In either case, there
                    may be entries in the `warnings` slice. \n Regardless of the polarity,
                    the `reason` and `message` fields must be updated with either
                    the detail of the reason (if there is one and only one entry in
                    total across both the `errors` and `warnings` slices), or `MultipleReasons`
                    if there is more than one entry."
                    properties:
                      errors:
                        description: "Errors contains a slice of relevant error subconditions
                        for this object. \n Subconditions are expected to appear when
                        relevant (when there is a error), and disappear when not relevant.
                        An empty slice here indicates no errors."
                        items:
                          description: "SubCondition is a Condition-like type intended
                          for use as a subcondition inside a DetailedCondition. \n
                          It contains a subset of the Condition fields. \n It is intended
                          for warnings and errors, so `type` names should use abnormal-true
                          polarity, that is, they should be of the form \"ErrorPresent:
                          true\". \n The expected lifecycle for these errors is that
                          they should only be present when the error or warning is,
                          and should be removed when they are not relevant."
                          properties:
                            message:
                              description: "Message is a human readable message indicating
                              details about the transition. \n This may be an empty
                              string."
                              maxLength: 32768
                              type: string
                            reason:
                              description: "Reason contains a programmatic identifier
                              indicating the reason for the condition's last transition.
                              Producers of specific condition types may define expected
                              values and meanings for this field, and whether the
                              values are considered a guaranteed API. \n The value
                              should be a CamelCase string. \n This field may not
                              be empty."
                              maxLength: 1024
                              minLength: 1
                              pattern: ^[A-Za-z]([A-Za-z0-9_,:]*[A-Za-z0-9_])?$
                              type: string
                            status:
                              description: Status of the condition, one of True, False,
                                Unknown.
                              enum:
                                - "True"
                                - "False"
                                - Unknown
                              type: string
                            type:
                              description: "Type of condition in `CamelCase` or in `foo.example.com/CamelCase`.
                              \n This must be in abnormal-true polarity, that is,
                              `ErrorFound` or `controller.io/ErrorFound`. \n The regex
                              it matches is (dns1123SubdomainFmt/)?(qualifiedNameFmt)"
                              maxLength: 316
                              pattern: ^([a-z0-9]([-a-z0-9]*[a-z0-9])?(\.[a-z0-9]([-a-z0-9]*[a-z0-9])?)*/)?(([A-Za-z0-9][-A-Za-z0-9_.]*)?[A-Za-z0-9])$
                              type: string
                          required:
                            - message
                            - reason
                            - status
                            - type
                          type: object
                        type: array
                      lastTransitionTime:
                        description: lastTransitionTime is the last time the condition
                          transitioned from one status to another. This should be when
                          the underlying condition changed.  If that is not known, then
                          using the time when the API field changed is acceptable.
                        format: date-time
                        type: string
                      message:
                        description: message is a human readable message indicating
                          details about the transition. This may be an empty string.
                        maxLength: 32768
                        type: string
                      observedGeneration:
                        description: observedGeneration represents the .metadata.generation
                          that the condition was set based upon. For instance, if .metadata.generation
                          is currently 12, but the .status.conditions[x].observedGeneration
                          is 9, the condition is out of date with respect to the current
                          state of the instance.
                        format: int64
                        minimum: 0
                        type: integer
                      reason:
                        description: reason contains a programmatic identifier indicating
                          the reason for the condition's last transition. Producers
                          of specific condition types may define expected values and
                          meanings for this field, and whether the values are considered
                          a guaranteed API. The value should be a CamelCase string.
                          This field may not be empty.
                        maxLength: 1024
                        minLength: 1
                        pattern: ^[A-Za-z]([A-Za-z0-9_,:]*[A-Za-z0-9_])?$
                        type: string
                      status:
                        description: status of the condition, one of True, False, Unknown.
                        enum:
                          - "True"
                          - "False"
                          - Unknown
                        type: string
                      type:
                        description: type of condition in CamelCase or in foo.example.com/CamelCase.
                          --- Many .condition.type values are consistent across resources
                          like Available, but because arbitrary conditions can be useful
                          (see .node.status.conditions), the ability to deconflict is
                          important. The regex it matches is (dns1123SubdomainFmt/)?(qualifiedNameFmt)
                        maxLength: 316
                        pattern: ^([a-z0-9]([-a-z0-9]*[a-z0-9])?(\.[a-z0-9]([-a-z0-9]*[a-z0-9])?)*/)?(([A-Za-z0-9][-A-Za-z0-9_.]*)?[A-Za-z0-9])$
                        type: string
                      warnings:
                        description: "Warnings contains a slice of relevant warning
                        subconditions for this object. \n Subconditions are expected
                        to appear when relevant (when there is a warning), and disappear
                        when not relevant. An empty slice here indicates no warnings."
                        items:
                          description: "SubCondition is a Condition-like type intended
                          for use as a subcondition inside a DetailedCondition. \n
                          It contains a subset of the Condition fields. \n It is intended
                          for warnings and errors, so `type` names should use abnormal-true
                          polarity, that is, they should be of the form \"ErrorPresent:
                          true\". \n The expected lifecycle for these errors is that
                          they should only be present when the error or warning is,
                          and should be removed when they are not relevant."
                          properties:
                            message:
                              description: "Message is a human readable message indicating
                              details about the transition. \n This may be an empty
                              string."
                              maxLength: 32768
                              type: string
                            reason:
                              description: "Reason contains a programmatic identifier
                              indicating the reason for the condition's last transition.
                              Producers of specific condition types may define expected
                              values and meanings for this field, and whether the
                              values are considered a guaranteed API. \n The value
                              should be a CamelCase string. \n This field may not
                              be empty."
                              maxLength: 1024
                              minLength: 1
                              pattern: ^[A-Za-z]([A-Za-z0-9_,:]*[A-Za-z0-9_])?$
                              type: string
                            status:
                              description: Status of the condition, one of True, False,
                                Unknown.
                              enum:
                                - "True"
                                - "False"
                                - Unknown
                              type: string
                            type:
                              description: "Type of condition in `CamelCase` or in `foo.example.com/CamelCase`.
                              \n This must be in abnormal-true polarity, that is,
                              `ErrorFound` or `controller.io/ErrorFound`. \n The regex
                              it matches is (dns1123SubdomainFmt/)?(qualifiedNameFmt)"
                              maxLength: 316
                              pattern: ^([a-z0-9]([-a-z0-9]*[a-z0-9])?(\.[a-z0-9]([-a-z0-9]*[a-z0-9])?)*/)?(([A-Za-z0-9][-A-Za-z0-9_.]*)?[A-Za-z0-9])$
                              type: string
                          required:
                            - message
                            - reason
                            - status
                            - type
                          type: object
                        type: array
                    required:
                      - lastTransitionTime
                      - message
                      - reason
                      - status
                      - type
                    type: object
                  type: array
                  x-kubernetes-list-map-keys:
                    - type
                  x-kubernetes-list-type: map
                currentStatus:
                  type: string
                description:
                  type: string
                loadBalancer:
                  description: LoadBalancer contains the current status of the load
                    balancer.
                  properties:
                    ingress:
                      description: Ingress is a list containing ingress points for the
                        load-balancer. Traffic intended for the service should be sent
                        to these ingress points.
                      items:
                        description: 'LoadBalancerIngress represents the status of a
                        load-balancer ingress point: traffic intended for the service
                        should be sent to an ingress point.'
                        properties:
                          hostname:
                            description: Hostname is set for load-balancer ingress points
                              that are DNS based (typically AWS load-balancers)
                            type: string
                          ip:
                            description: IP is set for load-balancer ingress points
                              that are IP based (typically GCE or OpenStack load-balancers)
                            type: string
                          ports:
                            description: Ports is a list of records of service ports
                              If used, every port defined in the service should have
                              an entry in it
                            items:
                              properties:
                                error:
                                  description: 'Error is to record the problem with
                                  the service port The format of the error shall comply
                                  with the following rules: - built-in error values
                                  shall be specified in this file and those shall
                                  use   CamelCase names - cloud provider specific
                                  error values must have names that comply with the   format
                                  foo.example.com/CamelCase. --- The regex it matches
                                  is (dns1123SubdomainFmt/)?(qualifiedNameFmt)'
                                  maxLength: 316
                                  pattern: ^([a-z0-9]([-a-z0-9]*[a-z0-9])?(\.[a-z0-9]([-a-z0-9]*[a-z0-9])?)*/)?(([A-Za-z0-9][-A-Za-z0-9_.]*)?[A-Za-z0-9])$
                                  type: string
                                port:
                                  description: Port is the port number of the service
                                    port of which status is recorded here
                                  format: int32
                                  type: integer
                                protocol:
                                  default: TCP
                                  description: 'Protocol is the protocol of the service
                                  port of which status is recorded here The supported
                                  values are: "TCP", "UDP", "SCTP"'
                                  type: string
                              required:
                                - port
                                - protocol
                              type: object
                            type: array
                            x-kubernetes-list-type: atomic
                        type: object
                      type: array
                  type: object
              type: object
          required:
            - metadata
            - spec
          type: object
      served: true
      storage: true
      subresources:
        status: {}
---
# Source: flyte/charts/contour/templates/00-crds.yaml
apiVersion: apiextensions.k8s.io/v1
kind: CustomResourceDefinition
metadata:
  annotations:
    controller-gen.kubebuilder.io/version: v0.6.2
  name: tlscertificatedelegations.projectcontour.io
spec:
  preserveUnknownFields: false
  group: projectcontour.io
  names:
    kind: TLSCertificateDelegation
    listKind: TLSCertificateDelegationList
    plural: tlscertificatedelegations
    shortNames:
      - tlscerts
    singular: tlscertificatedelegation
  scope: Namespaced
  versions:
    - name: v1
      schema:
        openAPIV3Schema:
          description: TLSCertificateDelegation is an TLS Certificate Delegation CRD
            specification. See design/tls-certificate-delegation.md for details.
          properties:
            apiVersion:
              description: 'APIVersion defines the versioned schema of this representation
              of an object. Servers should convert recognized schemas to the latest
              internal value, and may reject unrecognized values. More info: https://git.k8s.io/community/contributors/devel/sig-architecture/api-conventions.md#resources'
              type: string
            kind:
              description: 'Kind is a string value representing the REST resource this
              object represents. Servers may infer this from the endpoint the client
              submits requests to. Cannot be updated. In CamelCase. More info: https://git.k8s.io/community/contributors/devel/sig-architecture/api-conventions.md#types-kinds'
              type: string
            metadata:
              type: object
            spec:
              description: TLSCertificateDelegationSpec defines the spec of the CRD
              properties:
                delegations:
                  items:
                    description: CertificateDelegation maps the authority to reference
                      a secret in the current namespace to a set of namespaces.
                    properties:
                      secretName:
                        description: required, the name of a secret in the current namespace.
                        type: string
                      targetNamespaces:
                        description: required, the namespaces the authority to reference
                          the the secret will be delegated to. If TargetNamespaces is
                          nil or empty, the CertificateDelegation' is ignored. If the
                          TargetNamespace list contains the character, "*" the secret
                          will be delegated to all namespaces.
                        items:
                          type: string
                        type: array
                    required:
                      - secretName
                      - targetNamespaces
                    type: object
                  type: array
              required:
                - delegations
              type: object
            status:
              description: TLSCertificateDelegationStatus allows for the status of the
                delegation to be presented to the user.
              properties:
                conditions:
                  description: "Conditions contains information about the current status
                  of the HTTPProxy, in an upstream-friendly container. \n Contour
                  will update a single condition, `Valid`, that is in normal-true
                  polarity. That is, when `currentStatus` is `valid`, the `Valid`
                  condition will be `status: true`, and vice versa. \n Contour will
                  leave untouched any other Conditions set in this block, in case
                  some other controller wants to add a Condition. \n If you are another
                  controller owner and wish to add a condition, you *should* namespace
                  your condition with a label, like `controller.domain.com\\ConditionName`."
                  items:
                    description: "DetailedCondition is an extension of the normal Kubernetes
                    conditions, with two extra fields to hold sub-conditions, which
                    provide more detailed reasons for the state (True or False) of
                    the condition. \n `errors` holds information about sub-conditions
                    which are fatal to that condition and render its state False.
                    \n `warnings` holds information about sub-conditions which are
                    not fatal to that condition and do not force the state to be False.
                    \n Remember that Conditions have a type, a status, and a reason.
                    \n The type is the type of the condition, the most important one
                    in this CRD set is `Valid`. `Valid` is a positive-polarity condition:
                    when it is `status: true` there are no problems. \n In more detail,
                    `status: true` means that the object is has been ingested into
                    Contour with no errors. `warnings` may still be present, and will
                    be indicated in the Reason field. There must be zero entries in
                    the `errors` slice in this case. \n `Valid`, `status: false` means
                    that the object has had one or more fatal errors during processing
                    into Contour.  The details of the errors will be present under
                    the `errors` field. There must be at least one error in the `errors`
                    slice if `status` is `false`. \n For DetailedConditions of types
                    other than `Valid`, the Condition must be in the negative polarity.
                    When they have `status` `true`, there is an error. There must
                    be at least one entry in the `errors` Subcondition slice. When
                    they have `status` `false`, there are no serious errors, and there
                    must be zero entries in the `errors` slice. In either case, there
                    may be entries in the `warnings` slice. \n Regardless of the polarity,
                    the `reason` and `message` fields must be updated with either
                    the detail of the reason (if there is one and only one entry in
                    total across both the `errors` and `warnings` slices), or `MultipleReasons`
                    if there is more than one entry."
                    properties:
                      errors:
                        description: "Errors contains a slice of relevant error subconditions
                        for this object. \n Subconditions are expected to appear when
                        relevant (when there is a error), and disappear when not relevant.
                        An empty slice here indicates no errors."
                        items:
                          description: "SubCondition is a Condition-like type intended
                          for use as a subcondition inside a DetailedCondition. \n
                          It contains a subset of the Condition fields. \n It is intended
                          for warnings and errors, so `type` names should use abnormal-true
                          polarity, that is, they should be of the form \"ErrorPresent:
                          true\". \n The expected lifecycle for these errors is that
                          they should only be present when the error or warning is,
                          and should be removed when they are not relevant."
                          properties:
                            message:
                              description: "Message is a human readable message indicating
                              details about the transition. \n This may be an empty
                              string."
                              maxLength: 32768
                              type: string
                            reason:
                              description: "Reason contains a programmatic identifier
                              indicating the reason for the condition's last transition.
                              Producers of specific condition types may define expected
                              values and meanings for this field, and whether the
                              values are considered a guaranteed API. \n The value
                              should be a CamelCase string. \n This field may not
                              be empty."
                              maxLength: 1024
                              minLength: 1
                              pattern: ^[A-Za-z]([A-Za-z0-9_,:]*[A-Za-z0-9_])?$
                              type: string
                            status:
                              description: Status of the condition, one of True, False,
                                Unknown.
                              enum:
                                - "True"
                                - "False"
                                - Unknown
                              type: string
                            type:
                              description: "Type of condition in `CamelCase` or in `foo.example.com/CamelCase`.
                              \n This must be in abnormal-true polarity, that is,
                              `ErrorFound` or `controller.io/ErrorFound`. \n The regex
                              it matches is (dns1123SubdomainFmt/)?(qualifiedNameFmt)"
                              maxLength: 316
                              pattern: ^([a-z0-9]([-a-z0-9]*[a-z0-9])?(\.[a-z0-9]([-a-z0-9]*[a-z0-9])?)*/)?(([A-Za-z0-9][-A-Za-z0-9_.]*)?[A-Za-z0-9])$
                              type: string
                          required:
                            - message
                            - reason
                            - status
                            - type
                          type: object
                        type: array
                      lastTransitionTime:
                        description: lastTransitionTime is the last time the condition
                          transitioned from one status to another. This should be when
                          the underlying condition changed.  If that is not known, then
                          using the time when the API field changed is acceptable.
                        format: date-time
                        type: string
                      message:
                        description: message is a human readable message indicating
                          details about the transition. This may be an empty string.
                        maxLength: 32768
                        type: string
                      observedGeneration:
                        description: observedGeneration represents the .metadata.generation
                          that the condition was set based upon. For instance, if .metadata.generation
                          is currently 12, but the .status.conditions[x].observedGeneration
                          is 9, the condition is out of date with respect to the current
                          state of the instance.
                        format: int64
                        minimum: 0
                        type: integer
                      reason:
                        description: reason contains a programmatic identifier indicating
                          the reason for the condition's last transition. Producers
                          of specific condition types may define expected values and
                          meanings for this field, and whether the values are considered
                          a guaranteed API. The value should be a CamelCase string.
                          This field may not be empty.
                        maxLength: 1024
                        minLength: 1
                        pattern: ^[A-Za-z]([A-Za-z0-9_,:]*[A-Za-z0-9_])?$
                        type: string
                      status:
                        description: status of the condition, one of True, False, Unknown.
                        enum:
                          - "True"
                          - "False"
                          - Unknown
                        type: string
                      type:
                        description: type of condition in CamelCase or in foo.example.com/CamelCase.
                          --- Many .condition.type values are consistent across resources
                          like Available, but because arbitrary conditions can be useful
                          (see .node.status.conditions), the ability to deconflict is
                          important. The regex it matches is (dns1123SubdomainFmt/)?(qualifiedNameFmt)
                        maxLength: 316
                        pattern: ^([a-z0-9]([-a-z0-9]*[a-z0-9])?(\.[a-z0-9]([-a-z0-9]*[a-z0-9])?)*/)?(([A-Za-z0-9][-A-Za-z0-9_.]*)?[A-Za-z0-9])$
                        type: string
                      warnings:
                        description: "Warnings contains a slice of relevant warning
                        subconditions for this object. \n Subconditions are expected
                        to appear when relevant (when there is a warning), and disappear
                        when not relevant. An empty slice here indicates no warnings."
                        items:
                          description: "SubCondition is a Condition-like type intended
                          for use as a subcondition inside a DetailedCondition. \n
                          It contains a subset of the Condition fields. \n It is intended
                          for warnings and errors, so `type` names should use abnormal-true
                          polarity, that is, they should be of the form \"ErrorPresent:
                          true\". \n The expected lifecycle for these errors is that
                          they should only be present when the error or warning is,
                          and should be removed when they are not relevant."
                          properties:
                            message:
                              description: "Message is a human readable message indicating
                              details about the transition. \n This may be an empty
                              string."
                              maxLength: 32768
                              type: string
                            reason:
                              description: "Reason contains a programmatic identifier
                              indicating the reason for the condition's last transition.
                              Producers of specific condition types may define expected
                              values and meanings for this field, and whether the
                              values are considered a guaranteed API. \n The value
                              should be a CamelCase string. \n This field may not
                              be empty."
                              maxLength: 1024
                              minLength: 1
                              pattern: ^[A-Za-z]([A-Za-z0-9_,:]*[A-Za-z0-9_])?$
                              type: string
                            status:
                              description: Status of the condition, one of True, False,
                                Unknown.
                              enum:
                                - "True"
                                - "False"
                                - Unknown
                              type: string
                            type:
                              description: "Type of condition in `CamelCase` or in `foo.example.com/CamelCase`.
                              \n This must be in abnormal-true polarity, that is,
                              `ErrorFound` or `controller.io/ErrorFound`. \n The regex
                              it matches is (dns1123SubdomainFmt/)?(qualifiedNameFmt)"
                              maxLength: 316
                              pattern: ^([a-z0-9]([-a-z0-9]*[a-z0-9])?(\.[a-z0-9]([-a-z0-9]*[a-z0-9])?)*/)?(([A-Za-z0-9][-A-Za-z0-9_.]*)?[A-Za-z0-9])$
                              type: string
                          required:
                            - message
                            - reason
                            - status
                            - type
                          type: object
                        type: array
                    required:
                      - lastTransitionTime
                      - message
                      - reason
                      - status
                      - type
                    type: object
                  type: array
                  x-kubernetes-list-map-keys:
                    - type
                  x-kubernetes-list-type: map
              type: object
          required:
            - metadata
            - spec
          type: object
      served: true
      storage: true
      subresources:
        status: {}
---
# Source: flyte/charts/flyte/templates/propeller/crds/flyteworkflow.yaml
apiVersion: apiextensions.k8s.io/v1
kind: CustomResourceDefinition
metadata:
  name: flyteworkflows.flyte.lyft.com
spec:
  group: flyte.lyft.com
  names:
    kind: FlyteWorkflow
    plural: flyteworkflows
    shortNames:
      - fly
    singular: flyteworkflow
  scope: Namespaced
  versions:
    - name: v1alpha1
      served: true
      storage: true
      schema:
        openAPIV3Schema:
          type: object
          x-kubernetes-preserve-unknown-fields: true
          properties:
---
# Source: flyte/charts/contour/templates/contour/rbac.yaml
apiVersion: rbac.authorization.k8s.io/v1
kind: ClusterRole
metadata:
  name: flyte-contour-contour
  labels:
    app.kubernetes.io/name: contour
    helm.sh/chart: contour-7.10.1
    app.kubernetes.io/instance: flyte
    app.kubernetes.io/managed-by: Helm
rules:
  - apiGroups:
      - ""
    resources:
      - configmaps
    verbs:
      - create
      - get
      - update
  - apiGroups:
      - ""
    resources:
      - endpoints
    verbs:
      - get
      - list
      - watch
  - apiGroups:
      - ""
    resources:
      - namespaces
    verbs:
      - get
      - list
      - watch
  - apiGroups:
      - ""
    resources:
      - secrets
    verbs:
      - get
      - list
      - watch
  - apiGroups:
      - ""
    resources:
      - services
    verbs:
      - get
      - list
      - watch
  - apiGroups:
      - networking.k8s.io
    resources:
      - ingressclasses
    verbs:
      - get
      - list
      - watch
  - apiGroups:
      - networking.k8s.io
    resources:
      - ingresses
    verbs:
      - get
      - list
      - watch
  - apiGroups:
      - networking.k8s.io
    resources:
      - ingresses/status
    verbs:
      - create
      - get
      - update
  - apiGroups:
      - networking.x-k8s.io
      - gateway.networking.k8s.io
    resources:
      - gatewayclasses
      - gateways
      - httproutes
      - tcproutes
      - tlsroutes
      - udproutes
      - referencepolicies
    verbs:
      - get
      - list
      - watch
  - apiGroups:
      - networking.x-k8s.io
      - gateway.networking.k8s.io
    resources:
      - gatewayclasses/status
      - gateways/status
      - httproutes/status
      - tcproutes/status
      - tlsroutes/status
      - udproutes/status
    verbs:
      - update
  - apiGroups:
      - projectcontour.io
    resources:
      - contourconfigurations
    verbs:
      - get
      - list
      - watch
  - apiGroups:
      - projectcontour.io
    resources:
      - contourconfigurations/status
    verbs:
      - create
      - get
      - update
  - apiGroups:
      - projectcontour.io
    resources:
      - extensionservices
    verbs:
      - get
      - list
      - watch
  - apiGroups:
      - projectcontour.io
    resources:
      - extensionservices/status
    verbs:
      - create
      - get
      - update
  - apiGroups:
      - projectcontour.io
    resources:
      - httpproxies
      - tlscertificatedelegations
    verbs:
      - get
      - list
      - watch
  - apiGroups:
      - projectcontour.io
    resources:
      - httpproxies/status
    verbs:
      - create
      - get
      - update
---
# Source: flyte/charts/flyte/templates/admin/rbac.yaml
apiVersion: rbac.authorization.k8s.io/v1
kind: ClusterRole
metadata:
  name: flyte-flyteadmin
  labels: 
    app.kubernetes.io/name: flyteadmin
    app.kubernetes.io/instance: flyte
    helm.sh/chart: flyte-v0.1.10
    app.kubernetes.io/managed-by: Helm
rules:
- apiGroups: 
  - ""
  - flyte.lyft.com
  - rbac.authorization.k8s.io
  resources: 
  - configmaps
  - flyteworkflows
  - namespaces
  - pods
  - resourcequotas
  - roles
  - rolebindings
  - secrets
  - services
  - serviceaccounts
  - spark-role
  - limitranges
  verbs: 
  - '*'
---
# Source: flyte/charts/flyte/templates/propeller/rbac.yaml
apiVersion: rbac.authorization.k8s.io/v1
kind: ClusterRole
metadata:
  name: flyte-flytepropeller
  labels: 
    app.kubernetes.io/name: flytepropeller
    app.kubernetes.io/instance: flyte
    helm.sh/chart: flyte-v0.1.10
    app.kubernetes.io/managed-by: Helm
rules:
# Allow RO access to PODS
- apiGroups:
  - ""
  resources:
  - pods
  verbs:
  - get
  - list
  - watch
# Allow Event recording access
- apiGroups:
  - ""
  resources:
  - events
  verbs:
  - create
  - update
  - delete
  - patch
# Allow Access All plugin objects
- apiGroups:
  - '*'
  resources:
  - '*'
  verbs:
  - get
  - list
  - watch
  - create
  - update
  - delete
  - patch
# Allow Access to CRD
- apiGroups:
  - apiextensions.k8s.io
  resources:
  - customresourcedefinitions
  verbs:
  - get
  - list
  - watch
  - create
  - delete
  - update
# Allow Access to all resources under flyte.lyft.com
- apiGroups:
  - flyte.lyft.com
  resources:
  - flyteworkflows
  - flyteworkflows/finalizers
  verbs:
  - get
  - list
  - watch
  - create
  - update
  - delete
  - patch
  - post
  - deletecollection
---
# Source: flyte/charts/flyte/templates/propeller/webhook.yaml
# Create a ClusterRole for the webhook
# https://kubernetes.io/docs/admin/authorization/rbac/
kind: ClusterRole
apiVersion: rbac.authorization.k8s.io/v1
metadata:
  name: flyte-flyte-pod-webhook
  namespace: flyte
rules:
  - apiGroups:
      - "*"
    resources:
      - mutatingwebhookconfigurations
      - secrets
      - pods
      - replicasets/finalizers
    verbs:
      - get
      - create
      - update
      - patch
---
# Source: flyte/charts/kubernetes-dashboard/templates/clusterrole-metrics.yaml
# Copyright 2017 The Kubernetes Authors.
#
# Licensed under the Apache License, Version 2.0 (the "License");
# you may not use this file except in compliance with the License.
# You may obtain a copy of the License at
#
#     http://www.apache.org/licenses/LICENSE-2.0
#
# Unless required by applicable law or agreed to in writing, software
# distributed under the License is distributed on an "AS IS" BASIS,
# WITHOUT WARRANTIES OR CONDITIONS OF ANY KIND, either express or implied.
# See the License for the specific language governing permissions and
# limitations under the License.

kind: ClusterRole
apiVersion: rbac.authorization.k8s.io/v1
metadata:
  name: "flyte-kubernetes-dashboard-metrics"
  labels:
    app.kubernetes.io/name: kubernetes-dashboard
    helm.sh/chart: kubernetes-dashboard-4.0.2
    app.kubernetes.io/instance: flyte
    app.kubernetes.io/version: "2.2.0"
    app.kubernetes.io/managed-by: Helm
rules:
  # Allow Metrics Scraper to get metrics from the Metrics server
  - apiGroups: ["metrics.k8s.io"]
    resources: ["pods", "nodes"]
    verbs: ["get", "list", "watch"]
---
# Source: flyte/charts/kubernetes-dashboard/templates/clusterrole-readonly.yaml
# Copyright 2017 The Kubernetes Authors.
#
# Licensed under the Apache License, Version 2.0 (the "License");
# you may not use this file except in compliance with the License.
# You may obtain a copy of the License at
#
#     http://www.apache.org/licenses/LICENSE-2.0
#
# Unless required by applicable law or agreed to in writing, software
# distributed under the License is distributed on an "AS IS" BASIS,
# WITHOUT WARRANTIES OR CONDITIONS OF ANY KIND, either express or implied.
# See the License for the specific language governing permissions and
# limitations under the License.

apiVersion: rbac.authorization.k8s.io/v1
kind: ClusterRole
metadata:
  name: "flyte-kubernetes-dashboard-readonly"
  labels:
    app.kubernetes.io/name: kubernetes-dashboard
    helm.sh/chart: kubernetes-dashboard-4.0.2
    app.kubernetes.io/instance: flyte
    app.kubernetes.io/version: "2.2.0"
    app.kubernetes.io/managed-by: Helm
rules:
  - apiGroups:
      - ""
    resources:
      - configmaps
      - endpoints
      - persistentvolumeclaims
      - pods
      - replicationcontrollers
      - replicationcontrollers/scale
      - serviceaccounts
      - services
      - nodes
      - persistentvolumeclaims
      - persistentvolumes
    verbs:
      - get
      - list
      - watch
  - apiGroups:
      - ""
    resources:
      - bindings
      - events
      - limitranges
      - namespaces/status
      - pods/log
      - pods/status
      - replicationcontrollers/status
      - resourcequotas
      - resourcequotas/status
    verbs:
      - get
      - list
      - watch
  - apiGroups:
      - ""
    resources:
      - namespaces
    verbs:
      - get
      - list
      - watch
  - apiGroups:
      - apps
    resources:
      - daemonsets
      - deployments
      - deployments/scale
      - replicasets
      - replicasets/scale
      - statefulsets
    verbs:
      - get
      - list
      - watch
  - apiGroups:
      - autoscaling
    resources:
      - horizontalpodautoscalers
    verbs:
      - get
      - list
      - watch
  - apiGroups:
      - batch
    resources:
      - cronjobs
      - jobs
    verbs:
      - get
      - list
      - watch
  - apiGroups:
      - extensions
    resources:
      - daemonsets
      - deployments
      - deployments/scale
      - ingresses
      - networkpolicies
      - replicasets
      - replicasets/scale
      - replicationcontrollers/scale
    verbs:
      - get
      - list
      - watch
  - apiGroups:
      - policy
    resources:
      - poddisruptionbudgets
    verbs:
      - get
      - list
      - watch
  - apiGroups:
      - networking.k8s.io
    resources:
      - networkpolicies
    verbs:
      - get
      - list
      - watch
  - apiGroups:
      - storage.k8s.io
    resources:
      - storageclasses
      - volumeattachments
    verbs:
      - get
      - list
      - watch
  - apiGroups:
      - rbac.authorization.k8s.io
    resources:
      - clusterrolebindings
      - clusterroles
      - roles
      - rolebindings
    verbs:
      - get
      - list
      - watch
---
# Source: flyte/charts/contour/templates/contour/rbac.yaml
apiVersion: rbac.authorization.k8s.io/v1
kind: ClusterRoleBinding
metadata:
  name: flyte-contour-contour
  labels:
    app.kubernetes.io/name: contour
    helm.sh/chart: contour-7.10.1
    app.kubernetes.io/instance: flyte
    app.kubernetes.io/managed-by: Helm
roleRef:
  apiGroup: rbac.authorization.k8s.io
  kind: ClusterRole
  name: flyte-contour-contour
subjects:
  - kind: ServiceAccount
    name: flyte-contour-contour
    namespace: "flyte"
---
# Source: flyte/charts/flyte/templates/admin/rbac.yaml
apiVersion: rbac.authorization.k8s.io/v1
kind: ClusterRoleBinding
metadata:
  name: flyte-flyteadmin-binding
  labels: 
    app.kubernetes.io/name: flyteadmin
    app.kubernetes.io/instance: flyte
    helm.sh/chart: flyte-v0.1.10
    app.kubernetes.io/managed-by: Helm
roleRef:
  apiGroup: rbac.authorization.k8s.io
  kind: ClusterRole
  name: flyte-flyteadmin
subjects:
- kind: ServiceAccount
  name: flyteadmin
  namespace: flyte
---
# Source: flyte/charts/flyte/templates/propeller/rbac.yaml
apiVersion: rbac.authorization.k8s.io/v1
kind: ClusterRoleBinding
metadata:
  name: flyte-flytepropeller
  labels: 
    app.kubernetes.io/name: flytepropeller
    app.kubernetes.io/instance: flyte
    helm.sh/chart: flyte-v0.1.10
    app.kubernetes.io/managed-by: Helm
roleRef:
  apiGroup: rbac.authorization.k8s.io
  kind: ClusterRole
  name: flyte-flytepropeller
subjects:
- kind: ServiceAccount
  name: flytepropeller
  namespace: flyte
---
# Source: flyte/charts/flyte/templates/propeller/webhook.yaml
# Create a binding from Role -> ServiceAccount
kind: ClusterRoleBinding
apiVersion: rbac.authorization.k8s.io/v1
metadata:
  name: flyte-flyte-pod-webhook
  namespace: flyte
roleRef:
  apiGroup: rbac.authorization.k8s.io
  kind: ClusterRole
  name: flyte-flyte-pod-webhook
subjects:
  - kind: ServiceAccount
    name: flyte-pod-webhook
    namespace: flyte
---
# Source: flyte/charts/kubernetes-dashboard/templates/clusterrolebinding-metrics.yaml
# Copyright 2017 The Kubernetes Authors.
#
# Licensed under the Apache License, Version 2.0 (the "License");
# you may not use this file except in compliance with the License.
# You may obtain a copy of the License at
#
#     http://www.apache.org/licenses/LICENSE-2.0
#
# Unless required by applicable law or agreed to in writing, software
# distributed under the License is distributed on an "AS IS" BASIS,
# WITHOUT WARRANTIES OR CONDITIONS OF ANY KIND, either express or implied.
# See the License for the specific language governing permissions and
# limitations under the License.

apiVersion: rbac.authorization.k8s.io/v1
kind: ClusterRoleBinding
metadata:
  name: "flyte-kubernetes-dashboard-metrics"
  labels:
    app.kubernetes.io/name: kubernetes-dashboard
    helm.sh/chart: kubernetes-dashboard-4.0.2
    app.kubernetes.io/instance: flyte
    app.kubernetes.io/version: "2.2.0"
    app.kubernetes.io/managed-by: Helm
roleRef:
  apiGroup: rbac.authorization.k8s.io
  kind: ClusterRole
  name: flyte-kubernetes-dashboard-metrics
subjects:
  - kind: ServiceAccount
    name: flyte-kubernetes-dashboard
    namespace: flyte
---
# Source: flyte/charts/kubernetes-dashboard/templates/clusterrolebinding-readonly.yaml
# Copyright 2017 The Kubernetes Authors.
#
# Licensed under the Apache License, Version 2.0 (the "License");
# you may not use this file except in compliance with the License.
# You may obtain a copy of the License at
#
#     http://www.apache.org/licenses/LICENSE-2.0
#
# Unless required by applicable law or agreed to in writing, software
# distributed under the License is distributed on an "AS IS" BASIS,
# WITHOUT WARRANTIES OR CONDITIONS OF ANY KIND, either express or implied.
# See the License for the specific language governing permissions and
# limitations under the License.

apiVersion: rbac.authorization.k8s.io/v1
kind: ClusterRoleBinding
metadata:
  name: flyte-kubernetes-dashboard-readonly
  labels:
    app.kubernetes.io/name: kubernetes-dashboard
    helm.sh/chart: kubernetes-dashboard-4.0.2
    app.kubernetes.io/instance: flyte
    app.kubernetes.io/version: "2.2.0"
    app.kubernetes.io/managed-by: Helm
roleRef:
  apiGroup: rbac.authorization.k8s.io
  kind: ClusterRole
  name: flyte-kubernetes-dashboard-readonly
subjects:
  - kind: ServiceAccount
    name: flyte-kubernetes-dashboard
    namespace: flyte
---
# Source: flyte/charts/contour/templates/contour/rbac.yaml
apiVersion: rbac.authorization.k8s.io/v1
kind: Role
metadata:
  name: flyte-contour-contour
  namespace: "flyte"
  labels:
    app.kubernetes.io/name: contour
    helm.sh/chart: contour-7.10.1
    app.kubernetes.io/instance: flyte
    app.kubernetes.io/managed-by: Helm
rules:
  - apiGroups:
      - ""
    resources:
      - events
    verbs:
      - create
      - get
      - update
  - apiGroups:
      - coordination.k8s.io
    resources:
      - leases
    verbs:
      - create
      - get
      - update
---
# Source: flyte/charts/kubernetes-dashboard/templates/role.yaml
# Copyright 2017 The Kubernetes Authors.
#
# Licensed under the Apache License, Version 2.0 (the "License");
# you may not use this file except in compliance with the License.
# You may obtain a copy of the License at
#
#     http://www.apache.org/licenses/LICENSE-2.0
#
# Unless required by applicable law or agreed to in writing, software
# distributed under the License is distributed on an "AS IS" BASIS,
# WITHOUT WARRANTIES OR CONDITIONS OF ANY KIND, either express or implied.
# See the License for the specific language governing permissions and
# limitations under the License.

apiVersion: rbac.authorization.k8s.io/v1
kind: Role
metadata:
  name: flyte-kubernetes-dashboard
  labels:
    app.kubernetes.io/name: kubernetes-dashboard
    helm.sh/chart: kubernetes-dashboard-4.0.2
    app.kubernetes.io/instance: flyte
    app.kubernetes.io/version: "2.2.0"
    app.kubernetes.io/managed-by: Helm
rules:
    # Allow Dashboard to get, update and delete Dashboard exclusive secrets.
  - apiGroups: [""]
    resources: ["secrets"]
    resourceNames: ["kubernetes-dashboard-key-holder", "kubernetes-dashboard-certs", "kubernetes-dashboard-csrf"]
    verbs: ["get", "update", "delete"]
    # Allow Dashboard to get and update 'kubernetes-dashboard-settings' config map.
  - apiGroups: [""]
    resources: ["configmaps"]
    resourceNames: ["kubernetes-dashboard-settings"]
    verbs: ["get", "update"]
    # Allow Dashboard to get metrics.
  - apiGroups: [""]
    resources: ["services"]
    resourceNames: ["heapster", "dashboard-metrics-scraper"]
    verbs: ["proxy"]
  - apiGroups: [""]
    resources: ["services/proxy"]
    resourceNames: ["heapster", "http:heapster:", "https:heapster:", "dashboard-metrics-scraper", "http:dashboard-metrics-scraper"]
    verbs: ["get"]
---
# Source: flyte/charts/contour/templates/contour/rbac.yaml
apiVersion: rbac.authorization.k8s.io/v1
kind: RoleBinding
metadata:
  name: flyte-contour-contour-role
  namespace: "flyte"
  labels:
    app.kubernetes.io/name: contour
    helm.sh/chart: contour-7.10.1
    app.kubernetes.io/instance: flyte
    app.kubernetes.io/managed-by: Helm
roleRef:
  apiGroup: rbac.authorization.k8s.io
  kind: Role
  name: flyte-contour-contour
subjects:
  - kind: ServiceAccount
    name: flyte-contour-contour
    namespace: "flyte"
---
# Source: flyte/charts/kubernetes-dashboard/templates/rolebinding.yaml
# Copyright 2017 The Kubernetes Authors.
#
# Licensed under the Apache License, Version 2.0 (the "License");
# you may not use this file except in compliance with the License.
# You may obtain a copy of the License at
#
#     http://www.apache.org/licenses/LICENSE-2.0
#
# Unless required by applicable law or agreed to in writing, software
# distributed under the License is distributed on an "AS IS" BASIS,
# WITHOUT WARRANTIES OR CONDITIONS OF ANY KIND, either express or implied.
# See the License for the specific language governing permissions and
# limitations under the License.

apiVersion: rbac.authorization.k8s.io/v1
kind: RoleBinding
metadata:
  name: flyte-kubernetes-dashboard
  labels:
    app.kubernetes.io/name: kubernetes-dashboard
    helm.sh/chart: kubernetes-dashboard-4.0.2
    app.kubernetes.io/instance: flyte
    app.kubernetes.io/version: "2.2.0"
    app.kubernetes.io/managed-by: Helm
roleRef:
  apiGroup: rbac.authorization.k8s.io
  kind: Role
  name: flyte-kubernetes-dashboard
subjects:
  - kind: ServiceAccount
    name: flyte-kubernetes-dashboard
    namespace: flyte
---
# Source: flyte/charts/contour/templates/contour/service.yaml
apiVersion: v1
kind: Service
metadata:
  name: flyte-contour
  namespace: "flyte"
  labels:
    app.kubernetes.io/name: contour
    helm.sh/chart: contour-7.10.1
    app.kubernetes.io/instance: flyte
    app.kubernetes.io/managed-by: Helm
    app.kubernetes.io/component: contour
  annotations:
spec:
  type: ClusterIP
  sessionAffinity: None
  ports:
    - port: 8001
      name: tcp-xds
      protocol: TCP
      targetPort: xds
      nodePort: null
  selector:
    app.kubernetes.io/name: contour
    app.kubernetes.io/instance: flyte
    app.kubernetes.io/component: contour
---
# Source: flyte/charts/contour/templates/envoy/service.yaml
apiVersion: v1
kind: Service
metadata:
  name: flyte-contour-envoy
  namespace: "flyte"
  labels:
    app.kubernetes.io/name: contour
    helm.sh/chart: contour-7.10.1
    app.kubernetes.io/instance: flyte
    app.kubernetes.io/managed-by: Helm
    app.kubernetes.io/component: envoy
  annotations:
    # This annotation puts the AWS ELB into "TCP" mode so that it does not
    # do HTTP negotiation for HTTPS connections at the ELB edge.
    # The downside of this is the remote IP address of all connections will
    # appear to be the internal address of the ELB. See docs/proxy-proto.md
    # for information about enabling the PROXY protocol on the ELB to recover
    # the original remote IP address.
    # We don't set this for nlb, per the contour docs.
    service.beta.kubernetes.io/aws-load-balancer-backend-protocol: tcp
spec:
  externalTrafficPolicy: "Local"
  sessionAffinity: None
  ports:
    - name: http
      port: 80
      protocol: TCP
      targetPort: http
      nodePort: 30081
    - name: https
      port: 443
      protocol: TCP
      targetPort: https
  selector:
    app.kubernetes.io/name: contour
    app.kubernetes.io/instance: flyte
    app.kubernetes.io/component: envoy
  type: NodePort
---
# Source: flyte/charts/flyte/templates/admin/service.yaml
apiVersion: v1
kind: Service
metadata:
  name: flyteadmin
  namespace: flyte
  labels: 
    app.kubernetes.io/name: flyteadmin
    app.kubernetes.io/instance: flyte
    helm.sh/chart: flyte-v0.1.10
    app.kubernetes.io/managed-by: Helm
  annotations: 
    projectcontour.io/upstream-protocol.h2c: grpc
spec:
  type: ClusterIP
  ports:
    - name: http
      port: 80
      protocol: TCP
      targetPort: 8088
    - name: grpc
      port: 81
      protocol: TCP
      targetPort: 8089
    - name: redoc
      protocol: TCP
      port: 87
      targetPort: 8087
    - name: http-metrics
      protocol: TCP
      port: 10254
  selector: 
    app.kubernetes.io/name: flyteadmin
    app.kubernetes.io/instance: flyte
---
# Source: flyte/charts/flyte/templates/console/service.yaml
apiVersion: v1
kind: Service
metadata:
  name: flyteconsole
  namespace: flyte
  labels: 
    app.kubernetes.io/name: flyteconsole
    app.kubernetes.io/instance: flyte
    helm.sh/chart: flyte-v0.1.10
    app.kubernetes.io/managed-by: Helm
spec:
  type: ClusterIP
  ports:
  - name: http
    port: 80
    protocol: TCP
    targetPort: 8080
  selector: 
    app.kubernetes.io/name: flyteconsole
    app.kubernetes.io/instance: flyte
---
# Source: flyte/charts/flyte/templates/datacatalog/service.yaml
apiVersion: v1
kind: Service
metadata:
  name: datacatalog
  namespace: flyte
  labels: 
    app.kubernetes.io/name: datacatalog
    app.kubernetes.io/instance: flyte
    helm.sh/chart: flyte-v0.1.10
    app.kubernetes.io/managed-by: Helm
  annotations: 
    projectcontour.io/upstream-protocol.h2c: grpc
spec:
  type: NodePort
  ports:
  - name: http
    port: 88
    protocol: TCP
    targetPort: 8088
  - name: grpc
    port: 89
    protocol: TCP
    targetPort: 8089
  selector: 
    app.kubernetes.io/name: datacatalog
    app.kubernetes.io/instance: flyte
---
# Source: flyte/charts/flyte/templates/propeller/webhook.yaml
# Service
apiVersion: v1
kind: Service
metadata:
  name: flyte-pod-webhook
  namespace: flyte
  annotations: 
    projectcontour.io/upstream-protocol.h2c: grpc
spec:
  selector:
    app: flyte-pod-webhook
  ports:
    - name: https
      protocol: TCP
      port: 443
      targetPort: 9443
---
# Source: flyte/charts/kubernetes-dashboard/templates/service.yaml
# Copyright 2017 The Kubernetes Authors.
#
# Licensed under the Apache License, Version 2.0 (the "License");
# you may not use this file except in compliance with the License.
# You may obtain a copy of the License at
#
#     http://www.apache.org/licenses/LICENSE-2.0
#
# Unless required by applicable law or agreed to in writing, software
# distributed under the License is distributed on an "AS IS" BASIS,
# WITHOUT WARRANTIES OR CONDITIONS OF ANY KIND, either express or implied.
# See the License for the specific language governing permissions and
# limitations under the License.

apiVersion: v1
kind: Service
metadata:
  name: flyte-kubernetes-dashboard
  labels:
    app.kubernetes.io/name: kubernetes-dashboard
    helm.sh/chart: kubernetes-dashboard-4.0.2
    app.kubernetes.io/instance: flyte
    app.kubernetes.io/version: "2.2.0"
    app.kubernetes.io/managed-by: Helm
    app.kubernetes.io/component: kubernetes-dashboard
    kubernetes.io/cluster-service: "true"
spec:
  type: NodePort
  ports:
  - port: 30082
    targetPort: http
    name: http
    nodePort: 30082
  selector:
    app.kubernetes.io/name: kubernetes-dashboard
    app.kubernetes.io/instance: flyte
    app.kubernetes.io/component: kubernetes-dashboard
---
# Source: flyte/templates/minio/service.yaml
apiVersion: v1
kind: Service
metadata:
  name: minio
  namespace: flyte
  labels: 
    app.kubernetes.io/name: minio
    app.kubernetes.io/instance: flyte
    helm.sh/chart: flyte-v0.1.10
    app.kubernetes.io/managed-by: Helm
spec:
  type: NodePort
  ports:
  - name: minio
    nodePort: 30084
    port: 9000
    protocol: TCP
    targetPort: minio
  - name: minio-console
    nodePort: 30088
    port: 9001
    protocol: TCP
    targetPort: minio-console
  selector: 
    app.kubernetes.io/name: minio
    app.kubernetes.io/instance: flyte
---
# Source: flyte/templates/postgres/service.yaml
apiVersion: v1
kind: Service
metadata:
  name: postgres
  namespace: flyte
  labels: 
    app.kubernetes.io/name: postgres
    app.kubernetes.io/instance: flyte
    helm.sh/chart: flyte-v0.1.10
    app.kubernetes.io/managed-by: Helm
spec:
  type: NodePort
  ports:
  - name: postgres
    nodePort: 30089
    port: 5432
    protocol: TCP
    targetPort: postgres
  selector: 
    app.kubernetes.io/name: postgres
    app.kubernetes.io/instance: flyte
---
# Source: flyte/templates/redoc/service.yaml
apiVersion: v1
kind: Service
metadata:
  name: redoc
  namespace: flyte
  labels: 
    app.kubernetes.io/name: redoc
    app.kubernetes.io/instance: flyte
    helm.sh/chart: flyte-v0.1.10
    app.kubernetes.io/managed-by: Helm
spec:
  type: ClusterIP
  ports:
    - name: redoc
      protocol: TCP
      port: 87
      targetPort: 8087
  selector: 
    app.kubernetes.io/name: redoc
    app.kubernetes.io/instance: flyte
---
# Source: flyte/charts/contour/templates/envoy/daemonset.yaml
apiVersion: apps/v1
kind: DaemonSet
metadata:
  name: flyte-contour-envoy
  namespace: "flyte"
  labels:
    app.kubernetes.io/name: contour
    helm.sh/chart: contour-7.10.1
    app.kubernetes.io/instance: flyte
    app.kubernetes.io/managed-by: Helm
    app.kubernetes.io/component: envoy
spec:
  updateStrategy:
    rollingUpdate:
      maxUnavailable: 10%
    type: RollingUpdate
  selector:
    matchLabels:
      app.kubernetes.io/name: contour
      app.kubernetes.io/instance: flyte
      app.kubernetes.io/component: envoy
  template:
    metadata:
      labels:
        app.kubernetes.io/name: contour
        helm.sh/chart: contour-7.10.1
        app.kubernetes.io/instance: flyte
        app.kubernetes.io/managed-by: Helm
        app.kubernetes.io/component: envoy
    spec:
      
      affinity:
        podAffinity:
          
        podAntiAffinity:
          
        nodeAffinity:
          
      terminationGracePeriodSeconds: 300
      hostNetwork: false
      dnsPolicy: ClusterFirst
      containers:
        - command:
            - contour
          args:
            - envoy
            - shutdown-manager
          image: docker.io/bitnami/contour:1.20.1-debian-10-r53
          imagePullPolicy: IfNotPresent
          lifecycle:
            preStop:
              exec:
                command:
                  - contour
                  - envoy
                  - shutdown
          livenessProbe:
            httpGet:
              path: /healthz
              port: 8090
            initialDelaySeconds: 120
            periodSeconds: 20
            timeoutSeconds: 5
            successThreshold: 1
            failureThreshold: 6
          name: shutdown-manager
          resources:
            limits: {}
            requests: {}
          volumeMounts:
            - name: envoy-admin
              mountPath: /admin
        - name: envoy
          command:
            - envoy
          args:
            - -c
            - /config/envoy.json
            - --service-cluster $(CONTOUR_NAMESPACE)
            - --service-node $(ENVOY_POD_NAME)
            - --log-level info
          image: docker.io/bitnami/envoy:1.21.1-debian-10-r55
          imagePullPolicy: IfNotPresent
          securityContext:
            runAsUser: 1001
          env:
            - name: CONTOUR_NAMESPACE
              valueFrom:
                fieldRef:
                  apiVersion: v1
                  fieldPath: metadata.namespace
            - name: ENVOY_POD_NAME
              valueFrom:
                fieldRef:
                  apiVersion: v1
                  fieldPath: metadata.name
          ports:
            - containerPort: 8080
              hostPort: 80
              name: http
              protocol: TCP
            - containerPort: 8443
              hostPort: 443
              name: https
              protocol: TCP
            - containerPort: 8002
              name: metrics
              protocol: TCP
          readinessProbe:
            httpGet:
              path: /ready
              port: 8002
            initialDelaySeconds: 10
            periodSeconds: 3
            timeoutSeconds: 1
            successThreshold: 1
            failureThreshold: 3
          livenessProbe:
            httpGet:
              path: /ready
              port: 8002
            initialDelaySeconds: 120
            periodSeconds: 20
            timeoutSeconds: 5
            successThreshold: 1
            failureThreshold: 6
          resources: 
            limits:
              cpu: 100m
              memory: 100Mi
            requests:
              cpu: 10m
              memory: 50Mi
          volumeMounts:
            - name: envoy-config
              mountPath: /config
            - name: envoycert
              mountPath: /certs
            - name: envoy-admin
              mountPath: /admin
          lifecycle:
            preStop:
              httpGet:
                path: /shutdown
                port: 8090
                scheme: HTTP
      initContainers:
        - command:
            - contour
          args:
            - bootstrap
            - /config/envoy.json
            - --xds-address=flyte-contour
            - --xds-port=8001
            - --resources-dir=/config/resources
            - --envoy-cafile=/certs/ca.crt
            - --envoy-cert-file=/certs/tls.crt
            - --envoy-key-file=/certs/tls.key
          image: docker.io/bitnami/contour:1.20.1-debian-10-r53
          imagePullPolicy: IfNotPresent
          name: envoy-initconfig
          resources: 
            limits:
              cpu: 100m
              memory: 100Mi
            requests:
              cpu: 10m
              memory: 50Mi
          volumeMounts:
            - name: envoy-config
              mountPath: /config
            - name: envoycert
              mountPath: /certs
              readOnly: true
            - name: envoy-admin
              mountPath: /admin
          env:
            - name: CONTOUR_NAMESPACE
              valueFrom:
                fieldRef:
                  fieldPath: metadata.namespace
      automountServiceAccountToken: false
      serviceAccountName: flyte-contour-envoy
      volumes:
        - name: envoy-admin
          emptyDir: {}
        - name: envoy-config
          emptyDir: {}
        - name: envoycert
          secret:
            secretName: envoycert
      restartPolicy: Always
---
# Source: flyte/charts/contour/templates/contour/deployment.yaml
apiVersion: apps/v1
kind: Deployment
metadata:
  name: flyte-contour-contour
  namespace: "flyte"
  labels:
    app.kubernetes.io/name: contour
    helm.sh/chart: contour-7.10.1
    app.kubernetes.io/instance: flyte
    app.kubernetes.io/managed-by: Helm
    app.kubernetes.io/component: contour
spec:
  replicas: 1
  selector:
    matchLabels:
      app.kubernetes.io/name: contour
      app.kubernetes.io/instance: flyte
      app.kubernetes.io/component: contour
  template:
    metadata:
      annotations:
        checksum/config: 0e7aeb13563c23ddaf71c1fbb7a54cd170c856123c62bab8c5c3c8b0819f048c
      labels:
        app.kubernetes.io/name: contour
        helm.sh/chart: contour-7.10.1
        app.kubernetes.io/instance: flyte
        app.kubernetes.io/managed-by: Helm
        app.kubernetes.io/component: contour
    spec:
      
      affinity:
        podAffinity:
          
        podAntiAffinity:
          preferredDuringSchedulingIgnoredDuringExecution:
            - podAffinityTerm:
                labelSelector:
                  matchLabels:
                    app.kubernetes.io/name: contour
                    app.kubernetes.io/instance: flyte
                    app.kubernetes.io/component: contour
                namespaces:
                  - "flyte"
                topologyKey: kubernetes.io/hostname
              weight: 1
        nodeAffinity:
          
      containers:
        - name: contour
          command:
            - contour
          args:
            - serve
            - --incluster
            - --xds-address=0.0.0.0
            - --xds-port=8001
            - --http-port=8000
            - --envoy-service-http-port=8080
            - --envoy-service-https-port=8443
            - --contour-cafile=/certs/ca.crt
            - --contour-cert-file=/certs/tls.crt
            - --contour-key-file=/certs/tls.key
            - --config-path=/config/contour.yaml
            - --kubernetes-debug=0
          image: docker.io/bitnami/contour:1.20.1-debian-10-r53
          imagePullPolicy: IfNotPresent
          ports:
            - containerPort: 8001
              name: xds
              protocol: TCP
            - containerPort: 8000
              name: metrics
              protocol: TCP
          livenessProbe:
            httpGet:
              path: /healthz
              port: 8000
            initialDelaySeconds: 120
            periodSeconds: 20
            timeoutSeconds: 5
            successThreshold: 1
            failureThreshold: 6
          readinessProbe:
            httpGet:
              path: /healthz
              port: 8000
            initialDelaySeconds: 15
            periodSeconds: 10
            timeoutSeconds: 5
            successThreshold: 1
            failureThreshold: 3
          resources: 
            limits:
              cpu: 100m
              memory: 100Mi
            requests:
              cpu: 10m
              memory: 50Mi
          volumeMounts:
            - name: contourcert
              mountPath: /certs
              readOnly: true
            - name: contour-config
              mountPath: /config
              readOnly: true
          env:
            - name: CONTOUR_NAMESPACE
              valueFrom:
                fieldRef:
                  apiVersion: v1
                  fieldPath: metadata.namespace
            - name: POD_NAME
              valueFrom:
                fieldRef:
                  apiVersion: v1
                  fieldPath: metadata.name
            - name: BITNAMI_DEBUG
              value: "false"
          securityContext:
            runAsNonRoot: true
            runAsUser: 1001
      dnsPolicy: ClusterFirst
      serviceAccountName: flyte-contour-contour
      securityContext:
        fsGroup: 1001
      volumes:
        - name: contourcert
          secret:
            secretName: contourcert
        - name: contour-config
          configMap:
            name: flyte-contour
            defaultMode: 0644
            items:
              - key: contour.yaml
                path: contour.yaml
---
# Source: flyte/charts/flyte/templates/admin/deployment.yaml
apiVersion: apps/v1
kind: Deployment
metadata:
  name: flyteadmin
  namespace: flyte
  labels: 
    app.kubernetes.io/name: flyteadmin
    app.kubernetes.io/instance: flyte
    helm.sh/chart: flyte-v0.1.10
    app.kubernetes.io/managed-by: Helm
spec:
  replicas: 1
  selector:
    matchLabels: 
      app.kubernetes.io/name: flyteadmin
      app.kubernetes.io/instance: flyte
  template:
    metadata:
      annotations:
        configChecksum: "ade654f94da9745666f0c6bed442bb54040c295c808e75a4d27bd3391fff38b"
      labels: 
        app.kubernetes.io/name: flyteadmin
        app.kubernetes.io/instance: flyte
        helm.sh/chart: flyte-v0.1.10
        app.kubernetes.io/managed-by: Helm
    spec:
      securityContext:
        fsGroup: 65534
        runAsUser: 1001
        fsGroupChangePolicy: "Always"
      initContainers:
        - command:
          - flyteadmin
          - --config
          - /etc/flyte/config/*.yaml
          - migrate
          - run
          image: "cr.flyte.org/flyteorg/flyteadmin:v1.10.7-b0"
          imagePullPolicy: "IfNotPresent"
          name: run-migrations
          volumeMounts:
          
          - mountPath: /etc/flyte/config
            name: base-config-volume
        - command:
          - flyteadmin
          - --config
          - /etc/flyte/config/*.yaml
          - migrate
          - seed-projects
          - flytesnacks
          - flytetester
          - flyteexamples
          image: "cr.flyte.org/flyteorg/flyteadmin:v1.10.7-b0"
          imagePullPolicy: "IfNotPresent"
          name: seed-projects
          volumeMounts:
          
          - mountPath: /etc/flyte/config
            name: base-config-volume
        - command:
          - flyteadmin
          - --config
          - /etc/flyte/config/*.yaml
          - clusterresource
          - sync
          image: "cr.flyte.org/flyteorg/flyteadmin:v1.10.7-b0"
          imagePullPolicy: "IfNotPresent"
          name: sync-cluster-resources
          volumeMounts:
          
          - mountPath: /etc/flyte/clusterresource/templates
            name: resource-templates
          - mountPath: /etc/flyte/config
            name: clusters-config-volume
          - mountPath: /etc/secrets/
            name: admin-secrets
        - name: generate-secrets
          image: "cr.flyte.org/flyteorg/flyteadmin:v1.10.7-b0"
          imagePullPolicy: "IfNotPresent"
          command: ["/bin/sh", "-c"]
          args:
            [
                "flyteadmin --config=/etc/flyte/config/*.yaml secrets init --localPath /etc/scratch/secrets && flyteadmin --config=/etc/flyte/config/*.yaml secrets create --name flyte-admin-secrets --fromPath /etc/scratch/secrets",
            ]
          volumeMounts:
            - mountPath: /etc/flyte/config
              name: base-config-volume
            - mountPath: /etc/scratch
              name: scratch
          env:
            - name: POD_NAMESPACE
              valueFrom:
                fieldRef:
                  fieldPath: metadata.namespace
      containers:
      - command:
        - flyteadmin
        - --config
        - /etc/flyte/config/*.yaml
        - serve
        image: "cr.flyte.org/flyteorg/flyteadmin:v1.10.7-b0"
        imagePullPolicy: "IfNotPresent"
        name: flyteadmin
        ports:
        - containerPort: 8088
        - containerPort: 8089
        - containerPort: 10254
        readinessProbe:
          exec:
            command: [ "sh", "-c", "reply=$(curl -s -o /dev/null -w %{http_code} http://127.0.0.1:8088/healthcheck); if [ \"$reply\" -lt 200 -o \"$reply\" -ge 400 ]; then exit 1; fi;","grpc_health_probe", "-addr=:8089"]
          initialDelaySeconds: 15
        livenessProbe:
          exec:
            command: [ "sh", "-c", "reply=$(curl -s -o /dev/null -w %{http_code} http://127.0.0.1:8088/healthcheck); if [ \"$reply\" -lt 200 -o \"$reply\" -ge 400 ]; then exit 1; fi;","grpc_health_probe", "-addr=:8089"]
          initialDelaySeconds: 20
          periodSeconds: 5
        resources:
          limits:
            cpu: 250m
            ephemeral-storage: 100Mi
            memory: 500Mi
          requests:
            cpu: 10m
            ephemeral-storage: 50Mi
            memory: 50Mi
        volumeMounts:
        
        - mountPath: /srv/flyte
          name: shared-data
        - mountPath: /etc/flyte/config
          name: clusters-config-volume
        - mountPath: /etc/secrets/
          name: admin-secrets
      serviceAccountName: flyteadmin
      volumes:
      
      - emptyDir: {}
        name: shared-data
      - emptyDir: {}
        name: scratch
      - configMap:
          name: flyte-admin-base-config
        name: base-config-volume
      - projected:
          sources:
            - configMap:
                name: flyte-admin-base-config
            - configMap:
                name: flyte-admin-clusters-config
        name: clusters-config-volume
      - configMap:
          name: clusterresource-template
        name: resource-templates
      - name: admin-secrets
        secret:
          secretName: flyte-admin-secrets
---
# Source: flyte/charts/flyte/templates/clusterresourcesync/deployment.yaml
apiVersion: apps/v1
kind: Deployment
metadata:
  name: syncresources
  namespace: flyte
  labels: 
    app.kubernetes.io/name: flyteclusterresourcesync
    app.kubernetes.io/instance: flyte
    helm.sh/chart: flyte-v0.1.10
    app.kubernetes.io/managed-by: Helm
spec:
  replicas: 1
  selector:
    matchLabels: 
      app.kubernetes.io/name: flyteclusterresourcesync
      app.kubernetes.io/instance: flyte
  template:
    metadata:
      annotations:
        configChecksum: "475154c41cdb06999025ab796aa1264fa3d235df51ac088a39c89c7ce300408"
      labels: 
        app.kubernetes.io/name: flyteclusterresourcesync
        app.kubernetes.io/instance: flyte
        helm.sh/chart: flyte-v0.1.10
        app.kubernetes.io/managed-by: Helm
    spec:
      containers:
        - command:
            - flyteadmin
            - --config
            - /etc/flyte/config/*.yaml
            - clusterresource
            - run
          image: "cr.flyte.org/flyteorg/flyteadmin:v1.10.7-b0"
          imagePullPolicy: "IfNotPresent"
          name: sync-cluster-resources
          volumeMounts:
          
          - mountPath: /etc/flyte/clusterresource/templates
            name: resource-templates
          - mountPath: /etc/flyte/config
            name: config-volume
      serviceAccountName: flyteadmin
      volumes:
        
        - configMap:
            name: clusterresource-template
          name: resource-templates
        - configMap:
            name: flyte-clusterresourcesync-config
          name: config-volume
---
# Source: flyte/charts/flyte/templates/console/deployment.yaml
apiVersion: apps/v1
kind: Deployment
metadata:
  name: flyteconsole
  namespace: flyte
  labels: 
    app.kubernetes.io/name: flyteconsole
    app.kubernetes.io/instance: flyte
    helm.sh/chart: flyte-v0.1.10
    app.kubernetes.io/managed-by: Helm
spec:
  replicas: 1
  selector:
    matchLabels: 
      app.kubernetes.io/name: flyteconsole
      app.kubernetes.io/instance: flyte
  template:
    metadata:
      annotations:
        configChecksum: "010d3a314ae7d7d1f0489e9ed328e96ae3f0d61619e6f2bd3893fd71cb3436e"
      labels: 
        app.kubernetes.io/name: flyteconsole
        app.kubernetes.io/instance: flyte
        helm.sh/chart: flyte-v0.1.10
        app.kubernetes.io/managed-by: Helm
    spec:
      securityContext:
        runAsUser: 1000
        fsGroupChangePolicy: "OnRootMismatch"
      containers:
      - image: "cr.flyte.org/flyteorg/flyteconsole:v1.10.2"
        imagePullPolicy: "IfNotPresent"
        name: flyteconsole
        envFrom:
        - configMapRef:
            name: flyte-console-config
        ports:
        - containerPort: 8080
        env:
        - name: ENABLE_GA
          value: "true"
        - name: GA_TRACKING_ID
          value: "G-0QW4DJWJ20"
        resources: 
          limits:
            cpu: 500m
            memory: 275Mi
          requests:
            cpu: 10m
            memory: 250Mi
        volumeMounts:
        - mountPath: /srv/flyte
          name: shared-data
      volumes:
      - emptyDir: {}
        name: shared-data
---
# Source: flyte/charts/flyte/templates/datacatalog/deployment.yaml
apiVersion: apps/v1
kind: Deployment
metadata:
  name: datacatalog
  namespace: flyte
  labels: 
    app.kubernetes.io/name: datacatalog
    app.kubernetes.io/instance: flyte
    helm.sh/chart: flyte-v0.1.10
    app.kubernetes.io/managed-by: Helm
spec:
  replicas: 1
  selector:
    matchLabels: 
      app.kubernetes.io/name: datacatalog
      app.kubernetes.io/instance: flyte
  template:
    metadata:
      annotations:
        configChecksum: "ce036804ec3b92c47410a40cb3dacc06ee7c76c78360edc5480b50f0f21e221"
      labels: 
        app.kubernetes.io/name: datacatalog
        app.kubernetes.io/instance: flyte
        helm.sh/chart: flyte-v0.1.10
        app.kubernetes.io/managed-by: Helm
    spec:
      securityContext:
        fsGroup: 1001
        runAsUser: 1001
        fsGroupChangePolicy: "OnRootMismatch"
      initContainers:
      - command:
        - datacatalog
        - --config
        - /etc/datacatalog/config/*.yaml
        - migrate
        - run
        image: "cr.flyte.org/flyteorg/datacatalog:v1.10.7-b0"
        imagePullPolicy: "IfNotPresent"
        name: run-migrations
        volumeMounts:
        
        - mountPath: /etc/datacatalog/config
          name: config-volume
      containers:
      - command:
        - datacatalog
        - --config
        - /etc/datacatalog/config/*.yaml
        - serve
        image: "cr.flyte.org/flyteorg/datacatalog:v1.10.7-b0"
        imagePullPolicy: "IfNotPresent"
        name: datacatalog
        ports:
        - containerPort: 8088
        - containerPort: 8089
        - containerPort: 10254
        resources:
          limits:
            cpu: 500m
            ephemeral-storage: 100Mi
            memory: 500Mi
          requests:
            cpu: 10m
            ephemeral-storage: 50Mi
            memory: 50Mi
        volumeMounts:
        
        - mountPath: /etc/datacatalog/config
          name: config-volume
      serviceAccountName: datacatalog
      volumes:
      
      - emptyDir: {}
        name: shared-data
      - configMap:
          name: datacatalog-config
        name: config-volume
---
# Source: flyte/charts/flyte/templates/flytescheduler/deployment.yaml
apiVersion: apps/v1
kind: Deployment
metadata:
  name: flytescheduler
  namespace: flyte
  labels: 
    app.kubernetes.io/name: flytescheduler
    app.kubernetes.io/instance: flyte
    helm.sh/chart: flyte-v0.1.10
    app.kubernetes.io/managed-by: Helm
spec:
  replicas: 1
  selector:
    matchLabels: 
      app.kubernetes.io/name: flytescheduler
      app.kubernetes.io/instance: flyte
  template:
    metadata:
      annotations:
        configChecksum: "ade654f94da9745666f0c6bed442bb54040c295c808e75a4d27bd3391fff38b"
      labels: 
        app.kubernetes.io/name: flytescheduler
        app.kubernetes.io/instance: flyte
        helm.sh/chart: flyte-v0.1.10
        app.kubernetes.io/managed-by: Helm
    spec:
      securityContext:
        fsGroup: 65534
        runAsUser: 1001
        fsGroupChangePolicy: "Always"
      initContainers:
      - command:
        - flytescheduler
        - precheck
        - --config
        - /etc/flyte/config/*.yaml
        image: "cr.flyte.org/flyteorg/flytescheduler:v1.10.7-b0"
        imagePullPolicy: "IfNotPresent"
        name: flytescheduler-check
        volumeMounts:
        
        - mountPath: /etc/flyte/config
          name: config-volume
        - name: auth
          mountPath: /etc/secrets/
      containers:
      - command:
        - flytescheduler
        - run
        - --config
        - /etc/flyte/config/*.yaml
        image: "cr.flyte.org/flyteorg/flytescheduler:v1.10.7-b0"
        imagePullPolicy: "IfNotPresent"
        name: flytescheduler
        ports:
          - containerPort: 10254
        resources:
          limits:
            cpu: 250m
            ephemeral-storage: 100Mi
            memory: 500Mi
          requests:
            cpu: 10m
            ephemeral-storage: 50Mi
            memory: 50Mi
        volumeMounts:
        
        - mountPath: /etc/flyte/config
          name: config-volume
        - name: auth
          mountPath: /etc/secrets/
      serviceAccountName: flytescheduler
      volumes:
      
      - emptyDir: {}
        name: shared-data
      - configMap:
          name: flyte-scheduler-config
        name: config-volume
      - name: auth
        secret:
          secretName: flyte-secret-auth
---
# Source: flyte/charts/flyte/templates/propeller/deployment.yaml
apiVersion: apps/v1
kind: Deployment
metadata:
  namespace: flyte
  name: flytepropeller
  labels: 
    app.kubernetes.io/name: flytepropeller
    app.kubernetes.io/instance: flyte
    helm.sh/chart: flyte-v0.1.10
    app.kubernetes.io/managed-by: Helm
spec:
  replicas: 1
  selector:
    matchLabels: 
      app.kubernetes.io/name: flytepropeller
      app.kubernetes.io/instance: flyte
  template:
    metadata:
      annotations:
<<<<<<< HEAD
        configChecksum: "9c18e732adcc35cea4cbd052b6b84e952cc2b20217460cefbf23634ce687c1f"
=======
        configChecksum: "dc2d55ef2d0966ee6101f1e99bc2a305863987d88e4510edfcaf851f6a97cec"
>>>>>>> 7b3f4058
      labels: 
        app.kubernetes.io/name: flytepropeller
        app.kubernetes.io/instance: flyte
        helm.sh/chart: flyte-v0.1.10
        app.kubernetes.io/managed-by: Helm
    spec:
      securityContext:
        fsGroup: 65534
        runAsUser: 1001
        fsGroupChangePolicy: "Always"
      containers:
      - command:
        - flytepropeller
        - --config
        - /etc/flyte/config/*.yaml
        env:
        - name: POD_NAME
          valueFrom:
            fieldRef:
              fieldPath: metadata.name
        - name: POD_NAMESPACE
          valueFrom:
            fieldRef:
              fieldPath: metadata.namespace
        image: "cr.flyte.org/flyteorg/flytepropeller:v1.10.7-b0"
        imagePullPolicy: "IfNotPresent"
        name: flytepropeller
        ports:
        - containerPort: 10254
        resources:
          limits:
            cpu: 200m
            ephemeral-storage: 100Mi
            memory: 200Mi
          requests:
            cpu: 10m
            ephemeral-storage: 50Mi
            memory: 50Mi
        volumeMounts:
        - name: config-volume
          mountPath: /etc/flyte/config
        - name: auth
          mountPath: /etc/secrets/
        terminationMessagePolicy: "FallbackToLogsOnError"
      serviceAccountName: flytepropeller
      volumes:
      - configMap:
          name: flyte-propeller-config
        name: config-volume
      - name: auth
        secret:
          secretName: flyte-secret-auth
---
# Source: flyte/charts/flyte/templates/propeller/webhook.yaml
# Create the actual deployment
apiVersion: apps/v1
kind: Deployment
metadata:
  name: flyte-pod-webhook
  namespace: flyte
  labels:
    app: flyte-pod-webhook
spec:
  selector:
    matchLabels:
      app: flyte-pod-webhook
  template:
    metadata:
      labels:
        app: flyte-pod-webhook
        app.kubernetes.io/name: flyte-pod-webhook
        app.kubernetes.io/version: v1.10.7-b0
      annotations:
<<<<<<< HEAD
        configChecksum: "9c18e732adcc35cea4cbd052b6b84e952cc2b20217460cefbf23634ce687c1f"
=======
        configChecksum: "dc2d55ef2d0966ee6101f1e99bc2a305863987d88e4510edfcaf851f6a97cec"
>>>>>>> 7b3f4058
    spec:
      securityContext:
        fsGroup: 65534
        runAsUser: 1001
        fsGroupChangePolicy: "Always"
      serviceAccountName: flyte-pod-webhook
      initContainers:
      - name: generate-secrets
        image: "cr.flyte.org/flyteorg/flytepropeller:v1.10.7-b0"
        imagePullPolicy: "IfNotPresent"
        command:
          - flytepropeller
        args:
          - webhook
          - init-certs
          - --config
          - /etc/flyte/config/*.yaml
        env:
          - name: POD_NAME
            valueFrom:
              fieldRef:
                fieldPath: metadata.name
          - name: POD_NAMESPACE
            valueFrom:
              fieldRef:
                fieldPath: metadata.namespace
        volumeMounts:
          - name: config-volume
            mountPath: /etc/flyte/config
      containers:
        - name: webhook
          image: "cr.flyte.org/flyteorg/flytepropeller:v1.10.7-b0"
          imagePullPolicy: "IfNotPresent"
          command:
            - flytepropeller
          args:
            - webhook
            - --config
            - /etc/flyte/config/*.yaml
          env:
            - name: POD_NAME
              valueFrom:
                fieldRef:
                  fieldPath: metadata.name
            - name: POD_NAMESPACE
              valueFrom:
                fieldRef:
                  fieldPath: metadata.namespace
          volumeMounts:
            - name: config-volume
              mountPath: /etc/flyte/config
              readOnly: true
            - name: webhook-certs
              mountPath: /etc/webhook/certs
              readOnly: true
      volumes:
        - name: config-volume
          configMap:
            name: flyte-propeller-config
        - name: webhook-certs
          secret:
            secretName: flyte-pod-webhook
---
# Source: flyte/charts/kubernetes-dashboard/templates/deployment.yaml
# Copyright 2017 The Kubernetes Authors.
#
# Licensed under the Apache License, Version 2.0 (the "License");
# you may not use this file except in compliance with the License.
# You may obtain a copy of the License at
#
#     http://www.apache.org/licenses/LICENSE-2.0
#
# Unless required by applicable law or agreed to in writing, software
# distributed under the License is distributed on an "AS IS" BASIS,
# WITHOUT WARRANTIES OR CONDITIONS OF ANY KIND, either express or implied.
# See the License for the specific language governing permissions and
# limitations under the License.

apiVersion: apps/v1
kind: Deployment
metadata:
  name: flyte-kubernetes-dashboard
  labels:
    app.kubernetes.io/name: kubernetes-dashboard
    helm.sh/chart: kubernetes-dashboard-4.0.2
    app.kubernetes.io/instance: flyte
    app.kubernetes.io/version: "2.2.0"
    app.kubernetes.io/managed-by: Helm
    app.kubernetes.io/component: kubernetes-dashboard
spec:
  replicas: 1
  strategy:
    rollingUpdate:
      maxSurge: 0
      maxUnavailable: 1
    type: RollingUpdate
  selector:
    matchLabels:
      app.kubernetes.io/name: kubernetes-dashboard
      app.kubernetes.io/instance: flyte
      app.kubernetes.io/component: kubernetes-dashboard
  template:
    metadata:
      annotations:
        seccomp.security.alpha.kubernetes.io/pod: runtime/default
      labels:
        app.kubernetes.io/name: kubernetes-dashboard
        helm.sh/chart: kubernetes-dashboard-4.0.2
        app.kubernetes.io/instance: flyte
        app.kubernetes.io/version: "2.2.0"
        app.kubernetes.io/managed-by: Helm
        app.kubernetes.io/component: kubernetes-dashboard
    spec:
      serviceAccountName: flyte-kubernetes-dashboard
      containers:
      - name: kubernetes-dashboard
        image: "kubernetesui/dashboard:v2.2.0"
        imagePullPolicy: IfNotPresent
        args:
          - --namespace=flyte
          - --metrics-provider=none
          - --enable-skip-login
          - --enable-insecure-login
          - --disable-settings-authorizer
        ports:
        - name: http
          containerPort: 9090
          protocol: TCP
        volumeMounts:
        - name: kubernetes-dashboard-certs
          mountPath: /certs
          # Create on-disk volume to store exec logs
        - mountPath: /tmp
          name: tmp-volume
        livenessProbe:
          httpGet:
            scheme: HTTP
            path: /
            port: 9090
          initialDelaySeconds: 30
          timeoutSeconds: 30
        resources:
          limits:
            cpu: 2
            memory: 200Mi
          requests:
            cpu: 100m
            memory: 200Mi
        securityContext:
          allowPrivilegeEscalation: false
          readOnlyRootFilesystem: true
          runAsGroup: 2001
          runAsUser: 1001
      volumes:
      - name: kubernetes-dashboard-certs
        secret:
          secretName: flyte-kubernetes-dashboard-certs
      - name: tmp-volume
        emptyDir: {}
---
# Source: flyte/templates/minio/deployment.yaml
apiVersion: apps/v1
kind: Deployment
metadata:
  name: minio
  namespace: flyte
  labels: 
    app.kubernetes.io/name: minio
    app.kubernetes.io/instance: flyte
    helm.sh/chart: flyte-v0.1.10
    app.kubernetes.io/managed-by: Helm
spec:
  replicas: 1
  selector:
    matchLabels: 
      app.kubernetes.io/name: minio
      app.kubernetes.io/instance: flyte
  template:
    metadata:
      labels: 
        app.kubernetes.io/name: minio
        app.kubernetes.io/instance: flyte
        helm.sh/chart: flyte-v0.1.10
        app.kubernetes.io/managed-by: Helm
    spec:
      containers:
      - image: "ecr.flyte.org/bitnami/minio:2021.10.13-debian-10-r0"
        imagePullPolicy: "IfNotPresent"
        name: minio
        env:
          - name: MINIO_ACCESS_KEY
            value: minio
          - name: MINIO_SECRET_KEY
            value: miniostorage
          - name: MINIO_DEFAULT_BUCKETS
            value: my-s3-bucket
        ports:
        - containerPort: 9000
          name: minio
        - containerPort: 9001
          name: minio-console
        resources: 
          limits:
            cpu: 200m
            memory: 512Mi
          requests:
            cpu: 10m
            memory: 128Mi
        volumeMounts:
        - name: minio-storage
          mountPath: /data
      volumes:
      - name: minio-storage
        emptyDir: {}
---
# Source: flyte/templates/postgres/deployment.yaml
apiVersion: apps/v1
kind: Deployment
metadata:
  name: postgres
  namespace: flyte
  labels: 
    app.kubernetes.io/name: postgres
    app.kubernetes.io/instance: flyte
    helm.sh/chart: flyte-v0.1.10
    app.kubernetes.io/managed-by: Helm
spec:
  replicas: 1
  selector:
    matchLabels: 
      app.kubernetes.io/name: postgres
      app.kubernetes.io/instance: flyte
  template:
    metadata:
      labels: 
        app.kubernetes.io/name: postgres
        app.kubernetes.io/instance: flyte
        helm.sh/chart: flyte-v0.1.10
        app.kubernetes.io/managed-by: Helm
    spec:
      containers:
      - image: "ecr.flyte.org/ubuntu/postgres:13-21.04_beta"
        imagePullPolicy: "IfNotPresent"
        name: postgres
        env:
        - name: POSTGRES_HOST_AUTH_METHOD
          value: trust
        - name: POSTGRES_DB
          value: flyteadmin
        ports:
        - containerPort: 5432
          name: postgres
        resources: 
          limits:
            cpu: 1000m
            memory: 512Mi
          requests:
            cpu: 10m
            memory: 128Mi
        volumeMounts:
        - name: postgres-storage
          mountPath: /var/lib/postgresql/data
      volumes:
        - name: postgres-storage
          emptyDir: {}
---
# Source: flyte/templates/redoc/deployment.yaml
apiVersion: apps/v1
kind: Deployment
metadata:
  name: redoc
  namespace: flyte
  labels: 
    app.kubernetes.io/name: redoc
    app.kubernetes.io/instance: flyte
    helm.sh/chart: flyte-v0.1.10
    app.kubernetes.io/managed-by: Helm
spec:
  replicas: 1
  selector:
    matchLabels: 
      app.kubernetes.io/name: redoc
      app.kubernetes.io/instance: flyte
  template:
    metadata:
      labels: 
        app.kubernetes.io/name: redoc
        app.kubernetes.io/instance: flyte
        helm.sh/chart: flyte-v0.1.10
        app.kubernetes.io/managed-by: Helm
    spec:
      containers:
      - image: "docker.io/redocly/redoc:latest"
        imagePullPolicy: "IfNotPresent"
        name: redoc
        command:
          - sh
          - -c
          - ln -s /usr/share/nginx/html /usr/share/nginx/html/openapi && sh /usr/local/bin/docker-run.sh
        env:
          - name: PAGE_TITLE
            value: Flyte Admin OpenAPI
          - name: SPEC_URL
            value: /api/v1/openapi
          - name: PORT
            value: "8087"
        ports:
          - containerPort: 8087
        resources: 
          limits:
            cpu: 200m
            memory: 512Mi
          requests:
            cpu: 10m
            memory: 128Mi
---
# Source: flyte/charts/contour/templates/contour/ingressclass.yaml
apiVersion: networking.k8s.io/v1
kind: IngressClass
metadata:
  name: contour
  annotations:
    ingressclass.kubernetes.io/is-default-class: "true"
  labels:
    app.kubernetes.io/name: contour
    helm.sh/chart: contour-7.10.1
    app.kubernetes.io/instance: flyte
    app.kubernetes.io/managed-by: Helm
    app.kubernetes.io/component: contour
spec:
  controller: projectcontour.io/flyte/flyte-contour-contour
---
# Source: flyte/charts/flyte/templates/common/ingress.yaml
apiVersion: networking.k8s.io/v1
kind: Ingress
metadata:
  name: flyte
  namespace: flyte
  annotations: 
    nginx.ingress.kubernetes.io/app-root: /console
spec:
  rules:
    - http:
        paths:
          # This is useful only for frontend development
          - path: /__webpack_hmr
            pathType: ImplementationSpecific
            backend:
              service:
                name: flyteconsole
                port:
                  number: 80
          # NOTE: If you change this, you must update the BASE_URL value in flyteconsole.yaml
          - path: /console
            pathType: ImplementationSpecific
            backend:
              service:
                name: flyteconsole
                port:
                  number: 80
          - path: /console/*
            pathType: ImplementationSpecific
            backend:
              service:
                name: flyteconsole
                port:
                  number: 80
          - path: /api
            pathType: ImplementationSpecific
            backend:
              service:
                name: flyteadmin
                port:
                  number: 80
          - path: /api/*
            pathType: ImplementationSpecific
            backend:
              service:
                name: flyteadmin
                port:
                  number: 80
          - path: /healthcheck
            pathType: ImplementationSpecific
            backend:
              service:
                name: flyteadmin
                port:
                  number: 80
          - path: /v1/*
            pathType: ImplementationSpecific
            backend:
              service:
                name: flyteadmin
                port:
                  number: 80
          # Port 87 in FlyteAdmin maps to the redoc container.
          - path: /openapi
            pathType: ImplementationSpecific
            backend:
              service:
                name: redoc
                port:
                  number: 87
          # Port 87 in FlyteAdmin maps to the redoc container.
          - path: /openapi/*
            pathType: ImplementationSpecific
            backend:
              service:
                name: redoc
                port:
                  number: 87
          - path: /.well-known
            pathType: ImplementationSpecific
            backend:
              service:
                name: flyteadmin
                port:
                  number: 80
          - path: /.well-known/*
            pathType: ImplementationSpecific
            backend:
              service:
                name: flyteadmin
                port:
                  number: 80
          - path: /login
            pathType: ImplementationSpecific
            backend:
              service:
                name: flyteadmin
                port:
                  number: 80
          - path: /login/*
            pathType: ImplementationSpecific
            backend:
              service:
                name: flyteadmin
                port:
                  number: 80
          - path: /logout
            pathType: ImplementationSpecific
            backend:
              service:
                name: flyteadmin
                port:
                  number: 80
          - path: /logout/*
            pathType: ImplementationSpecific
            backend:
              service:
                name: flyteadmin
                port:
                  number: 80
          - path: /callback
            pathType: ImplementationSpecific
            backend:
              service:
                name: flyteadmin
                port:
                  number: 80
          - path: /callback/*
            pathType: ImplementationSpecific
            backend:
              service:
                name: flyteadmin
                port:
                  number: 80
          - path: /me
            pathType: ImplementationSpecific
            backend:
              service:
                name: flyteadmin
                port:
                  number: 80
          - path: /config
            pathType: ImplementationSpecific
            backend:
              service:
                name: flyteadmin
                port:
                  number: 80
          - path: /config/*
            pathType: ImplementationSpecific
            backend:
              service:
                name: flyteadmin
                port:
                  number: 80
          - path: /oauth2
            pathType: ImplementationSpecific
            backend:
              service:
                name: flyteadmin
                port:
                  number: 80
          - path: /oauth2/*
            pathType: ImplementationSpecific
            backend:
              service:
                name: flyteadmin
                port:
                  number: 80
          
          # NOTE: Port 81 in flyteadmin is the GRPC server port for FlyteAdmin.
          - path: /flyteidl.service.SignalService
            pathType: ImplementationSpecific
            backend:
              service:
                name: flyteadmin
                port:
                  number: 81
          - path: /flyteidl.service.SignalService/*
            pathType: ImplementationSpecific
            backend:
              service:
                name: flyteadmin
                port:
                  number: 81
          - path: /flyteidl.service.AdminService
            pathType: ImplementationSpecific
            backend:
              service:
                name: flyteadmin
                port:
                  number: 81
          - path: /flyteidl.service.AdminService/*
            pathType: ImplementationSpecific
            backend:
              service:
                name: flyteadmin
                port:
                  number: 81
          - path: /flyteidl.service.DataProxyService
            pathType: ImplementationSpecific
            backend:
              service:
                name: flyteadmin
                port:
                  number: 81
          - path: /flyteidl.service.DataProxyService/*
            pathType: ImplementationSpecific
            backend:
              service:
                name: flyteadmin
                port:
                  number: 81
          - path: /flyteidl.service.AuthMetadataService
            pathType: ImplementationSpecific
            backend:
              service:
                name: flyteadmin
                port:
                  number: 81
          - path: /flyteidl.service.AuthMetadataService/*
            pathType: ImplementationSpecific
            backend:
              service:
                name: flyteadmin
                port:
                  number: 81
          - path: /flyteidl.service.IdentityService
            pathType: ImplementationSpecific
            backend:
              service:
                name: flyteadmin
                port:
                  number: 81
          - path: /flyteidl.service.IdentityService/*
            pathType: ImplementationSpecific
            backend:
              service:
                name: flyteadmin
                port:
                  number: 81
          - path: /grpc.health.v1.Health
            pathType: ImplementationSpecific
            backend:
              service:
                name: flyteadmin
                port:
                  number: 81
          - path: /grpc.health.v1.Health/*
            pathType: ImplementationSpecific
            backend:
              service:
                name: flyteadmin
                port:
                  number: 81
      host: ""
---
# Source: flyte/charts/kubernetes-dashboard/templates/ingress.yaml
# Copyright 2017 The Kubernetes Authors.
#
# Licensed under the Apache License, Version 2.0 (the "License");
# you may not use this file except in compliance with the License.
# You may obtain a copy of the License at
#
#     http://www.apache.org/licenses/LICENSE-2.0
#
# Unless required by applicable law or agreed to in writing, software
# distributed under the License is distributed on an "AS IS" BASIS,
# WITHOUT WARRANTIES OR CONDITIONS OF ANY KIND, either express or implied.
# See the License for the specific language governing permissions and
# limitations under the License.
---
# Source: flyte/charts/kubernetes-dashboard/templates/networkpolicy.yaml
# Copyright 2017 The Kubernetes Authors.
#
# Licensed under the Apache License, Version 2.0 (the "License");
# you may not use this file except in compliance with the License.
# You may obtain a copy of the License at
#
#     http://www.apache.org/licenses/LICENSE-2.0
#
# Unless required by applicable law or agreed to in writing, software
# distributed under the License is distributed on an "AS IS" BASIS,
# WITHOUT WARRANTIES OR CONDITIONS OF ANY KIND, either express or implied.
# See the License for the specific language governing permissions and
# limitations under the License.
---
# Source: flyte/charts/kubernetes-dashboard/templates/pdb.yaml
# Copyright 2017 The Kubernetes Authors.
#
# Licensed under the Apache License, Version 2.0 (the "License");
# you may not use this file except in compliance with the License.
# You may obtain a copy of the License at
#
#     http://www.apache.org/licenses/LICENSE-2.0
#
# Unless required by applicable law or agreed to in writing, software
# distributed under the License is distributed on an "AS IS" BASIS,
# WITHOUT WARRANTIES OR CONDITIONS OF ANY KIND, either express or implied.
# See the License for the specific language governing permissions and
# limitations under the License.
---
# Source: flyte/charts/kubernetes-dashboard/templates/psp.yaml
# Copyright 2017 The Kubernetes Authors.
#
# Licensed under the Apache License, Version 2.0 (the "License");
# you may not use this file except in compliance with the License.
# You may obtain a copy of the License at
#
#     http://www.apache.org/licenses/LICENSE-2.0
#
# Unless required by applicable law or agreed to in writing, software
# distributed under the License is distributed on an "AS IS" BASIS,
# WITHOUT WARRANTIES OR CONDITIONS OF ANY KIND, either express or implied.
# See the License for the specific language governing permissions and
# limitations under the License.
---
# Source: flyte/charts/contour/templates/certgen/serviceaccount.yaml
apiVersion: v1
kind: ServiceAccount
metadata:
  name: flyte-contour-contour-certgen
  namespace: "flyte"
  labels:
    app.kubernetes.io/name: contour
    helm.sh/chart: contour-7.10.1
    app.kubernetes.io/instance: flyte
    app.kubernetes.io/managed-by: Helm
    app.kubernetes.io/component: contour-certgen
  annotations:
    "helm.sh/hook": "pre-install,pre-upgrade"
    "helm.sh/hook-delete-policy": before-hook-creation,hook-succeeded
automountServiceAccountToken: true
---
# Source: flyte/charts/contour/templates/certgen/rbac.yaml
apiVersion: rbac.authorization.k8s.io/v1
kind: Role
metadata:
  name: flyte-contour-contour-certgen
  namespace: "flyte"
  annotations:
    "helm.sh/hook": "pre-install,pre-upgrade"
    "helm.sh/hook-delete-policy": before-hook-creation,hook-succeeded
  labels:
    app.kubernetes.io/name: contour
    helm.sh/chart: contour-7.10.1
    app.kubernetes.io/instance: flyte
    app.kubernetes.io/managed-by: Helm
    app.kubernetes.io/component: contour-certgen
rules:
  - apiGroups:
      - ""
    resources:
      - secrets
    verbs:
      - create
      - update
---
# Source: flyte/charts/contour/templates/certgen/rbac.yaml
apiVersion: rbac.authorization.k8s.io/v1
kind: RoleBinding
metadata:
  name: flyte-contour-contour-certgen
  namespace: "flyte"
  annotations:
    "helm.sh/hook": "pre-install,pre-upgrade"
    "helm.sh/hook-delete-policy": before-hook-creation,hook-succeeded
  labels:
    app.kubernetes.io/name: contour
    helm.sh/chart: contour-7.10.1
    app.kubernetes.io/instance: flyte
    app.kubernetes.io/managed-by: Helm
    app.kubernetes.io/component: contour-certgen
roleRef:
  apiGroup: rbac.authorization.k8s.io
  kind: Role
  name: flyte-contour-contour-certgen
subjects:
  - kind: ServiceAccount
    name: flyte-contour-contour-certgen
---
# Source: flyte/charts/contour/templates/certgen/job.yaml
apiVersion: batch/v1
kind: Job
metadata:
  name: flyte-contour-contour-certgen
  namespace: "flyte"
  annotations:
    "helm.sh/hook": "pre-install,pre-upgrade"
    "helm.sh/hook-weight": "1"
    "helm.sh/hook-delete-policy": before-hook-creation,hook-succeeded
  labels:
    app.kubernetes.io/name: contour
    helm.sh/chart: contour-7.10.1
    app.kubernetes.io/instance: flyte
    app.kubernetes.io/managed-by: Helm
    app.kubernetes.io/component: contour-certgen
spec:
  template:
    metadata:
      labels:
        app.kubernetes.io/name: contour
        helm.sh/chart: contour-7.10.1
        app.kubernetes.io/instance: flyte
        app.kubernetes.io/managed-by: Helm
        app.kubernetes.io/component: contour-certgen
    spec:
      
      securityContext:
        fsGroup: 1001
      containers:
        - name: contour
          image: docker.io/bitnami/contour:1.20.1-debian-10-r53
          imagePullPolicy: IfNotPresent
          command:
            - contour
          args:
            - certgen
            - --kube
            - --incluster
            - --overwrite
            - --secrets-format=compact
            - --namespace=$(CONTOUR_NAMESPACE)
            - --certificate-lifetime=365
          env:
            - name: CONTOUR_NAMESPACE
              valueFrom:
                fieldRef:
                  fieldPath: metadata.namespace
          securityContext:
            runAsNonRoot: true
            runAsUser: 1001
          resources: 
            limits:
              cpu: 100m
              memory: 100Mi
            requests:
              cpu: 10m
              memory: 50Mi
      restartPolicy: Never
      serviceAccountName: flyte-contour-contour-certgen
  parallelism: 1
  completions: 1
  backoffLimit: 1<|MERGE_RESOLUTION|>--- conflicted
+++ resolved
@@ -7130,11 +7130,7 @@
   template:
     metadata:
       annotations:
-<<<<<<< HEAD
         configChecksum: "9c18e732adcc35cea4cbd052b6b84e952cc2b20217460cefbf23634ce687c1f"
-=======
-        configChecksum: "dc2d55ef2d0966ee6101f1e99bc2a305863987d88e4510edfcaf851f6a97cec"
->>>>>>> 7b3f4058
       labels: 
         app.kubernetes.io/name: flytepropeller
         app.kubernetes.io/instance: flyte
@@ -7208,11 +7204,7 @@
         app.kubernetes.io/name: flyte-pod-webhook
         app.kubernetes.io/version: v1.10.7-b0
       annotations:
-<<<<<<< HEAD
         configChecksum: "9c18e732adcc35cea4cbd052b6b84e952cc2b20217460cefbf23634ce687c1f"
-=======
-        configChecksum: "dc2d55ef2d0966ee6101f1e99bc2a305863987d88e4510edfcaf851f6a97cec"
->>>>>>> 7b3f4058
     spec:
       securityContext:
         fsGroup: 65534
