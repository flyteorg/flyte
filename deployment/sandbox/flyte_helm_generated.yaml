---
# Source: flyte/charts/contour/templates/contour/serviceaccount.yaml
apiVersion: v1
kind: ServiceAccount
metadata:
  name: flyte-contour-contour
  namespace: flyte
  labels:
    app.kubernetes.io/name: contour
    helm.sh/chart: contour-4.1.2
    app.kubernetes.io/instance: flyte
    app.kubernetes.io/managed-by: Helm
    app.kubernetes.io/component: contour
---
# Source: flyte/charts/contour/templates/envoy/serviceaccount.yaml
apiVersion: v1
kind: ServiceAccount
metadata:
  name: flyte-contour-envoy
  namespace: flyte
  labels:
    app.kubernetes.io/name: contour
    helm.sh/chart: contour-4.1.2
    app.kubernetes.io/instance: flyte
    app.kubernetes.io/managed-by: Helm
    app.kubernetes.io/component: envoy
---
# Source: flyte/charts/flyte/templates/admin/rbac.yaml
apiVersion: v1
kind: ServiceAccount
metadata:
  name: flyteadmin
  namespace: flyte
  labels: 
    app.kubernetes.io/name: flyteadmin
    app.kubernetes.io/instance: flyte
    helm.sh/chart: flyte-v0.1.10
    app.kubernetes.io/managed-by: Helm
---
# Source: flyte/charts/flyte/templates/datacatalog/rbac.yaml
apiVersion: v1
kind: ServiceAccount
metadata:
  name: datacatalog
  namespace: flyte
  labels: 
    app.kubernetes.io/name: datacatalog
    app.kubernetes.io/instance: flyte
    helm.sh/chart: flyte-v0.1.10
    app.kubernetes.io/managed-by: Helm
---
# Source: flyte/charts/flyte/templates/flytescheduler/sa.yaml
apiVersion: v1
kind: ServiceAccount
metadata:
  name: flytescheduler
  namespace: flyte
  labels: 
    app.kubernetes.io/name: flytescheduler
    app.kubernetes.io/instance: flyte
    helm.sh/chart: flyte-v0.1.10
    app.kubernetes.io/managed-by: Helm
---
# Source: flyte/charts/flyte/templates/propeller/rbac.yaml
apiVersion: v1
kind: ServiceAccount
metadata:
  name: flytepropeller
  namespace: flyte
  labels: 
    app.kubernetes.io/name: flytepropeller
    app.kubernetes.io/instance: flyte
    helm.sh/chart: flyte-v0.1.10
    app.kubernetes.io/managed-by: Helm
---
# Source: flyte/charts/flyte/templates/propeller/webhook.yaml
# Create a Service Account for webhook
apiVersion: v1
kind: ServiceAccount
metadata:
  name: flyte-pod-webhook
  namespace: flyte
---
# Source: flyte/charts/kubernetes-dashboard/templates/serviceaccount.yaml
# Copyright 2017 The Kubernetes Authors.
#
# Licensed under the Apache License, Version 2.0 (the "License");
# you may not use this file except in compliance with the License.
# You may obtain a copy of the License at
#
#     http://www.apache.org/licenses/LICENSE-2.0
#
# Unless required by applicable law or agreed to in writing, software
# distributed under the License is distributed on an "AS IS" BASIS,
# WITHOUT WARRANTIES OR CONDITIONS OF ANY KIND, either express or implied.
# See the License for the specific language governing permissions and
# limitations under the License.

apiVersion: v1
kind: ServiceAccount
metadata:
  labels:
    app.kubernetes.io/name: kubernetes-dashboard
    helm.sh/chart: kubernetes-dashboard-4.0.2
    app.kubernetes.io/instance: flyte
    app.kubernetes.io/version: "2.2.0"
    app.kubernetes.io/managed-by: Helm
  name: flyte-kubernetes-dashboard
---
# Source: flyte/charts/flyte/templates/admin/secret-auth.yaml
apiVersion: v1
kind: Secret
metadata:
  name: flyte-admin-secrets
  namespace: flyte
type: Opaque
stringData:
---
# Source: flyte/charts/flyte/templates/common/secret-auth.yaml
apiVersion: v1
kind: Secret
metadata:
  name: flyte-secret-auth
  namespace: flyte
type: Opaque
stringData:
  client_secret: foobar
---
# Source: flyte/charts/flyte/templates/propeller/webhook.yaml
# Create an empty secret that the first propeller pod will populate
apiVersion: v1
kind: Secret
metadata:
  name: flyte-pod-webhook
  namespace: flyte
type: Opaque
---
# Source: flyte/charts/kubernetes-dashboard/templates/secret.yaml
# Copyright 2017 The Kubernetes Authors.
#
# Licensed under the Apache License, Version 2.0 (the "License");
# you may not use this file except in compliance with the License.
# You may obtain a copy of the License at
#
#     http://www.apache.org/licenses/LICENSE-2.0
#
# Unless required by applicable law or agreed to in writing, software
# distributed under the License is distributed on an "AS IS" BASIS,
# WITHOUT WARRANTIES OR CONDITIONS OF ANY KIND, either express or implied.
# See the License for the specific language governing permissions and
# limitations under the License.

# kubernetes-dashboard-certs
apiVersion: v1
kind: Secret
metadata:
  labels:
    app.kubernetes.io/name: kubernetes-dashboard
    helm.sh/chart: kubernetes-dashboard-4.0.2
    app.kubernetes.io/instance: flyte
    app.kubernetes.io/version: "2.2.0"
    app.kubernetes.io/managed-by: Helm
  name: flyte-kubernetes-dashboard-certs
type: Opaque
---
# Source: flyte/charts/kubernetes-dashboard/templates/secret.yaml
# kubernetes-dashboard-csrf
apiVersion: v1
kind: Secret
metadata:
  labels:
    app.kubernetes.io/name: kubernetes-dashboard
    helm.sh/chart: kubernetes-dashboard-4.0.2
    app.kubernetes.io/instance: flyte
    app.kubernetes.io/version: "2.2.0"
    app.kubernetes.io/managed-by: Helm
  name: kubernetes-dashboard-csrf
type: Opaque
---
# Source: flyte/charts/kubernetes-dashboard/templates/secret.yaml
# kubernetes-dashboard-key-holder
apiVersion: v1
kind: Secret
metadata:
  labels:
    app.kubernetes.io/name: kubernetes-dashboard
    helm.sh/chart: kubernetes-dashboard-4.0.2
    app.kubernetes.io/instance: flyte
    app.kubernetes.io/version: "2.2.0"
    app.kubernetes.io/managed-by: Helm
  name: kubernetes-dashboard-key-holder
type: Opaque
---
# Source: flyte/charts/contour/templates/contour/configmap.yaml
apiVersion: v1
kind: ConfigMap
metadata:
  name: flyte-contour
  namespace: flyte
  labels:
    app.kubernetes.io/name: contour
    helm.sh/chart: contour-4.1.2
    app.kubernetes.io/instance: flyte
    app.kubernetes.io/managed-by: Helm
    app.kubernetes.io/component: contour
data:
  contour.yaml: |
    accesslog-format: envoy
    disablePermitInsecure: false
    envoy-service-name: 'flyte-contour-envoy'
    leaderelection:
      configmap-namespace: 'flyte'
    tls: {}
---
# Source: flyte/charts/flyte/templates/admin/cluster_resource_configmap.yaml
apiVersion: v1
kind: ConfigMap
metadata:
  name: clusterresource-template
  namespace: flyte
  labels: 
    app.kubernetes.io/name: flyteadmin
    app.kubernetes.io/instance: flyte
    helm.sh/chart: flyte-v0.1.10
    app.kubernetes.io/managed-by: Helm
data:
  aa_namespace.yaml: | 
    apiVersion: v1
    kind: Namespace
    metadata:
      name: {{ namespace }}
    spec:
      finalizers:
      - kubernetes
    
  ab_project_resource_quota.yaml: | 
    apiVersion: v1
    kind: ResourceQuota
    metadata:
      name: project-quota
      namespace: {{ namespace }}
    spec:
      hard:
        limits.cpu: {{ projectQuotaCpu }}
        limits.memory: {{ projectQuotaMemory }}
---
# Source: flyte/charts/flyte/templates/admin/configmap.yaml
apiVersion: v1
kind: ConfigMap
metadata:
  name: flyte-admin-config
  namespace: flyte
  labels: 
    app.kubernetes.io/name: flyteadmin
    app.kubernetes.io/instance: flyte
    helm.sh/chart: flyte-v0.1.10
    app.kubernetes.io/managed-by: Helm
data:
  db.yaml: | 
    database:
      dbname: flyteadmin
      host: postgres
      port: 5432
      username: postgres
  domain.yaml: | 
    domains:
    - id: development
      name: development
    - id: staging
      name: staging
    - id: production
      name: production
  logger.yaml: | 
    logger:
      level: 4
      show-source: true
  server.yaml: | 
    auth:
      appAuth:
        thirdPartyConfig:
          flyteClient:
            clientId: flytectl
            redirectUri: http://localhost:53593/callback
            scopes:
            - offline
            - all
      authorizedUris:
      - https://localhost:30081
      - http://flyteadmin:80
      - http://flyteadmin.flyte.svc.cluster.local:80
      userAuth:
        openId:
          baseUrl: https://accounts.google.com
          clientId: 657465813211-6eog7ek7li5k7i7fvgv2921075063hpe.apps.googleusercontent.com
          scopes:
          - profile
          - openid
    flyteadmin:
      eventVersion: 2
      metadataStoragePrefix:
      - metadata
      - admin
      metricsScope: 'flyte:'
      profilerPort: 10254
      roleNameKey: iam.amazonaws.com/role
      testing:
        host: http://flyteadmin
    server:
      grpcPort: 8089
      httpPort: 8088
      security:
        allowCors: true
        allowedHeaders:
        - Content-Type
        - flyte-authorization
        allowedOrigins:
        - '*'
        secure: false
        useAuth: false
  remoteData.yaml: | 
    remoteData:
      region: us-east-1
      scheme: local
      signedUrls:
        durationMinutes: 3
  storage.yaml: | 
    storage:
      type: minio
      container: "my-s3-bucket"
      connection:
        access-key: minio
        auth-type: accesskey
        secret-key: miniostorage
        disable-ssl: true
        endpoint: http://minio.flyte.svc.cluster.local:9000
        region: us-east-1
      limits:
        maxDownloadMBs: 10
  task_resource_defaults.yaml: | 
    task_resources:
      defaults:
        cpu: 100m
        memory: 200Mi
        storage: 5Mi
      limits:
        cpu: 2
        gpu: 1
        memory: 1Gi
        storage: 20Mi
  cluster_resources.yaml: | 
    cluster_resources:
      customData:
      - production:
        - projectQuotaCpu:
            value: "5"
        - projectQuotaMemory:
            value: 4000Mi
      - staging:
        - projectQuotaCpu:
            value: "2"
        - projectQuotaMemory:
            value: 3000Mi
      - development:
        - projectQuotaCpu:
            value: "4"
        - projectQuotaMemory:
            value: 3000Mi
      refresh: 5m
      refreshInterval: 5m
      templatePath: /etc/flyte/clusterresource/templates
---
# Source: flyte/charts/flyte/templates/console/configmap.yaml
apiVersion: v1
kind: ConfigMap
metadata:
  name: flyte-console-config
  namespace: flyte
  labels: 
    app.kubernetes.io/name: flyteconsole
    app.kubernetes.io/instance: flyte
    helm.sh/chart: flyte-v0.1.10
    app.kubernetes.io/managed-by: Helm
data: 
  BASE_URL: /console
  CONFIG_DIR: /etc/flyte/config
  DISABLE_AUTH: "1"
---
# Source: flyte/charts/flyte/templates/datacatalog/configmap.yaml
apiVersion: v1
kind: ConfigMap
metadata:
  name: datacatalog-config
  namespace: flyte
  labels: 
    app.kubernetes.io/name: datacatalog
    app.kubernetes.io/instance: flyte
    helm.sh/chart: flyte-v0.1.10
    app.kubernetes.io/managed-by: Helm
data:
  db.yaml: | 
    database:
      dbname: datacatalog
      host: postgres
      port: 5432
      username: postgres
  logger.yaml: | 
    logger:
      level: 4
      show-source: true
  server.yaml: | 
    application:
      grpcPort: 8089
      grpcServerReflection: true
      httpPort: 8080
    datacatalog:
      metrics-scope: datacatalog
      profiler-port: 10254
      storage-prefix: metadata/datacatalog
  storage.yaml: | 
    storage:
      type: minio
      container: "my-s3-bucket"
      connection:
        access-key: minio
        auth-type: accesskey
        secret-key: miniostorage
        disable-ssl: true
        endpoint: http://minio.flyte.svc.cluster.local:9000
        region: us-east-1
      limits:
        maxDownloadMBs: 10
---
# Source: flyte/charts/flyte/templates/flytescheduler/configmap.yaml
apiVersion: v1
kind: ConfigMap
metadata:
  name: flyte-scheduler-config
  namespace: flyte
  labels: 
    app.kubernetes.io/name: flytescheduler
    app.kubernetes.io/instance: flyte
    helm.sh/chart: flyte-v0.1.10
    app.kubernetes.io/managed-by: Helm
data:
  admin.yaml: | 
    admin:
      clientId: 'flytepropeller'
      clientSecretLocation: /etc/secrets/client_secret
      endpoint: flyteadmin:81
      insecure: true
    event:
      capacity: 1000
      rate: 500
      type: admin
  db.yaml: | 
    database:
      dbname: flyteadmin
      host: postgres
      port: 5432
      username: postgres
  logger.yaml: | 
    logger:
      level: 4
      show-source: true
---
# Source: flyte/charts/flyte/templates/propeller/configmap.yaml
apiVersion: v1
kind: ConfigMap
metadata:
  name: flyte-propeller-config
  namespace: flyte
  labels: 
    app.kubernetes.io/name: flyteadmin
    app.kubernetes.io/instance: flyte
    helm.sh/chart: flyte-v0.1.10
    app.kubernetes.io/managed-by: Helm
data:
  admin.yaml: | 
    admin:
      clientId: 'flytepropeller'
      clientSecretLocation: /etc/secrets/client_secret
      endpoint: flyteadmin:81
      insecure: true
    event:
      capacity: 1000
      rate: 500
      type: admin
  catalog.yaml: | 
    catalog-cache:
      endpoint: datacatalog:89
      insecure: true
      type: datacatalog
  copilot.yaml: | 
    plugins:
      k8s:
        co-pilot:
<<<<<<< HEAD
          image: cr.flyte.org/flyteorg/flytecopilot:v0.0.22
=======
          image: cr.flyte.org/flyteorg/flytecopilot:v0.0.15
>>>>>>> 860a6d87
          name: flyte-copilot-
          start-timeout: 30s
  core.yaml: | 
    propeller:
      downstream-eval-duration: 30s
      enable-admin-launcher: true
      leader-election:
        enabled: true
        lease-duration: 15s
        lock-config-map:
          name: propeller-leader
          namespace: flyte
        renew-deadline: 10s
        retry-period: 2s
      limit-namespace: all
      max-workflow-retries: 30
      metadata-prefix: metadata/propeller
      metrics-prefix: flyte
      prof-port: 10254
      queue:
        batch-size: -1
        batching-interval: 2s
        queue:
          base-delay: 5s
          capacity: 1000
          max-delay: 120s
          rate: 100
          type: maxof
        sub-queue:
          capacity: 100
          rate: 10
          type: bucket
        type: batch
      rawoutput-prefix: s3://my-s3-bucket/
      workers: 4
      workflow-reeval-duration: 30s
    webhook:
      certDir: /etc/webhook/certs
      serviceName: flyte-pod-webhook
  enabled_plugins.yaml: | 
    tasks:
      task-plugins:
        default-for-task-types:
          container: container
          container_array: k8s-array
          sidecar: sidecar
        enabled-plugins:
        - container
        - sidecar
        - k8s-array
  k8s.yaml: | 
    plugins:
      k8s:
        default-cpus: 100m
        default-env-vars:
        - FLYTE_AWS_ENDPOINT: http://minio.flyte:9000
        - FLYTE_AWS_ACCESS_KEY_ID: minio
        - FLYTE_AWS_SECRET_ACCESS_KEY: miniostorage
        default-memory: 200Mi
  logger.yaml: | 
    logger:
      level: 4
      show-source: true
  resource_manager.yaml: | 
    propeller:
      resourcemanager:
        type: noop
  storage.yaml: | 
    storage:
      type: minio
      container: "my-s3-bucket"
      connection:
        access-key: minio
        auth-type: accesskey
        secret-key: miniostorage
        disable-ssl: true
        endpoint: http://minio.flyte.svc.cluster.local:9000
        region: us-east-1
      limits:
        maxDownloadMBs: 10
  cache.yaml: |
    cache:
      max_size_mbs: 0
      target_gc_percent: 70
  task_logs.yaml: | 
    plugins:
      logs:
        cloudwatch-enabled: false
        kubernetes-enabled: true
        kubernetes-template-uri: http://localhost:30082/#/log/{{ .namespace }}/{{ .podName }}/pod?namespace={{ .namespace }}
---
# Source: flyte/charts/kubernetes-dashboard/templates/configmap.yaml
# Copyright 2017 The Kubernetes Authors.
#
# Licensed under the Apache License, Version 2.0 (the "License");
# you may not use this file except in compliance with the License.
# You may obtain a copy of the License at
#
#     http://www.apache.org/licenses/LICENSE-2.0
#
# Unless required by applicable law or agreed to in writing, software
# distributed under the License is distributed on an "AS IS" BASIS,
# WITHOUT WARRANTIES OR CONDITIONS OF ANY KIND, either express or implied.
# See the License for the specific language governing permissions and
# limitations under the License.

apiVersion: v1
kind: ConfigMap
metadata:
  labels:
    app.kubernetes.io/name: kubernetes-dashboard
    helm.sh/chart: kubernetes-dashboard-4.0.2
    app.kubernetes.io/instance: flyte
    app.kubernetes.io/version: "2.2.0"
    app.kubernetes.io/managed-by: Helm
  name: kubernetes-dashboard-settings
data:
---
# Source: flyte/charts/contour/templates/00-crds.yaml
apiVersion: apiextensions.k8s.io/v1
kind: CustomResourceDefinition
metadata:
  annotations:
    controller-gen.kubebuilder.io/version: v0.2.9
  creationTimestamp: null
  name: extensionservices.projectcontour.io
spec:
  preserveUnknownFields: false
  group: projectcontour.io
  names:
    kind: ExtensionService
    listKind: ExtensionServiceList
    plural: extensionservices
    shortNames:
    - extensionservice
    - extensionservices
    singular: extensionservice
  scope: Namespaced
  versions:
  - name: v1alpha1
    schema:
      openAPIV3Schema:
        description: ExtensionService is the schema for the Contour extension services API. An ExtensionService resource binds a network service to the Contour API so that Contour API features can be implemented by collaborating components.
        properties:
          apiVersion:
            description: 'APIVersion defines the versioned schema of this representation of an object. Servers should convert recognized schemas to the latest internal value, and may reject unrecognized values. More info: https://git.k8s.io/community/contributors/devel/sig-architecture/api-conventions.md#resources'
            type: string
          kind:
            description: 'Kind is a string value representing the REST resource this object represents. Servers may infer this from the endpoint the client submits requests to. Cannot be updated. In CamelCase. More info: https://git.k8s.io/community/contributors/devel/sig-architecture/api-conventions.md#types-kinds'
            type: string
          metadata:
            type: object
          spec:
            description: ExtensionServiceSpec defines the desired state of an ExtensionService resource.
            properties:
              loadBalancerPolicy:
                description: The policy for load balancing GRPC service requests. Note that the `Cookie` load balancing strategy cannot be used here.
                properties:
                  strategy:
                    description: Strategy specifies the policy used to balance requests across the pool of backend pods. Valid policy names are `Random`, `RoundRobin`, `WeightedLeastRequest`, `Random` and `Cookie`. If an unknown strategy name is specified or no policy is supplied, the default `RoundRobin` policy is used.
                    type: string
                type: object
              protocol:
                description: Protocol may be used to specify (or override) the protocol used to reach this Service. Values may be tls, h2, h2c. If omitted, protocol-selection falls back on Service annotations.
                enum:
                - h2
                - h2c
                type: string
              protocolVersion:
                description: This field sets the version of the GRPC protocol that Envoy uses to send requests to the extension service. Since Contour always uses the v3 Envoy API, this is currently fixed at "v3". However, other protocol options will be available in future.
                enum:
                - v3
                type: string
              services:
                description: Services specifies the set of Kubernetes Service resources that receive GRPC extension API requests. If no weights are specified for any of the entries in this array, traffic will be spread evenly across all the services. Otherwise, traffic is balanced proportionally to the Weight field in each entry.
                items:
                  description: ExtensionServiceTarget defines an Kubernetes Service to target with extension service traffic.
                  properties:
                    name:
                      description: Name is the name of Kubernetes service that will accept service traffic.
                      type: string
                    port:
                      description: Port (defined as Integer) to proxy traffic to since a service can have multiple defined.
                      exclusiveMaximum: true
                      maximum: 65536
                      minimum: 1
                      type: integer
                    weight:
                      description: Weight defines proportion of traffic to balance to the Kubernetes Service.
                      format: int32
                      type: integer
                  required:
                  - name
                  - port
                  type: object
                minItems: 1
                type: array
              timeoutPolicy:
                description: The timeout policy for requests to the services.
                properties:
                  idle:
                    description: Timeout after which, if there are no active requests for this route, the connection between Envoy and the backend or Envoy and the external client will be closed. If not specified, there is no per-route idle timeout, though a connection manager-wide stream_idle_timeout default of 5m still applies.
                    pattern: ^(((\d*(\.\d*)?h)|(\d*(\.\d*)?m)|(\d*(\.\d*)?s)|(\d*(\.\d*)?ms)|(\d*(\.\d*)?us)|(\d*(\.\d*)?µs)|(\d*(\.\d*)?ns))+|infinity|infinite)$
                    type: string
                  response:
                    description: Timeout for receiving a response from the server after processing a request from client. If not supplied, Envoy's default value of 15s applies.
                    pattern: ^(((\d*(\.\d*)?h)|(\d*(\.\d*)?m)|(\d*(\.\d*)?s)|(\d*(\.\d*)?ms)|(\d*(\.\d*)?us)|(\d*(\.\d*)?µs)|(\d*(\.\d*)?ns))+|infinity|infinite)$
                    type: string
                type: object
              validation:
                description: UpstreamValidation defines how to verify the backend service's certificate
                properties:
                  caSecret:
                    description: Name of the Kubernetes secret be used to validate the certificate presented by the backend
                    type: string
                  subjectName:
                    description: Key which is expected to be present in the 'subjectAltName' of the presented certificate
                    type: string
                required:
                - caSecret
                - subjectName
                type: object
            required:
            - services
            type: object
          status:
            description: ExtensionServiceStatus defines the observed state of an ExtensionService resource.
            properties:
              conditions:
                description: "Conditions contains the current status of the ExtensionService resource. \n Contour will update a single condition, `Valid`, that is in normal-true polarity. \n Contour will not modify any other Conditions set in this block, in case some other controller wants to add a Condition."
                items:
                  description: "DetailedCondition is an extension of the normal Kubernetes conditions, with two extra fields to hold sub-conditions, which provide more detailed reasons for the state (True or False) of the condition. \n `errors` holds information about sub-conditions which are fatal to that condition and render its state False. \n `warnings` holds information about sub-conditions which are not fatal to that condition and do not force the state to be False. \n Remember that Conditions have a type, a status, and a reason. \n The type is the type of the condition, the most important one in this CRD set is `Valid`. `Valid` is a positive-polarity condition: when it is `status: true` there are no problems. \n In more detail, `status: true` means that the object is has been ingested into Contour with no errors. `warnings` may still be present, and will be indicated in the Reason field. There must be zero entries in the `errors` slice in this case. \n `Valid`, `status: false` means that the object has had one or more fatal errors during processing into Contour.  The details of the errors will be present under the `errors` field. There must be at least one error in the `errors` slice if `status` is `false`. \n For DetailedConditions of types other than `Valid`, the Condition must be in the negative polarity. When they have `status` `true`, there is an error. There must be at least one entry in the `errors` Subcondition slice. When they have `status` `false`, there are no serious errors, and there must be zero entries in the `errors` slice. In either case, there may be entries in the `warnings` slice. \n Regardless of the polarity, the `reason` and `message` fields must be updated with either the detail of the reason (if there is one and only one entry in total across both the `errors` and `warnings` slices), or `MultipleReasons` if there is more than one entry."
                  properties:
                    errors:
                      description: "Errors contains a slice of relevant error subconditions for this object. \n Subconditions are expected to appear when relevant (when there is a error), and disappear when not relevant. An empty slice here indicates no errors."
                      items:
                        description: "SubCondition is a Condition-like type intended for use as a subcondition inside a DetailedCondition. \n It contains a subset of the Condition fields. \n It is intended for warnings and errors, so `type` names should use abnormal-true polarity, that is, they should be of the form \"ErrorPresent: true\". \n The expected lifecycle for these errors is that they should only be present when the error or warning is, and should be removed when they are not relevant."
                        properties:
                          message:
                            description: "Message is a human readable message indicating details about the transition. \n This may be an empty string."
                            maxLength: 32768
                            type: string
                          reason:
                            description: "Reason contains a programmatic identifier indicating the reason for the condition's last transition. Producers of specific condition types may define expected values and meanings for this field, and whether the values are considered a guaranteed API. \n The value should be a CamelCase string. \n This field may not be empty."
                            maxLength: 1024
                            minLength: 1
                            pattern: ^[A-Za-z]([A-Za-z0-9_,:]*[A-Za-z0-9_])?$
                            type: string
                          status:
                            description: Status of the condition, one of True, False, Unknown.
                            enum:
                            - "True"
                            - "False"
                            - Unknown
                            type: string
                          type:
                            description: "Type of condition in `CamelCase` or in `foo.example.com/CamelCase`. \n This must be in abnormal-true polarity, that is, `ErrorFound` or `controller.io/ErrorFound`. \n The regex it matches is (dns1123SubdomainFmt/)?(qualifiedNameFmt)"
                            maxLength: 316
                            pattern: ^([a-z0-9]([-a-z0-9]*[a-z0-9])?(\.[a-z0-9]([-a-z0-9]*[a-z0-9])?)*/)?(([A-Za-z0-9][-A-Za-z0-9_.]*)?[A-Za-z0-9])$
                            type: string
                        required:
                        - message
                        - reason
                        - status
                        - type
                        type: object
                      type: array
                    lastTransitionTime:
                      description: lastTransitionTime is the last time the condition transitioned from one status to another. This should be when the underlying condition changed.  If that is not known, then using the time when the API field changed is acceptable.
                      format: date-time
                      type: string
                    message:
                      description: message is a human readable message indicating details about the transition. This may be an empty string.
                      maxLength: 32768
                      type: string
                    observedGeneration:
                      description: observedGeneration represents the .metadata.generation that the condition was set based upon. For instance, if .metadata.generation is currently 12, but the .status.conditions[x].observedGeneration is 9, the condition is out of date with respect to the current state of the instance.
                      format: int64
                      minimum: 0
                      type: integer
                    reason:
                      description: reason contains a programmatic identifier indicating the reason for the condition's last transition. Producers of specific condition types may define expected values and meanings for this field, and whether the values are considered a guaranteed API. The value should be a CamelCase string. This field may not be empty.
                      maxLength: 1024
                      minLength: 1
                      pattern: ^[A-Za-z]([A-Za-z0-9_,:]*[A-Za-z0-9_])?$
                      type: string
                    status:
                      description: status of the condition, one of True, False, Unknown.
                      enum:
                      - "True"
                      - "False"
                      - Unknown
                      type: string
                    type:
                      description: type of condition in CamelCase or in foo.example.com/CamelCase. --- Many .condition.type values are consistent across resources like Available, but because arbitrary conditions can be useful (see .node.status.conditions), the ability to deconflict is important. The regex it matches is (dns1123SubdomainFmt/)?(qualifiedNameFmt)
                      maxLength: 316
                      pattern: ^([a-z0-9]([-a-z0-9]*[a-z0-9])?(\.[a-z0-9]([-a-z0-9]*[a-z0-9])?)*/)?(([A-Za-z0-9][-A-Za-z0-9_.]*)?[A-Za-z0-9])$
                      type: string
                    warnings:
                      description: "Warnings contains a slice of relevant warning subconditions for this object. \n Subconditions are expected to appear when relevant (when there is a warning), and disappear when not relevant. An empty slice here indicates no warnings."
                      items:
                        description: "SubCondition is a Condition-like type intended for use as a subcondition inside a DetailedCondition. \n It contains a subset of the Condition fields. \n It is intended for warnings and errors, so `type` names should use abnormal-true polarity, that is, they should be of the form \"ErrorPresent: true\". \n The expected lifecycle for these errors is that they should only be present when the error or warning is, and should be removed when they are not relevant."
                        properties:
                          message:
                            description: "Message is a human readable message indicating details about the transition. \n This may be an empty string."
                            maxLength: 32768
                            type: string
                          reason:
                            description: "Reason contains a programmatic identifier indicating the reason for the condition's last transition. Producers of specific condition types may define expected values and meanings for this field, and whether the values are considered a guaranteed API. \n The value should be a CamelCase string. \n This field may not be empty."
                            maxLength: 1024
                            minLength: 1
                            pattern: ^[A-Za-z]([A-Za-z0-9_,:]*[A-Za-z0-9_])?$
                            type: string
                          status:
                            description: Status of the condition, one of True, False, Unknown.
                            enum:
                            - "True"
                            - "False"
                            - Unknown
                            type: string
                          type:
                            description: "Type of condition in `CamelCase` or in `foo.example.com/CamelCase`. \n This must be in abnormal-true polarity, that is, `ErrorFound` or `controller.io/ErrorFound`. \n The regex it matches is (dns1123SubdomainFmt/)?(qualifiedNameFmt)"
                            maxLength: 316
                            pattern: ^([a-z0-9]([-a-z0-9]*[a-z0-9])?(\.[a-z0-9]([-a-z0-9]*[a-z0-9])?)*/)?(([A-Za-z0-9][-A-Za-z0-9_.]*)?[A-Za-z0-9])$
                            type: string
                        required:
                        - message
                        - reason
                        - status
                        - type
                        type: object
                      type: array
                  required:
                  - lastTransitionTime
                  - message
                  - reason
                  - status
                  - type
                  type: object
                type: array
                x-kubernetes-list-map-keys:
                - type
                x-kubernetes-list-type: map
            type: object
        type: object
    served: true
    storage: true
    subresources:
      status: {}
status:
  acceptedNames:
    kind: ""
    plural: ""
  conditions: []
  storedVersions: []
---
# Source: flyte/charts/contour/templates/00-crds.yaml
apiVersion: apiextensions.k8s.io/v1
kind: CustomResourceDefinition
metadata:
  annotations:
    controller-gen.kubebuilder.io/version: v0.2.9
  creationTimestamp: null
  name: httpproxies.projectcontour.io
spec:
  preserveUnknownFields: false
  group: projectcontour.io
  names:
    kind: HTTPProxy
    listKind: HTTPProxyList
    plural: httpproxies
    shortNames:
    - proxy
    - proxies
    singular: httpproxy
  scope: Namespaced
  versions:
  - additionalPrinterColumns:
    - description: Fully qualified domain name
      jsonPath: .spec.virtualhost.fqdn
      name: FQDN
      type: string
    - description: Secret with TLS credentials
      jsonPath: .spec.virtualhost.tls.secretName
      name: TLS Secret
      type: string
    - description: The current status of the HTTPProxy
      jsonPath: .status.currentStatus
      name: Status
      type: string
    - description: Description of the current status
      jsonPath: .status.description
      name: Status Description
      type: string
    name: v1
    schema:
      openAPIV3Schema:
        description: HTTPProxy is an Ingress CRD specification.
        properties:
          apiVersion:
            description: 'APIVersion defines the versioned schema of this representation of an object. Servers should convert recognized schemas to the latest internal value, and may reject unrecognized values. More info: https://git.k8s.io/community/contributors/devel/sig-architecture/api-conventions.md#resources'
            type: string
          kind:
            description: 'Kind is a string value representing the REST resource this object represents. Servers may infer this from the endpoint the client submits requests to. Cannot be updated. In CamelCase. More info: https://git.k8s.io/community/contributors/devel/sig-architecture/api-conventions.md#types-kinds'
            type: string
          metadata:
            type: object
          spec:
            description: HTTPProxySpec defines the spec of the CRD.
            properties:
              ggvar:
                description: Testing new param for CRD
                type: string
              includes:
                description: Includes allow for specific routing configuration to be included from another HTTPProxy, possibly in another namespace.
                items:
                  description: Include describes a set of policies that can be applied to an HTTPProxy in a namespace.
                  properties:
                    conditions:
                      description: 'Conditions are a set of rules that are applied to included HTTPProxies. In effect, they are added onto the Conditions of included HTTPProxy Route structs. When applied, they are merged using AND, with one exception: There can be only one Prefix MatchCondition per Conditions slice. More than one Prefix, or contradictory Conditions, will make the include invalid.'
                      items:
                        description: MatchCondition are a general holder for matching rules for HTTPProxies. One of Prefix or Header must be provided.
                        properties:
                          header:
                            description: Header specifies the header condition to match.
                            properties:
                              contains:
                                description: Contains specifies a substring that must be present in the header value.
                                type: string
                              exact:
                                description: Exact specifies a string that the header value must be equal to.
                                type: string
                              name:
                                description: Name is the name of the header to match against. Name is required. Header names are case insensitive.
                                type: string
                              notcontains:
                                description: NotContains specifies a substring that must not be present in the header value.
                                type: string
                              notexact:
                                description: NoExact specifies a string that the header value must not be equal to. The condition is true if the header has any other value.
                                type: string
                              present:
                                description: Present specifies that condition is true when the named header is present, regardless of its value. Note that setting Present to false does not make the condition true if the named header is absent.
                                type: boolean
                            required:
                            - name
                            type: object
                          prefix:
                            description: Prefix defines a prefix match for a request.
                            type: string
                        type: object
                      type: array
                    name:
                      description: Name of the HTTPProxy
                      type: string
                    namespace:
                      description: Namespace of the HTTPProxy to include. Defaults to the current namespace if not supplied.
                      type: string
                  required:
                  - name
                  type: object
                type: array
              routes:
                description: Routes are the ingress routes. If TCPProxy is present, Routes is ignored.
                items:
                  description: Route contains the set of routes for a virtual host.
                  properties:
                    authPolicy:
                      description: AuthPolicy updates the authorization policy that was set on the root HTTPProxy object for client requests that match this route.
                      properties:
                        context:
                          additionalProperties:
                            type: string
                          description: Context is a set of key/value pairs that are sent to the authentication server in the check request. If a context is provided at an enclosing scope, the entries are merged such that the inner scope overrides matching keys from the outer scope.
                          type: object
                        disabled:
                          description: When true, this field disables client request authentication for the scope of the policy.
                          type: boolean
                      type: object
                    conditions:
                      description: 'Conditions are a set of rules that are applied to a Route. When applied, they are merged using AND, with one exception: There can be only one Prefix MatchCondition per Conditions slice. More than one Prefix, or contradictory Conditions, will make the route invalid.'
                      items:
                        description: MatchCondition are a general holder for matching rules for HTTPProxies. One of Prefix or Header must be provided.
                        properties:
                          header:
                            description: Header specifies the header condition to match.
                            properties:
                              contains:
                                description: Contains specifies a substring that must be present in the header value.
                                type: string
                              exact:
                                description: Exact specifies a string that the header value must be equal to.
                                type: string
                              name:
                                description: Name is the name of the header to match against. Name is required. Header names are case insensitive.
                                type: string
                              notcontains:
                                description: NotContains specifies a substring that must not be present in the header value.
                                type: string
                              notexact:
                                description: NoExact specifies a string that the header value must not be equal to. The condition is true if the header has any other value.
                                type: string
                              present:
                                description: Present specifies that condition is true when the named header is present, regardless of its value. Note that setting Present to false does not make the condition true if the named header is absent.
                                type: boolean
                            required:
                            - name
                            type: object
                          prefix:
                            description: Prefix defines a prefix match for a request.
                            type: string
                        type: object
                      type: array
                    enableWebsockets:
                      description: Enables websocket support for the route.
                      type: boolean
                    healthCheckPolicy:
                      description: The health check policy for this route.
                      properties:
                        healthyThresholdCount:
                          description: The number of healthy health checks required before a host is marked healthy
                          format: int64
                          minimum: 0
                          type: integer
                        host:
                          description: The value of the host header in the HTTP health check request. If left empty (default value), the name "contour-envoy-healthcheck" will be used.
                          type: string
                        intervalSeconds:
                          description: The interval (seconds) between health checks
                          format: int64
                          type: integer
                        path:
                          description: HTTP endpoint used to perform health checks on upstream service
                          type: string
                        timeoutSeconds:
                          description: The time to wait (seconds) for a health check response
                          format: int64
                          type: integer
                        unhealthyThresholdCount:
                          description: The number of unhealthy health checks required before a host is marked unhealthy
                          format: int64
                          minimum: 0
                          type: integer
                      required:
                      - path
                      type: object
                    loadBalancerPolicy:
                      description: The load balancing policy for this route.
                      properties:
                        strategy:
                          description: Strategy specifies the policy used to balance requests across the pool of backend pods. Valid policy names are `Random`, `RoundRobin`, `WeightedLeastRequest`, `Random` and `Cookie`. If an unknown strategy name is specified or no policy is supplied, the default `RoundRobin` policy is used.
                          type: string
                      type: object
                    pathRewritePolicy:
                      description: The policy for rewriting the path of the request URL after the request has been routed to a Service.
                      properties:
                        replacePrefix:
                          description: ReplacePrefix describes how the path prefix should be replaced.
                          items:
                            description: ReplacePrefix describes a path prefix replacement.
                            properties:
                              prefix:
                                description: "Prefix specifies the URL path prefix to be replaced. \n If Prefix is specified, it must exactly match the MatchCondition prefix that is rendered by the chain of including HTTPProxies and only that path prefix will be replaced by Replacement. This allows HTTPProxies that are included through multiple roots to only replace specific path prefixes, leaving others unmodified. \n If Prefix is not specified, all routing prefixes rendered by the include chain will be replaced."
                                minLength: 1
                                type: string
                              replacement:
                                description: Replacement is the string that the routing path prefix will be replaced with. This must not be empty.
                                minLength: 1
                                type: string
                            required:
                            - replacement
                            type: object
                          type: array
                      type: object
                    permitInsecure:
                      description: Allow this path to respond to insecure requests over HTTP which are normally not permitted when a `virtualhost.tls` block is present.
                      type: boolean
                    requestHeadersPolicy:
                      description: The policy for managing request headers during proxying.
                      properties:
                        remove:
                          description: Remove specifies a list of HTTP header names to remove.
                          items:
                            type: string
                          type: array
                        set:
                          description: Set specifies a list of HTTP header values that will be set in the HTTP header. If the header does not exist it will be added, otherwise it will be overwritten with the new value.
                          items:
                            description: HeaderValue represents a header name/value pair
                            properties:
                              name:
                                description: Name represents a key of a header
                                minLength: 1
                                type: string
                              value:
                                description: Value represents the value of a header specified by a key
                                minLength: 1
                                type: string
                            required:
                            - name
                            - value
                            type: object
                          type: array
                      type: object
                    responseHeadersPolicy:
                      description: The policy for managing response headers during proxying. Rewriting the 'Host' header is not supported.
                      properties:
                        remove:
                          description: Remove specifies a list of HTTP header names to remove.
                          items:
                            type: string
                          type: array
                        set:
                          description: Set specifies a list of HTTP header values that will be set in the HTTP header. If the header does not exist it will be added, otherwise it will be overwritten with the new value.
                          items:
                            description: HeaderValue represents a header name/value pair
                            properties:
                              name:
                                description: Name represents a key of a header
                                minLength: 1
                                type: string
                              value:
                                description: Value represents the value of a header specified by a key
                                minLength: 1
                                type: string
                            required:
                            - name
                            - value
                            type: object
                          type: array
                      type: object
                    retryPolicy:
                      description: The retry policy for this route.
                      properties:
                        count:
                          description: NumRetries is maximum allowed number of retries. If not supplied, the number of retries is one.
                          format: int64
                          minimum: 0
                          type: integer
                        perTryTimeout:
                          description: PerTryTimeout specifies the timeout per retry attempt. Ignored if NumRetries is not supplied.
                          pattern: ^(((\d*(\.\d*)?h)|(\d*(\.\d*)?m)|(\d*(\.\d*)?s)|(\d*(\.\d*)?ms)|(\d*(\.\d*)?us)|(\d*(\.\d*)?µs)|(\d*(\.\d*)?ns))+|infinity|infinite)$
                          type: string
                        retriableStatusCodes:
                          description: "RetriableStatusCodes specifies the HTTP status codes that should be retried. \n This field is only respected when you include `retriable-status-codes` in the `RetryOn` field."
                          items:
                            format: int32
                            type: integer
                          type: array
                        retryOn:
                          description: "RetryOn specifies the conditions on which to retry a request. \n Supported [HTTP conditions](https://www.envoyproxy.io/docs/envoy/latest/configuration/http/http_filters/router_filter#x-envoy-retry-on): \n - `5xx` - `gateway-error` - `reset` - `connect-failure` - `retriable-4xx` - `refused-stream` - `retriable-status-codes` - `retriable-headers` \n Supported [gRPC conditions](https://www.envoyproxy.io/docs/envoy/latest/configuration/http/http_filters/router_filter#x-envoy-retry-grpc-on): \n - `cancelled` - `deadline-exceeded` - `internal` - `resource-exhausted` - `unavailable`"
                          items:
                            description: RetryOn is a string type alias with validation to ensure that the value is valid.
                            enum:
                            - 5xx
                            - gateway-error
                            - reset
                            - connect-failure
                            - retriable-4xx
                            - refused-stream
                            - retriable-status-codes
                            - retriable-headers
                            - cancelled
                            - deadline-exceeded
                            - internal
                            - resource-exhausted
                            - unavailable
                            type: string
                          type: array
                      type: object
                    services:
                      description: Services are the services to proxy traffic.
                      items:
                        description: Service defines an Kubernetes Service to proxy traffic.
                        properties:
                          mirror:
                            description: If Mirror is true the Service will receive a read only mirror of the traffic for this route.
                            type: boolean
                          name:
                            description: Name is the name of Kubernetes service to proxy traffic. Names defined here will be used to look up corresponding endpoints which contain the ips to route.
                            type: string
                          port:
                            description: Port (defined as Integer) to proxy traffic to since a service can have multiple defined.
                            exclusiveMaximum: true
                            maximum: 65536
                            minimum: 1
                            type: integer
                          protocol:
                            description: Protocol may be used to specify (or override) the protocol used to reach this Service. Values may be tls, h2, h2c. If omitted, protocol-selection falls back on Service annotations.
                            enum:
                            - h2
                            - h2c
                            - tls
                            type: string
                          requestHeadersPolicy:
                            description: The policy for managing request headers during proxying. Rewriting the 'Host' header is not supported.
                            properties:
                              remove:
                                description: Remove specifies a list of HTTP header names to remove.
                                items:
                                  type: string
                                type: array
                              set:
                                description: Set specifies a list of HTTP header values that will be set in the HTTP header. If the header does not exist it will be added, otherwise it will be overwritten with the new value.
                                items:
                                  description: HeaderValue represents a header name/value pair
                                  properties:
                                    name:
                                      description: Name represents a key of a header
                                      minLength: 1
                                      type: string
                                    value:
                                      description: Value represents the value of a header specified by a key
                                      minLength: 1
                                      type: string
                                  required:
                                  - name
                                  - value
                                  type: object
                                type: array
                            type: object
                          responseHeadersPolicy:
                            description: The policy for managing response headers during proxying. Rewriting the 'Host' header is not supported.
                            properties:
                              remove:
                                description: Remove specifies a list of HTTP header names to remove.
                                items:
                                  type: string
                                type: array
                              set:
                                description: Set specifies a list of HTTP header values that will be set in the HTTP header. If the header does not exist it will be added, otherwise it will be overwritten with the new value.
                                items:
                                  description: HeaderValue represents a header name/value pair
                                  properties:
                                    name:
                                      description: Name represents a key of a header
                                      minLength: 1
                                      type: string
                                    value:
                                      description: Value represents the value of a header specified by a key
                                      minLength: 1
                                      type: string
                                  required:
                                  - name
                                  - value
                                  type: object
                                type: array
                            type: object
                          validation:
                            description: UpstreamValidation defines how to verify the backend service's certificate
                            properties:
                              caSecret:
                                description: Name of the Kubernetes secret be used to validate the certificate presented by the backend
                                type: string
                              subjectName:
                                description: Key which is expected to be present in the 'subjectAltName' of the presented certificate
                                type: string
                            required:
                            - caSecret
                            - subjectName
                            type: object
                          weight:
                            description: Weight defines percentage of traffic to balance traffic
                            format: int64
                            minimum: 0
                            type: integer
                        required:
                        - name
                        - port
                        type: object
                      minItems: 1
                      type: array
                    timeoutPolicy:
                      description: The timeout policy for this route.
                      properties:
                        idle:
                          description: Timeout after which, if there are no active requests for this route, the connection between Envoy and the backend or Envoy and the external client will be closed. If not specified, there is no per-route idle timeout, though a connection manager-wide stream_idle_timeout default of 5m still applies.
                          pattern: ^(((\d*(\.\d*)?h)|(\d*(\.\d*)?m)|(\d*(\.\d*)?s)|(\d*(\.\d*)?ms)|(\d*(\.\d*)?us)|(\d*(\.\d*)?µs)|(\d*(\.\d*)?ns))+|infinity|infinite)$
                          type: string
                        response:
                          description: Timeout for receiving a response from the server after processing a request from client. If not supplied, Envoy's default value of 15s applies.
                          pattern: ^(((\d*(\.\d*)?h)|(\d*(\.\d*)?m)|(\d*(\.\d*)?s)|(\d*(\.\d*)?ms)|(\d*(\.\d*)?us)|(\d*(\.\d*)?µs)|(\d*(\.\d*)?ns))+|infinity|infinite)$
                          type: string
                      type: object
                  required:
                  - services
                  type: object
                type: array
              tcpproxy:
                description: TCPProxy holds TCP proxy information.
                properties:
                  healthCheckPolicy:
                    description: The health check policy for this tcp proxy
                    properties:
                      healthyThresholdCount:
                        description: The number of healthy health checks required before a host is marked healthy
                        format: int32
                        type: integer
                      intervalSeconds:
                        description: The interval (seconds) between health checks
                        format: int64
                        type: integer
                      timeoutSeconds:
                        description: The time to wait (seconds) for a health check response
                        format: int64
                        type: integer
                      unhealthyThresholdCount:
                        description: The number of unhealthy health checks required before a host is marked unhealthy
                        format: int32
                        type: integer
                    type: object
                  include:
                    description: Include specifies that this tcpproxy should be delegated to another HTTPProxy.
                    properties:
                      name:
                        description: Name of the child HTTPProxy
                        type: string
                      namespace:
                        description: Namespace of the HTTPProxy to include. Defaults to the current namespace if not supplied.
                        type: string
                    required:
                    - name
                    type: object
                  includes:
                    description: "IncludesDeprecated allow for specific routing configuration to be appended to another HTTPProxy in another namespace. \n Exists due to a mistake when developing HTTPProxy and the field was marked plural when it should have been singular. This field should stay to not break backwards compatibility to v1 users."
                    properties:
                      name:
                        description: Name of the child HTTPProxy
                        type: string
                      namespace:
                        description: Namespace of the HTTPProxy to include. Defaults to the current namespace if not supplied.
                        type: string
                    required:
                    - name
                    type: object
                  loadBalancerPolicy:
                    description: The load balancing policy for the backend services.
                    properties:
                      strategy:
                        description: Strategy specifies the policy used to balance requests across the pool of backend pods. Valid policy names are `Random`, `RoundRobin`, `WeightedLeastRequest`, `Random` and `Cookie`. If an unknown strategy name is specified or no policy is supplied, the default `RoundRobin` policy is used.
                        type: string
                    type: object
                  services:
                    description: Services are the services to proxy traffic
                    items:
                      description: Service defines an Kubernetes Service to proxy traffic.
                      properties:
                        mirror:
                          description: If Mirror is true the Service will receive a read only mirror of the traffic for this route.
                          type: boolean
                        name:
                          description: Name is the name of Kubernetes service to proxy traffic. Names defined here will be used to look up corresponding endpoints which contain the ips to route.
                          type: string
                        port:
                          description: Port (defined as Integer) to proxy traffic to since a service can have multiple defined.
                          exclusiveMaximum: true
                          maximum: 65536
                          minimum: 1
                          type: integer
                        protocol:
                          description: Protocol may be used to specify (or override) the protocol used to reach this Service. Values may be tls, h2, h2c. If omitted, protocol-selection falls back on Service annotations.
                          enum:
                          - h2
                          - h2c
                          - tls
                          type: string
                        requestHeadersPolicy:
                          description: The policy for managing request headers during proxying. Rewriting the 'Host' header is not supported.
                          properties:
                            remove:
                              description: Remove specifies a list of HTTP header names to remove.
                              items:
                                type: string
                              type: array
                            set:
                              description: Set specifies a list of HTTP header values that will be set in the HTTP header. If the header does not exist it will be added, otherwise it will be overwritten with the new value.
                              items:
                                description: HeaderValue represents a header name/value pair
                                properties:
                                  name:
                                    description: Name represents a key of a header
                                    minLength: 1
                                    type: string
                                  value:
                                    description: Value represents the value of a header specified by a key
                                    minLength: 1
                                    type: string
                                required:
                                - name
                                - value
                                type: object
                              type: array
                          type: object
                        responseHeadersPolicy:
                          description: The policy for managing response headers during proxying. Rewriting the 'Host' header is not supported.
                          properties:
                            remove:
                              description: Remove specifies a list of HTTP header names to remove.
                              items:
                                type: string
                              type: array
                            set:
                              description: Set specifies a list of HTTP header values that will be set in the HTTP header. If the header does not exist it will be added, otherwise it will be overwritten with the new value.
                              items:
                                description: HeaderValue represents a header name/value pair
                                properties:
                                  name:
                                    description: Name represents a key of a header
                                    minLength: 1
                                    type: string
                                  value:
                                    description: Value represents the value of a header specified by a key
                                    minLength: 1
                                    type: string
                                required:
                                - name
                                - value
                                type: object
                              type: array
                          type: object
                        validation:
                          description: UpstreamValidation defines how to verify the backend service's certificate
                          properties:
                            caSecret:
                              description: Name of the Kubernetes secret be used to validate the certificate presented by the backend
                              type: string
                            subjectName:
                              description: Key which is expected to be present in the 'subjectAltName' of the presented certificate
                              type: string
                          required:
                          - caSecret
                          - subjectName
                          type: object
                        weight:
                          description: Weight defines percentage of traffic to balance traffic
                          format: int64
                          minimum: 0
                          type: integer
                      required:
                      - name
                      - port
                      type: object
                    type: array
                type: object
              virtualhost:
                description: Virtualhost appears at most once. If it is present, the object is considered to be a "root" HTTPProxy.
                properties:
                  authorization:
                    description: This field configures an extension service to perform authorization for this virtual host. Authorization can only be configured on virtual hosts that have TLS enabled. If the TLS configuration requires client certificate /validation, the client certificate is always included in the authentication check request.
                    properties:
                      authPolicy:
                        description: AuthPolicy sets a default authorization policy for client requests. This policy will be used unless overridden by individual routes.
                        properties:
                          context:
                            additionalProperties:
                              type: string
                            description: Context is a set of key/value pairs that are sent to the authentication server in the check request. If a context is provided at an enclosing scope, the entries are merged such that the inner scope overrides matching keys from the outer scope.
                            type: object
                          disabled:
                            description: When true, this field disables client request authentication for the scope of the policy.
                            type: boolean
                        type: object
                      extensionRef:
                        description: ExtensionServiceRef specifies the extension resource that will authorize client requests.
                        properties:
                          apiVersion:
                            description: API version of the referent. If this field is not specified, the default "projectcontour.io/v1alpha1" will be used
                            minLength: 1
                            type: string
                          name:
                            description: "Name of the referent. \n More info: https://kubernetes.io/docs/concepts/overview/working-with-objects/names/#names"
                            minLength: 1
                            type: string
                          namespace:
                            description: "Namespace of the referent. If this field is not specifies, the namespace of the resource that targets the referent will be used. \n More info: https://kubernetes.io/docs/concepts/overview/working-with-objects/namespaces/"
                            minLength: 1
                            type: string
                        type: object
                      failOpen:
                        description: If FailOpen is true, the client request is forwarded to the upstream service even if the authorization server fails to respond. This field should not be set in most cases. It is intended for use only while migrating applications from internal authorization to Contour external authorization.
                        type: boolean
                      responseTimeout:
                        description: ResponseTimeout configures maximum time to wait for a check response from the authorization server. Timeout durations are expressed in the Go [Duration format](https://godoc.org/time#ParseDuration). Valid time units are "ns", "us" (or "µs"), "ms", "s", "m", "h". The string "infinity" is also a valid input and specifies no timeout.
                        pattern: ^(((\d*(\.\d*)?h)|(\d*(\.\d*)?m)|(\d*(\.\d*)?s)|(\d*(\.\d*)?ms)|(\d*(\.\d*)?us)|(\d*(\.\d*)?µs)|(\d*(\.\d*)?ns))+|infinity|infinite)$
                        type: string
                    required:
                    - extensionRef
                    type: object
                  corsPolicy:
                    description: Specifies the cross-origin policy to apply to the VirtualHost.
                    properties:
                      allowCredentials:
                        description: Specifies whether the resource allows credentials.
                        type: boolean
                      allowHeaders:
                        description: AllowHeaders specifies the content for the *access-control-allow-headers* header.
                        items:
                          description: CORSHeaderValue specifies the value of the string headers returned by a cross-domain request.
                          pattern: ^[a-zA-Z0-9!#$%&'*+.^_`|~-]+$
                          type: string
                        type: array
                      allowMethods:
                        description: AllowMethods specifies the content for the *access-control-allow-methods* header.
                        items:
                          description: CORSHeaderValue specifies the value of the string headers returned by a cross-domain request.
                          pattern: ^[a-zA-Z0-9!#$%&'*+.^_`|~-]+$
                          type: string
                        type: array
                      allowOrigin:
                        description: AllowOrigin specifies the origins that will be allowed to do CORS requests. "*" means allow any origin.
                        items:
                          type: string
                        type: array
                      exposeHeaders:
                        description: ExposeHeaders Specifies the content for the *access-control-expose-headers* header.
                        items:
                          description: CORSHeaderValue specifies the value of the string headers returned by a cross-domain request.
                          pattern: ^[a-zA-Z0-9!#$%&'*+.^_`|~-]+$
                          type: string
                        type: array
                      maxAge:
                        description: MaxAge indicates for how long the results of a preflight request can be cached. MaxAge durations are expressed in the Go [Duration format](https://godoc.org/time#ParseDuration). Valid time units are "ns", "us" (or "µs"), "ms", "s", "m", "h". Only positive values are allowed while 0 disables the cache requiring a preflight OPTIONS check for all cross-origin requests.
                        type: string
                    required:
                    - allowMethods
                    - allowOrigin
                    type: object
                  fqdn:
                    description: The fully qualified domain name of the root of the ingress tree all leaves of the DAG rooted at this object relate to the fqdn.
                    type: string
                  tls:
                    description: If present the fields describes TLS properties of the virtual host. The SNI names that will be matched on are described in fqdn, the tls.secretName secret must contain a certificate that itself contains a name that matches the FQDN.
                    properties:
                      clientValidation:
                        description: "ClientValidation defines how to verify the client certificate when an external client establishes a TLS connection to Envoy. \n This setting: \n 1. Enables TLS client certificate validation. 2. Requires clients to present a TLS certificate (i.e. not optional validation). 3. Specifies how the client certificate will be validated."
                        properties:
                          caSecret:
                            description: Name of a Kubernetes secret that contains a CA certificate bundle. The client certificate must validate against the certificates in the bundle.
                            minLength: 1
                            type: string
                        required:
                        - caSecret
                        type: object
                      enableFallbackCertificate:
                        description: EnableFallbackCertificate defines if the vhost should allow a default certificate to be applied which handles all requests which don't match the SNI defined in this vhost.
                        type: boolean
                      minimumProtocolVersion:
                        description: Minimum TLS version this vhost should negotiate
                        type: string
                      passthrough:
                        description: Passthrough defines whether the encrypted TLS handshake will be passed through to the backing cluster. Either Passthrough or SecretName must be specified, but not both.
                        type: boolean
                      secretName:
                        description: SecretName is the name of a TLS secret in the current namespace. Either SecretName or Passthrough must be specified, but not both. If specified, the named secret must contain a matching certificate for the virtual host's FQDN.
                        type: string
                    type: object
                required:
                - fqdn
                type: object
            type: object
          status:
            description: Status is a container for computed information about the HTTPProxy.
            properties:
              conditions:
                description: "Conditions contains information about the current status of the HTTPProxy, in an upstream-friendly container. \n Contour will update a single condition, `Valid`, that is in normal-true polarity. That is, when `currentStatus` is `valid`, the `Valid` condition will be `status: true`, and vice versa. \n Contour will leave untouched any other Conditions set in this block, in case some other controller wants to add a Condition. \n If you are another controller owner and wish to add a condition, you *should* namespace your condition with a label, like `controller.domain.com/ConditionName`."
                items:
                  description: "DetailedCondition is an extension of the normal Kubernetes conditions, with two extra fields to hold sub-conditions, which provide more detailed reasons for the state (True or False) of the condition. \n `errors` holds information about sub-conditions which are fatal to that condition and render its state False. \n `warnings` holds information about sub-conditions which are not fatal to that condition and do not force the state to be False. \n Remember that Conditions have a type, a status, and a reason. \n The type is the type of the condition, the most important one in this CRD set is `Valid`. `Valid` is a positive-polarity condition: when it is `status: true` there are no problems. \n In more detail, `status: true` means that the object is has been ingested into Contour with no errors. `warnings` may still be present, and will be indicated in the Reason field. There must be zero entries in the `errors` slice in this case. \n `Valid`, `status: false` means that the object has had one or more fatal errors during processing into Contour.  The details of the errors will be present under the `errors` field. There must be at least one error in the `errors` slice if `status` is `false`. \n For DetailedConditions of types other than `Valid`, the Condition must be in the negative polarity. When they have `status` `true`, there is an error. There must be at least one entry in the `errors` Subcondition slice. When they have `status` `false`, there are no serious errors, and there must be zero entries in the `errors` slice. In either case, there may be entries in the `warnings` slice. \n Regardless of the polarity, the `reason` and `message` fields must be updated with either the detail of the reason (if there is one and only one entry in total across both the `errors` and `warnings` slices), or `MultipleReasons` if there is more than one entry."
                  properties:
                    errors:
                      description: "Errors contains a slice of relevant error subconditions for this object. \n Subconditions are expected to appear when relevant (when there is a error), and disappear when not relevant. An empty slice here indicates no errors."
                      items:
                        description: "SubCondition is a Condition-like type intended for use as a subcondition inside a DetailedCondition. \n It contains a subset of the Condition fields. \n It is intended for warnings and errors, so `type` names should use abnormal-true polarity, that is, they should be of the form \"ErrorPresent: true\". \n The expected lifecycle for these errors is that they should only be present when the error or warning is, and should be removed when they are not relevant."
                        properties:
                          message:
                            description: "Message is a human readable message indicating details about the transition. \n This may be an empty string."
                            maxLength: 32768
                            type: string
                          reason:
                            description: "Reason contains a programmatic identifier indicating the reason for the condition's last transition. Producers of specific condition types may define expected values and meanings for this field, and whether the values are considered a guaranteed API. \n The value should be a CamelCase string. \n This field may not be empty."
                            maxLength: 1024
                            minLength: 1
                            pattern: ^[A-Za-z]([A-Za-z0-9_,:]*[A-Za-z0-9_])?$
                            type: string
                          status:
                            description: Status of the condition, one of True, False, Unknown.
                            enum:
                            - "True"
                            - "False"
                            - Unknown
                            type: string
                          type:
                            description: "Type of condition in `CamelCase` or in `foo.example.com/CamelCase`. \n This must be in abnormal-true polarity, that is, `ErrorFound` or `controller.io/ErrorFound`. \n The regex it matches is (dns1123SubdomainFmt/)?(qualifiedNameFmt)"
                            maxLength: 316
                            pattern: ^([a-z0-9]([-a-z0-9]*[a-z0-9])?(\.[a-z0-9]([-a-z0-9]*[a-z0-9])?)*/)?(([A-Za-z0-9][-A-Za-z0-9_.]*)?[A-Za-z0-9])$
                            type: string
                        required:
                        - message
                        - reason
                        - status
                        - type
                        type: object
                      type: array
                    lastTransitionTime:
                      description: lastTransitionTime is the last time the condition transitioned from one status to another. This should be when the underlying condition changed.  If that is not known, then using the time when the API field changed is acceptable.
                      format: date-time
                      type: string
                    message:
                      description: message is a human readable message indicating details about the transition. This may be an empty string.
                      maxLength: 32768
                      type: string
                    observedGeneration:
                      description: observedGeneration represents the .metadata.generation that the condition was set based upon. For instance, if .metadata.generation is currently 12, but the .status.conditions[x].observedGeneration is 9, the condition is out of date with respect to the current state of the instance.
                      format: int64
                      minimum: 0
                      type: integer
                    reason:
                      description: reason contains a programmatic identifier indicating the reason for the condition's last transition. Producers of specific condition types may define expected values and meanings for this field, and whether the values are considered a guaranteed API. The value should be a CamelCase string. This field may not be empty.
                      maxLength: 1024
                      minLength: 1
                      pattern: ^[A-Za-z]([A-Za-z0-9_,:]*[A-Za-z0-9_])?$
                      type: string
                    status:
                      description: status of the condition, one of True, False, Unknown.
                      enum:
                      - "True"
                      - "False"
                      - Unknown
                      type: string
                    type:
                      description: type of condition in CamelCase or in foo.example.com/CamelCase. --- Many .condition.type values are consistent across resources like Available, but because arbitrary conditions can be useful (see .node.status.conditions), the ability to deconflict is important. The regex it matches is (dns1123SubdomainFmt/)?(qualifiedNameFmt)
                      maxLength: 316
                      pattern: ^([a-z0-9]([-a-z0-9]*[a-z0-9])?(\.[a-z0-9]([-a-z0-9]*[a-z0-9])?)*/)?(([A-Za-z0-9][-A-Za-z0-9_.]*)?[A-Za-z0-9])$
                      type: string
                    warnings:
                      description: "Warnings contains a slice of relevant warning subconditions for this object. \n Subconditions are expected to appear when relevant (when there is a warning), and disappear when not relevant. An empty slice here indicates no warnings."
                      items:
                        description: "SubCondition is a Condition-like type intended for use as a subcondition inside a DetailedCondition. \n It contains a subset of the Condition fields. \n It is intended for warnings and errors, so `type` names should use abnormal-true polarity, that is, they should be of the form \"ErrorPresent: true\". \n The expected lifecycle for these errors is that they should only be present when the error or warning is, and should be removed when they are not relevant."
                        properties:
                          message:
                            description: "Message is a human readable message indicating details about the transition. \n This may be an empty string."
                            maxLength: 32768
                            type: string
                          reason:
                            description: "Reason contains a programmatic identifier indicating the reason for the condition's last transition. Producers of specific condition types may define expected values and meanings for this field, and whether the values are considered a guaranteed API. \n The value should be a CamelCase string. \n This field may not be empty."
                            maxLength: 1024
                            minLength: 1
                            pattern: ^[A-Za-z]([A-Za-z0-9_,:]*[A-Za-z0-9_])?$
                            type: string
                          status:
                            description: Status of the condition, one of True, False, Unknown.
                            enum:
                            - "True"
                            - "False"
                            - Unknown
                            type: string
                          type:
                            description: "Type of condition in `CamelCase` or in `foo.example.com/CamelCase`. \n This must be in abnormal-true polarity, that is, `ErrorFound` or `controller.io/ErrorFound`. \n The regex it matches is (dns1123SubdomainFmt/)?(qualifiedNameFmt)"
                            maxLength: 316
                            pattern: ^([a-z0-9]([-a-z0-9]*[a-z0-9])?(\.[a-z0-9]([-a-z0-9]*[a-z0-9])?)*/)?(([A-Za-z0-9][-A-Za-z0-9_.]*)?[A-Za-z0-9])$
                            type: string
                        required:
                        - message
                        - reason
                        - status
                        - type
                        type: object
                      type: array
                  required:
                  - lastTransitionTime
                  - message
                  - reason
                  - status
                  - type
                  type: object
                type: array
                x-kubernetes-list-map-keys:
                - type
                x-kubernetes-list-type: map
              currentStatus:
                type: string
              description:
                type: string
              loadBalancer:
                description: LoadBalancer contains the current status of the load balancer.
                properties:
                  ingress:
                    description: Ingress is a list containing ingress points for the load-balancer. Traffic intended for the service should be sent to these ingress points.
                    items:
                      description: 'LoadBalancerIngress represents the status of a load-balancer ingress point: traffic intended for the service should be sent to an ingress point.'
                      properties:
                        hostname:
                          description: Hostname is set for load-balancer ingress points that are DNS based (typically AWS load-balancers)
                          type: string
                        ip:
                          description: IP is set for load-balancer ingress points that are IP based (typically GCE or OpenStack load-balancers)
                          type: string
                      type: object
                    type: array
                type: object
            type: object
        required:
        - metadata
        - spec
        type: object
    served: true
    storage: true
    subresources:
      status: {}
status:
  acceptedNames:
    kind: ""
    plural: ""
  conditions: []
  storedVersions: []
---
# Source: flyte/charts/contour/templates/00-crds.yaml
apiVersion: apiextensions.k8s.io/v1
kind: CustomResourceDefinition
metadata:
  annotations:
    controller-gen.kubebuilder.io/version: v0.2.9
  creationTimestamp: null
  name: tlscertificatedelegations.projectcontour.io
spec:
  preserveUnknownFields: false
  group: projectcontour.io
  names:
    kind: TLSCertificateDelegation
    listKind: TLSCertificateDelegationList
    plural: tlscertificatedelegations
    shortNames:
    - tlscerts
    singular: tlscertificatedelegation
  scope: Namespaced
  versions:
  - name: v1
    schema:
      openAPIV3Schema:
        description: TLSCertificateDelegation is an TLS Certificate Delegation CRD specification. See design/tls-certificate-delegation.md for details.
        properties:
          apiVersion:
            description: 'APIVersion defines the versioned schema of this representation of an object. Servers should convert recognized schemas to the latest internal value, and may reject unrecognized values. More info: https://git.k8s.io/community/contributors/devel/sig-architecture/api-conventions.md#resources'
            type: string
          kind:
            description: 'Kind is a string value representing the REST resource this object represents. Servers may infer this from the endpoint the client submits requests to. Cannot be updated. In CamelCase. More info: https://git.k8s.io/community/contributors/devel/sig-architecture/api-conventions.md#types-kinds'
            type: string
          metadata:
            type: object
          spec:
            description: TLSCertificateDelegationSpec defines the spec of the CRD
            properties:
              delegations:
                items:
                  description: CertificateDelegation maps the authority to reference a secret in the current namespace to a set of namespaces.
                  properties:
                    secretName:
                      description: required, the name of a secret in the current namespace.
                      type: string
                    targetNamespaces:
                      description: required, the namespaces the authority to reference the the secret will be delegated to. If TargetNamespaces is nil or empty, the CertificateDelegation' is ignored. If the TargetNamespace list contains the character, "*" the secret will be delegated to all namespaces.
                      items:
                        type: string
                      type: array
                  required:
                  - secretName
                  - targetNamespaces
                  type: object
                type: array
            required:
            - delegations
            type: object
          status:
            description: TLSCertificateDelegationStatus allows for the status of the delegation to be presented to the user.
            properties:
              conditions:
                description: "Conditions contains information about the current status of the HTTPProxy, in an upstream-friendly container. \n Contour will update a single condition, `Valid`, that is in normal-true polarity. That is, when `currentStatus` is `valid`, the `Valid` condition will be `status: true`, and vice versa. \n Contour will leave untouched any other Conditions set in this block, in case some other controller wants to add a Condition. \n If you are another controller owner and wish to add a condition, you *should* namespace your condition with a label, like `controller.domain.com\\ConditionName`."
                items:
                  description: "DetailedCondition is an extension of the normal Kubernetes conditions, with two extra fields to hold sub-conditions, which provide more detailed reasons for the state (True or False) of the condition. \n `errors` holds information about sub-conditions which are fatal to that condition and render its state False. \n `warnings` holds information about sub-conditions which are not fatal to that condition and do not force the state to be False. \n Remember that Conditions have a type, a status, and a reason. \n The type is the type of the condition, the most important one in this CRD set is `Valid`. `Valid` is a positive-polarity condition: when it is `status: true` there are no problems. \n In more detail, `status: true` means that the object is has been ingested into Contour with no errors. `warnings` may still be present, and will be indicated in the Reason field. There must be zero entries in the `errors` slice in this case. \n `Valid`, `status: false` means that the object has had one or more fatal errors during processing into Contour.  The details of the errors will be present under the `errors` field. There must be at least one error in the `errors` slice if `status` is `false`. \n For DetailedConditions of types other than `Valid`, the Condition must be in the negative polarity. When they have `status` `true`, there is an error. There must be at least one entry in the `errors` Subcondition slice. When they have `status` `false`, there are no serious errors, and there must be zero entries in the `errors` slice. In either case, there may be entries in the `warnings` slice. \n Regardless of the polarity, the `reason` and `message` fields must be updated with either the detail of the reason (if there is one and only one entry in total across both the `errors` and `warnings` slices), or `MultipleReasons` if there is more than one entry."
                  properties:
                    errors:
                      description: "Errors contains a slice of relevant error subconditions for this object. \n Subconditions are expected to appear when relevant (when there is a error), and disappear when not relevant. An empty slice here indicates no errors."
                      items:
                        description: "SubCondition is a Condition-like type intended for use as a subcondition inside a DetailedCondition. \n It contains a subset of the Condition fields. \n It is intended for warnings and errors, so `type` names should use abnormal-true polarity, that is, they should be of the form \"ErrorPresent: true\". \n The expected lifecycle for these errors is that they should only be present when the error or warning is, and should be removed when they are not relevant."
                        properties:
                          message:
                            description: "Message is a human readable message indicating details about the transition. \n This may be an empty string."
                            maxLength: 32768
                            type: string
                          reason:
                            description: "Reason contains a programmatic identifier indicating the reason for the condition's last transition. Producers of specific condition types may define expected values and meanings for this field, and whether the values are considered a guaranteed API. \n The value should be a CamelCase string. \n This field may not be empty."
                            maxLength: 1024
                            minLength: 1
                            pattern: ^[A-Za-z]([A-Za-z0-9_,:]*[A-Za-z0-9_])?$
                            type: string
                          status:
                            description: Status of the condition, one of True, False, Unknown.
                            enum:
                            - "True"
                            - "False"
                            - Unknown
                            type: string
                          type:
                            description: "Type of condition in `CamelCase` or in `foo.example.com/CamelCase`. \n This must be in abnormal-true polarity, that is, `ErrorFound` or `controller.io/ErrorFound`. \n The regex it matches is (dns1123SubdomainFmt/)?(qualifiedNameFmt)"
                            maxLength: 316
                            pattern: ^([a-z0-9]([-a-z0-9]*[a-z0-9])?(\.[a-z0-9]([-a-z0-9]*[a-z0-9])?)*/)?(([A-Za-z0-9][-A-Za-z0-9_.]*)?[A-Za-z0-9])$
                            type: string
                        required:
                        - message
                        - reason
                        - status
                        - type
                        type: object
                      type: array
                    lastTransitionTime:
                      description: lastTransitionTime is the last time the condition transitioned from one status to another. This should be when the underlying condition changed.  If that is not known, then using the time when the API field changed is acceptable.
                      format: date-time
                      type: string
                    message:
                      description: message is a human readable message indicating details about the transition. This may be an empty string.
                      maxLength: 32768
                      type: string
                    observedGeneration:
                      description: observedGeneration represents the .metadata.generation that the condition was set based upon. For instance, if .metadata.generation is currently 12, but the .status.conditions[x].observedGeneration is 9, the condition is out of date with respect to the current state of the instance.
                      format: int64
                      minimum: 0
                      type: integer
                    reason:
                      description: reason contains a programmatic identifier indicating the reason for the condition's last transition. Producers of specific condition types may define expected values and meanings for this field, and whether the values are considered a guaranteed API. The value should be a CamelCase string. This field may not be empty.
                      maxLength: 1024
                      minLength: 1
                      pattern: ^[A-Za-z]([A-Za-z0-9_,:]*[A-Za-z0-9_])?$
                      type: string
                    status:
                      description: status of the condition, one of True, False, Unknown.
                      enum:
                      - "True"
                      - "False"
                      - Unknown
                      type: string
                    type:
                      description: type of condition in CamelCase or in foo.example.com/CamelCase. --- Many .condition.type values are consistent across resources like Available, but because arbitrary conditions can be useful (see .node.status.conditions), the ability to deconflict is important. The regex it matches is (dns1123SubdomainFmt/)?(qualifiedNameFmt)
                      maxLength: 316
                      pattern: ^([a-z0-9]([-a-z0-9]*[a-z0-9])?(\.[a-z0-9]([-a-z0-9]*[a-z0-9])?)*/)?(([A-Za-z0-9][-A-Za-z0-9_.]*)?[A-Za-z0-9])$
                      type: string
                    warnings:
                      description: "Warnings contains a slice of relevant warning subconditions for this object. \n Subconditions are expected to appear when relevant (when there is a warning), and disappear when not relevant. An empty slice here indicates no warnings."
                      items:
                        description: "SubCondition is a Condition-like type intended for use as a subcondition inside a DetailedCondition. \n It contains a subset of the Condition fields. \n It is intended for warnings and errors, so `type` names should use abnormal-true polarity, that is, they should be of the form \"ErrorPresent: true\". \n The expected lifecycle for these errors is that they should only be present when the error or warning is, and should be removed when they are not relevant."
                        properties:
                          message:
                            description: "Message is a human readable message indicating details about the transition. \n This may be an empty string."
                            maxLength: 32768
                            type: string
                          reason:
                            description: "Reason contains a programmatic identifier indicating the reason for the condition's last transition. Producers of specific condition types may define expected values and meanings for this field, and whether the values are considered a guaranteed API. \n The value should be a CamelCase string. \n This field may not be empty."
                            maxLength: 1024
                            minLength: 1
                            pattern: ^[A-Za-z]([A-Za-z0-9_,:]*[A-Za-z0-9_])?$
                            type: string
                          status:
                            description: Status of the condition, one of True, False, Unknown.
                            enum:
                            - "True"
                            - "False"
                            - Unknown
                            type: string
                          type:
                            description: "Type of condition in `CamelCase` or in `foo.example.com/CamelCase`. \n This must be in abnormal-true polarity, that is, `ErrorFound` or `controller.io/ErrorFound`. \n The regex it matches is (dns1123SubdomainFmt/)?(qualifiedNameFmt)"
                            maxLength: 316
                            pattern: ^([a-z0-9]([-a-z0-9]*[a-z0-9])?(\.[a-z0-9]([-a-z0-9]*[a-z0-9])?)*/)?(([A-Za-z0-9][-A-Za-z0-9_.]*)?[A-Za-z0-9])$
                            type: string
                        required:
                        - message
                        - reason
                        - status
                        - type
                        type: object
                      type: array
                  required:
                  - lastTransitionTime
                  - message
                  - reason
                  - status
                  - type
                  type: object
                type: array
                x-kubernetes-list-map-keys:
                - type
                x-kubernetes-list-type: map
            type: object
        required:
        - metadata
        - spec
        type: object
    served: true
    storage: true
    subresources:
      status: {}
status:
  acceptedNames:
    kind: ""
    plural: ""
  conditions: []
  storedVersions: []
---
# Source: flyte/charts/flyte/templates/propeller/crds/flyteworkflow.yaml
apiVersion: apiextensions.k8s.io/v1beta1
kind: CustomResourceDefinition
metadata:
  name: flyteworkflows.flyte.lyft.com
spec:
  group: flyte.lyft.com
  names:
    kind: FlyteWorkflow
    plural: flyteworkflows
    shortNames:
    - fly
    singular: flyteworkflow
  scope: Namespaced
  version: v1alpha1
---
# Source: flyte/charts/contour/templates/contour/rbac.yaml
apiVersion: rbac.authorization.k8s.io/v1
kind: ClusterRole
metadata:
  name: flyte-contour-contour
  labels:
    app.kubernetes.io/name: contour
    helm.sh/chart: contour-4.1.2
    app.kubernetes.io/instance: flyte
    app.kubernetes.io/managed-by: Helm
rules:
  - apiGroups:
      - ""
    resources:
      - configmaps
    verbs:
      - create
      - get
      - update
  - apiGroups:
      - ""
    resources:
      - endpoints
    verbs:
      - get
      - list
      - watch
  - apiGroups:
      - ""
    resources:
      - secrets
    verbs:
      - get
      - list
      - watch
  - apiGroups:
      - ""
    resources:
      - services
    verbs:
      - get
      - list
      - watch
  - apiGroups:
      - apiextensions.k8s.io
    resources:
      - customresourcedefinitions
    verbs:
      - list
  - apiGroups:
      - networking.k8s.io
    resources:
      - gatewayclasses
      - gateways
      - httproutes
      - tcproutes
    verbs:
      - get
      - list
      - watch
  - apiGroups:
      - networking.k8s.io
    resources:
      - ingresses
    verbs:
      - get
      - list
      - watch
  - apiGroups:
      - networking.k8s.io
    resources:
      - ingresses/status
    verbs:
      - create
      - get
      - update
  - apiGroups:
      - projectcontour.io
    resources:
      - extensionservices
    verbs:
      - get
      - list
      - watch
  - apiGroups:
      - projectcontour.io
    resources:
      - extensionservices/status
    verbs:
      - create
      - get
      - update
  - apiGroups:
      - projectcontour.io
    resources:
      - httpproxies
      - tlscertificatedelegations
    verbs:
      - get
      - list
      - watch
  - apiGroups:
      - projectcontour.io
    resources:
      - httpproxies/status
    verbs:
      - create
      - get
      - update
---
# Source: flyte/charts/flyte/templates/admin/rbac.yaml
apiVersion: rbac.authorization.k8s.io/v1
kind: ClusterRole
metadata:
  name: flyteadmin
  labels: 
    app.kubernetes.io/name: flyteadmin
    app.kubernetes.io/instance: flyte
    helm.sh/chart: flyte-v0.1.10
    app.kubernetes.io/managed-by: Helm
rules:
- apiGroups:
  - ""
  - flyte.lyft.com
  - rbac.authorization.k8s.io
  resources:
  - configmaps
  - flyteworkflows
  - namespaces
  - pods
  - resourcequotas
  - roles
  - rolebindings
  - secrets
  - services
  - serviceaccounts
  - spark-role
  verbs:
  - '*'
---
# Source: flyte/charts/flyte/templates/propeller/rbac.yaml
apiVersion: rbac.authorization.k8s.io/v1
kind: ClusterRole
metadata:
  name: flytepropeller
  labels: 
    app.kubernetes.io/name: flytepropeller
    app.kubernetes.io/instance: flyte
    helm.sh/chart: flyte-v0.1.10
    app.kubernetes.io/managed-by: Helm
rules:
# Allow RO access to PODS
- apiGroups:
  - ""
  resources:
  - pods
  verbs:
  - get
  - list
  - watch
# Allow Event recording access
- apiGroups:
  - ""
  resources:
  - events
  verbs:
  - create
  - update
  - delete
  - patch
# Allow Access All plugin objects
- apiGroups:
  - '*'
  resources:
  - '*'
  verbs:
  - get
  - list
  - watch
  - create
  - update
  - delete
  - patch
# Allow Access to CRD
- apiGroups:
  - apiextensions.k8s.io
  resources:
  - customresourcedefinitions
  verbs:
  - get
  - list
  - watch
  - create
  - delete
  - update
# Allow Access to all resources under flyte.lyft.com
- apiGroups:
  - flyte.lyft.com
  resources:
  - flyteworkflows
  - flyteworkflows/finalizers
  verbs:
  - get
  - list
  - watch
  - create
  - update
  - delete
  - patch
  - post
  - deletecollection
---
# Source: flyte/charts/flyte/templates/propeller/webhook.yaml
# Create a ClusterRole for the webhook
# https://kubernetes.io/docs/admin/authorization/rbac/
kind: ClusterRole
apiVersion: rbac.authorization.k8s.io/v1
metadata:
  name: flyte-pod-webhook
  namespace: flyte
rules:
  - apiGroups:
      - "*"
    resources:
      - mutatingwebhookconfigurations
      - secrets
      - pods
    verbs:
      - get
      - create
      - update
      - patch
---
# Source: flyte/charts/kubernetes-dashboard/templates/clusterrole-metrics.yaml
# Copyright 2017 The Kubernetes Authors.
#
# Licensed under the Apache License, Version 2.0 (the "License");
# you may not use this file except in compliance with the License.
# You may obtain a copy of the License at
#
#     http://www.apache.org/licenses/LICENSE-2.0
#
# Unless required by applicable law or agreed to in writing, software
# distributed under the License is distributed on an "AS IS" BASIS,
# WITHOUT WARRANTIES OR CONDITIONS OF ANY KIND, either express or implied.
# See the License for the specific language governing permissions and
# limitations under the License.

kind: ClusterRole
apiVersion: rbac.authorization.k8s.io/v1
metadata:
  name: "flyte-kubernetes-dashboard-metrics"
  labels:
    app.kubernetes.io/name: kubernetes-dashboard
    helm.sh/chart: kubernetes-dashboard-4.0.2
    app.kubernetes.io/instance: flyte
    app.kubernetes.io/version: "2.2.0"
    app.kubernetes.io/managed-by: Helm
rules:
  # Allow Metrics Scraper to get metrics from the Metrics server
  - apiGroups: ["metrics.k8s.io"]
    resources: ["pods", "nodes"]
    verbs: ["get", "list", "watch"]
---
# Source: flyte/charts/kubernetes-dashboard/templates/clusterrole-readonly.yaml
# Copyright 2017 The Kubernetes Authors.
#
# Licensed under the Apache License, Version 2.0 (the "License");
# you may not use this file except in compliance with the License.
# You may obtain a copy of the License at
#
#     http://www.apache.org/licenses/LICENSE-2.0
#
# Unless required by applicable law or agreed to in writing, software
# distributed under the License is distributed on an "AS IS" BASIS,
# WITHOUT WARRANTIES OR CONDITIONS OF ANY KIND, either express or implied.
# See the License for the specific language governing permissions and
# limitations under the License.

apiVersion: rbac.authorization.k8s.io/v1
kind: ClusterRole
metadata:
  name: "flyte-kubernetes-dashboard-readonly"
  labels:
    app.kubernetes.io/name: kubernetes-dashboard
    helm.sh/chart: kubernetes-dashboard-4.0.2
    app.kubernetes.io/instance: flyte
    app.kubernetes.io/version: "2.2.0"
    app.kubernetes.io/managed-by: Helm
rules:
  - apiGroups:
      - ""
    resources:
      - configmaps
      - endpoints
      - persistentvolumeclaims
      - pods
      - replicationcontrollers
      - replicationcontrollers/scale
      - serviceaccounts
      - services
      - nodes
      - persistentvolumeclaims
      - persistentvolumes
    verbs:
      - get
      - list
      - watch
  - apiGroups:
      - ""
    resources:
      - bindings
      - events
      - limitranges
      - namespaces/status
      - pods/log
      - pods/status
      - replicationcontrollers/status
      - resourcequotas
      - resourcequotas/status
    verbs:
      - get
      - list
      - watch
  - apiGroups:
      - ""
    resources:
      - namespaces
    verbs:
      - get
      - list
      - watch
  - apiGroups:
      - apps
    resources:
      - daemonsets
      - deployments
      - deployments/scale
      - replicasets
      - replicasets/scale
      - statefulsets
    verbs:
      - get
      - list
      - watch
  - apiGroups:
      - autoscaling
    resources:
      - horizontalpodautoscalers
    verbs:
      - get
      - list
      - watch
  - apiGroups:
      - batch
    resources:
      - cronjobs
      - jobs
    verbs:
      - get
      - list
      - watch
  - apiGroups:
      - extensions
    resources:
      - daemonsets
      - deployments
      - deployments/scale
      - ingresses
      - networkpolicies
      - replicasets
      - replicasets/scale
      - replicationcontrollers/scale
    verbs:
      - get
      - list
      - watch
  - apiGroups:
      - policy
    resources:
      - poddisruptionbudgets
    verbs:
      - get
      - list
      - watch
  - apiGroups:
      - networking.k8s.io
    resources:
      - networkpolicies
    verbs:
      - get
      - list
      - watch
  - apiGroups:
      - storage.k8s.io
    resources:
      - storageclasses
      - volumeattachments
    verbs:
      - get
      - list
      - watch
  - apiGroups:
      - rbac.authorization.k8s.io
    resources:
      - clusterrolebindings
      - clusterroles
      - roles
      - rolebindings
    verbs:
      - get
      - list
      - watch
---
# Source: flyte/charts/contour/templates/contour/rbac.yaml
apiVersion: rbac.authorization.k8s.io/v1
kind: ClusterRoleBinding
metadata:
  name: flyte-contour-contour
  labels:
    app.kubernetes.io/name: contour
    helm.sh/chart: contour-4.1.2
    app.kubernetes.io/instance: flyte
    app.kubernetes.io/managed-by: Helm
roleRef:
  apiGroup: rbac.authorization.k8s.io
  kind: ClusterRole
  name: flyte-contour-contour
subjects:
  - kind: ServiceAccount
    name: flyte-contour-contour
    namespace: flyte
---
# Source: flyte/charts/flyte/templates/admin/rbac.yaml
apiVersion: rbac.authorization.k8s.io/v1beta1
kind: ClusterRoleBinding
metadata:
  name: flyteadmin-binding
  labels: 
    app.kubernetes.io/name: flyteadmin
    app.kubernetes.io/instance: flyte
    helm.sh/chart: flyte-v0.1.10
    app.kubernetes.io/managed-by: Helm
roleRef:
  apiGroup: rbac.authorization.k8s.io
  kind: ClusterRole
  name: flyteadmin
subjects:
- kind: ServiceAccount
  name: flyteadmin
  namespace: flyte
---
# Source: flyte/charts/flyte/templates/propeller/rbac.yaml
apiVersion: rbac.authorization.k8s.io/v1beta1
kind: ClusterRoleBinding
metadata:
  name: flytepropeller
  labels: 
    app.kubernetes.io/name: flytepropeller
    app.kubernetes.io/instance: flyte
    helm.sh/chart: flyte-v0.1.10
    app.kubernetes.io/managed-by: Helm
roleRef:
  apiGroup: rbac.authorization.k8s.io
  kind: ClusterRole
  name: flytepropeller
subjects:
- kind: ServiceAccount
  name: flytepropeller
  namespace: flyte
---
# Source: flyte/charts/flyte/templates/propeller/webhook.yaml
# Create a binding from Role -> ServiceAccount
kind: ClusterRoleBinding
apiVersion: rbac.authorization.k8s.io/v1
metadata:
  name: flyte-pod-webhook
  namespace: flyte
roleRef:
  apiGroup: rbac.authorization.k8s.io
  kind: ClusterRole
  name: flyte-pod-webhook
subjects:
  - kind: ServiceAccount
    name: flyte-pod-webhook
    namespace: flyte
---
# Source: flyte/charts/kubernetes-dashboard/templates/clusterrolebinding-metrics.yaml
# Copyright 2017 The Kubernetes Authors.
#
# Licensed under the Apache License, Version 2.0 (the "License");
# you may not use this file except in compliance with the License.
# You may obtain a copy of the License at
#
#     http://www.apache.org/licenses/LICENSE-2.0
#
# Unless required by applicable law or agreed to in writing, software
# distributed under the License is distributed on an "AS IS" BASIS,
# WITHOUT WARRANTIES OR CONDITIONS OF ANY KIND, either express or implied.
# See the License for the specific language governing permissions and
# limitations under the License.

apiVersion: rbac.authorization.k8s.io/v1
kind: ClusterRoleBinding
metadata:
  name: "flyte-kubernetes-dashboard-metrics"
  labels:
    app.kubernetes.io/name: kubernetes-dashboard
    helm.sh/chart: kubernetes-dashboard-4.0.2
    app.kubernetes.io/instance: flyte
    app.kubernetes.io/version: "2.2.0"
    app.kubernetes.io/managed-by: Helm
roleRef:
  apiGroup: rbac.authorization.k8s.io
  kind: ClusterRole
  name: flyte-kubernetes-dashboard-metrics
subjects:
  - kind: ServiceAccount
    name: flyte-kubernetes-dashboard
    namespace: flyte
---
# Source: flyte/charts/kubernetes-dashboard/templates/clusterrolebinding-readonly.yaml
# Copyright 2017 The Kubernetes Authors.
#
# Licensed under the Apache License, Version 2.0 (the "License");
# you may not use this file except in compliance with the License.
# You may obtain a copy of the License at
#
#     http://www.apache.org/licenses/LICENSE-2.0
#
# Unless required by applicable law or agreed to in writing, software
# distributed under the License is distributed on an "AS IS" BASIS,
# WITHOUT WARRANTIES OR CONDITIONS OF ANY KIND, either express or implied.
# See the License for the specific language governing permissions and
# limitations under the License.

apiVersion: rbac.authorization.k8s.io/v1
kind: ClusterRoleBinding
metadata:
  name: flyte-kubernetes-dashboard-readonly
  labels:
    app.kubernetes.io/name: kubernetes-dashboard
    helm.sh/chart: kubernetes-dashboard-4.0.2
    app.kubernetes.io/instance: flyte
    app.kubernetes.io/version: "2.2.0"
    app.kubernetes.io/managed-by: Helm
roleRef:
  apiGroup: rbac.authorization.k8s.io
  kind: ClusterRole
  name: flyte-kubernetes-dashboard-readonly
subjects:
  - kind: ServiceAccount
    name: flyte-kubernetes-dashboard
    namespace: flyte
---
# Source: flyte/charts/kubernetes-dashboard/templates/role.yaml
# Copyright 2017 The Kubernetes Authors.
#
# Licensed under the Apache License, Version 2.0 (the "License");
# you may not use this file except in compliance with the License.
# You may obtain a copy of the License at
#
#     http://www.apache.org/licenses/LICENSE-2.0
#
# Unless required by applicable law or agreed to in writing, software
# distributed under the License is distributed on an "AS IS" BASIS,
# WITHOUT WARRANTIES OR CONDITIONS OF ANY KIND, either express or implied.
# See the License for the specific language governing permissions and
# limitations under the License.

apiVersion: rbac.authorization.k8s.io/v1
kind: Role
metadata:
  name: flyte-kubernetes-dashboard
  labels:
    app.kubernetes.io/name: kubernetes-dashboard
    helm.sh/chart: kubernetes-dashboard-4.0.2
    app.kubernetes.io/instance: flyte
    app.kubernetes.io/version: "2.2.0"
    app.kubernetes.io/managed-by: Helm
rules:
    # Allow Dashboard to get, update and delete Dashboard exclusive secrets.
  - apiGroups: [""]
    resources: ["secrets"]
    resourceNames: ["kubernetes-dashboard-key-holder", "kubernetes-dashboard-certs", "kubernetes-dashboard-csrf"]
    verbs: ["get", "update", "delete"]
    # Allow Dashboard to get and update 'kubernetes-dashboard-settings' config map.
  - apiGroups: [""]
    resources: ["configmaps"]
    resourceNames: ["kubernetes-dashboard-settings"]
    verbs: ["get", "update"]
    # Allow Dashboard to get metrics.
  - apiGroups: [""]
    resources: ["services"]
    resourceNames: ["heapster", "dashboard-metrics-scraper"]
    verbs: ["proxy"]
  - apiGroups: [""]
    resources: ["services/proxy"]
    resourceNames: ["heapster", "http:heapster:", "https:heapster:", "dashboard-metrics-scraper", "http:dashboard-metrics-scraper"]
    verbs: ["get"]
---
# Source: flyte/charts/kubernetes-dashboard/templates/rolebinding.yaml
# Copyright 2017 The Kubernetes Authors.
#
# Licensed under the Apache License, Version 2.0 (the "License");
# you may not use this file except in compliance with the License.
# You may obtain a copy of the License at
#
#     http://www.apache.org/licenses/LICENSE-2.0
#
# Unless required by applicable law or agreed to in writing, software
# distributed under the License is distributed on an "AS IS" BASIS,
# WITHOUT WARRANTIES OR CONDITIONS OF ANY KIND, either express or implied.
# See the License for the specific language governing permissions and
# limitations under the License.

apiVersion: rbac.authorization.k8s.io/v1
kind: RoleBinding
metadata:
  name: flyte-kubernetes-dashboard
  labels:
    app.kubernetes.io/name: kubernetes-dashboard
    helm.sh/chart: kubernetes-dashboard-4.0.2
    app.kubernetes.io/instance: flyte
    app.kubernetes.io/version: "2.2.0"
    app.kubernetes.io/managed-by: Helm
roleRef:
  apiGroup: rbac.authorization.k8s.io
  kind: Role
  name: flyte-kubernetes-dashboard
subjects:
  - kind: ServiceAccount
    name: flyte-kubernetes-dashboard
    namespace: flyte
---
# Source: flyte/charts/contour/templates/contour/service.yaml
apiVersion: v1
kind: Service
metadata:
  name: flyte-contour
  namespace: flyte
  labels:
    app.kubernetes.io/name: contour
    helm.sh/chart: contour-4.1.2
    app.kubernetes.io/instance: flyte
    app.kubernetes.io/managed-by: Helm
    app.kubernetes.io/component: contour
spec:
  ports:
    - port: 8001
      name: xds
      protocol: TCP
      targetPort: 8001
  selector:
    app.kubernetes.io/name: contour
    app.kubernetes.io/instance: flyte
    app.kubernetes.io/component: contour
  type: ClusterIP
---
# Source: flyte/charts/contour/templates/envoy/service.yaml
apiVersion: v1
kind: Service
metadata:
  name: flyte-contour-envoy
  namespace: flyte
  labels:
    app.kubernetes.io/name: contour
    helm.sh/chart: contour-4.1.2
    app.kubernetes.io/instance: flyte
    app.kubernetes.io/managed-by: Helm
    app.kubernetes.io/component: envoy
  annotations:
    # This annotation puts the AWS ELB into "TCP" mode so that it does not
    # do HTTP negotiation for HTTPS connections at the ELB edge.
    # The downside of this is the remote IP address of all connections will
    # appear to be the internal address of the ELB. See docs/proxy-proto.md
    # for information about enabling the PROXY protocol on the ELB to recover
    # the original remote IP address.
    # We don't set this for nlb, per the contour docs.
    service.beta.kubernetes.io/aws-load-balancer-backend-protocol: tcp
spec:
  externalTrafficPolicy: "Local"
  ports:
    - name: http
      port: 80
      protocol: TCP
      targetPort: http
      nodePort: 30081
    - name: https
      port: 443
      protocol: TCP
      targetPort: https
  selector:
    app.kubernetes.io/name: contour
    app.kubernetes.io/instance: flyte
    app.kubernetes.io/component: envoy
  type: NodePort
---
# Source: flyte/charts/flyte/templates/admin/service.yaml
apiVersion: v1
kind: Service
metadata:
  name: flyteadmin
  namespace: flyte
  labels: 
    app.kubernetes.io/name: flyteadmin
    app.kubernetes.io/instance: flyte
    helm.sh/chart: flyte-v0.1.10
    app.kubernetes.io/managed-by: Helm
  annotations: 
    projectcontour.io/upstream-protocol.h2c: grpc
spec:
  type: ClusterIP
  ports:
    - name: http
      port: 80
      protocol: TCP
      targetPort: 8088
    - name: grpc
      port: 81
      protocol: TCP
      targetPort: 8089
    - name: redoc
      protocol: TCP
      port: 87
      targetPort: 8087
    - name: http-metrics
      protocol: TCP
      port: 10254
  selector: 
    app.kubernetes.io/name: flyteadmin
    app.kubernetes.io/instance: flyte
---
# Source: flyte/charts/flyte/templates/console/service.yaml
apiVersion: v1
kind: Service
metadata:
  name: flyteconsole
  namespace: flyte
  labels: 
    app.kubernetes.io/name: flyteconsole
    app.kubernetes.io/instance: flyte
    helm.sh/chart: flyte-v0.1.10
    app.kubernetes.io/managed-by: Helm
spec:
  type: ClusterIP
  ports:
  - port: 80
    protocol: TCP
    targetPort: 8080
  selector: 
    app.kubernetes.io/name: flyteconsole
    app.kubernetes.io/instance: flyte
---
# Source: flyte/charts/flyte/templates/datacatalog/service.yaml
apiVersion: v1
kind: Service
metadata:
  name: datacatalog
  namespace: flyte
  labels: 
    app.kubernetes.io/name: datacatalog
    app.kubernetes.io/instance: flyte
    helm.sh/chart: flyte-v0.1.10
    app.kubernetes.io/managed-by: Helm
  annotations: 
    projectcontour.io/upstream-protocol.h2c: grpc
spec:
  type: NodePort
  ports:
  - name: grpc-2
    port: 8089
    protocol: TCP
    targetPort: 8089
  - name: http
    port: 88
    protocol: TCP
    targetPort: 8088
  - name: grpc
    port: 89
    protocol: TCP
    targetPort: 8089
  selector: 
    app.kubernetes.io/name: datacatalog
    app.kubernetes.io/instance: flyte
---
# Source: flyte/charts/flyte/templates/propeller/webhook.yaml
# Service
apiVersion: v1
kind: Service
metadata:
  name: flyte-pod-webhook
  namespace: flyte
  annotations: 
    projectcontour.io/upstream-protocol.h2c: grpc
spec:
  selector:
    app: flyte-pod-webhook
  ports:
    - name: https
      protocol: TCP
      port: 443
      targetPort: 9443
---
# Source: flyte/charts/kubernetes-dashboard/templates/service.yaml
# Copyright 2017 The Kubernetes Authors.
#
# Licensed under the Apache License, Version 2.0 (the "License");
# you may not use this file except in compliance with the License.
# You may obtain a copy of the License at
#
#     http://www.apache.org/licenses/LICENSE-2.0
#
# Unless required by applicable law or agreed to in writing, software
# distributed under the License is distributed on an "AS IS" BASIS,
# WITHOUT WARRANTIES OR CONDITIONS OF ANY KIND, either express or implied.
# See the License for the specific language governing permissions and
# limitations under the License.

apiVersion: v1
kind: Service
metadata:
  name: flyte-kubernetes-dashboard
  labels:
    app.kubernetes.io/name: kubernetes-dashboard
    helm.sh/chart: kubernetes-dashboard-4.0.2
    app.kubernetes.io/instance: flyte
    app.kubernetes.io/version: "2.2.0"
    app.kubernetes.io/managed-by: Helm
    app.kubernetes.io/component: kubernetes-dashboard
    kubernetes.io/cluster-service: "true"
spec:
  type: NodePort
  ports:
  - port: 30082
    targetPort: http
    name: http
    nodePort: 30082
  selector:
    app.kubernetes.io/name: kubernetes-dashboard
    app.kubernetes.io/instance: flyte
    app.kubernetes.io/component: kubernetes-dashboard
---
# Source: flyte/templates/minio/service.yaml
apiVersion: v1
kind: Service
metadata:
  name: minio
  namespace: flyte
  labels: 
    app.kubernetes.io/name: minio
    app.kubernetes.io/instance: flyte
    helm.sh/chart: flyte-v0.1.10
    app.kubernetes.io/managed-by: Helm
spec:
  type: NodePort
  ports:
  - name: minio
    nodePort: 30084
    port: 9000
    protocol: TCP
    targetPort: minio
  - name: minio-console
    nodePort: 30087
    port: 9001
    protocol: TCP
    targetPort: minio-console
  selector: 
    app.kubernetes.io/name: minio
    app.kubernetes.io/instance: flyte
---
# Source: flyte/templates/postgres/service.yaml
apiVersion: v1
kind: Service
metadata:
  name: postgres
  namespace: flyte
  labels: 
    app.kubernetes.io/name: postgres
    app.kubernetes.io/instance: flyte
    helm.sh/chart: flyte-v0.1.10
    app.kubernetes.io/managed-by: Helm
spec:
  type: ClusterIP
  ports:
  - name: postgres
    port: 5432
    protocol: TCP
    targetPort: postgres
  selector: 
    app.kubernetes.io/name: postgres
    app.kubernetes.io/instance: flyte
---
# Source: flyte/charts/contour/templates/envoy/daemonset.yaml
apiVersion: apps/v1
kind: DaemonSet
metadata:
  name: flyte-contour-envoy
  namespace: flyte
  labels:
    app.kubernetes.io/name: contour
    helm.sh/chart: contour-4.1.2
    app.kubernetes.io/instance: flyte
    app.kubernetes.io/managed-by: Helm
    app.kubernetes.io/component: envoy
spec:
  updateStrategy:
    type: RollingUpdate
    rollingUpdate:
      maxUnavailable: 10%
  selector:
    matchLabels:
      app.kubernetes.io/name: contour
      app.kubernetes.io/instance: flyte
      app.kubernetes.io/component: envoy
  template:
    metadata:
      labels:
        app.kubernetes.io/name: contour
        helm.sh/chart: contour-4.1.2
        app.kubernetes.io/instance: flyte
        app.kubernetes.io/managed-by: Helm
        app.kubernetes.io/component: envoy
    spec:
      
      affinity:
        podAffinity:
          
        podAntiAffinity:
          
        nodeAffinity:
          
      terminationGracePeriodSeconds: 300
      hostNetwork: false
      dnsPolicy: ClusterFirst
      containers:
        - command:
            - contour
          args:
            - envoy
            - shutdown-manager
          image: docker.io/bitnami/contour:1.12.0-debian-10-r0
          imagePullPolicy: IfNotPresent
          lifecycle:
            preStop:
              exec:
                command:
                  - contour
                  - envoy
                  - shutdown
          livenessProbe:
            httpGet:
              path: /healthz
              port: 8090
            initialDelaySeconds: 120
            periodSeconds: 20
            timeoutSeconds: 5
            successThreshold: 1
            failureThreshold: 6
          name: shutdown-manager
        - command:
            - envoy
          args:
            - -c
            - /config/envoy.json
            - --service-cluster $(CONTOUR_NAMESPACE)
            - --service-node $(ENVOY_POD_NAME)
            - --log-level info
          image: docker.io/bitnami/envoy:1.16.2-debian-10-r54
          imagePullPolicy: IfNotPresent
          name: envoy
          securityContext:
            runAsUser: 0
          env:
            - name: CONTOUR_NAMESPACE
              valueFrom:
                fieldRef:
                  apiVersion: v1
                  fieldPath: metadata.namespace
            - name: ENVOY_POD_NAME
              valueFrom:
                fieldRef:
                  apiVersion: v1
                  fieldPath: metadata.name
          ports:
            - containerPort: 80
              hostPort: 80
              name: http
              protocol: TCP
            - containerPort: 443
              hostPort: 443
              name: https
              protocol: TCP
            - containerPort: 8002
              name: metrics
              protocol: TCP
          readinessProbe:
            httpGet:
              path: /ready
              port: 8002
            initialDelaySeconds: 10
            periodSeconds: 3
            timeoutSeconds: 1
            successThreshold: 1
            failureThreshold: 3
          livenessProbe:
            httpGet:
              path: /ready
              port: 8002
            initialDelaySeconds: 120
            periodSeconds: 20
            timeoutSeconds: 5
            successThreshold: 1
            failureThreshold: 6
          resources: 
            limits:
              cpu: 100m
              memory: 100Mi
            requests:
              cpu: 10m
              memory: 50Mi
          volumeMounts:
            - name: envoy-config
              mountPath: /config
            - name: envoycert
              mountPath: /certs
          lifecycle:
            preStop:
              httpGet:
                path: /shutdown
                port: 8090
                scheme: HTTP
      initContainers:
        - command:
            - contour
          args:
            - bootstrap
            - /config/envoy.json
            - --xds-address=flyte-contour
            - --xds-port=8001
            - --resources-dir=/config/resources
            - --envoy-cafile=/certs/ca.crt
            - --envoy-cert-file=/certs/tls.crt
            - --envoy-key-file=/certs/tls.key
          image: docker.io/bitnami/contour:1.12.0-debian-10-r0
          imagePullPolicy: IfNotPresent
          name: envoy-initconfig
          resources: 
            limits:
              cpu: 100m
              memory: 100Mi
            requests:
              cpu: 10m
              memory: 50Mi
          volumeMounts:
            - name: envoy-config
              mountPath: /config
            - name: envoycert
              mountPath: /certs
              readOnly: true
          env:
            - name: CONTOUR_NAMESPACE
              valueFrom:
                fieldRef:
                  fieldPath: metadata.namespace
      automountServiceAccountToken: false
      serviceAccountName: flyte-contour-envoy
      volumes:
        - name: envoy-config
          emptyDir: {}
        - name: envoycert
          secret:
            secretName: envoycert
      restartPolicy: Always
---
# Source: flyte/charts/contour/templates/contour/deployment.yaml
apiVersion: apps/v1
kind: Deployment
metadata:
  name: flyte-contour-contour
  namespace: flyte
  labels:
    app.kubernetes.io/name: contour
    helm.sh/chart: contour-4.1.2
    app.kubernetes.io/instance: flyte
    app.kubernetes.io/managed-by: Helm
    app.kubernetes.io/component: contour
spec:
  replicas: 1
  strategy:
    type: RollingUpdate
    rollingUpdate:
      # This value of maxSurge means that during a rolling update
      # the new ReplicaSet will be created first.
      maxSurge: 50%
  selector:
    matchLabels:
      app.kubernetes.io/name: contour
      app.kubernetes.io/instance: flyte
      app.kubernetes.io/component: contour
  template:
    metadata:
      annotations:
        checksum/config: 5653797be256c34530f8f4002c2b997af941d56f68b110582887fafe0784864e
      labels:
        app.kubernetes.io/name: contour
        helm.sh/chart: contour-4.1.2
        app.kubernetes.io/instance: flyte
        app.kubernetes.io/managed-by: Helm
        app.kubernetes.io/component: contour
    spec:
      
      affinity:
        podAffinity:
          
        podAntiAffinity:
          preferredDuringSchedulingIgnoredDuringExecution:
            - podAffinityTerm:
                labelSelector:
                  matchLabels:
                    app.kubernetes.io/name: contour
                    app.kubernetes.io/instance: flyte
                    app.kubernetes.io/component: contour
                namespaces:
                  - "flyte"
                topologyKey: kubernetes.io/hostname
              weight: 1
        nodeAffinity:
          
      containers:
        - command:
            - contour
          args:
            - serve
            - --incluster
            - --xds-address=0.0.0.0
            - --xds-port=8001
            - --envoy-service-http-port=80
            - --envoy-service-https-port=443
            - --contour-cafile=/certs/ca.crt
            - --contour-cert-file=/certs/tls.crt
            - --contour-key-file=/certs/tls.key
            - --config-path=/config/contour.yaml
          image: docker.io/bitnami/contour:1.12.0-debian-10-r0
          imagePullPolicy: IfNotPresent
          name: contour
          ports:
            - containerPort: 8001
              name: xds
              protocol: TCP
            - containerPort: 8000
              name: metrics
              protocol: TCP
          livenessProbe:
            httpGet:
              path: /healthz
              port: 8000
            initialDelaySeconds: 120
            periodSeconds: 20
            timeoutSeconds: 5
            successThreshold: 1
            failureThreshold: 6
          readinessProbe:
            tcpSocket:
              port: 8001
            initialDelaySeconds: 15
            periodSeconds: 10
            timeoutSeconds: 5
            successThreshold: 1
            failureThreshold: 3
          resources: 
            limits:
              cpu: 100m
              memory: 100Mi
            requests:
              cpu: 10m
              memory: 50Mi
          volumeMounts:
            - name: contourcert
              mountPath: /certs
              readOnly: true
            - name: contour-config
              mountPath: /config
              readOnly: true
          env:
            - name: CONTOUR_NAMESPACE
              valueFrom:
                fieldRef:
                  apiVersion: v1
                  fieldPath: metadata.namespace
            - name: POD_NAME
              valueFrom:
                fieldRef:
                  apiVersion: v1
                  fieldPath: metadata.name
      dnsPolicy: ClusterFirst
      serviceAccountName: flyte-contour-contour
      securityContext:
        runAsUser: 1001
        runAsGroup: 1001
        fsGroup: 
        runAsNonRoot: true
      volumes:
        - name: contourcert
          secret:
            secretName: contourcert
        - name: contour-config
          configMap:
            name: flyte-contour
            defaultMode: 0644
            items:
              - key: contour.yaml
                path: contour.yaml
---
# Source: flyte/charts/flyte/templates/admin/deployment.yaml
apiVersion: apps/v1
kind: Deployment
metadata:
  name: flyteadmin
  namespace: flyte
  labels: 
    app.kubernetes.io/name: flyteadmin
    app.kubernetes.io/instance: flyte
    helm.sh/chart: flyte-v0.1.10
    app.kubernetes.io/managed-by: Helm
spec:
  replicas: 1
  selector:
    matchLabels: 
      app.kubernetes.io/name: flyteadmin
      app.kubernetes.io/instance: flyte
  template:
    metadata:
      annotations:
        configChecksum: "0df07fb14089aac7a404f63f160a5767c02a9f321ec04a06bf30a0701e95eb8"
      labels: 
        app.kubernetes.io/name: flyteadmin
        app.kubernetes.io/instance: flyte
        helm.sh/chart: flyte-v0.1.10
        app.kubernetes.io/managed-by: Helm
    spec:
      securityContext:
        fsGroup: 65534
        runAsUser: 1001
        fsGroupChangePolicy: "Always"
      initContainers:
        - name: check-db-ready
          image: ecr.flyte.org/ubuntu/postgres:13-21.04_beta
          securityContext:
             runAsUser: 0
          command:
          - sh
          - -c
          - until pg_isready -h postgres -p 5432; do echo waiting for database; sleep 2; done;
        - command:
          - flyteadmin
          - --config
          - /etc/flyte/config/*.yaml
          - migrate
          - run
          image: "cr.flyte.org/flyteorg/flyteadmin:v0.6.61"
          imagePullPolicy: "IfNotPresent"
          name: run-migrations
          volumeMounts:
          
          - mountPath: /etc/flyte/config
            name: config-volume
        - command:
          - flyteadmin
          - --config
          - /etc/flyte/config/*.yaml
          - migrate
          - seed-projects
          - flytesnacks
          - flytetester
          - flyteexamples
          image: "cr.flyte.org/flyteorg/flyteadmin:v0.6.61"
          imagePullPolicy: "IfNotPresent"
          name: seed-projects
          volumeMounts:
          
          - mountPath: /etc/flyte/config
            name: config-volume
        - command:
          - flyteadmin
          - --config
          - /etc/flyte/config/*.yaml
          - clusterresource
          - sync
          image: "cr.flyte.org/flyteorg/flyteadmin:v0.6.61"
          imagePullPolicy: "IfNotPresent"
          name: sync-cluster-resources
          volumeMounts:
          
          - mountPath: /etc/flyte/clusterresource/templates
            name: resource-templates
          - mountPath: /etc/flyte/config
            name: config-volume
        - name: generate-secrets
          image: "cr.flyte.org/flyteorg/flyteadmin:v0.6.61"
          imagePullPolicy: "IfNotPresent"
          command: ["/bin/sh", "-c"]
          args:
            [
                "flyteadmin --config=/etc/flyte/config/*.yaml secrets init --localPath /etc/scratch/secrets && flyteadmin --config=/etc/flyte/config/*.yaml secrets create --name flyte-admin-secrets --fromPath /etc/scratch/secrets",
            ]
          volumeMounts:
            - name: config-volume
              mountPath: /etc/flyte/config
            - name: scratch
              mountPath: /etc/scratch
          env:
            - name: POD_NAMESPACE
              valueFrom:
                fieldRef:
                  fieldPath: metadata.namespace
      containers:
      - command:
        - flyteadmin
        - --config
        - /etc/flyte/config/*.yaml
        - serve
        image: "cr.flyte.org/flyteorg/flyteadmin:v0.6.61"
        imagePullPolicy: "IfNotPresent"
        name: flyteadmin
        ports:
        - containerPort: 8088
        - containerPort: 8089
        resources: 
          limits:
            cpu: 250m
            ephemeral-storage: 100Mi
            memory: 500Mi
          requests:
            cpu: 10m
            ephemeral-storage: 50Mi
            memory: 50Mi
        volumeMounts:
        
        - mountPath: /srv/flyte
          name: shared-data
        - mountPath: /etc/flyte/config
          name: config-volume
        - name: auth
          mountPath: /etc/secrets/
      - command:
        - sh
        - -c
        - ln -s /usr/share/nginx/html /usr/share/nginx/html/openapi && sh /usr/local/bin/docker-run.sh
        env:
        - name: PAGE_TITLE
          value: Flyte Admin OpenAPI
        - name: SPEC_URL
          value: /api/v1/openapi
        - name: PORT
          value: "8087"
        image: docker.io/redocly/redoc
        imagePullPolicy: IfNotPresent
        name: redoc
        ports:
        - containerPort: 8087
        resources:
          limits:
            cpu: "0.1"
            memory: 200Mi
      serviceAccountName: flyteadmin
      volumes:
        
        - emptyDir: {}
          name: shared-data
        - emptyDir: {}
          name: scratch
        - configMap:
            name: flyte-admin-config
          name: config-volume
        - configMap:
            name: clusterresource-template
          name: resource-templates
        - name: auth
          secret:
            secretName: flyte-admin-secrets
---
# Source: flyte/charts/flyte/templates/console/deployment.yaml
apiVersion: apps/v1
kind: Deployment
metadata:
  name: flyteconsole
  namespace: flyte
  labels: 
    app.kubernetes.io/name: flyteconsole
    app.kubernetes.io/instance: flyte
    helm.sh/chart: flyte-v0.1.10
    app.kubernetes.io/managed-by: Helm
spec:
  replicas: 1
  selector:
    matchLabels: 
      app.kubernetes.io/name: flyteconsole
      app.kubernetes.io/instance: flyte
  template:
    metadata:
      annotations:
        configChecksum: "31c9b63c5d5979ec6d9c6bf1d6deaa1128117c74a50ad417820d7896e7eb7fd"
      labels: 
        app.kubernetes.io/name: flyteconsole
        app.kubernetes.io/instance: flyte
        helm.sh/chart: flyte-v0.1.10
        app.kubernetes.io/managed-by: Helm
    spec:
      securityContext:
        runAsUser: 1000
        fsGroupChangePolicy: "OnRootMismatch"
      containers:
      - image: "cr.flyte.org/flyteorg/flyteconsole:v0.29.0"
        imagePullPolicy: "IfNotPresent"
        name: flyteconsole
        envFrom:
        - configMapRef:
            name: flyte-console-config
        ports:
        - containerPort: 8080
        resources: 
          limits:
            cpu: 500m
            memory: 250Mi
          requests:
            cpu: 10m
            memory: 50Mi
        volumeMounts:
        - mountPath: /srv/flyte
          name: shared-data
      volumes:
      - emptyDir: {}
        name: shared-data
---
# Source: flyte/charts/flyte/templates/datacatalog/deployment.yaml
apiVersion: apps/v1
kind: Deployment
metadata:
  name: datacatalog
  namespace: flyte
  labels: 
    app.kubernetes.io/name: datacatalog
    app.kubernetes.io/instance: flyte
    helm.sh/chart: flyte-v0.1.10
    app.kubernetes.io/managed-by: Helm
spec:
  replicas: 1
  selector:
    matchLabels: 
      app.kubernetes.io/name: datacatalog
      app.kubernetes.io/instance: flyte
  template:
    metadata:
      annotations:
        configChecksum: "bcf4b35be311670bae6d6b4151257028a42509999b2531751fcfc25b28f8336"
      labels: 
        app.kubernetes.io/name: datacatalog
        app.kubernetes.io/instance: flyte
        helm.sh/chart: flyte-v0.1.10
        app.kubernetes.io/managed-by: Helm
    spec:
      securityContext:
        fsGroup: 1001
        runAsUser: 1001
        fsGroupChangePolicy: "OnRootMismatch"
      initContainers:
      - name: check-db-ready
        image: postgres:10.16-alpine
        securityContext:
          runAsUser: 0
        command:
          - sh
          - -c
          - until pg_isready -h postgres -p 5432; do echo waiting for database; sleep 2; done;
      - command:
        - datacatalog
        - --config
        - /etc/datacatalog/config/*.yaml
        - migrate
        - run
        image: "cr.flyte.org/flyteorg/datacatalog:v0.3.9"
        imagePullPolicy: "IfNotPresent"
        name: run-migrations
        volumeMounts:
        
        - mountPath: /etc/datacatalog/config
          name: config-volume
      containers:
      - command:
        - datacatalog
        - --config
        - /etc/datacatalog/config/*.yaml
        - serve
        image: "cr.flyte.org/flyteorg/datacatalog:v0.3.9"
        imagePullPolicy: "IfNotPresent"
        name: datacatalog
        ports:
        - containerPort: 8088
        - containerPort: 8089
        resources: 
          limits:
            cpu: 500m
            ephemeral-storage: 100Mi
            memory: 500Mi
          requests:
            cpu: 10m
            ephemeral-storage: 50Mi
            memory: 50Mi
        volumeMounts:
        
        - mountPath: /etc/datacatalog/config
          name: config-volume
      serviceAccountName: datacatalog
      volumes:
      
      - emptyDir: {}
        name: shared-data
      - configMap:
          name: datacatalog-config
        name: config-volume
---
# Source: flyte/charts/flyte/templates/flytescheduler/deployment.yaml
apiVersion: apps/v1
kind: Deployment
metadata:
  name: flytescheduler
  namespace: flyte
  labels: 
    app.kubernetes.io/name: flytescheduler
    app.kubernetes.io/instance: flyte
    helm.sh/chart: flyte-v0.1.10
    app.kubernetes.io/managed-by: Helm
spec:
  replicas: 1
  selector:
    matchLabels: 
      app.kubernetes.io/name: flytescheduler
      app.kubernetes.io/instance: flyte
  template:
    metadata:
      annotations:
        configChecksum: "0df07fb14089aac7a404f63f160a5767c02a9f321ec04a06bf30a0701e95eb8"
      labels: 
        app.kubernetes.io/name: flytescheduler
        app.kubernetes.io/instance: flyte
        helm.sh/chart: flyte-v0.1.10
        app.kubernetes.io/managed-by: Helm
    spec:
      securityContext:
        fsGroup: 65534
        runAsUser: 1001
        fsGroupChangePolicy: "Always"
      initContainers:
      - command:
        - flytescheduler
        - precheck
        - --config
        - /etc/flyte/config/*.yaml
        image: "cr.flyte.org/flyteorg/flytescheduler:v0.6.61"
        imagePullPolicy: "IfNotPresent"
        name: flytescheduler-check
        volumeMounts:
          
          - mountPath: /etc/flyte/config
            name: config-volume
          - name: auth
            mountPath: /etc/secrets/
      containers:
      - command:
        - flytescheduler
        - run
        - --config
        - /etc/flyte/config/*.yaml
        image: "cr.flyte.org/flyteorg/flytescheduler:v0.6.61"
        imagePullPolicy: "IfNotPresent"
        name: flytescheduler
        resources: 
          limits:
            cpu: 250m
            ephemeral-storage: 100Mi
            memory: 500Mi
          requests:
            cpu: 10m
            ephemeral-storage: 50Mi
            memory: 50Mi
        volumeMounts:
          
          - mountPath: /etc/flyte/config
            name: config-volume
          - name: auth
            mountPath: /etc/secrets/
      serviceAccountName: flytescheduler
      volumes:
        
        - emptyDir: {}
          name: shared-data
        - configMap:
            name: flyte-scheduler-config
          name: config-volume
        - name: auth
          secret:
            secretName: flyte-secret-auth
---
# Source: flyte/charts/flyte/templates/propeller/deployment.yaml
apiVersion: apps/v1
kind: Deployment
metadata:
  name: flytepropeller
  namespace: flyte
  labels: 
    app.kubernetes.io/name: flytepropeller
    app.kubernetes.io/instance: flyte
    helm.sh/chart: flyte-v0.1.10
    app.kubernetes.io/managed-by: Helm
spec:
  replicas: 1
  selector:
    matchLabels: 
      app.kubernetes.io/name: flytepropeller
      app.kubernetes.io/instance: flyte
  template:
    metadata:
      annotations:
<<<<<<< HEAD
        configChecksum: "3d759d7c7e1f050abf51959eeded73f8a7d62245ba20144fa00354b4b4d5455"
=======
        configChecksum: "97979ec42e91c13ff6c4c12db1522e5c84f2f795b0dd44a7b09634fa843b0b2"
>>>>>>> 860a6d87
      labels: 
        app.kubernetes.io/name: flytepropeller
        app.kubernetes.io/instance: flyte
        helm.sh/chart: flyte-v0.1.10
        app.kubernetes.io/managed-by: Helm
    spec:
      securityContext:
        fsGroup: 65534
        runAsUser: 1001
        fsGroupChangePolicy: "Always"
      containers:
      - command:
        - flytepropeller
        - --config
        - /etc/flyte/config/*.yaml
        env:
        - name: POD_NAME
          valueFrom:
            fieldRef:
              fieldPath: metadata.name
        image: "cr.flyte.org/flyteorg/flytepropeller:v0.14.13"
        imagePullPolicy: "IfNotPresent"
        name: flytepropeller
        ports:
        - containerPort: 10254
        resources: 
          limits:
            cpu: 200m
            ephemeral-storage: 100Mi
            memory: 200Mi
          requests:
            cpu: 10m
            ephemeral-storage: 50Mi
            memory: 50Mi
        volumeMounts:
          - name: config-volume
            mountPath: /etc/flyte/config
          - name: auth
            mountPath: /etc/secrets/
      serviceAccountName: flytepropeller
      volumes:
      - configMap:
          name: flyte-propeller-config
        name: config-volume
      - name: auth
        secret:
          secretName: flyte-secret-auth
---
# Source: flyte/charts/flyte/templates/propeller/webhook.yaml
# Create the actual deployment
apiVersion: apps/v1
kind: Deployment
metadata:
  name: flyte-pod-webhook
  namespace: flyte
  labels:
    app: flyte-pod-webhook
spec:
  selector:
    matchLabels:
      app: flyte-pod-webhook
  template:
    metadata:
      labels:
        app: flyte-pod-webhook
        app.kubernetes.io/name: flyte-pod-webhook
        app.kubernetes.io/version: v0.14.13
      annotations:
<<<<<<< HEAD
        configChecksum: "3d759d7c7e1f050abf51959eeded73f8a7d62245ba20144fa00354b4b4d5455"
=======
        configChecksum: "97979ec42e91c13ff6c4c12db1522e5c84f2f795b0dd44a7b09634fa843b0b2"
>>>>>>> 860a6d87
    spec:
      securityContext:
        fsGroup: 65534
        runAsUser: 1001
        fsGroupChangePolicy: "Always"
      serviceAccountName: flyte-pod-webhook
      initContainers:
      - name: generate-secrets
        image: "cr.flyte.org/flyteorg/flytepropeller:v0.14.13"
        imagePullPolicy: "IfNotPresent"
        command:
          - flytepropeller
        args:
          - webhook
          - init-certs
          - --config
          - /etc/flyte/config/*.yaml
        env:
          - name: POD_NAME
            valueFrom:
              fieldRef:
                fieldPath: metadata.name
          - name: POD_NAMESPACE
            valueFrom:
              fieldRef:
                fieldPath: metadata.namespace
        volumeMounts:
          - name: config-volume
            mountPath: /etc/flyte/config
      containers:
        - name: webhook
          image: "cr.flyte.org/flyteorg/flytepropeller:v0.14.13"
          imagePullPolicy: "IfNotPresent"
          command:
            - flytepropeller
          args:
            - webhook
            - --config
            - /etc/flyte/config/*.yaml
          env:
            - name: POD_NAME
              valueFrom:
                fieldRef:
                  fieldPath: metadata.name
            - name: POD_NAMESPACE
              valueFrom:
                fieldRef:
                  fieldPath: metadata.namespace
          volumeMounts:
            - name: config-volume
              mountPath: /etc/flyte/config
              readOnly: true
            - name: webhook-certs
              mountPath: /etc/webhook/certs
              readOnly: true
      volumes:
        - name: config-volume
          configMap:
            name: flyte-propeller-config
        - name: webhook-certs
          secret:
            secretName: flyte-pod-webhook
---
# Source: flyte/charts/kubernetes-dashboard/templates/deployment.yaml
# Copyright 2017 The Kubernetes Authors.
#
# Licensed under the Apache License, Version 2.0 (the "License");
# you may not use this file except in compliance with the License.
# You may obtain a copy of the License at
#
#     http://www.apache.org/licenses/LICENSE-2.0
#
# Unless required by applicable law or agreed to in writing, software
# distributed under the License is distributed on an "AS IS" BASIS,
# WITHOUT WARRANTIES OR CONDITIONS OF ANY KIND, either express or implied.
# See the License for the specific language governing permissions and
# limitations under the License.

apiVersion: apps/v1
kind: Deployment
metadata:
  name: flyte-kubernetes-dashboard
  labels:
    app.kubernetes.io/name: kubernetes-dashboard
    helm.sh/chart: kubernetes-dashboard-4.0.2
    app.kubernetes.io/instance: flyte
    app.kubernetes.io/version: "2.2.0"
    app.kubernetes.io/managed-by: Helm
    app.kubernetes.io/component: kubernetes-dashboard
spec:
  replicas: 1
  strategy:
    rollingUpdate:
      maxSurge: 0
      maxUnavailable: 1
    type: RollingUpdate
  selector:
    matchLabels:
      app.kubernetes.io/name: kubernetes-dashboard
      app.kubernetes.io/instance: flyte
      app.kubernetes.io/component: kubernetes-dashboard
  template:
    metadata:
      annotations:
        seccomp.security.alpha.kubernetes.io/pod: runtime/default
      labels:
        app.kubernetes.io/name: kubernetes-dashboard
        helm.sh/chart: kubernetes-dashboard-4.0.2
        app.kubernetes.io/instance: flyte
        app.kubernetes.io/version: "2.2.0"
        app.kubernetes.io/managed-by: Helm
        app.kubernetes.io/component: kubernetes-dashboard
    spec:
      serviceAccountName: flyte-kubernetes-dashboard
      containers:
      - name: kubernetes-dashboard
        image: "kubernetesui/dashboard:v2.2.0"
        imagePullPolicy: IfNotPresent
        args:
          - --namespace=flyte
          - --metrics-provider=none
          - --enable-skip-login
          - --enable-insecure-login
          - --disable-settings-authorizer
        ports:
        - name: http
          containerPort: 9090
          protocol: TCP
        volumeMounts:
        - name: kubernetes-dashboard-certs
          mountPath: /certs
          # Create on-disk volume to store exec logs
        - mountPath: /tmp
          name: tmp-volume
        livenessProbe:
          httpGet:
            scheme: HTTP
            path: /
            port: 9090
          initialDelaySeconds: 30
          timeoutSeconds: 30
        resources:
          limits:
            cpu: 2
            memory: 200Mi
          requests:
            cpu: 100m
            memory: 200Mi
        securityContext:
          allowPrivilegeEscalation: false
          readOnlyRootFilesystem: true
          runAsGroup: 2001
          runAsUser: 1001
      volumes:
      - name: kubernetes-dashboard-certs
        secret:
          secretName: flyte-kubernetes-dashboard-certs
      - name: tmp-volume
        emptyDir: {}
---
# Source: flyte/templates/minio/deployment.yaml
apiVersion: apps/v1
kind: Deployment
metadata:
  name: minio
  namespace: flyte
  labels: 
    app.kubernetes.io/name: minio
    app.kubernetes.io/instance: flyte
    helm.sh/chart: flyte-v0.1.10
    app.kubernetes.io/managed-by: Helm
spec:
  replicas: 1
  selector:
    matchLabels: 
      app.kubernetes.io/name: minio
      app.kubernetes.io/instance: flyte
  template:
    metadata:
      labels: 
        app.kubernetes.io/name: minio
        app.kubernetes.io/instance: flyte
        helm.sh/chart: flyte-v0.1.10
        app.kubernetes.io/managed-by: Helm
    spec:
      containers:
      - image: "ecr.flyte.org/bitnami/minio:2021.10.13-debian-10-r0"
        imagePullPolicy: "IfNotPresent"
        name: minio
        env:
          - name: MINIO_ACCESS_KEY
            value: minio
          - name: MINIO_SECRET_KEY
            value: miniostorage
          - name: MINIO_DEFAULT_BUCKETS
            value: my-s3-bucket
        ports:
        - containerPort: 9000
          name: minio
        - containerPort: 9001
          name: minio-console
        resources: 
          limits:
            cpu: 200m
            memory: 512Mi
          requests:
            cpu: 10m
            memory: 128Mi
        volumeMounts:
        - name: minio-storage
          mountPath: /data
      volumes:
      - name: minio-storage
        emptyDir: {}
---
# Source: flyte/templates/postgres/deployment.yaml
apiVersion: apps/v1
kind: Deployment
metadata:
  name: postgres
  namespace: flyte
  labels: 
    app.kubernetes.io/name: postgres
    app.kubernetes.io/instance: flyte
    helm.sh/chart: flyte-v0.1.10
    app.kubernetes.io/managed-by: Helm
spec:
  replicas: 1
  selector:
    matchLabels: 
      app.kubernetes.io/name: postgres
      app.kubernetes.io/instance: flyte
  template:
    metadata:
      labels: 
        app.kubernetes.io/name: postgres
        app.kubernetes.io/instance: flyte
        helm.sh/chart: flyte-v0.1.10
        app.kubernetes.io/managed-by: Helm
    spec:
      containers:
      - image: "ecr.flyte.org/ubuntu/postgres:13-21.04_beta"
        imagePullPolicy: "IfNotPresent"
        name: postgres
        env:
        - name: POSTGRES_HOST_AUTH_METHOD
          value: trust
        - name: POSTGRES_DB
          value: flyteadmin
        ports:
        - containerPort: 5432
          name: postgres
        resources: 
          limits:
            cpu: 1000m
            memory: 512Mi
          requests:
            cpu: 10m
            memory: 128Mi
        volumeMounts:
        - name: postgres-storage
          mountPath: /var/lib/postgresql/data
      volumes:
        - name: postgres-storage
          emptyDir: {}
---
# Source: flyte/charts/flyte/templates/admin/cronjob.yaml
apiVersion: batch/v1beta1
kind: CronJob
metadata:
  name: syncresources
  namespace: flyte
  labels: 
    app.kubernetes.io/name: flyteadmin
    app.kubernetes.io/instance: flyte
    helm.sh/chart: flyte-v0.1.10
    app.kubernetes.io/managed-by: Helm
spec:
  schedule: '*/1 * * * *'
  jobTemplate:
    spec:
      template:
        spec:
          containers:
          - command:
            - flyteadmin
            - --config
            - /etc/flyte/config/*.yaml
            - clusterresource
            - sync
            image: "cr.flyte.org/flyteorg/flyteadmin:v0.6.61"
            imagePullPolicy: "IfNotPresent"
            name: sync-cluster-resources
            volumeMounts:
            
            - mountPath: /etc/flyte/clusterresource/templates
              name: resource-templates
            - mountPath: /etc/flyte/config
              name: config-volume
          restartPolicy: OnFailure
          serviceAccountName: flyteadmin
          volumes:
          
          - configMap:
              name: clusterresource-template
            name: resource-templates
          - configMap:
              name: flyte-admin-config
            name: config-volume
---
# Source: flyte/charts/flyte/templates/common/ingress.yaml
apiVersion: networking.k8s.io/v1beta1
kind: Ingress
metadata:
  name: flyte
  namespace: flyte
  annotations: 
    nginx.ingress.kubernetes.io/app-root: /console
spec:
  rules:
    - http:
        paths:
          # This is useful only for frontend development
          - path: /__webpack_hmr
            pathType: ImplementationSpecific
            backend:
              serviceName: flyteconsole
              servicePort: 80
          # Port 87 in FlyteAdmin maps to the redoc container.
          - path: /openapi
            pathType: ImplementationSpecific
            backend:
              serviceName: flyteadmin
              servicePort: 87
          # NOTE: If you change this, you must update the BASE_URL value in flyteconsole.yaml
          - path: /console
            pathType: ImplementationSpecific
            backend:
              serviceName: flyteconsole
              servicePort: 80
          - path: /console/*
            pathType: ImplementationSpecific
            backend:
              serviceName: flyteconsole
              servicePort: 80
          - path: /api
            pathType: ImplementationSpecific
            backend:
              serviceName: flyteadmin
              servicePort: 80
          - path: /api/*
            pathType: ImplementationSpecific
            backend:
              serviceName: flyteadmin
              servicePort: 80
          - path: /healthcheck
            pathType: ImplementationSpecific
            backend:
              serviceName: flyteadmin
              servicePort: 80
          - path: /v1/*
            pathType: ImplementationSpecific
            backend:
              serviceName: flyteadmin
              servicePort: 80
          # Port 87 in FlyteAdmin maps to the redoc container.
          - path: /openapi/*
            pathType: ImplementationSpecific
            backend:
              serviceName: flyteadmin
              servicePort: 87
          - path: /.well-known
            pathType: ImplementationSpecific
            backend:
              serviceName: flyteadmin
              servicePort: 80
          - path: /.well-known/*
            pathType: ImplementationSpecific
            backend:
              serviceName: flyteadmin
              servicePort: 80
          - path: /login
            pathType: ImplementationSpecific
            backend:
              serviceName: flyteadmin
              servicePort: 80
          - path: /login/*
            pathType: ImplementationSpecific
            backend:
              serviceName: flyteadmin
              servicePort: 80
          - path: /logout
            pathType: ImplementationSpecific
            backend:
              serviceName: flyteadmin
              servicePort: 80
          - path: /logout/*
            pathType: ImplementationSpecific
            backend:
              serviceName: flyteadmin
              servicePort: 80
          - path: /callback
            pathType: ImplementationSpecific
            backend:
              serviceName: flyteadmin
              servicePort: 80
          - path: /callback/*
            pathType: ImplementationSpecific
            backend:
              serviceName: flyteadmin
              servicePort: 80
          - path: /me
            pathType: ImplementationSpecific
            backend:
              serviceName: flyteadmin
              servicePort: 80
          - path: /config
            pathType: ImplementationSpecific
            backend:
              serviceName: flyteadmin
              servicePort: 80
          - path: /config/*
            pathType: ImplementationSpecific
            backend:
              serviceName: flyteadmin
              servicePort: 80
          - path: /oauth2
            pathType: ImplementationSpecific
            backend:
              serviceName: flyteadmin
              servicePort: 80
          - path: /oauth2/*
            pathType: ImplementationSpecific
            backend:
              serviceName: flyteadmin
              servicePort: 80
          # NOTE: Port 81 in flyteadmin is the GRPC server port for FlyteAdmin.
          - path: /flyteidl.service.AdminService
            pathType: ImplementationSpecific
            backend:
              serviceName: flyteadmin
              servicePort: 81
          - path: /flyteidl.service.AdminService/*
            pathType: ImplementationSpecific
            backend:
              serviceName: flyteadmin
              servicePort: 81
          - path: /flyteidl.service.AuthMetadataService
            pathType: ImplementationSpecific
            backend:
              serviceName: flyteadmin
              servicePort: 81
          - path: /flyteidl.service.AuthMetadataService/*
            pathType: ImplementationSpecific
            backend:
              serviceName: flyteadmin
              servicePort: 81
          - path: /flyteidl.service.IdentityService
            pathType: ImplementationSpecific
            backend:
              serviceName: flyteadmin
              servicePort: 81
          - path: /flyteidl.service.IdentityService/*
            pathType: ImplementationSpecific
            backend:
              serviceName: flyteadmin
              servicePort: 81
          - path: /grpc.health.v1.Health
            pathType: ImplementationSpecific
            backend:
              serviceName: flyteadmin
              servicePort: 81
          - path: /grpc.health.v1.Health/*
            pathType: ImplementationSpecific
            backend:
              serviceName: flyteadmin
              servicePort: 81
      host: ""
---
# Source: flyte/charts/kubernetes-dashboard/templates/ingress.yaml
# Copyright 2017 The Kubernetes Authors.
#
# Licensed under the Apache License, Version 2.0 (the "License");
# you may not use this file except in compliance with the License.
# You may obtain a copy of the License at
#
#     http://www.apache.org/licenses/LICENSE-2.0
#
# Unless required by applicable law or agreed to in writing, software
# distributed under the License is distributed on an "AS IS" BASIS,
# WITHOUT WARRANTIES OR CONDITIONS OF ANY KIND, either express or implied.
# See the License for the specific language governing permissions and
# limitations under the License.
---
# Source: flyte/charts/kubernetes-dashboard/templates/networkpolicy.yaml
# Copyright 2017 The Kubernetes Authors.
#
# Licensed under the Apache License, Version 2.0 (the "License");
# you may not use this file except in compliance with the License.
# You may obtain a copy of the License at
#
#     http://www.apache.org/licenses/LICENSE-2.0
#
# Unless required by applicable law or agreed to in writing, software
# distributed under the License is distributed on an "AS IS" BASIS,
# WITHOUT WARRANTIES OR CONDITIONS OF ANY KIND, either express or implied.
# See the License for the specific language governing permissions and
# limitations under the License.
---
# Source: flyte/charts/kubernetes-dashboard/templates/pdb.yaml
# Copyright 2017 The Kubernetes Authors.
#
# Licensed under the Apache License, Version 2.0 (the "License");
# you may not use this file except in compliance with the License.
# You may obtain a copy of the License at
#
#     http://www.apache.org/licenses/LICENSE-2.0
#
# Unless required by applicable law or agreed to in writing, software
# distributed under the License is distributed on an "AS IS" BASIS,
# WITHOUT WARRANTIES OR CONDITIONS OF ANY KIND, either express or implied.
# See the License for the specific language governing permissions and
# limitations under the License.
---
# Source: flyte/charts/kubernetes-dashboard/templates/psp.yaml
# Copyright 2017 The Kubernetes Authors.
#
# Licensed under the Apache License, Version 2.0 (the "License");
# you may not use this file except in compliance with the License.
# You may obtain a copy of the License at
#
#     http://www.apache.org/licenses/LICENSE-2.0
#
# Unless required by applicable law or agreed to in writing, software
# distributed under the License is distributed on an "AS IS" BASIS,
# WITHOUT WARRANTIES OR CONDITIONS OF ANY KIND, either express or implied.
# See the License for the specific language governing permissions and
# limitations under the License.
---
# Source: flyte/charts/contour/templates/certgen/serviceaccount.yaml
apiVersion: v1
kind: ServiceAccount
metadata:
  name: flyte-contour-contour-certgen
  namespace: flyte
  annotations:
    "helm.sh/hook": "pre-install,pre-upgrade"
    "helm.sh/hook-delete-policy": before-hook-creation,hook-succeeded
  labels:
    app.kubernetes.io/name: contour
    helm.sh/chart: contour-4.1.2
    app.kubernetes.io/instance: flyte
    app.kubernetes.io/managed-by: Helm
    app.kubernetes.io/component: contour-certgen
---
# Source: flyte/charts/contour/templates/certgen/rbac.yaml
apiVersion: rbac.authorization.k8s.io/v1
kind: Role
metadata:
  name: flyte-contour-contour-certgen
  namespace: flyte
  annotations:
    "helm.sh/hook": "pre-install,pre-upgrade"
    "helm.sh/hook-delete-policy": before-hook-creation,hook-succeeded
  labels:
    app.kubernetes.io/name: contour
    helm.sh/chart: contour-4.1.2
    app.kubernetes.io/instance: flyte
    app.kubernetes.io/managed-by: Helm
    app.kubernetes.io/component: contour-certgen
rules:
  - apiGroups:
      - ""
    resources:
      - secrets
    verbs:
      - create
      - update
---
# Source: flyte/charts/contour/templates/certgen/rbac.yaml
apiVersion: rbac.authorization.k8s.io/v1
kind: RoleBinding
metadata:
  name: flyte-contour-contour-certgen
  namespace: flyte
  annotations:
    "helm.sh/hook": "pre-install,pre-upgrade"
    "helm.sh/hook-delete-policy": before-hook-creation,hook-succeeded
  labels:
    app.kubernetes.io/name: contour
    helm.sh/chart: contour-4.1.2
    app.kubernetes.io/instance: flyte
    app.kubernetes.io/managed-by: Helm
    app.kubernetes.io/component: contour-certgen
roleRef:
  apiGroup: rbac.authorization.k8s.io
  kind: Role
  name: flyte-contour-contour-certgen
subjects:
  - kind: ServiceAccount
    name: flyte-contour-contour-certgen
---
# Source: flyte/charts/contour/templates/certgen/job.yaml
apiVersion: batch/v1
kind: Job
metadata:
  name: flyte-contour-contour-certgen
  namespace: flyte
  annotations:
    "helm.sh/hook": "pre-install,pre-upgrade"
    "helm.sh/hook-weight": "1"
    "helm.sh/hook-delete-policy": before-hook-creation,hook-succeeded
  labels:
    app.kubernetes.io/name: contour
    helm.sh/chart: contour-4.1.2
    app.kubernetes.io/instance: flyte
    app.kubernetes.io/managed-by: Helm
    app.kubernetes.io/component: contour-certgen
spec:
  ttlSecondsAfterFinished: 0
  template:
    metadata:
      labels:
        app.kubernetes.io/name: contour
        helm.sh/chart: contour-4.1.2
        app.kubernetes.io/instance: flyte
        app.kubernetes.io/managed-by: Helm
        app.kubernetes.io/component: contour-certgen
    spec:
      
      containers:
        - name: contour
          image: docker.io/bitnami/contour:1.12.0-debian-10-r0
          imagePullPolicy: IfNotPresent
          command:
            - contour
          args:
            - certgen
            - --kube
            - --incluster
            - --overwrite
            - --secrets-format=compact
            - --namespace=$(CONTOUR_NAMESPACE)
          env:
            - name: CONTOUR_NAMESPACE
              valueFrom:
                fieldRef:
                  fieldPath: metadata.namespace
          resources: 
            limits:
              cpu: 100m
              memory: 100Mi
            requests:
              cpu: 10m
              memory: 50Mi
      restartPolicy: Never
      serviceAccountName: flyte-contour-contour-certgen
      securityContext:
        runAsUser: 1001
        runAsGroup: 1001
        fsGroup: 
        runAsNonRoot: true
  parallelism: 1
  completions: 1
  backoffLimit: 1<|MERGE_RESOLUTION|>--- conflicted
+++ resolved
@@ -494,11 +494,7 @@
     plugins:
       k8s:
         co-pilot:
-<<<<<<< HEAD
           image: cr.flyte.org/flyteorg/flytecopilot:v0.0.22
-=======
-          image: cr.flyte.org/flyteorg/flytecopilot:v0.0.15
->>>>>>> 860a6d87
           name: flyte-copilot-
           start-timeout: 30s
   core.yaml: | 
@@ -3544,11 +3540,7 @@
   template:
     metadata:
       annotations:
-<<<<<<< HEAD
-        configChecksum: "3d759d7c7e1f050abf51959eeded73f8a7d62245ba20144fa00354b4b4d5455"
-=======
-        configChecksum: "97979ec42e91c13ff6c4c12db1522e5c84f2f795b0dd44a7b09634fa843b0b2"
->>>>>>> 860a6d87
+        configChecksum: "1080cb315d0afe9ecb1c516d820fd247687e7e3e035ba79913f9052a426e118"
       labels: 
         app.kubernetes.io/name: flytepropeller
         app.kubernetes.io/instance: flyte
@@ -3617,11 +3609,7 @@
         app.kubernetes.io/name: flyte-pod-webhook
         app.kubernetes.io/version: v0.14.13
       annotations:
-<<<<<<< HEAD
-        configChecksum: "3d759d7c7e1f050abf51959eeded73f8a7d62245ba20144fa00354b4b4d5455"
-=======
-        configChecksum: "97979ec42e91c13ff6c4c12db1522e5c84f2f795b0dd44a7b09634fa843b0b2"
->>>>>>> 860a6d87
+        configChecksum: "1080cb315d0afe9ecb1c516d820fd247687e7e3e035ba79913f9052a426e118"
     spec:
       securityContext:
         fsGroup: 65534
