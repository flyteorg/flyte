--- conflicted
+++ resolved
@@ -308,6 +308,7 @@
   admin.yaml: | 
     admin:
       clientId: flytepropeller
+      clientSecret: foobar
       clientSecretLocation: /etc/secrets/client_secret
       endpoint: flyteadmin:81
       insecure: true
@@ -504,6 +505,7 @@
   admin.yaml: | 
     admin:
       clientId: flytepropeller
+      clientSecret: foobar
       clientSecretLocation: /etc/secrets/client_secret
       endpoint: flyteadmin:81
       insecure: true
@@ -3282,11 +3284,7 @@
   template:
     metadata:
       annotations:
-<<<<<<< HEAD
-        configChecksum: "301db8745ebf36397322d6f2a2983edddf243f7620ec8dd7fb85dd4471e5d37"
-=======
-        configChecksum: "f8cc690f5252c5823dff67d042eec35fbff19a431ca7d51775ff7150759677a"
->>>>>>> 506408bb
+        configChecksum: "bf73e162971a6a5797397808dea605df59d08eb2527db5cb006cb2baeb77d1d"
       labels: 
         app.kubernetes.io/name: flyteadmin
         app.kubernetes.io/instance: flyte
@@ -3676,7 +3674,7 @@
   template:
     metadata:
       annotations:
-        configChecksum: "77b895cdd5f689eecbbf2a08824f405d3cad3205f1ce2d5356378b9034a33ca"
+        configChecksum: "803c0778b776d3837b0770300316061a91ac4fb9ed66eccebc8430dd9f8164d"
       labels: 
         app.kubernetes.io/name: flytepropeller
         app.kubernetes.io/instance: flyte
@@ -3741,7 +3739,7 @@
         app.kubernetes.io/name: flyte-pod-webhook
         app.kubernetes.io/version: v0.13.4
       annotations:
-        configChecksum: "77b895cdd5f689eecbbf2a08824f405d3cad3205f1ce2d5356378b9034a33ca"
+        configChecksum: "803c0778b776d3837b0770300316061a91ac4fb9ed66eccebc8430dd9f8164d"
     spec:
       serviceAccountName: flyte-pod-webhook
       initContainers:
