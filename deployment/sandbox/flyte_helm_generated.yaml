--- conflicted
+++ resolved
@@ -49,8 +49,7 @@
     helm.sh/chart: flyte-v0.1.10
     app.kubernetes.io/managed-by: Helm
 ---
-<<<<<<< HEAD
-# Source: flyte/templates/flytescheduler/sa.yaml
+# Source: flyte-sandbox/charts/flyte/templates/flytescheduler/sa.yaml
 apiVersion: v1
 kind: ServiceAccount
 metadata:
@@ -62,10 +61,7 @@
     helm.sh/chart: flyte-v0.1.10
     app.kubernetes.io/managed-by: Helm
 ---
-# Source: flyte/templates/propeller/rbac.yaml
-=======
 # Source: flyte-sandbox/charts/flyte/templates/propeller/rbac.yaml
->>>>>>> 484c5b79
 apiVersion: v1
 kind: ServiceAccount
 metadata:
@@ -3430,16 +3426,6 @@
             ephemeral-storage: 50Mi
             memory: 50Mi
         volumeMounts:
-<<<<<<< HEAD
-          
-          - mountPath: /etc/flyte/config
-            name: config-volume
-          - name: auth
-            mountPath: /etc/secrets/
-      serviceAccountName: flytescheduler
-      volumes:
-=======
->>>>>>> 484c5b79
         
         - mountPath: /etc/datacatalog/config
           name: config-volume
@@ -3522,7 +3508,7 @@
             name: config-volume
           - name: auth
             mountPath: /etc/secrets/
-      serviceAccountName: flyteadmin
+      serviceAccountName: flytescheduler
       volumes:
         
         - emptyDir: {}
