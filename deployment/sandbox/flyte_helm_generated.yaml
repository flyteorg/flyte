--- conflicted
+++ resolved
@@ -7120,11 +7120,7 @@
   template:
     metadata:
       annotations:
-<<<<<<< HEAD
-        configChecksum: "9d2e62ebf70032594bd485a948f237350d0b480da77f057acd10aea3ae8be6e"
-=======
-        configChecksum: "eb422939d7dc06e7fb213fa0a95e384cd13c76cd28df15648e839e681fd0ff2"
->>>>>>> 3180b231
+        configChecksum: "05780b9daf69f0afaee7339e2948131e9b02b38496e68543370bf267e8ef708"
       labels: 
         app.kubernetes.io/name: flytepropeller
         app.kubernetes.io/instance: flyte
@@ -7198,11 +7194,7 @@
         app.kubernetes.io/name: flyte-pod-webhook
         app.kubernetes.io/version: v1.10.7-b4
       annotations:
-<<<<<<< HEAD
-        configChecksum: "9d2e62ebf70032594bd485a948f237350d0b480da77f057acd10aea3ae8be6e"
-=======
-        configChecksum: "eb422939d7dc06e7fb213fa0a95e384cd13c76cd28df15648e839e681fd0ff2"
->>>>>>> 3180b231
+        configChecksum: "05780b9daf69f0afaee7339e2948131e9b02b38496e68543370bf267e8ef708"
     spec:
       securityContext:
         fsGroup: 65534
