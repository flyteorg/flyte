---
# Source: flyte/charts/contour/templates/contour/serviceaccount.yaml
apiVersion: v1
kind: ServiceAccount
metadata:
  name: flyte-contour-contour
  namespace: "flyte"
  labels:
    app.kubernetes.io/name: contour
    helm.sh/chart: contour-7.10.1
    app.kubernetes.io/instance: flyte
    app.kubernetes.io/managed-by: Helm
    app.kubernetes.io/component: contour
automountServiceAccountToken: true
---
# Source: flyte/charts/contour/templates/envoy/serviceaccount.yaml
apiVersion: v1
kind: ServiceAccount
metadata:
  name: flyte-contour-envoy
  namespace: "flyte"
  labels:
    app.kubernetes.io/name: contour
    helm.sh/chart: contour-7.10.1
    app.kubernetes.io/instance: flyte
    app.kubernetes.io/managed-by: Helm
    app.kubernetes.io/component: envoy
automountServiceAccountToken: false
---
# Source: flyte/charts/flyte/templates/admin/rbac.yaml
apiVersion: v1
kind: ServiceAccount
metadata:
  name: flyteadmin
  namespace: flyte
  labels: 
    app.kubernetes.io/name: flyteadmin
    app.kubernetes.io/instance: flyte
    helm.sh/chart: flyte-v0.1.10
    app.kubernetes.io/managed-by: Helm
---
# Source: flyte/charts/flyte/templates/datacatalog/rbac.yaml
apiVersion: v1
kind: ServiceAccount
metadata:
  name: datacatalog
  namespace: flyte
  labels: 
    app.kubernetes.io/name: datacatalog
    app.kubernetes.io/instance: flyte
    helm.sh/chart: flyte-v0.1.10
    app.kubernetes.io/managed-by: Helm
---
# Source: flyte/charts/flyte/templates/flytescheduler/sa.yaml
apiVersion: v1
kind: ServiceAccount
metadata:
  name: flytescheduler
  namespace: flyte
  labels: 
    app.kubernetes.io/name: flytescheduler
    app.kubernetes.io/instance: flyte
    helm.sh/chart: flyte-v0.1.10
    app.kubernetes.io/managed-by: Helm
---
# Source: flyte/charts/flyte/templates/propeller/rbac.yaml
apiVersion: v1
kind: ServiceAccount
metadata:
  name: flytepropeller
  namespace: flyte
  labels: 
    app.kubernetes.io/name: flytepropeller
    app.kubernetes.io/instance: flyte
    helm.sh/chart: flyte-v0.1.10
    app.kubernetes.io/managed-by: Helm
---
# Source: flyte/charts/flyte/templates/propeller/webhook.yaml
# Create a Service Account for webhook
apiVersion: v1
kind: ServiceAccount
metadata:
  name: flyte-pod-webhook
  namespace: flyte
---
# Source: flyte/charts/kubernetes-dashboard/templates/serviceaccount.yaml
# Copyright 2017 The Kubernetes Authors.
#
# Licensed under the Apache License, Version 2.0 (the "License");
# you may not use this file except in compliance with the License.
# You may obtain a copy of the License at
#
#     http://www.apache.org/licenses/LICENSE-2.0
#
# Unless required by applicable law or agreed to in writing, software
# distributed under the License is distributed on an "AS IS" BASIS,
# WITHOUT WARRANTIES OR CONDITIONS OF ANY KIND, either express or implied.
# See the License for the specific language governing permissions and
# limitations under the License.

apiVersion: v1
kind: ServiceAccount
metadata:
  labels:
    app.kubernetes.io/name: kubernetes-dashboard
    helm.sh/chart: kubernetes-dashboard-4.0.2
    app.kubernetes.io/instance: flyte
    app.kubernetes.io/version: "2.2.0"
    app.kubernetes.io/managed-by: Helm
  name: flyte-kubernetes-dashboard
---
# Source: flyte/charts/flyte/templates/admin/secret.yaml
apiVersion: v1
kind: Secret
metadata:
  name: flyte-admin-secrets
  namespace: flyte
type: Opaque
stringData:
---
# Source: flyte/charts/flyte/templates/common/secret-auth.yaml
apiVersion: v1
kind: Secret
metadata:
  name: flyte-secret-auth
  namespace: flyte
type: Opaque
stringData:
  client_secret: foobar
---
# Source: flyte/charts/flyte/templates/propeller/webhook.yaml
# Create an empty secret that the first propeller pod will populate
apiVersion: v1
kind: Secret
metadata:
  name: flyte-pod-webhook
  namespace: flyte
type: Opaque
---
# Source: flyte/charts/kubernetes-dashboard/templates/secret.yaml
# Copyright 2017 The Kubernetes Authors.
#
# Licensed under the Apache License, Version 2.0 (the "License");
# you may not use this file except in compliance with the License.
# You may obtain a copy of the License at
#
#     http://www.apache.org/licenses/LICENSE-2.0
#
# Unless required by applicable law or agreed to in writing, software
# distributed under the License is distributed on an "AS IS" BASIS,
# WITHOUT WARRANTIES OR CONDITIONS OF ANY KIND, either express or implied.
# See the License for the specific language governing permissions and
# limitations under the License.

# kubernetes-dashboard-certs
apiVersion: v1
kind: Secret
metadata:
  labels:
    app.kubernetes.io/name: kubernetes-dashboard
    helm.sh/chart: kubernetes-dashboard-4.0.2
    app.kubernetes.io/instance: flyte
    app.kubernetes.io/version: "2.2.0"
    app.kubernetes.io/managed-by: Helm
  name: flyte-kubernetes-dashboard-certs
type: Opaque
---
# Source: flyte/charts/kubernetes-dashboard/templates/secret.yaml
# kubernetes-dashboard-csrf
apiVersion: v1
kind: Secret
metadata:
  labels:
    app.kubernetes.io/name: kubernetes-dashboard
    helm.sh/chart: kubernetes-dashboard-4.0.2
    app.kubernetes.io/instance: flyte
    app.kubernetes.io/version: "2.2.0"
    app.kubernetes.io/managed-by: Helm
  name: kubernetes-dashboard-csrf
type: Opaque
---
# Source: flyte/charts/kubernetes-dashboard/templates/secret.yaml
# kubernetes-dashboard-key-holder
apiVersion: v1
kind: Secret
metadata:
  labels:
    app.kubernetes.io/name: kubernetes-dashboard
    helm.sh/chart: kubernetes-dashboard-4.0.2
    app.kubernetes.io/instance: flyte
    app.kubernetes.io/version: "2.2.0"
    app.kubernetes.io/managed-by: Helm
  name: kubernetes-dashboard-key-holder
type: Opaque
---
# Source: flyte/charts/contour/templates/contour/configmap.yaml
apiVersion: v1
kind: ConfigMap
metadata:
  name: flyte-contour
  namespace: "flyte"
  labels:
    app.kubernetes.io/name: contour
    helm.sh/chart: contour-7.10.1
    app.kubernetes.io/instance: flyte
    app.kubernetes.io/managed-by: Helm
    app.kubernetes.io/component: contour
data:
  contour.yaml: |-
    accesslog-format: envoy
    disablePermitInsecure: false
    envoy-service-name: 'flyte-contour-envoy'
    leaderelection:
      configmap-namespace: 'flyte'
    tls:
      fallback-certificate: {}
---
# Source: flyte/charts/flyte/templates/admin/configmap.yaml
apiVersion: v1
kind: ConfigMap
metadata:
  name: flyte-admin-clusters-config
  namespace: flyte
  labels: 
    app.kubernetes.io/name: flyteadmin
    app.kubernetes.io/instance: flyte
    helm.sh/chart: flyte-v0.1.10
    app.kubernetes.io/managed-by: Helm
data:
  clusters.yaml: |
    clusters:
      clusterConfigs: []
      labelClusterMap: {}
---
# Source: flyte/charts/flyte/templates/admin/configmap.yaml
apiVersion: v1
kind: ConfigMap
metadata:
  name: flyte-admin-base-config
  namespace: flyte
  labels: 
    app.kubernetes.io/name: flyteadmin
    app.kubernetes.io/instance: flyte
    helm.sh/chart: flyte-v0.1.10
    app.kubernetes.io/managed-by: Helm
data:
  db.yaml: | 
    database:
      dbname: flyteadmin
      host: postgres
      port: 5432
      username: postgres
  domain.yaml: | 
    domains:
    - id: development
      name: development
    - id: staging
      name: staging
    - id: production
      name: production
  logger.yaml: | 
    logger:
      level: 5
      show-source: true
  otel.yaml: | 
    otel:
      file:
        filename: /tmp/trace.txt
      jaeger:
        endpoint: http://localhost:14268/api/traces
      otlpgrpc:
        endpoint: http://localhost:4317
      otlphttp:
        endpoint: http://localhost:4318/v1/traces
      sampler:
        parentSampler: always
      type: noop
  server.yaml: | 
    auth:
      appAuth:
        thirdPartyConfig:
          flyteClient:
            clientId: flytectl
            redirectUri: http://localhost:53593/callback
            scopes:
            - offline
            - all
      authorizedUris:
      - https://localhost:30081
      - http://flyteadmin:80
      - http://flyteadmin.flyte.svc.cluster.local:80
      userAuth:
        openId:
          baseUrl: https://accounts.google.com
          clientId: 657465813211-6eog7ek7li5k7i7fvgv2921075063hpe.apps.googleusercontent.com
          scopes:
          - profile
          - openid
    flyteadmin:
      eventVersion: 2
      identityAnnotationKeys:
      - email
      - sub
      identityAnnotationPrefix: flyte.org
      injectIdentityAnnotations: false
      metadataStoragePrefix:
      - metadata
      - admin
      metricsScope: 'flyte:'
      profilerPort: 10254
      roleNameKey: iam.amazonaws.com/role
      testing:
        host: http://flyteadmin
    server:
      grpc:
        port: 8089
      httpPort: 8088
      security:
        allowCors: true
        allowedHeaders:
        - Content-Type
        - flyte-authorization
        allowedOrigins:
        - '*'
        secure: false
        useAuth: false
  remoteData.yaml: | 
    remoteData:
      region: us-east-1
      scheme: local
      signedUrls:
        durationMinutes: 3
  storage.yaml: | 
    storage:
      type: minio
      container: "my-s3-bucket"
      stow:
        kind: s3
        config:
          access_key_id: minio
          auth_type: accesskey
          secret_key: miniostorage
          disable_ssl: true
          endpoint: http://minio.flyte.svc.cluster.local:9000
          region: us-east-1
      signedUrl:
        stowConfigOverride:
          endpoint: http://minio.flyte.svc.cluster.local:9000
      enable-multicontainer: false
      limits:
        maxDownloadMBs: 10
      cache:
        max_size_mbs: 0
        target_gc_percent: 70
  task_resource_defaults.yaml: | 
    task_resources:
      defaults:
        cpu: 100m
        memory: 200Mi
        storage: 5Mi
      limits:
        cpu: 2
        gpu: 1
        memory: 1Gi
        storage: 20Mi
  cluster_resources.yaml: | 
    cluster_resources:
      customData:
      - production:
        - projectQuotaCpu:
            value: "5"
        - projectQuotaMemory:
            value: 4000Mi
      - staging:
        - projectQuotaCpu:
            value: "2"
        - projectQuotaMemory:
            value: 3000Mi
      - development:
        - projectQuotaCpu:
            value: "4"
        - projectQuotaMemory:
            value: 3000Mi
      refresh: 5m
      refreshInterval: 5m
      standaloneDeployment: false
      templatePath: /etc/flyte/clusterresource/templates
---
# Source: flyte/charts/flyte/templates/clusterresourcesync/cluster_resource_configmap.yaml
apiVersion: v1
kind: ConfigMap
metadata:
  name: clusterresource-template
  namespace: flyte
  labels: 
    app.kubernetes.io/name: flyteadmin
    app.kubernetes.io/instance: flyte
    helm.sh/chart: flyte-v0.1.10
    app.kubernetes.io/managed-by: Helm
data:
  aa_namespace.yaml: | 
    apiVersion: v1
    kind: Namespace
    metadata:
      name: {{ namespace }}
    spec:
      finalizers:
      - kubernetes
    
  ab_project_resource_quota.yaml: | 
    apiVersion: v1
    kind: ResourceQuota
    metadata:
      name: project-quota
      namespace: {{ namespace }}
    spec:
      hard:
        limits.cpu: {{ projectQuotaCpu }}
        limits.memory: {{ projectQuotaMemory }}
---
# Source: flyte/charts/flyte/templates/clusterresourcesync/configmap.yaml
apiVersion: v1
kind: ConfigMap
metadata:
  name: flyte-clusterresourcesync-config
  namespace: flyte
  labels: 
    app.kubernetes.io/name: flyteadmin
    app.kubernetes.io/instance: flyte
    helm.sh/chart: flyte-v0.1.10
    app.kubernetes.io/managed-by: Helm
data:
  cluster_resources.yaml: | 
    cluster_resources:
      customData:
      - production:
        - projectQuotaCpu:
            value: "5"
        - projectQuotaMemory:
            value: 4000Mi
      - staging:
        - projectQuotaCpu:
            value: "2"
        - projectQuotaMemory:
            value: 3000Mi
      - development:
        - projectQuotaCpu:
            value: "4"
        - projectQuotaMemory:
            value: 3000Mi
      refresh: 5m
      refreshInterval: 5m
      standaloneDeployment: false
      templatePath: /etc/flyte/clusterresource/templates
  db.yaml: | 
    database:
      dbname: flyteadmin
      host: postgres
      port: 5432
      username: postgres
  domain.yaml: | 
    domains:
    - id: development
      name: development
    - id: staging
      name: staging
    - id: production
      name: production
  clusters.yaml: |
    clusters:
      clusterConfigs: []
      labelClusterMap: {}
---
# Source: flyte/charts/flyte/templates/console/configmap.yaml
apiVersion: v1
kind: ConfigMap
metadata:
  name: flyte-console-config
  namespace: flyte
  labels: 
    app.kubernetes.io/name: flyteconsole
    app.kubernetes.io/instance: flyte
    helm.sh/chart: flyte-v0.1.10
    app.kubernetes.io/managed-by: Helm
data: 
  BASE_URL: /console
  CONFIG_DIR: /etc/flyte/config
---
# Source: flyte/charts/flyte/templates/datacatalog/configmap.yaml
apiVersion: v1
kind: ConfigMap
metadata:
  name: datacatalog-config
  namespace: flyte
  labels: 
    app.kubernetes.io/name: datacatalog
    app.kubernetes.io/instance: flyte
    helm.sh/chart: flyte-v0.1.10
    app.kubernetes.io/managed-by: Helm
data:
  db.yaml: | 
    database:
      dbname: datacatalog
      host: postgres
      port: 5432
      username: postgres
  otel.yaml: | 
    otel:
      file:
        filename: /tmp/trace.txt
      jaeger:
        endpoint: http://localhost:14268/api/traces
      otlpgrpc:
        endpoint: http://localhost:4317
      otlphttp:
        endpoint: http://localhost:4318/v1/traces
      sampler:
        parentSampler: always
      type: noop
  logger.yaml: | 
    logger:
      level: 5
      show-source: true
  server.yaml: | 
    application:
      grpcMaxRecvMsgSizeMBs: 6
      grpcPort: 8089
      grpcServerReflection: true
      httpPort: 8080
    datacatalog:
      heartbeat-grace-period-multiplier: 3
      max-reservation-heartbeat: 30s
      metrics-scope: datacatalog
      profiler-port: 10254
      storage-prefix: metadata/datacatalog
  storage.yaml: | 
    storage:
      type: minio
      container: "my-s3-bucket"
      stow:
        kind: s3
        config:
          access_key_id: minio
          auth_type: accesskey
          secret_key: miniostorage
          disable_ssl: true
          endpoint: http://minio.flyte.svc.cluster.local:9000
          region: us-east-1
      signedUrl:
        stowConfigOverride:
          endpoint: http://minio.flyte.svc.cluster.local:9000
      enable-multicontainer: false
      limits:
        maxDownloadMBs: 10
      cache:
        max_size_mbs: 0
        target_gc_percent: 70
---
# Source: flyte/charts/flyte/templates/flytescheduler/configmap.yaml
apiVersion: v1
kind: ConfigMap
metadata:
  name: flyte-scheduler-config
  namespace: flyte
  labels: 
    app.kubernetes.io/name: flytescheduler
    app.kubernetes.io/instance: flyte
    helm.sh/chart: flyte-v0.1.10
    app.kubernetes.io/managed-by: Helm
data:
  admin.yaml: | 
    admin:
      clientId: 'flytepropeller'
      clientSecretLocation: /etc/secrets/client_secret
      endpoint: flyteadmin:81
      insecure: true
    event:
      capacity: 1000
      rate: 500
      type: admin
  db.yaml: | 
    database:
      dbname: flyteadmin
      host: postgres
      port: 5432
      username: postgres
  server.yaml: | 
    scheduler:
      metricsScope: 'flyte:'
      profilerPort: 10254
  logger.yaml: | 
    logger:
      level: 5
      show-source: true
---
# Source: flyte/charts/flyte/templates/propeller/configmap.yaml
apiVersion: v1
kind: ConfigMap
metadata:
  name: flyte-propeller-config
  namespace: flyte
  labels: 
    app.kubernetes.io/name: flyteadmin
    app.kubernetes.io/instance: flyte
    helm.sh/chart: flyte-v0.1.10
    app.kubernetes.io/managed-by: Helm
data:
  admin.yaml: | 
    admin:
      clientId: 'flytepropeller'
      clientSecretLocation: /etc/secrets/client_secret
      endpoint: flyteadmin:81
      insecure: true
    event:
      capacity: 1000
      rate: 500
      type: admin
  catalog.yaml: | 
    catalog-cache:
      endpoint: datacatalog:89
      insecure: true
      type: datacatalog
  copilot.yaml: | 
    plugins:
      k8s:
        co-pilot:
          image: cr.flyte.org/flyteorg/flytecopilot:v1.16.3
          name: flyte-copilot-
          start-timeout: 30s
  core.yaml: | 
    manager:
      pod-application: flytepropeller
      pod-template-container-name: flytepropeller
      pod-template-name: flytepropeller-template
    propeller:
      downstream-eval-duration: 30s
      enable-admin-launcher: true
      leader-election:
        enabled: true
        lease-duration: 15s
        lock-config-map:
          name: propeller-leader
          namespace: flyte
        renew-deadline: 10s
        retry-period: 2s
      limit-namespace: all
      literal-offloading-config:
        enabled: false
      max-workflow-retries: 30
      metadata-prefix: metadata/propeller
      metrics-prefix: flyte
      prof-port: 10254
      queue:
        batch-size: -1
        batching-interval: 2s
        queue:
          base-delay: 5s
          capacity: 1000
          max-delay: 120s
          rate: 100
          type: maxof
        sub-queue:
          capacity: 100
          rate: 10
          type: bucket
        type: batch
      rawoutput-prefix: s3://my-s3-bucket/
      workers: 4
      workflow-reeval-duration: 30s
    webhook:
      certDir: /etc/webhook/certs
      serviceName: flyte-pod-webhook
  enabled_plugins.yaml: | 
    tasks:
      task-plugins:
        default-for-task-types:
          container: container
          container_array: k8s-array
          sensor: connector-service
          sidecar: sidecar
        enabled-plugins:
        - container
        - sidecar
        - k8s-array
        - connector-service
        - echo
  k8s.yaml: | 
    plugins:
      k8s:
        default-cpus: 100m
        default-env-from-configmaps: []
        default-env-from-secrets: []
        default-env-vars:
        - FLYTE_AWS_ENDPOINT: http://minio.flyte:9000
        - FLYTE_AWS_ACCESS_KEY_ID: minio
        - FLYTE_AWS_SECRET_ACCESS_KEY: miniostorage
        default-memory: 200Mi
  logger.yaml: | 
    logger:
      level: 5
      show-source: true
  otel.yaml: | 
    otel:
      file:
        filename: /tmp/trace.txt
      jaeger:
        endpoint: http://localhost:14268/api/traces
      otlpgrpc:
        endpoint: http://localhost:4317
      otlphttp:
        endpoint: http://localhost:4318/v1/traces
      sampler:
        parentSampler: always
      type: noop
  resource_manager.yaml: | 
    propeller:
      resourcemanager:
        redis: null
        type: noop
  storage.yaml: | 
    storage:
      type: minio
      container: "my-s3-bucket"
      stow:
        kind: s3
        config:
          access_key_id: minio
          auth_type: accesskey
          secret_key: miniostorage
          disable_ssl: true
          endpoint: http://minio.flyte.svc.cluster.local:9000
          region: us-east-1
      signedUrl:
        stowConfigOverride:
          endpoint: http://minio.flyte.svc.cluster.local:9000
      enable-multicontainer: false
      limits:
        maxDownloadMBs: 10
      cache:
        max_size_mbs: 0
        target_gc_percent: 70
  task_logs.yaml: | 
    plugins:
      logs:
        cloudwatch-enabled: false
        kubernetes-enabled: true
        kubernetes-template-uri: http://localhost:30082/#/log/{{ .namespace }}/{{ .podName }}/pod?namespace={{ .namespace }}
---
# Source: flyte/charts/kubernetes-dashboard/templates/configmap.yaml
# Copyright 2017 The Kubernetes Authors.
#
# Licensed under the Apache License, Version 2.0 (the "License");
# you may not use this file except in compliance with the License.
# You may obtain a copy of the License at
#
#     http://www.apache.org/licenses/LICENSE-2.0
#
# Unless required by applicable law or agreed to in writing, software
# distributed under the License is distributed on an "AS IS" BASIS,
# WITHOUT WARRANTIES OR CONDITIONS OF ANY KIND, either express or implied.
# See the License for the specific language governing permissions and
# limitations under the License.

apiVersion: v1
kind: ConfigMap
metadata:
  labels:
    app.kubernetes.io/name: kubernetes-dashboard
    helm.sh/chart: kubernetes-dashboard-4.0.2
    app.kubernetes.io/instance: flyte
    app.kubernetes.io/version: "2.2.0"
    app.kubernetes.io/managed-by: Helm
  name: kubernetes-dashboard-settings
data:
---
# Source: flyte/charts/contour/templates/00-crds.yaml
apiVersion: apiextensions.k8s.io/v1
kind: CustomResourceDefinition
metadata:
  annotations:
    controller-gen.kubebuilder.io/version: v0.6.2
  name: contourconfigurations.projectcontour.io
spec:
  preserveUnknownFields: false
  group: projectcontour.io
  names:
    kind: ContourConfiguration
    listKind: ContourConfigurationList
    plural: contourconfigurations
    shortNames:
      - contourconfig
    singular: contourconfiguration
  scope: Namespaced
  versions:
    - name: v1alpha1
      schema:
        openAPIV3Schema:
          description: ContourConfiguration is the schema for a Contour instance.
          properties:
            apiVersion:
              description: 'APIVersion defines the versioned schema of this representation
              of an object. Servers should convert recognized schemas to the latest
              internal value, and may reject unrecognized values. More info: https://git.k8s.io/community/contributors/devel/sig-architecture/api-conventions.md#resources'
              type: string
            kind:
              description: 'Kind is a string value representing the REST resource this
              object represents. Servers may infer this from the endpoint the client
              submits requests to. Cannot be updated. In CamelCase. More info: https://git.k8s.io/community/contributors/devel/sig-architecture/api-conventions.md#types-kinds'
              type: string
            metadata:
              type: object
            spec:
              description: ContourConfigurationSpec represents a configuration of a
                Contour controller. It contains most of all the options that can be
                customized, the other remaining options being command line flags.
              properties:
                debug:
                  default:
                    kubernetesLogLevel: 0
                    logLevel: info
                  description: Debug contains parameters to enable debug logging and
                    debug interfaces inside Contour.
                  properties:
                    address:
                      description: Defines the Contour debug address interface.
                      type: string
                    kubernetesLogLevel:
                      default: 0
                      description: "KubernetesDebugLogLevel defines the log level which
                      Contour will use when outputting Kubernetes specific log information.
                      \n Details: https://github.com/kubernetes/community/blob/master/contributors/devel/sig-instrumentation/logging.md"
                      maximum: 9
                      minimum: 0
                      type: integer
                    logLevel:
                      description: DebugLogLevel defines the log level which Contour
                        will use when outputting log information.
                      enum:
                        - info
                        - debug
                      type: string
                    port:
                      description: Defines the Contour debug address port.
                      type: integer
                  required:
                    - logLevel
                  type: object
                enableExternalNameService:
                  default: false
                  description: EnableExternalNameService allows processing of ExternalNameServices
                    Defaults to disabled for security reasons.
                  type: boolean
                envoy:
                  default:
                    cluster:
                      dnsLookupFamily: auto
                    defaultHTTPVersions:
                      - HTTP/1.1
                      - HTTP/2
                    health:
                      address: 0.0.0.0
                      port: 8002
                    http:
                      accessLog: /dev/stdout
                      address: 0.0.0.0
                      port: 8080
                    https:
                      accessLog: /dev/stdout
                      address: 0.0.0.0
                      port: 8443
                    listener:
                      connectionBalancer: ""
                      disableAllowChunkedLength: false
                      tls:
                        cipherSuites:
                          - '[ECDHE-ECDSA-AES128-GCM-SHA256|ECDHE-ECDSA-CHACHA20-POLY1305]'
                          - '[ECDHE-RSA-AES128-GCM-SHA256|ECDHE-RSA-CHACHA20-POLY1305]'
                          - ECDHE-ECDSA-AES256-GCM-SHA384
                          - ECDHE-RSA-AES256-GCM-SHA384
                        minimumProtocolVersion: "1.2"
                      useProxyProtocol: false
                    logging:
                      accessLogFormat: envoy
                    metrics:
                      address: 0.0.0.0
                      port: 8002
                    network:
                      adminPort: 9001
                    service:
                      name: envoy
                      namespace: projectcontour
                  description: Envoy contains parameters for Envoy as well as how to
                    optionally configure a managed Envoy fleet.
                  properties:
                    clientCertificate:
                      description: ClientCertificate defines the namespace/name of the
                        Kubernetes secret containing the client certificate and private
                        key to be used when establishing TLS connection to upstream
                        cluster.
                      properties:
                        name:
                          type: string
                        namespace:
                          type: string
                      required:
                        - name
                        - namespace
                      type: object
                    cluster:
                      description: Cluster holds various configurable Envoy cluster
                        values that can be set in the config file.
                      properties:
                        dnsLookupFamily:
                          default: auto
                          description: "DNSLookupFamily defines how external names are
                          looked up When configured as V4, the DNS resolver will only
                          perform a lookup for addresses in the IPv4 family. If V6
                          is configured, the DNS resolver will only perform a lookup
                          for addresses in the IPv6 family. If AUTO is configured,
                          the DNS resolver will first perform a lookup for addresses
                          in the IPv6 family and fallback to a lookup for addresses
                          in the IPv4 family. Note: This only applies to externalName
                          clusters. \n See https://www.envoyproxy.io/docs/envoy/latest/api-v3/config/cluster/v3/cluster.proto.html#envoy-v3-api-enum-config-cluster-v3-cluster-dnslookupfamily
                          for more information."
                          enum:
                            - auto
                            - v4
                            - v6
                          type: string
                      required:
                        - dnsLookupFamily
                      type: object
                    defaultHTTPVersions:
                      description: DefaultHTTPVersions defines the default set of HTTPS
                        versions the proxy should accept. HTTP versions are strings
                        of the form "HTTP/xx". Supported versions are "HTTP/1.1" and
                        "HTTP/2".
                      items:
                        description: HTTPVersionType is the name of a supported HTTP
                          version.
                        enum:
                          - HTTP/1.1
                          - HTTP/2
                        type: string
                      type: array
                    health:
                      default:
                        address: 0.0.0.0
                        port: 8002
                      description: Health defines the endpoint Envoy uses to serve health
                        checks.
                      properties:
                        address:
                          description: Defines the health address interface.
                          minLength: 1
                          type: string
                        port:
                          description: Defines the health port.
                          type: integer
                      required:
                        - address
                        - port
                      type: object
                    http:
                      default:
                        accessLog: /dev/stdout
                        address: 0.0.0.0
                        port: 8080
                      description: Defines the HTTP Listener for Envoy.
                      properties:
                        accessLog:
                          description: AccessLog defines where Envoy logs are outputted
                            for this listener.
                          type: string
                        address:
                          description: Defines an Envoy Listener Address.
                          minLength: 1
                          type: string
                        port:
                          description: Defines an Envoy listener Port.
                          type: integer
                      required:
                        - accessLog
                        - address
                        - port
                      type: object
                    https:
                      default:
                        accessLog: /dev/stdout
                        address: 0.0.0.0
                        port: 8443
                      description: Defines the HTTP Listener for Envoy.
                      properties:
                        accessLog:
                          description: AccessLog defines where Envoy logs are outputted
                            for this listener.
                          type: string
                        address:
                          description: Defines an Envoy Listener Address.
                          minLength: 1
                          type: string
                        port:
                          description: Defines an Envoy listener Port.
                          type: integer
                      required:
                        - accessLog
                        - address
                        - port
                      type: object
                    listener:
                      description: Listener hold various configurable Envoy listener
                        values.
                      properties:
                        connectionBalancer:
                          description: ConnectionBalancer. If the value is exact, the
                            listener will use the exact connection balancer See https://www.envoyproxy.io/docs/envoy/latest/api-v2/api/v2/listener.proto#envoy-api-msg-listener-connectionbalanceconfig
                            for more information.
                          enum:
                            - ""
                            - exact
                          type: string
                        disableAllowChunkedLength:
                          description: 'DisableAllowChunkedLength disables the RFC-compliant
                          Envoy behavior to strip the "Content-Length" header if "Transfer-Encoding:
                          chunked" is also set. This is an emergency off-switch to
                          revert back to Envoy''s default behavior in case of failures.
                          Please file an issue if failures are encountered. See: https://github.com/projectcontour/contour/issues/3221'
                          type: boolean
                        tls:
                          description: TLS holds various configurable Envoy TLS listener
                            values.
                          properties:
                            cipherSuites:
                              description: "CipherSuites defines the TLS ciphers to
                              be supported by Envoy TLS listeners when negotiating
                              TLS 1.2. Ciphers are validated against the set that
                              Envoy supports by default. This parameter should only
                              be used by advanced users. Note that these will be ignored
                              when TLS 1.3 is in use. \n See: https://www.envoyproxy.io/docs/envoy/latest/api-v3/extensions/transport_sockets/tls/v3/common.proto#extensions-transport-sockets-tls-v3-tlsparameters
                              Note: This list is a superset of what is valid for stock
                              Envoy builds and those using BoringSSL FIPS."
                              items:
                                enum:
                                  - '[ECDHE-ECDSA-AES128-GCM-SHA256|ECDHE-ECDSA-CHACHA20-POLY1305]'
                                  - '[ECDHE-RSA-AES128-GCM-SHA256|ECDHE-RSA-CHACHA20-POLY1305]'
                                  - ECDHE-ECDSA-AES128-GCM-SHA256
                                  - ECDHE-RSA-AES128-GCM-SHA256
                                  - ECDHE-ECDSA-AES128-SHA
                                  - ECDHE-RSA-AES128-SHA
                                  - AES128-GCM-SHA256
                                  - AES128-SHA
                                  - ECDHE-ECDSA-AES256-GCM-SHA384
                                  - ECDHE-RSA-AES256-GCM-SHA384
                                  - ECDHE-ECDSA-AES256-SHA
                                  - ECDHE-RSA-AES256-SHA
                                  - AES256-GCM-SHA384
                                  - AES256-SHA
                                type: string
                              type: array
                            minimumProtocolVersion:
                              description: MinimumProtocolVersion is the minimum TLS
                                version this vhost should negotiate. Valid options are
                                `1.2` (default) and `1.3`.
                              enum:
                                - "1.2"
                                - "1.3"
                              type: string
                          required:
                            - cipherSuites
                            - minimumProtocolVersion
                          type: object
                        useProxyProtocol:
                          description: Use PROXY protocol for all listeners.
                          type: boolean
                      required:
                        - connectionBalancer
                        - disableAllowChunkedLength
                        - tls
                        - useProxyProtocol
                      type: object
                    logging:
                      description: Logging defines how Envoy's logs can be configured.
                      properties:
                        accessLogFormat:
                          description: AccessLogFormat sets the global access log format.
                            Valid options are 'envoy' or 'json'
                          enum:
                            - envoy
                            - json
                          type: string
                        accessLogFormatString:
                          description: AccessLogFormatString sets the access log format
                            when format is set to `envoy`. When empty, Envoy's default
                            format is used.
                          type: string
                        jsonFields:
                          description: AccessLogFields sets the fields that JSON logging
                            will output when AccessLogFormat is json.
                          items:
                            type: string
                          type: array
                      required:
                        - accessLogFormat
                      type: object
                    metrics:
                      default:
                        address: 0.0.0.0
                        port: 8002
                      description: Metrics defines the endpoint Envoy uses to serve
                        metrics.
                      properties:
                        address:
                          description: Defines the metrics address interface.
                          maxLength: 253
                          minLength: 1
                          type: string
                        port:
                          description: Defines the metrics port.
                          type: integer
                        tls:
                          description: TLS holds TLS file config details. Metrics and
                            health endpoints cannot have same port number when metrics
                            is served over HTTPS.
                          properties:
                            caFile:
                              description: CA filename.
                              type: string
                            certFile:
                              description: Client certificate filename.
                              type: string
                            keyFile:
                              description: Client key filename.
                              type: string
                          type: object
                      required:
                        - address
                        - port
                      type: object
                    network:
                      description: Network holds various configurable Envoy network
                        values.
                      properties:
                        adminPort:
                          default: 9001
                          description: Configure the port used to access the Envoy Admin
                            interface. If configured to port "0" then the admin interface
                            is disabled.
                          type: integer
                        numTrustedHops:
                          description: "XffNumTrustedHops defines the number of additional
                          ingress proxy hops from the right side of the x-forwarded-for
                          HTTP header to trust when determining the origin client’s
                          IP address. \n See https://www.envoyproxy.io/docs/envoy/v1.17.0/api-v3/extensions/filters/network/http_connection_manager/v3/http_connection_manager.proto?highlight=xff_num_trusted_hops
                          for more information."
                          format: int32
                          type: integer
                      required:
                        - adminPort
                      type: object
                    service:
                      default:
                        name: envoy
                        namespace: projectcontour
                      description: Service holds Envoy service parameters for setting
                        Ingress status.
                      properties:
                        name:
                          type: string
                        namespace:
                          type: string
                      required:
                        - name
                        - namespace
                      type: object
                    timeouts:
                      description: Timeouts holds various configurable timeouts that
                        can be set in the config file.
                      properties:
                        connectionIdleTimeout:
                          description: "ConnectionIdleTimeout defines how long the proxy
                          should wait while there are no active requests (for HTTP/1.1)
                          or streams (for HTTP/2) before terminating an HTTP connection.
                          Set to \"infinity\" to disable the timeout entirely. \n
                          See https://www.envoyproxy.io/docs/envoy/latest/api-v3/config/core/v3/protocol.proto#envoy-v3-api-field-config-core-v3-httpprotocoloptions-idle-timeout
                          for more information."
                          type: string
                        connectionShutdownGracePeriod:
                          description: "ConnectionShutdownGracePeriod defines how long
                          the proxy will wait between sending an initial GOAWAY frame
                          and a second, final GOAWAY frame when terminating an HTTP/2
                          connection. During this grace period, the proxy will continue
                          to respond to new streams. After the final GOAWAY frame
                          has been sent, the proxy will refuse new streams. \n See
                          https://www.envoyproxy.io/docs/envoy/latest/api-v3/extensions/filters/network/http_connection_manager/v3/http_connection_manager.proto#envoy-v3-api-field-extensions-filters-network-http-connection-manager-v3-httpconnectionmanager-drain-timeout
                          for more information."
                          type: string
                        delayedCloseTimeout:
                          description: "DelayedCloseTimeout defines how long envoy will
                          wait, once connection close processing has been initiated,
                          for the downstream peer to close the connection before Envoy
                          closes the socket associated with the connection. \n Setting
                          this timeout to 'infinity' will disable it, equivalent to
                          setting it to '0' in Envoy. Leaving it unset will result
                          in the Envoy default value being used. \n See https://www.envoyproxy.io/docs/envoy/latest/api-v3/extensions/filters/network/http_connection_manager/v3/http_connection_manager.proto#envoy-v3-api-field-extensions-filters-network-http-connection-manager-v3-httpconnectionmanager-delayed-close-timeout
                          for more information."
                          type: string
                        maxConnectionDuration:
                          description: "MaxConnectionDuration defines the maximum period
                          of time after an HTTP connection has been established from
                          the client to the proxy before it is closed by the proxy,
                          regardless of whether there has been activity or not. Omit
                          or set to \"infinity\" for no max duration. \n See https://www.envoyproxy.io/docs/envoy/latest/api-v3/config/core/v3/protocol.proto#envoy-v3-api-field-config-core-v3-httpprotocoloptions-max-connection-duration
                          for more information."
                          type: string
                        requestTimeout:
                          description: "RequestTimeout sets the client request timeout
                          globally for Contour. Note that this is a timeout for the
                          entire request, not an idle timeout. Omit or set to \"infinity\"
                          to disable the timeout entirely. \n See https://www.envoyproxy.io/docs/envoy/latest/api-v3/extensions/filters/network/http_connection_manager/v3/http_connection_manager.proto#envoy-v3-api-field-extensions-filters-network-http-connection-manager-v3-httpconnectionmanager-request-timeout
                          for more information."
                          type: string
                        streamIdleTimeout:
                          description: "StreamIdleTimeout defines how long the proxy
                          should wait while there is no request activity (for HTTP/1.1)
                          or stream activity (for HTTP/2) before terminating the HTTP
                          request or stream. Set to \"infinity\" to disable the timeout
                          entirely. \n See https://www.envoyproxy.io/docs/envoy/latest/api-v3/extensions/filters/network/http_connection_manager/v3/http_connection_manager.proto#envoy-v3-api-field-extensions-filters-network-http-connection-manager-v3-httpconnectionmanager-stream-idle-timeout
                          for more information."
                          type: string
                      type: object
                  required:
                    - cluster
                    - defaultHTTPVersions
                    - http
                    - https
                    - listener
                    - logging
                    - metrics
                    - network
                    - service
                  type: object
                gateway:
                  description: Gateway contains parameters for the gateway-api Gateway
                    that Contour is configured to serve traffic.
                  properties:
                    controllerName:
                      default: projectcontour.io/projectcontour/contour
                      description: ControllerName is used to determine whether Contour
                        should reconcile a GatewayClass. The string takes the form of
                        "projectcontour.io/<namespace>/contour". If unset, the gatewayclass
                        controller will not be started.
                      type: string
                  required:
                    - controllerName
                  type: object
                health:
                  default:
                    address: 0.0.0.0
                    port: 8000
                  description: Health defines the endpoints Contour uses to serve health
                    checks.
                  properties:
                    address:
                      description: Defines the health address interface.
                      minLength: 1
                      type: string
                    port:
                      description: Defines the health port.
                      type: integer
                  required:
                    - address
                    - port
                  type: object
                httpproxy:
                  default:
                    disablePermitInsecure: false
                  description: HTTPProxy defines parameters on HTTPProxy.
                  properties:
                    disablePermitInsecure:
                      description: DisablePermitInsecure disables the use of the permitInsecure
                        field in HTTPProxy.
                      type: boolean
                    fallbackCertificate:
                      description: FallbackCertificate defines the namespace/name of
                        the Kubernetes secret to use as fallback when a non-SNI request
                        is received.
                      properties:
                        name:
                          type: string
                        namespace:
                          type: string
                      required:
                        - name
                        - namespace
                      type: object
                    rootNamespaces:
                      description: Restrict Contour to searching these namespaces for
                        root ingress routes.
                      items:
                        type: string
                      type: array
                  required:
                    - disablePermitInsecure
                  type: object
                ingress:
                  description: Ingress contains parameters for ingress options.
                  properties:
                    className:
                      description: Ingress Class Name Contour should use.
                      type: string
                    statusAddress:
                      description: Address to set in Ingress object status.
                      type: string
                  type: object
                metrics:
                  default:
                    address: 0.0.0.0
                    port: 8000
                  description: Metrics defines the endpoint Contour uses to serve metrics.
                  properties:
                    address:
                      description: Defines the metrics address interface.
                      maxLength: 253
                      minLength: 1
                      type: string
                    port:
                      description: Defines the metrics port.
                      type: integer
                    tls:
                      description: TLS holds TLS file config details. Metrics and health
                        endpoints cannot have same port number when metrics is served
                        over HTTPS.
                      properties:
                        caFile:
                          description: CA filename.
                          type: string
                        certFile:
                          description: Client certificate filename.
                          type: string
                        keyFile:
                          description: Client key filename.
                          type: string
                      type: object
                  required:
                    - address
                    - port
                  type: object
                policy:
                  description: Policy specifies default policy applied if not overridden
                    by the user
                  properties:
                    applyToIngress:
                      description: ApplyToIngress determines if the Policies will apply
                        to ingress objects
                      type: boolean
                    requestHeaders:
                      description: RequestHeadersPolicy defines the request headers
                        set/removed on all routes
                      properties:
                        remove:
                          items:
                            type: string
                          type: array
                        set:
                          additionalProperties:
                            type: string
                          type: object
                      type: object
                    responseHeaders:
                      description: ResponseHeadersPolicy defines the response headers
                        set/removed on all routes
                      properties:
                        remove:
                          items:
                            type: string
                          type: array
                        set:
                          additionalProperties:
                            type: string
                          type: object
                      type: object
                  type: object
                rateLimitService:
                  description: RateLimitService optionally holds properties of the Rate
                    Limit Service to be used for global rate limiting.
                  properties:
                    domain:
                      description: Domain is passed to the Rate Limit Service.
                      type: string
                    enableXRateLimitHeaders:
                      description: "EnableXRateLimitHeaders defines whether to include
                      the X-RateLimit headers X-RateLimit-Limit, X-RateLimit-Remaining,
                      and X-RateLimit-Reset (as defined by the IETF Internet-Draft
                      linked below), on responses to clients when the Rate Limit Service
                      is consulted for a request. \n ref. https://tools.ietf.org/id/draft-polli-ratelimit-headers-03.html"
                      type: boolean
                    extensionService:
                      description: ExtensionService identifies the extension service
                        defining the RLS.
                      properties:
                        name:
                          type: string
                        namespace:
                          type: string
                      required:
                        - name
                        - namespace
                      type: object
                    failOpen:
                      description: FailOpen defines whether to allow requests to proceed
                        when the Rate Limit Service fails to respond with a valid rate
                        limit decision within the timeout defined on the extension service.
                      type: boolean
                  required:
                    - domain
                    - enableXRateLimitHeaders
                    - failOpen
                  type: object
                xdsServer:
                  default:
                    address: 0.0.0.0
                    port: 8001
                    tls:
                      caFile: /certs/ca.crt
                      certFile: /certs/tls.crt
                      insecure: false
                      keyFile: /certs/tls.key
                    type: contour
                  description: XDSServer contains parameters for the xDS server.
                  properties:
                    address:
                      description: Defines the xDS gRPC API address which Contour will
                        serve.
                      minLength: 1
                      type: string
                    port:
                      description: Defines the xDS gRPC API port which Contour will
                        serve.
                      type: integer
                    tls:
                      description: TLS holds TLS file config details.
                      properties:
                        caFile:
                          description: CA filename.
                          type: string
                        certFile:
                          description: Client certificate filename.
                          type: string
                        insecure:
                          description: Allow serving the xDS gRPC API without TLS.
                          type: boolean
                        keyFile:
                          description: Client key filename.
                          type: string
                      required:
                        - insecure
                      type: object
                    type:
                      description: Defines the XDSServer to use for `contour serve`.
                      enum:
                        - contour
                        - envoy
                      type: string
                  required:
                    - address
                    - port
                    - type
                  type: object
              type: object
            status:
              description: ContourConfigurationStatus defines the observed state of
                a ContourConfiguration resource.
              properties:
                conditions:
                  description: "Conditions contains the current status of the Contour
                  resource. \n Contour will update a single condition, `Valid`, that
                  is in normal-true polarity. \n Contour will not modify any other
                  Conditions set in this block, in case some other controller wants
                  to add a Condition."
                  items:
                    description: "DetailedCondition is an extension of the normal Kubernetes
                    conditions, with two extra fields to hold sub-conditions, which
                    provide more detailed reasons for the state (True or False) of
                    the condition. \n `errors` holds information about sub-conditions
                    which are fatal to that condition and render its state False.
                    \n `warnings` holds information about sub-conditions which are
                    not fatal to that condition and do not force the state to be False.
                    \n Remember that Conditions have a type, a status, and a reason.
                    \n The type is the type of the condition, the most important one
                    in this CRD set is `Valid`. `Valid` is a positive-polarity condition:
                    when it is `status: true` there are no problems. \n In more detail,
                    `status: true` means that the object is has been ingested into
                    Contour with no errors. `warnings` may still be present, and will
                    be indicated in the Reason field. There must be zero entries in
                    the `errors` slice in this case. \n `Valid`, `status: false` means
                    that the object has had one or more fatal errors during processing
                    into Contour.  The details of the errors will be present under
                    the `errors` field. There must be at least one error in the `errors`
                    slice if `status` is `false`. \n For DetailedConditions of types
                    other than `Valid`, the Condition must be in the negative polarity.
                    When they have `status` `true`, there is an error. There must
                    be at least one entry in the `errors` Subcondition slice. When
                    they have `status` `false`, there are no serious errors, and there
                    must be zero entries in the `errors` slice. In either case, there
                    may be entries in the `warnings` slice. \n Regardless of the polarity,
                    the `reason` and `message` fields must be updated with either
                    the detail of the reason (if there is one and only one entry in
                    total across both the `errors` and `warnings` slices), or `MultipleReasons`
                    if there is more than one entry."
                    properties:
                      errors:
                        description: "Errors contains a slice of relevant error subconditions
                        for this object. \n Subconditions are expected to appear when
                        relevant (when there is a error), and disappear when not relevant.
                        An empty slice here indicates no errors."
                        items:
                          description: "SubCondition is a Condition-like type intended
                          for use as a subcondition inside a DetailedCondition. \n
                          It contains a subset of the Condition fields. \n It is intended
                          for warnings and errors, so `type` names should use abnormal-true
                          polarity, that is, they should be of the form \"ErrorPresent:
                          true\". \n The expected lifecycle for these errors is that
                          they should only be present when the error or warning is,
                          and should be removed when they are not relevant."
                          properties:
                            message:
                              description: "Message is a human readable message indicating
                              details about the transition. \n This may be an empty
                              string."
                              maxLength: 32768
                              type: string
                            reason:
                              description: "Reason contains a programmatic identifier
                              indicating the reason for the condition's last transition.
                              Producers of specific condition types may define expected
                              values and meanings for this field, and whether the
                              values are considered a guaranteed API. \n The value
                              should be a CamelCase string. \n This field may not
                              be empty."
                              maxLength: 1024
                              minLength: 1
                              pattern: ^[A-Za-z]([A-Za-z0-9_,:]*[A-Za-z0-9_])?$
                              type: string
                            status:
                              description: Status of the condition, one of True, False,
                                Unknown.
                              enum:
                                - "True"
                                - "False"
                                - Unknown
                              type: string
                            type:
                              description: "Type of condition in `CamelCase` or in `foo.example.com/CamelCase`.
                              \n This must be in abnormal-true polarity, that is,
                              `ErrorFound` or `controller.io/ErrorFound`. \n The regex
                              it matches is (dns1123SubdomainFmt/)?(qualifiedNameFmt)"
                              maxLength: 316
                              pattern: ^([a-z0-9]([-a-z0-9]*[a-z0-9])?(\.[a-z0-9]([-a-z0-9]*[a-z0-9])?)*/)?(([A-Za-z0-9][-A-Za-z0-9_.]*)?[A-Za-z0-9])$
                              type: string
                          required:
                            - message
                            - reason
                            - status
                            - type
                          type: object
                        type: array
                      lastTransitionTime:
                        description: lastTransitionTime is the last time the condition
                          transitioned from one status to another. This should be when
                          the underlying condition changed.  If that is not known, then
                          using the time when the API field changed is acceptable.
                        format: date-time
                        type: string
                      message:
                        description: message is a human readable message indicating
                          details about the transition. This may be an empty string.
                        maxLength: 32768
                        type: string
                      observedGeneration:
                        description: observedGeneration represents the .metadata.generation
                          that the condition was set based upon. For instance, if .metadata.generation
                          is currently 12, but the .status.conditions[x].observedGeneration
                          is 9, the condition is out of date with respect to the current
                          state of the instance.
                        format: int64
                        minimum: 0
                        type: integer
                      reason:
                        description: reason contains a programmatic identifier indicating
                          the reason for the condition's last transition. Producers
                          of specific condition types may define expected values and
                          meanings for this field, and whether the values are considered
                          a guaranteed API. The value should be a CamelCase string.
                          This field may not be empty.
                        maxLength: 1024
                        minLength: 1
                        pattern: ^[A-Za-z]([A-Za-z0-9_,:]*[A-Za-z0-9_])?$
                        type: string
                      status:
                        description: status of the condition, one of True, False, Unknown.
                        enum:
                          - "True"
                          - "False"
                          - Unknown
                        type: string
                      type:
                        description: type of condition in CamelCase or in foo.example.com/CamelCase.
                          --- Many .condition.type values are consistent across resources
                          like Available, but because arbitrary conditions can be useful
                          (see .node.status.conditions), the ability to deconflict is
                          important. The regex it matches is (dns1123SubdomainFmt/)?(qualifiedNameFmt)
                        maxLength: 316
                        pattern: ^([a-z0-9]([-a-z0-9]*[a-z0-9])?(\.[a-z0-9]([-a-z0-9]*[a-z0-9])?)*/)?(([A-Za-z0-9][-A-Za-z0-9_.]*)?[A-Za-z0-9])$
                        type: string
                      warnings:
                        description: "Warnings contains a slice of relevant warning
                        subconditions for this object. \n Subconditions are expected
                        to appear when relevant (when there is a warning), and disappear
                        when not relevant. An empty slice here indicates no warnings."
                        items:
                          description: "SubCondition is a Condition-like type intended
                          for use as a subcondition inside a DetailedCondition. \n
                          It contains a subset of the Condition fields. \n It is intended
                          for warnings and errors, so `type` names should use abnormal-true
                          polarity, that is, they should be of the form \"ErrorPresent:
                          true\". \n The expected lifecycle for these errors is that
                          they should only be present when the error or warning is,
                          and should be removed when they are not relevant."
                          properties:
                            message:
                              description: "Message is a human readable message indicating
                              details about the transition. \n This may be an empty
                              string."
                              maxLength: 32768
                              type: string
                            reason:
                              description: "Reason contains a programmatic identifier
                              indicating the reason for the condition's last transition.
                              Producers of specific condition types may define expected
                              values and meanings for this field, and whether the
                              values are considered a guaranteed API. \n The value
                              should be a CamelCase string. \n This field may not
                              be empty."
                              maxLength: 1024
                              minLength: 1
                              pattern: ^[A-Za-z]([A-Za-z0-9_,:]*[A-Za-z0-9_])?$
                              type: string
                            status:
                              description: Status of the condition, one of True, False,
                                Unknown.
                              enum:
                                - "True"
                                - "False"
                                - Unknown
                              type: string
                            type:
                              description: "Type of condition in `CamelCase` or in `foo.example.com/CamelCase`.
                              \n This must be in abnormal-true polarity, that is,
                              `ErrorFound` or `controller.io/ErrorFound`. \n The regex
                              it matches is (dns1123SubdomainFmt/)?(qualifiedNameFmt)"
                              maxLength: 316
                              pattern: ^([a-z0-9]([-a-z0-9]*[a-z0-9])?(\.[a-z0-9]([-a-z0-9]*[a-z0-9])?)*/)?(([A-Za-z0-9][-A-Za-z0-9_.]*)?[A-Za-z0-9])$
                              type: string
                          required:
                            - message
                            - reason
                            - status
                            - type
                          type: object
                        type: array
                    required:
                      - lastTransitionTime
                      - message
                      - reason
                      - status
                      - type
                    type: object
                  type: array
                  x-kubernetes-list-map-keys:
                    - type
                  x-kubernetes-list-type: map
              type: object
          required:
            - spec
          type: object
      served: true
      storage: true
      subresources:
        status: {}
---
# Source: flyte/charts/contour/templates/00-crds.yaml
apiVersion: apiextensions.k8s.io/v1
kind: CustomResourceDefinition
metadata:
  annotations:
    controller-gen.kubebuilder.io/version: v0.6.2
  creationTimestamp: null
  name: contourdeployments.projectcontour.io
spec:
  preserveUnknownFields: false
  group: projectcontour.io
  names:
    kind: ContourDeployment
    listKind: ContourDeploymentList
    plural: contourdeployments
    shortNames:
      - contourdeploy
    singular: contourdeployment
  scope: Namespaced
  versions:
    - name: v1alpha1
      schema:
        openAPIV3Schema:
          description: ContourDeployment is the schema for a Contour Deployment.
          properties:
            apiVersion:
              description: 'APIVersion defines the versioned schema of this representation
              of an object. Servers should convert recognized schemas to the latest
              internal value, and may reject unrecognized values. More info: https://git.k8s.io/community/contributors/devel/sig-architecture/api-conventions.md#resources'
              type: string
            kind:
              description: 'Kind is a string value representing the REST resource this
              object represents. Servers may infer this from the endpoint the client
              submits requests to. Cannot be updated. In CamelCase. More info: https://git.k8s.io/community/contributors/devel/sig-architecture/api-conventions.md#types-kinds'
              type: string
            metadata:
              type: object
            spec:
              description: ContourDeploymentSpec defines the parameters of how a Contour
                instance should be configured.
              properties:
                config:
                  description: Config is the config that the instances of Contour are
                    to utilize.
                  properties:
                    debug:
                      default:
                        kubernetesLogLevel: 0
                        logLevel: info
                      description: Debug contains parameters to enable debug logging
                        and debug interfaces inside Contour.
                      properties:
                        address:
                          description: Defines the Contour debug address interface.
                          type: string
                        kubernetesLogLevel:
                          default: 0
                          description: "KubernetesDebugLogLevel defines the log level
                          which Contour will use when outputting Kubernetes specific
                          log information. \n Details: https://github.com/kubernetes/community/blob/master/contributors/devel/sig-instrumentation/logging.md"
                          maximum: 9
                          minimum: 0
                          type: integer
                        logLevel:
                          description: DebugLogLevel defines the log level which Contour
                            will use when outputting log information.
                          enum:
                            - info
                            - debug
                          type: string
                        port:
                          description: Defines the Contour debug address port.
                          type: integer
                      required:
                        - logLevel
                      type: object
                    enableExternalNameService:
                      default: false
                      description: EnableExternalNameService allows processing of ExternalNameServices
                        Defaults to disabled for security reasons.
                      type: boolean
                    envoy:
                      default:
                        cluster:
                          dnsLookupFamily: auto
                        defaultHTTPVersions:
                          - HTTP/1.1
                          - HTTP/2
                        health:
                          address: 0.0.0.0
                          port: 8002
                        http:
                          accessLog: /dev/stdout
                          address: 0.0.0.0
                          port: 8080
                        https:
                          accessLog: /dev/stdout
                          address: 0.0.0.0
                          port: 8443
                        listener:
                          connectionBalancer: ""
                          disableAllowChunkedLength: false
                          tls:
                            cipherSuites:
                              - '[ECDHE-ECDSA-AES128-GCM-SHA256|ECDHE-ECDSA-CHACHA20-POLY1305]'
                              - '[ECDHE-RSA-AES128-GCM-SHA256|ECDHE-RSA-CHACHA20-POLY1305]'
                              - ECDHE-ECDSA-AES256-GCM-SHA384
                              - ECDHE-RSA-AES256-GCM-SHA384
                            minimumProtocolVersion: "1.2"
                          useProxyProtocol: false
                        logging:
                          accessLogFormat: envoy
                        metrics:
                          address: 0.0.0.0
                          port: 8002
                        network:
                          adminPort: 9001
                        service:
                          name: envoy
                          namespace: projectcontour
                      description: Envoy contains parameters for Envoy as well as how
                        to optionally configure a managed Envoy fleet.
                      properties:
                        clientCertificate:
                          description: ClientCertificate defines the namespace/name
                            of the Kubernetes secret containing the client certificate
                            and private key to be used when establishing TLS connection
                            to upstream cluster.
                          properties:
                            name:
                              type: string
                            namespace:
                              type: string
                          required:
                            - name
                            - namespace
                          type: object
                        cluster:
                          description: Cluster holds various configurable Envoy cluster
                            values that can be set in the config file.
                          properties:
                            dnsLookupFamily:
                              default: auto
                              description: "DNSLookupFamily defines how external names
                              are looked up When configured as V4, the DNS resolver
                              will only perform a lookup for addresses in the IPv4
                              family. If V6 is configured, the DNS resolver will only
                              perform a lookup for addresses in the IPv6 family. If
                              AUTO is configured, the DNS resolver will first perform
                              a lookup for addresses in the IPv6 family and fallback
                              to a lookup for addresses in the IPv4 family. Note:
                              This only applies to externalName clusters. \n See https://www.envoyproxy.io/docs/envoy/latest/api-v3/config/cluster/v3/cluster.proto.html#envoy-v3-api-enum-config-cluster-v3-cluster-dnslookupfamily
                              for more information."
                              enum:
                                - auto
                                - v4
                                - v6
                              type: string
                          required:
                            - dnsLookupFamily
                          type: object
                        defaultHTTPVersions:
                          description: DefaultHTTPVersions defines the default set of
                            HTTPS versions the proxy should accept. HTTP versions are
                            strings of the form "HTTP/xx". Supported versions are "HTTP/1.1"
                            and "HTTP/2".
                          items:
                            description: HTTPVersionType is the name of a supported
                              HTTP version.
                            enum:
                              - HTTP/1.1
                              - HTTP/2
                            type: string
                          type: array
                        health:
                          default:
                            address: 0.0.0.0
                            port: 8002
                          description: Health defines the endpoint Envoy uses to serve
                            health checks.
                          properties:
                            address:
                              description: Defines the health address interface.
                              minLength: 1
                              type: string
                            port:
                              description: Defines the health port.
                              type: integer
                          required:
                            - address
                            - port
                          type: object
                        http:
                          default:
                            accessLog: /dev/stdout
                            address: 0.0.0.0
                            port: 8080
                          description: Defines the HTTP Listener for Envoy.
                          properties:
                            accessLog:
                              description: AccessLog defines where Envoy logs are outputted
                                for this listener.
                              type: string
                            address:
                              description: Defines an Envoy Listener Address.
                              minLength: 1
                              type: string
                            port:
                              description: Defines an Envoy listener Port.
                              type: integer
                          required:
                            - accessLog
                            - address
                            - port
                          type: object
                        https:
                          default:
                            accessLog: /dev/stdout
                            address: 0.0.0.0
                            port: 8443
                          description: Defines the HTTP Listener for Envoy.
                          properties:
                            accessLog:
                              description: AccessLog defines where Envoy logs are outputted
                                for this listener.
                              type: string
                            address:
                              description: Defines an Envoy Listener Address.
                              minLength: 1
                              type: string
                            port:
                              description: Defines an Envoy listener Port.
                              type: integer
                          required:
                            - accessLog
                            - address
                            - port
                          type: object
                        listener:
                          description: Listener hold various configurable Envoy listener
                            values.
                          properties:
                            connectionBalancer:
                              description: ConnectionBalancer. If the value is exact,
                                the listener will use the exact connection balancer
                                See https://www.envoyproxy.io/docs/envoy/latest/api-v2/api/v2/listener.proto#envoy-api-msg-listener-connectionbalanceconfig
                                for more information.
                              enum:
                                - ""
                                - exact
                              type: string
                            disableAllowChunkedLength:
                              description: 'DisableAllowChunkedLength disables the RFC-compliant
                              Envoy behavior to strip the "Content-Length" header
                              if "Transfer-Encoding: chunked" is also set. This is
                              an emergency off-switch to revert back to Envoy''s default
                              behavior in case of failures. Please file an issue if
                              failures are encountered. See: https://github.com/projectcontour/contour/issues/3221'
                              type: boolean
                            tls:
                              description: TLS holds various configurable Envoy TLS
                                listener values.
                              properties:
                                cipherSuites:
                                  description: "CipherSuites defines the TLS ciphers
                                  to be supported by Envoy TLS listeners when negotiating
                                  TLS 1.2. Ciphers are validated against the set that
                                  Envoy supports by default. This parameter should
                                  only be used by advanced users. Note that these
                                  will be ignored when TLS 1.3 is in use. \n See:
                                  https://www.envoyproxy.io/docs/envoy/latest/api-v3/extensions/transport_sockets/tls/v3/common.proto#extensions-transport-sockets-tls-v3-tlsparameters
                                  Note: This list is a superset of what is valid for
                                  stock Envoy builds and those using BoringSSL FIPS."
                                  items:
                                    enum:
                                      - '[ECDHE-ECDSA-AES128-GCM-SHA256|ECDHE-ECDSA-CHACHA20-POLY1305]'
                                      - '[ECDHE-RSA-AES128-GCM-SHA256|ECDHE-RSA-CHACHA20-POLY1305]'
                                      - ECDHE-ECDSA-AES128-GCM-SHA256
                                      - ECDHE-RSA-AES128-GCM-SHA256
                                      - ECDHE-ECDSA-AES128-SHA
                                      - ECDHE-RSA-AES128-SHA
                                      - AES128-GCM-SHA256
                                      - AES128-SHA
                                      - ECDHE-ECDSA-AES256-GCM-SHA384
                                      - ECDHE-RSA-AES256-GCM-SHA384
                                      - ECDHE-ECDSA-AES256-SHA
                                      - ECDHE-RSA-AES256-SHA
                                      - AES256-GCM-SHA384
                                      - AES256-SHA
                                    type: string
                                  type: array
                                minimumProtocolVersion:
                                  description: MinimumProtocolVersion is the minimum
                                    TLS version this vhost should negotiate. Valid options
                                    are `1.2` (default) and `1.3`.
                                  enum:
                                    - "1.2"
                                    - "1.3"
                                  type: string
                              required:
                                - cipherSuites
                                - minimumProtocolVersion
                              type: object
                            useProxyProtocol:
                              description: Use PROXY protocol for all listeners.
                              type: boolean
                          required:
                            - connectionBalancer
                            - disableAllowChunkedLength
                            - tls
                            - useProxyProtocol
                          type: object
                        logging:
                          description: Logging defines how Envoy's logs can be configured.
                          properties:
                            accessLogFormat:
                              description: AccessLogFormat sets the global access log
                                format. Valid options are 'envoy' or 'json'
                              enum:
                                - envoy
                                - json
                              type: string
                            accessLogFormatString:
                              description: AccessLogFormatString sets the access log
                                format when format is set to `envoy`. When empty, Envoy's
                                default format is used.
                              type: string
                            jsonFields:
                              description: AccessLogFields sets the fields that JSON
                                logging will output when AccessLogFormat is json.
                              items:
                                type: string
                              type: array
                          required:
                            - accessLogFormat
                          type: object
                        metrics:
                          default:
                            address: 0.0.0.0
                            port: 8002
                          description: Metrics defines the endpoint Envoy uses to serve
                            metrics.
                          properties:
                            address:
                              description: Defines the metrics address interface.
                              maxLength: 253
                              minLength: 1
                              type: string
                            port:
                              description: Defines the metrics port.
                              type: integer
                            tls:
                              description: TLS holds TLS file config details. Metrics
                                and health endpoints cannot have same port number when
                                metrics is served over HTTPS.
                              properties:
                                caFile:
                                  description: CA filename.
                                  type: string
                                certFile:
                                  description: Client certificate filename.
                                  type: string
                                keyFile:
                                  description: Client key filename.
                                  type: string
                              type: object
                          required:
                            - address
                            - port
                          type: object
                        network:
                          description: Network holds various configurable Envoy network
                            values.
                          properties:
                            adminPort:
                              default: 9001
                              description: Configure the port used to access the Envoy
                                Admin interface. If configured to port "0" then the
                                admin interface is disabled.
                              type: integer
                            numTrustedHops:
                              description: "XffNumTrustedHops defines the number of
                              additional ingress proxy hops from the right side of
                              the x-forwarded-for HTTP header to trust when determining
                              the origin client’s IP address. \n See https://www.envoyproxy.io/docs/envoy/v1.17.0/api-v3/extensions/filters/network/http_connection_manager/v3/http_connection_manager.proto?highlight=xff_num_trusted_hops
                              for more information."
                              format: int32
                              type: integer
                          required:
                            - adminPort
                          type: object
                        service:
                          default:
                            name: envoy
                            namespace: projectcontour
                          description: Service holds Envoy service parameters for setting
                            Ingress status.
                          properties:
                            name:
                              type: string
                            namespace:
                              type: string
                          required:
                            - name
                            - namespace
                          type: object
                        timeouts:
                          description: Timeouts holds various configurable timeouts
                            that can be set in the config file.
                          properties:
                            connectionIdleTimeout:
                              description: "ConnectionIdleTimeout defines how long the
                              proxy should wait while there are no active requests
                              (for HTTP/1.1) or streams (for HTTP/2) before terminating
                              an HTTP connection. Set to \"infinity\" to disable the
                              timeout entirely. \n See https://www.envoyproxy.io/docs/envoy/latest/api-v3/config/core/v3/protocol.proto#envoy-v3-api-field-config-core-v3-httpprotocoloptions-idle-timeout
                              for more information."
                              type: string
                            connectionShutdownGracePeriod:
                              description: "ConnectionShutdownGracePeriod defines how
                              long the proxy will wait between sending an initial
                              GOAWAY frame and a second, final GOAWAY frame when terminating
                              an HTTP/2 connection. During this grace period, the
                              proxy will continue to respond to new streams. After
                              the final GOAWAY frame has been sent, the proxy will
                              refuse new streams. \n See https://www.envoyproxy.io/docs/envoy/latest/api-v3/extensions/filters/network/http_connection_manager/v3/http_connection_manager.proto#envoy-v3-api-field-extensions-filters-network-http-connection-manager-v3-httpconnectionmanager-drain-timeout
                              for more information."
                              type: string
                            delayedCloseTimeout:
                              description: "DelayedCloseTimeout defines how long envoy
                              will wait, once connection close processing has been
                              initiated, for the downstream peer to close the connection
                              before Envoy closes the socket associated with the connection.
                              \n Setting this timeout to 'infinity' will disable it,
                              equivalent to setting it to '0' in Envoy. Leaving it
                              unset will result in the Envoy default value being used.
                              \n See https://www.envoyproxy.io/docs/envoy/latest/api-v3/extensions/filters/network/http_connection_manager/v3/http_connection_manager.proto#envoy-v3-api-field-extensions-filters-network-http-connection-manager-v3-httpconnectionmanager-delayed-close-timeout
                              for more information."
                              type: string
                            maxConnectionDuration:
                              description: "MaxConnectionDuration defines the maximum
                              period of time after an HTTP connection has been established
                              from the client to the proxy before it is closed by
                              the proxy, regardless of whether there has been activity
                              or not. Omit or set to \"infinity\" for no max duration.
                              \n See https://www.envoyproxy.io/docs/envoy/latest/api-v3/config/core/v3/protocol.proto#envoy-v3-api-field-config-core-v3-httpprotocoloptions-max-connection-duration
                              for more information."
                              type: string
                            requestTimeout:
                              description: "RequestTimeout sets the client request timeout
                              globally for Contour. Note that this is a timeout for
                              the entire request, not an idle timeout. Omit or set
                              to \"infinity\" to disable the timeout entirely. \n
                              See https://www.envoyproxy.io/docs/envoy/latest/api-v3/extensions/filters/network/http_connection_manager/v3/http_connection_manager.proto#envoy-v3-api-field-extensions-filters-network-http-connection-manager-v3-httpconnectionmanager-request-timeout
                              for more information."
                              type: string
                            streamIdleTimeout:
                              description: "StreamIdleTimeout defines how long the proxy
                              should wait while there is no request activity (for
                              HTTP/1.1) or stream activity (for HTTP/2) before terminating
                              the HTTP request or stream. Set to \"infinity\" to disable
                              the timeout entirely. \n See https://www.envoyproxy.io/docs/envoy/latest/api-v3/extensions/filters/network/http_connection_manager/v3/http_connection_manager.proto#envoy-v3-api-field-extensions-filters-network-http-connection-manager-v3-httpconnectionmanager-stream-idle-timeout
                              for more information."
                              type: string
                          type: object
                      required:
                        - cluster
                        - defaultHTTPVersions
                        - http
                        - https
                        - listener
                        - logging
                        - metrics
                        - network
                        - service
                      type: object
                    gateway:
                      description: Gateway contains parameters for the gateway-api Gateway
                        that Contour is configured to serve traffic.
                      properties:
                        controllerName:
                          default: projectcontour.io/projectcontour/contour
                          description: ControllerName is used to determine whether Contour
                            should reconcile a GatewayClass. The string takes the form
                            of "projectcontour.io/<namespace>/contour". If unset, the
                            gatewayclass controller will not be started.
                          type: string
                      required:
                        - controllerName
                      type: object
                    health:
                      default:
                        address: 0.0.0.0
                        port: 8000
                      description: Health defines the endpoints Contour uses to serve
                        health checks.
                      properties:
                        address:
                          description: Defines the health address interface.
                          minLength: 1
                          type: string
                        port:
                          description: Defines the health port.
                          type: integer
                      required:
                        - address
                        - port
                      type: object
                    httpproxy:
                      default:
                        disablePermitInsecure: false
                      description: HTTPProxy defines parameters on HTTPProxy.
                      properties:
                        disablePermitInsecure:
                          description: DisablePermitInsecure disables the use of the
                            permitInsecure field in HTTPProxy.
                          type: boolean
                        fallbackCertificate:
                          description: FallbackCertificate defines the namespace/name
                            of the Kubernetes secret to use as fallback when a non-SNI
                            request is received.
                          properties:
                            name:
                              type: string
                            namespace:
                              type: string
                          required:
                            - name
                            - namespace
                          type: object
                        rootNamespaces:
                          description: Restrict Contour to searching these namespaces
                            for root ingress routes.
                          items:
                            type: string
                          type: array
                      required:
                        - disablePermitInsecure
                      type: object
                    ingress:
                      description: Ingress contains parameters for ingress options.
                      properties:
                        className:
                          description: Ingress Class Name Contour should use.
                          type: string
                        statusAddress:
                          description: Address to set in Ingress object status.
                          type: string
                      type: object
                    metrics:
                      default:
                        address: 0.0.0.0
                        port: 8000
                      description: Metrics defines the endpoint Contour uses to serve
                        metrics.
                      properties:
                        address:
                          description: Defines the metrics address interface.
                          maxLength: 253
                          minLength: 1
                          type: string
                        port:
                          description: Defines the metrics port.
                          type: integer
                        tls:
                          description: TLS holds TLS file config details. Metrics and
                            health endpoints cannot have same port number when metrics
                            is served over HTTPS.
                          properties:
                            caFile:
                              description: CA filename.
                              type: string
                            certFile:
                              description: Client certificate filename.
                              type: string
                            keyFile:
                              description: Client key filename.
                              type: string
                          type: object
                      required:
                        - address
                        - port
                      type: object
                    policy:
                      description: Policy specifies default policy applied if not overridden
                        by the user
                      properties:
                        applyToIngress:
                          description: ApplyToIngress determines if the Policies will
                            apply to ingress objects
                          type: boolean
                        requestHeaders:
                          description: RequestHeadersPolicy defines the request headers
                            set/removed on all routes
                          properties:
                            remove:
                              items:
                                type: string
                              type: array
                            set:
                              additionalProperties:
                                type: string
                              type: object
                          type: object
                        responseHeaders:
                          description: ResponseHeadersPolicy defines the response headers
                            set/removed on all routes
                          properties:
                            remove:
                              items:
                                type: string
                              type: array
                            set:
                              additionalProperties:
                                type: string
                              type: object
                          type: object
                      type: object
                    rateLimitService:
                      description: RateLimitService optionally holds properties of the
                        Rate Limit Service to be used for global rate limiting.
                      properties:
                        domain:
                          description: Domain is passed to the Rate Limit Service.
                          type: string
                        enableXRateLimitHeaders:
                          description: "EnableXRateLimitHeaders defines whether to include
                          the X-RateLimit headers X-RateLimit-Limit, X-RateLimit-Remaining,
                          and X-RateLimit-Reset (as defined by the IETF Internet-Draft
                          linked below), on responses to clients when the Rate Limit
                          Service is consulted for a request. \n ref. https://tools.ietf.org/id/draft-polli-ratelimit-headers-03.html"
                          type: boolean
                        extensionService:
                          description: ExtensionService identifies the extension service
                            defining the RLS.
                          properties:
                            name:
                              type: string
                            namespace:
                              type: string
                          required:
                            - name
                            - namespace
                          type: object
                        failOpen:
                          description: FailOpen defines whether to allow requests to
                            proceed when the Rate Limit Service fails to respond with
                            a valid rate limit decision within the timeout defined on
                            the extension service.
                          type: boolean
                      required:
                        - domain
                        - enableXRateLimitHeaders
                        - failOpen
                      type: object
                    xdsServer:
                      default:
                        address: 0.0.0.0
                        port: 8001
                        tls:
                          caFile: /certs/ca.crt
                          certFile: /certs/tls.crt
                          insecure: false
                          keyFile: /certs/tls.key
                        type: contour
                      description: XDSServer contains parameters for the xDS server.
                      properties:
                        address:
                          description: Defines the xDS gRPC API address which Contour
                            will serve.
                          minLength: 1
                          type: string
                        port:
                          description: Defines the xDS gRPC API port which Contour will
                            serve.
                          type: integer
                        tls:
                          description: TLS holds TLS file config details.
                          properties:
                            caFile:
                              description: CA filename.
                              type: string
                            certFile:
                              description: Client certificate filename.
                              type: string
                            insecure:
                              description: Allow serving the xDS gRPC API without TLS.
                              type: boolean
                            keyFile:
                              description: Client key filename.
                              type: string
                          required:
                            - insecure
                          type: object
                        type:
                          description: Defines the XDSServer to use for `contour serve`.
                          enum:
                            - contour
                            - envoy
                          type: string
                      required:
                        - address
                        - port
                        - type
                      type: object
                  type: object
                replicas:
                  default: 2
                  description: Replicas is the desired number of Contour replicas. If
                    unset, defaults to 2.
                  format: int32
                  minimum: 0
                  type: integer
              required:
                - config
              type: object
            status:
              description: ContourDeploymentStatus defines the observed state of a ContourDeployment
                resource.
              properties:
                conditions:
                  description: "Conditions contains the current status of the Contour
                  resource. \n Contour will update a single condition, `Valid`, that
                  is in normal-true polarity. \n Contour will not modify any other
                  Conditions set in this block, in case some other controller wants
                  to add a Condition."
                  items:
                    description: "DetailedCondition is an extension of the normal Kubernetes
                    conditions, with two extra fields to hold sub-conditions, which
                    provide more detailed reasons for the state (True or False) of
                    the condition. \n `errors` holds information about sub-conditions
                    which are fatal to that condition and render its state False.
                    \n `warnings` holds information about sub-conditions which are
                    not fatal to that condition and do not force the state to be False.
                    \n Remember that Conditions have a type, a status, and a reason.
                    \n The type is the type of the condition, the most important one
                    in this CRD set is `Valid`. `Valid` is a positive-polarity condition:
                    when it is `status: true` there are no problems. \n In more detail,
                    `status: true` means that the object is has been ingested into
                    Contour with no errors. `warnings` may still be present, and will
                    be indicated in the Reason field. There must be zero entries in
                    the `errors` slice in this case. \n `Valid`, `status: false` means
                    that the object has had one or more fatal errors during processing
                    into Contour.  The details of the errors will be present under
                    the `errors` field. There must be at least one error in the `errors`
                    slice if `status` is `false`. \n For DetailedConditions of types
                    other than `Valid`, the Condition must be in the negative polarity.
                    When they have `status` `true`, there is an error. There must
                    be at least one entry in the `errors` Subcondition slice. When
                    they have `status` `false`, there are no serious errors, and there
                    must be zero entries in the `errors` slice. In either case, there
                    may be entries in the `warnings` slice. \n Regardless of the polarity,
                    the `reason` and `message` fields must be updated with either
                    the detail of the reason (if there is one and only one entry in
                    total across both the `errors` and `warnings` slices), or `MultipleReasons`
                    if there is more than one entry."
                    properties:
                      errors:
                        description: "Errors contains a slice of relevant error subconditions
                        for this object. \n Subconditions are expected to appear when
                        relevant (when there is a error), and disappear when not relevant.
                        An empty slice here indicates no errors."
                        items:
                          description: "SubCondition is a Condition-like type intended
                          for use as a subcondition inside a DetailedCondition. \n
                          It contains a subset of the Condition fields. \n It is intended
                          for warnings and errors, so `type` names should use abnormal-true
                          polarity, that is, they should be of the form \"ErrorPresent:
                          true\". \n The expected lifecycle for these errors is that
                          they should only be present when the error or warning is,
                          and should be removed when they are not relevant."
                          properties:
                            message:
                              description: "Message is a human readable message indicating
                              details about the transition. \n This may be an empty
                              string."
                              maxLength: 32768
                              type: string
                            reason:
                              description: "Reason contains a programmatic identifier
                              indicating the reason for the condition's last transition.
                              Producers of specific condition types may define expected
                              values and meanings for this field, and whether the
                              values are considered a guaranteed API. \n The value
                              should be a CamelCase string. \n This field may not
                              be empty."
                              maxLength: 1024
                              minLength: 1
                              pattern: ^[A-Za-z]([A-Za-z0-9_,:]*[A-Za-z0-9_])?$
                              type: string
                            status:
                              description: Status of the condition, one of True, False,
                                Unknown.
                              enum:
                                - "True"
                                - "False"
                                - Unknown
                              type: string
                            type:
                              description: "Type of condition in `CamelCase` or in `foo.example.com/CamelCase`.
                              \n This must be in abnormal-true polarity, that is,
                              `ErrorFound` or `controller.io/ErrorFound`. \n The regex
                              it matches is (dns1123SubdomainFmt/)?(qualifiedNameFmt)"
                              maxLength: 316
                              pattern: ^([a-z0-9]([-a-z0-9]*[a-z0-9])?(\.[a-z0-9]([-a-z0-9]*[a-z0-9])?)*/)?(([A-Za-z0-9][-A-Za-z0-9_.]*)?[A-Za-z0-9])$
                              type: string
                          required:
                            - message
                            - reason
                            - status
                            - type
                          type: object
                        type: array
                      lastTransitionTime:
                        description: lastTransitionTime is the last time the condition
                          transitioned from one status to another. This should be when
                          the underlying condition changed.  If that is not known, then
                          using the time when the API field changed is acceptable.
                        format: date-time
                        type: string
                      message:
                        description: message is a human readable message indicating
                          details about the transition. This may be an empty string.
                        maxLength: 32768
                        type: string
                      observedGeneration:
                        description: observedGeneration represents the .metadata.generation
                          that the condition was set based upon. For instance, if .metadata.generation
                          is currently 12, but the .status.conditions[x].observedGeneration
                          is 9, the condition is out of date with respect to the current
                          state of the instance.
                        format: int64
                        minimum: 0
                        type: integer
                      reason:
                        description: reason contains a programmatic identifier indicating
                          the reason for the condition's last transition. Producers
                          of specific condition types may define expected values and
                          meanings for this field, and whether the values are considered
                          a guaranteed API. The value should be a CamelCase string.
                          This field may not be empty.
                        maxLength: 1024
                        minLength: 1
                        pattern: ^[A-Za-z]([A-Za-z0-9_,:]*[A-Za-z0-9_])?$
                        type: string
                      status:
                        description: status of the condition, one of True, False, Unknown.
                        enum:
                          - "True"
                          - "False"
                          - Unknown
                        type: string
                      type:
                        description: type of condition in CamelCase or in foo.example.com/CamelCase.
                          --- Many .condition.type values are consistent across resources
                          like Available, but because arbitrary conditions can be useful
                          (see .node.status.conditions), the ability to deconflict is
                          important. The regex it matches is (dns1123SubdomainFmt/)?(qualifiedNameFmt)
                        maxLength: 316
                        pattern: ^([a-z0-9]([-a-z0-9]*[a-z0-9])?(\.[a-z0-9]([-a-z0-9]*[a-z0-9])?)*/)?(([A-Za-z0-9][-A-Za-z0-9_.]*)?[A-Za-z0-9])$
                        type: string
                      warnings:
                        description: "Warnings contains a slice of relevant warning
                        subconditions for this object. \n Subconditions are expected
                        to appear when relevant (when there is a warning), and disappear
                        when not relevant. An empty slice here indicates no warnings."
                        items:
                          description: "SubCondition is a Condition-like type intended
                          for use as a subcondition inside a DetailedCondition. \n
                          It contains a subset of the Condition fields. \n It is intended
                          for warnings and errors, so `type` names should use abnormal-true
                          polarity, that is, they should be of the form \"ErrorPresent:
                          true\". \n The expected lifecycle for these errors is that
                          they should only be present when the error or warning is,
                          and should be removed when they are not relevant."
                          properties:
                            message:
                              description: "Message is a human readable message indicating
                              details about the transition. \n This may be an empty
                              string."
                              maxLength: 32768
                              type: string
                            reason:
                              description: "Reason contains a programmatic identifier
                              indicating the reason for the condition's last transition.
                              Producers of specific condition types may define expected
                              values and meanings for this field, and whether the
                              values are considered a guaranteed API. \n The value
                              should be a CamelCase string. \n This field may not
                              be empty."
                              maxLength: 1024
                              minLength: 1
                              pattern: ^[A-Za-z]([A-Za-z0-9_,:]*[A-Za-z0-9_])?$
                              type: string
                            status:
                              description: Status of the condition, one of True, False,
                                Unknown.
                              enum:
                                - "True"
                                - "False"
                                - Unknown
                              type: string
                            type:
                              description: "Type of condition in `CamelCase` or in `foo.example.com/CamelCase`.
                              \n This must be in abnormal-true polarity, that is,
                              `ErrorFound` or `controller.io/ErrorFound`. \n The regex
                              it matches is (dns1123SubdomainFmt/)?(qualifiedNameFmt)"
                              maxLength: 316
                              pattern: ^([a-z0-9]([-a-z0-9]*[a-z0-9])?(\.[a-z0-9]([-a-z0-9]*[a-z0-9])?)*/)?(([A-Za-z0-9][-A-Za-z0-9_.]*)?[A-Za-z0-9])$
                              type: string
                          required:
                            - message
                            - reason
                            - status
                            - type
                          type: object
                        type: array
                    required:
                      - lastTransitionTime
                      - message
                      - reason
                      - status
                      - type
                    type: object
                  type: array
                  x-kubernetes-list-map-keys:
                    - type
                  x-kubernetes-list-type: map
              type: object
          type: object
      served: true
      storage: true
      subresources:
        status: {}
---
# Source: flyte/charts/contour/templates/00-crds.yaml
apiVersion: apiextensions.k8s.io/v1
kind: CustomResourceDefinition
metadata:
  annotations:
    controller-gen.kubebuilder.io/version: v0.6.2
  name: extensionservices.projectcontour.io
spec:
  preserveUnknownFields: false
  group: projectcontour.io
  names:
    kind: ExtensionService
    listKind: ExtensionServiceList
    plural: extensionservices
    shortNames:
      - extensionservice
      - extensionservices
    singular: extensionservice
  scope: Namespaced
  versions:
    - name: v1alpha1
      schema:
        openAPIV3Schema:
          description: ExtensionService is the schema for the Contour extension services
            API. An ExtensionService resource binds a network service to the Contour
            API so that Contour API features can be implemented by collaborating components.
          properties:
            apiVersion:
              description: 'APIVersion defines the versioned schema of this representation
              of an object. Servers should convert recognized schemas to the latest
              internal value, and may reject unrecognized values. More info: https://git.k8s.io/community/contributors/devel/sig-architecture/api-conventions.md#resources'
              type: string
            kind:
              description: 'Kind is a string value representing the REST resource this
              object represents. Servers may infer this from the endpoint the client
              submits requests to. Cannot be updated. In CamelCase. More info: https://git.k8s.io/community/contributors/devel/sig-architecture/api-conventions.md#types-kinds'
              type: string
            metadata:
              type: object
            spec:
              description: ExtensionServiceSpec defines the desired state of an ExtensionService
                resource.
              properties:
                loadBalancerPolicy:
                  description: The policy for load balancing GRPC service requests.
                    Note that the `Cookie` and `RequestHash` load balancing strategies
                    cannot be used here.
                  properties:
                    requestHashPolicies:
                      description: RequestHashPolicies contains a list of hash policies
                        to apply when the `RequestHash` load balancing strategy is chosen.
                        If an element of the supplied list of hash policies is invalid,
                        it will be ignored. If the list of hash policies is empty after
                        validation, the load balancing strategy will fall back the the
                        default `RoundRobin`.
                      items:
                        description: RequestHashPolicy contains configuration for an
                          individual hash policy on a request attribute.
                        properties:
                          hashSourceIP:
                            description: HashSourceIP should be set to true when request
                              source IP hash based load balancing is desired. It must
                              be the only hash option field set, otherwise this request
                              hash policy object will be ignored.
                            type: boolean
                          headerHashOptions:
                            description: HeaderHashOptions should be set when request
                              header hash based load balancing is desired. It must be
                              the only hash option field set, otherwise this request
                              hash policy object will be ignored.
                            properties:
                              headerName:
                                description: HeaderName is the name of the HTTP request
                                  header that will be used to calculate the hash key.
                                  If the header specified is not present on a request,
                                  no hash will be produced.
                                minLength: 1
                                type: string
                            type: object
                          terminal:
                            description: Terminal is a flag that allows for short-circuiting
                              computing of a hash for a given request. If set to true,
                              and the request attribute specified in the attribute hash
                              options is present, no further hash policies will be used
                              to calculate a hash for the request.
                            type: boolean
                        type: object
                      type: array
                    strategy:
                      description: Strategy specifies the policy used to balance requests
                        across the pool of backend pods. Valid policy names are `Random`,
                        `RoundRobin`, `WeightedLeastRequest`, `Cookie`, and `RequestHash`.
                        If an unknown strategy name is specified or no policy is supplied,
                        the default `RoundRobin` policy is used.
                      type: string
                  type: object
                protocol:
                  description: Protocol may be used to specify (or override) the protocol
                    used to reach this Service. Values may be h2 or h2c. If omitted,
                    protocol-selection falls back on Service annotations.
                  enum:
                    - h2
                    - h2c
                  type: string
                protocolVersion:
                  description: This field sets the version of the GRPC protocol that
                    Envoy uses to send requests to the extension service. Since Contour
                    always uses the v3 Envoy API, this is currently fixed at "v3". However,
                    other protocol options will be available in future.
                  enum:
                    - v3
                  type: string
                services:
                  description: Services specifies the set of Kubernetes Service resources
                    that receive GRPC extension API requests. If no weights are specified
                    for any of the entries in this array, traffic will be spread evenly
                    across all the services. Otherwise, traffic is balanced proportionally
                    to the Weight field in each entry.
                  items:
                    description: ExtensionServiceTarget defines an Kubernetes Service
                      to target with extension service traffic.
                    properties:
                      name:
                        description: Name is the name of Kubernetes service that will
                          accept service traffic.
                        type: string
                      port:
                        description: Port (defined as Integer) to proxy traffic to since
                          a service can have multiple defined.
                        exclusiveMaximum: true
                        maximum: 65536
                        minimum: 1
                        type: integer
                      weight:
                        description: Weight defines proportion of traffic to balance
                          to the Kubernetes Service.
                        format: int32
                        type: integer
                    required:
                      - name
                      - port
                    type: object
                  minItems: 1
                  type: array
                timeoutPolicy:
                  description: The timeout policy for requests to the services.
                  properties:
                    idle:
                      description: Timeout for how long the proxy should wait while
                        there is no activity during single request/response (for HTTP/1.1)
                        or stream (for HTTP/2). Timeout will not trigger while HTTP/1.1
                        connection is idle between two consecutive requests. If not
                        specified, there is no per-route idle timeout, though a connection
                        manager-wide stream_idle_timeout default of 5m still applies.
                      pattern: ^(((\d*(\.\d*)?h)|(\d*(\.\d*)?m)|(\d*(\.\d*)?s)|(\d*(\.\d*)?ms)|(\d*(\.\d*)?us)|(\d*(\.\d*)?µs)|(\d*(\.\d*)?ns))+|infinity|infinite)$
                      type: string
                    response:
                      description: Timeout for receiving a response from the server
                        after processing a request from client. If not supplied, Envoy's
                        default value of 15s applies.
                      pattern: ^(((\d*(\.\d*)?h)|(\d*(\.\d*)?m)|(\d*(\.\d*)?s)|(\d*(\.\d*)?ms)|(\d*(\.\d*)?us)|(\d*(\.\d*)?µs)|(\d*(\.\d*)?ns))+|infinity|infinite)$
                      type: string
                  type: object
                validation:
                  description: UpstreamValidation defines how to verify the backend
                    service's certificate
                  properties:
                    caSecret:
                      description: Name or namespaced name of the Kubernetes secret
                        used to validate the certificate presented by the backend
                      type: string
                    subjectName:
                      description: Key which is expected to be present in the 'subjectAltName'
                        of the presented certificate
                      type: string
                  required:
                    - caSecret
                    - subjectName
                  type: object
              required:
                - services
              type: object
            status:
              description: ExtensionServiceStatus defines the observed state of an ExtensionService
                resource.
              properties:
                conditions:
                  description: "Conditions contains the current status of the ExtensionService
                  resource. \n Contour will update a single condition, `Valid`, that
                  is in normal-true polarity. \n Contour will not modify any other
                  Conditions set in this block, in case some other controller wants
                  to add a Condition."
                  items:
                    description: "DetailedCondition is an extension of the normal Kubernetes
                    conditions, with two extra fields to hold sub-conditions, which
                    provide more detailed reasons for the state (True or False) of
                    the condition. \n `errors` holds information about sub-conditions
                    which are fatal to that condition and render its state False.
                    \n `warnings` holds information about sub-conditions which are
                    not fatal to that condition and do not force the state to be False.
                    \n Remember that Conditions have a type, a status, and a reason.
                    \n The type is the type of the condition, the most important one
                    in this CRD set is `Valid`. `Valid` is a positive-polarity condition:
                    when it is `status: true` there are no problems. \n In more detail,
                    `status: true` means that the object is has been ingested into
                    Contour with no errors. `warnings` may still be present, and will
                    be indicated in the Reason field. There must be zero entries in
                    the `errors` slice in this case. \n `Valid`, `status: false` means
                    that the object has had one or more fatal errors during processing
                    into Contour.  The details of the errors will be present under
                    the `errors` field. There must be at least one error in the `errors`
                    slice if `status` is `false`. \n For DetailedConditions of types
                    other than `Valid`, the Condition must be in the negative polarity.
                    When they have `status` `true`, there is an error. There must
                    be at least one entry in the `errors` Subcondition slice. When
                    they have `status` `false`, there are no serious errors, and there
                    must be zero entries in the `errors` slice. In either case, there
                    may be entries in the `warnings` slice. \n Regardless of the polarity,
                    the `reason` and `message` fields must be updated with either
                    the detail of the reason (if there is one and only one entry in
                    total across both the `errors` and `warnings` slices), or `MultipleReasons`
                    if there is more than one entry."
                    properties:
                      errors:
                        description: "Errors contains a slice of relevant error subconditions
                        for this object. \n Subconditions are expected to appear when
                        relevant (when there is a error), and disappear when not relevant.
                        An empty slice here indicates no errors."
                        items:
                          description: "SubCondition is a Condition-like type intended
                          for use as a subcondition inside a DetailedCondition. \n
                          It contains a subset of the Condition fields. \n It is intended
                          for warnings and errors, so `type` names should use abnormal-true
                          polarity, that is, they should be of the form \"ErrorPresent:
                          true\". \n The expected lifecycle for these errors is that
                          they should only be present when the error or warning is,
                          and should be removed when they are not relevant."
                          properties:
                            message:
                              description: "Message is a human readable message indicating
                              details about the transition. \n This may be an empty
                              string."
                              maxLength: 32768
                              type: string
                            reason:
                              description: "Reason contains a programmatic identifier
                              indicating the reason for the condition's last transition.
                              Producers of specific condition types may define expected
                              values and meanings for this field, and whether the
                              values are considered a guaranteed API. \n The value
                              should be a CamelCase string. \n This field may not
                              be empty."
                              maxLength: 1024
                              minLength: 1
                              pattern: ^[A-Za-z]([A-Za-z0-9_,:]*[A-Za-z0-9_])?$
                              type: string
                            status:
                              description: Status of the condition, one of True, False,
                                Unknown.
                              enum:
                                - "True"
                                - "False"
                                - Unknown
                              type: string
                            type:
                              description: "Type of condition in `CamelCase` or in `foo.example.com/CamelCase`.
                              \n This must be in abnormal-true polarity, that is,
                              `ErrorFound` or `controller.io/ErrorFound`. \n The regex
                              it matches is (dns1123SubdomainFmt/)?(qualifiedNameFmt)"
                              maxLength: 316
                              pattern: ^([a-z0-9]([-a-z0-9]*[a-z0-9])?(\.[a-z0-9]([-a-z0-9]*[a-z0-9])?)*/)?(([A-Za-z0-9][-A-Za-z0-9_.]*)?[A-Za-z0-9])$
                              type: string
                          required:
                            - message
                            - reason
                            - status
                            - type
                          type: object
                        type: array
                      lastTransitionTime:
                        description: lastTransitionTime is the last time the condition
                          transitioned from one status to another. This should be when
                          the underlying condition changed.  If that is not known, then
                          using the time when the API field changed is acceptable.
                        format: date-time
                        type: string
                      message:
                        description: message is a human readable message indicating
                          details about the transition. This may be an empty string.
                        maxLength: 32768
                        type: string
                      observedGeneration:
                        description: observedGeneration represents the .metadata.generation
                          that the condition was set based upon. For instance, if .metadata.generation
                          is currently 12, but the .status.conditions[x].observedGeneration
                          is 9, the condition is out of date with respect to the current
                          state of the instance.
                        format: int64
                        minimum: 0
                        type: integer
                      reason:
                        description: reason contains a programmatic identifier indicating
                          the reason for the condition's last transition. Producers
                          of specific condition types may define expected values and
                          meanings for this field, and whether the values are considered
                          a guaranteed API. The value should be a CamelCase string.
                          This field may not be empty.
                        maxLength: 1024
                        minLength: 1
                        pattern: ^[A-Za-z]([A-Za-z0-9_,:]*[A-Za-z0-9_])?$
                        type: string
                      status:
                        description: status of the condition, one of True, False, Unknown.
                        enum:
                          - "True"
                          - "False"
                          - Unknown
                        type: string
                      type:
                        description: type of condition in CamelCase or in foo.example.com/CamelCase.
                          --- Many .condition.type values are consistent across resources
                          like Available, but because arbitrary conditions can be useful
                          (see .node.status.conditions), the ability to deconflict is
                          important. The regex it matches is (dns1123SubdomainFmt/)?(qualifiedNameFmt)
                        maxLength: 316
                        pattern: ^([a-z0-9]([-a-z0-9]*[a-z0-9])?(\.[a-z0-9]([-a-z0-9]*[a-z0-9])?)*/)?(([A-Za-z0-9][-A-Za-z0-9_.]*)?[A-Za-z0-9])$
                        type: string
                      warnings:
                        description: "Warnings contains a slice of relevant warning
                        subconditions for this object. \n Subconditions are expected
                        to appear when relevant (when there is a warning), and disappear
                        when not relevant. An empty slice here indicates no warnings."
                        items:
                          description: "SubCondition is a Condition-like type intended
                          for use as a subcondition inside a DetailedCondition. \n
                          It contains a subset of the Condition fields. \n It is intended
                          for warnings and errors, so `type` names should use abnormal-true
                          polarity, that is, they should be of the form \"ErrorPresent:
                          true\". \n The expected lifecycle for these errors is that
                          they should only be present when the error or warning is,
                          and should be removed when they are not relevant."
                          properties:
                            message:
                              description: "Message is a human readable message indicating
                              details about the transition. \n This may be an empty
                              string."
                              maxLength: 32768
                              type: string
                            reason:
                              description: "Reason contains a programmatic identifier
                              indicating the reason for the condition's last transition.
                              Producers of specific condition types may define expected
                              values and meanings for this field, and whether the
                              values are considered a guaranteed API. \n The value
                              should be a CamelCase string. \n This field may not
                              be empty."
                              maxLength: 1024
                              minLength: 1
                              pattern: ^[A-Za-z]([A-Za-z0-9_,:]*[A-Za-z0-9_])?$
                              type: string
                            status:
                              description: Status of the condition, one of True, False,
                                Unknown.
                              enum:
                                - "True"
                                - "False"
                                - Unknown
                              type: string
                            type:
                              description: "Type of condition in `CamelCase` or in `foo.example.com/CamelCase`.
                              \n This must be in abnormal-true polarity, that is,
                              `ErrorFound` or `controller.io/ErrorFound`. \n The regex
                              it matches is (dns1123SubdomainFmt/)?(qualifiedNameFmt)"
                              maxLength: 316
                              pattern: ^([a-z0-9]([-a-z0-9]*[a-z0-9])?(\.[a-z0-9]([-a-z0-9]*[a-z0-9])?)*/)?(([A-Za-z0-9][-A-Za-z0-9_.]*)?[A-Za-z0-9])$
                              type: string
                          required:
                            - message
                            - reason
                            - status
                            - type
                          type: object
                        type: array
                    required:
                      - lastTransitionTime
                      - message
                      - reason
                      - status
                      - type
                    type: object
                  type: array
                  x-kubernetes-list-map-keys:
                    - type
                  x-kubernetes-list-type: map
              type: object
          type: object
      served: true
      storage: true
      subresources:
        status: {}
---
# Source: flyte/charts/contour/templates/00-crds.yaml
apiVersion: apiextensions.k8s.io/v1
kind: CustomResourceDefinition
metadata:
  annotations:
    controller-gen.kubebuilder.io/version: v0.6.2
  name: httpproxies.projectcontour.io
spec:
  preserveUnknownFields: false
  group: projectcontour.io
  names:
    kind: HTTPProxy
    listKind: HTTPProxyList
    plural: httpproxies
    shortNames:
      - proxy
      - proxies
    singular: httpproxy
  scope: Namespaced
  versions:
    - additionalPrinterColumns:
        - description: Fully qualified domain name
          jsonPath: .spec.virtualhost.fqdn
          name: FQDN
          type: string
        - description: Secret with TLS credentials
          jsonPath: .spec.virtualhost.tls.secretName
          name: TLS Secret
          type: string
        - description: The current status of the HTTPProxy
          jsonPath: .status.currentStatus
          name: Status
          type: string
        - description: Description of the current status
          jsonPath: .status.description
          name: Status Description
          type: string
      name: v1
      schema:
        openAPIV3Schema:
          description: HTTPProxy is an Ingress CRD specification.
          properties:
            apiVersion:
              description: 'APIVersion defines the versioned schema of this representation
              of an object. Servers should convert recognized schemas to the latest
              internal value, and may reject unrecognized values. More info: https://git.k8s.io/community/contributors/devel/sig-architecture/api-conventions.md#resources'
              type: string
            kind:
              description: 'Kind is a string value representing the REST resource this
              object represents. Servers may infer this from the endpoint the client
              submits requests to. Cannot be updated. In CamelCase. More info: https://git.k8s.io/community/contributors/devel/sig-architecture/api-conventions.md#types-kinds'
              type: string
            metadata:
              type: object
            spec:
              description: HTTPProxySpec defines the spec of the CRD.
              properties:
                includes:
                  description: Includes allow for specific routing configuration to
                    be included from another HTTPProxy, possibly in another namespace.
                  items:
                    description: Include describes a set of policies that can be applied
                      to an HTTPProxy in a namespace.
                    properties:
                      conditions:
                        description: 'Conditions are a set of rules that are applied
                        to included HTTPProxies. In effect, they are added onto the
                        Conditions of included HTTPProxy Route structs. When applied,
                        they are merged using AND, with one exception: There can be
                        only one Prefix MatchCondition per Conditions slice. More
                        than one Prefix, or contradictory Conditions, will make the
                        include invalid.'
                        items:
                          description: MatchCondition are a general holder for matching
                            rules for HTTPProxies. One of Prefix or Header must be provided.
                          properties:
                            header:
                              description: Header specifies the header condition to
                                match.
                              properties:
                                contains:
                                  description: Contains specifies a substring that must
                                    be present in the header value.
                                  type: string
                                exact:
                                  description: Exact specifies a string that the header
                                    value must be equal to.
                                  type: string
                                name:
                                  description: Name is the name of the header to match
                                    against. Name is required. Header names are case
                                    insensitive.
                                  type: string
                                notcontains:
                                  description: NotContains specifies a substring that
                                    must not be present in the header value.
                                  type: string
                                notexact:
                                  description: NoExact specifies a string that the header
                                    value must not be equal to. The condition is true
                                    if the header has any other value.
                                  type: string
                                notpresent:
                                  description: NotPresent specifies that condition is
                                    true when the named header is not present. Note
                                    that setting NotPresent to false does not make the
                                    condition true if the named header is present.
                                  type: boolean
                                present:
                                  description: Present specifies that condition is true
                                    when the named header is present, regardless of
                                    its value. Note that setting Present to false does
                                    not make the condition true if the named header
                                    is absent.
                                  type: boolean
                              required:
                                - name
                              type: object
                            prefix:
                              description: Prefix defines a prefix match for a request.
                              type: string
                          type: object
                        type: array
                      name:
                        description: Name of the HTTPProxy
                        type: string
                      namespace:
                        description: Namespace of the HTTPProxy to include. Defaults
                          to the current namespace if not supplied.
                        type: string
                    required:
                      - name
                    type: object
                  type: array
                ingressClassName:
                  description: IngressClassName optionally specifies the ingress class
                    to use for this HTTPProxy. This replaces the deprecated `kubernetes.io/ingress.class`
                    annotation. For backwards compatibility, when that annotation is
                    set, it is given precedence over this field.
                  type: string
                routes:
                  description: Routes are the ingress routes. If TCPProxy is present,
                    Routes is ignored.
                  items:
                    description: Route contains the set of routes for a virtual host.
                    properties:
                      authPolicy:
                        description: AuthPolicy updates the authorization policy that
                          was set on the root HTTPProxy object for client requests that
                          match this route.
                        properties:
                          context:
                            additionalProperties:
                              type: string
                            description: Context is a set of key/value pairs that are
                              sent to the authentication server in the check request.
                              If a context is provided at an enclosing scope, the entries
                              are merged such that the inner scope overrides matching
                              keys from the outer scope.
                            type: object
                          disabled:
                            description: When true, this field disables client request
                              authentication for the scope of the policy.
                            type: boolean
                        type: object
                      conditions:
                        description: 'Conditions are a set of rules that are applied
                        to a Route. When applied, they are merged using AND, with
                        one exception: There can be only one Prefix MatchCondition
                        per Conditions slice. More than one Prefix, or contradictory
                        Conditions, will make the route invalid.'
                        items:
                          description: MatchCondition are a general holder for matching
                            rules for HTTPProxies. One of Prefix or Header must be provided.
                          properties:
                            header:
                              description: Header specifies the header condition to
                                match.
                              properties:
                                contains:
                                  description: Contains specifies a substring that must
                                    be present in the header value.
                                  type: string
                                exact:
                                  description: Exact specifies a string that the header
                                    value must be equal to.
                                  type: string
                                name:
                                  description: Name is the name of the header to match
                                    against. Name is required. Header names are case
                                    insensitive.
                                  type: string
                                notcontains:
                                  description: NotContains specifies a substring that
                                    must not be present in the header value.
                                  type: string
                                notexact:
                                  description: NoExact specifies a string that the header
                                    value must not be equal to. The condition is true
                                    if the header has any other value.
                                  type: string
                                notpresent:
                                  description: NotPresent specifies that condition is
                                    true when the named header is not present. Note
                                    that setting NotPresent to false does not make the
                                    condition true if the named header is present.
                                  type: boolean
                                present:
                                  description: Present specifies that condition is true
                                    when the named header is present, regardless of
                                    its value. Note that setting Present to false does
                                    not make the condition true if the named header
                                    is absent.
                                  type: boolean
                              required:
                                - name
                              type: object
                            prefix:
                              description: Prefix defines a prefix match for a request.
                              type: string
                          type: object
                        type: array
                      cookieRewritePolicies:
                        description: The policies for rewriting Set-Cookie header attributes.
                          Note that rewritten cookie names must be unique in this list.
                          Order rewrite policies are specified in does not matter.
                        items:
                          properties:
                            domainRewrite:
                              description: DomainRewrite enables rewriting the Set-Cookie
                                Domain element. If not set, Domain will not be rewritten.
                              properties:
                                value:
                                  description: Value is the value to rewrite the Domain
                                    attribute to. For now this is required.
                                  maxLength: 4096
                                  minLength: 1
                                  pattern: ^[a-z0-9]([-a-z0-9]*[a-z0-9])?(\.[a-z0-9]([-a-z0-9]*[a-z0-9])?)*$
                                  type: string
                              required:
                                - value
                              type: object
                            name:
                              description: Name is the name of the cookie for which
                                attributes will be rewritten.
                              maxLength: 4096
                              minLength: 1
                              pattern: ^[^()<>@,;:\\"\/[\]?={} \t\x7f\x00\x01\x02\x03\x04\x05\x06\x07\x08\x09\x0a\x0b\x0c\x0d\x0e\x0f\x10\x11\x12\x13\x14\x15\x16\x17\x18\x19\x1a\x1b\x1c\x1d\x1e\x1f]+$
                              type: string
                            pathRewrite:
                              description: PathRewrite enables rewriting the Set-Cookie
                                Path element. If not set, Path will not be rewritten.
                              properties:
                                value:
                                  description: Value is the value to rewrite the Path
                                    attribute to. For now this is required.
                                  maxLength: 4096
                                  minLength: 1
                                  pattern: ^[^;\x7f\x00\x01\x02\x03\x04\x05\x06\x07\x08\x09\x0a\x0b\x0c\x0d\x0e\x0f\x10\x11\x12\x13\x14\x15\x16\x17\x18\x19\x1a\x1b\x1c\x1d\x1e\x1f]+$
                                  type: string
                              required:
                                - value
                              type: object
                            sameSite:
                              description: SameSite enables rewriting the Set-Cookie
                                SameSite element. If not set, SameSite attribute will
                                not be rewritten.
                              enum:
                                - Strict
                                - Lax
                                - None
                              type: string
                            secure:
                              description: Secure enables rewriting the Set-Cookie Secure
                                element. If not set, Secure attribute will not be rewritten.
                              type: boolean
                          required:
                            - name
                          type: object
                        type: array
                      enableWebsockets:
                        description: Enables websocket support for the route.
                        type: boolean
                      healthCheckPolicy:
                        description: The health check policy for this route.
                        properties:
                          healthyThresholdCount:
                            description: The number of healthy health checks required
                              before a host is marked healthy
                            format: int64
                            minimum: 0
                            type: integer
                          host:
                            description: The value of the host header in the HTTP health
                              check request. If left empty (default value), the name
                              "contour-envoy-healthcheck" will be used.
                            type: string
                          intervalSeconds:
                            description: The interval (seconds) between health checks
                            format: int64
                            type: integer
                          path:
                            description: HTTP endpoint used to perform health checks
                              on upstream service
                            type: string
                          timeoutSeconds:
                            description: The time to wait (seconds) for a health check
                              response
                            format: int64
                            type: integer
                          unhealthyThresholdCount:
                            description: The number of unhealthy health checks required
                              before a host is marked unhealthy
                            format: int64
                            minimum: 0
                            type: integer
                        required:
                          - path
                        type: object
                      loadBalancerPolicy:
                        description: The load balancing policy for this route.
                        properties:
                          requestHashPolicies:
                            description: RequestHashPolicies contains a list of hash
                              policies to apply when the `RequestHash` load balancing
                              strategy is chosen. If an element of the supplied list
                              of hash policies is invalid, it will be ignored. If the
                              list of hash policies is empty after validation, the load
                              balancing strategy will fall back the the default `RoundRobin`.
                            items:
                              description: RequestHashPolicy contains configuration
                                for an individual hash policy on a request attribute.
                              properties:
                                hashSourceIP:
                                  description: HashSourceIP should be set to true when
                                    request source IP hash based load balancing is desired.
                                    It must be the only hash option field set, otherwise
                                    this request hash policy object will be ignored.
                                  type: boolean
                                headerHashOptions:
                                  description: HeaderHashOptions should be set when
                                    request header hash based load balancing is desired.
                                    It must be the only hash option field set, otherwise
                                    this request hash policy object will be ignored.
                                  properties:
                                    headerName:
                                      description: HeaderName is the name of the HTTP
                                        request header that will be used to calculate
                                        the hash key. If the header specified is not
                                        present on a request, no hash will be produced.
                                      minLength: 1
                                      type: string
                                  type: object
                                terminal:
                                  description: Terminal is a flag that allows for short-circuiting
                                    computing of a hash for a given request. If set
                                    to true, and the request attribute specified in
                                    the attribute hash options is present, no further
                                    hash policies will be used to calculate a hash for
                                    the request.
                                  type: boolean
                              type: object
                            type: array
                          strategy:
                            description: Strategy specifies the policy used to balance
                              requests across the pool of backend pods. Valid policy
                              names are `Random`, `RoundRobin`, `WeightedLeastRequest`,
                              `Cookie`, and `RequestHash`. If an unknown strategy name
                              is specified or no policy is supplied, the default `RoundRobin`
                              policy is used.
                            type: string
                        type: object
                      pathRewritePolicy:
                        description: The policy for rewriting the path of the request
                          URL after the request has been routed to a Service.
                        properties:
                          replacePrefix:
                            description: ReplacePrefix describes how the path prefix
                              should be replaced.
                            items:
                              description: ReplacePrefix describes a path prefix replacement.
                              properties:
                                prefix:
                                  description: "Prefix specifies the URL path prefix
                                  to be replaced. \n If Prefix is specified, it must
                                  exactly match the MatchCondition prefix that is
                                  rendered by the chain of including HTTPProxies and
                                  only that path prefix will be replaced by Replacement.
                                  This allows HTTPProxies that are included through
                                  multiple roots to only replace specific path prefixes,
                                  leaving others unmodified. \n If Prefix is not specified,
                                  all routing prefixes rendered by the include chain
                                  will be replaced."
                                  minLength: 1
                                  type: string
                                replacement:
                                  description: Replacement is the string that the routing
                                    path prefix will be replaced with. This must not
                                    be empty.
                                  minLength: 1
                                  type: string
                              required:
                                - replacement
                              type: object
                            type: array
                        type: object
                      permitInsecure:
                        description: Allow this path to respond to insecure requests
                          over HTTP which are normally not permitted when a `virtualhost.tls`
                          block is present.
                        type: boolean
                      rateLimitPolicy:
                        description: The policy for rate limiting on the route.
                        properties:
                          global:
                            description: Global defines global rate limiting parameters,
                              i.e. parameters defining descriptors that are sent to
                              an external rate limit service (RLS) for a rate limit
                              decision on each request.
                            properties:
                              descriptors:
                                description: Descriptors defines the list of descriptors
                                  that will be generated and sent to the rate limit
                                  service. Each descriptor contains 1+ key-value pair
                                  entries.
                                items:
                                  description: RateLimitDescriptor defines a list of
                                    key-value pair generators.
                                  properties:
                                    entries:
                                      description: Entries is the list of key-value
                                        pair generators.
                                      items:
                                        description: RateLimitDescriptorEntry is a key-value
                                          pair generator. Exactly one field on this
                                          struct must be non-nil.
                                        properties:
                                          genericKey:
                                            description: GenericKey defines a descriptor
                                              entry with a static key and value.
                                            properties:
                                              key:
                                                description: Key defines the key of
                                                  the descriptor entry. If not set,
                                                  the key is set to "generic_key".
                                                type: string
                                              value:
                                                description: Value defines the value
                                                  of the descriptor entry.
                                                minLength: 1
                                                type: string
                                            type: object
                                          remoteAddress:
                                            description: RemoteAddress defines a descriptor
                                              entry with a key of "remote_address" and
                                              a value equal to the client's IP address
                                              (from x-forwarded-for).
                                            type: object
                                          requestHeader:
                                            description: RequestHeader defines a descriptor
                                              entry that's populated only if a given
                                              header is present on the request. The
                                              descriptor key is static, and the descriptor
                                              value is equal to the value of the header.
                                            properties:
                                              descriptorKey:
                                                description: DescriptorKey defines the
                                                  key to use on the descriptor entry.
                                                minLength: 1
                                                type: string
                                              headerName:
                                                description: HeaderName defines the
                                                  name of the header to look for on
                                                  the request.
                                                minLength: 1
                                                type: string
                                            type: object
                                          requestHeaderValueMatch:
                                            description: RequestHeaderValueMatch defines
                                              a descriptor entry that's populated if
                                              the request's headers match a set of 1+
                                              match criteria. The descriptor key is
                                              "header_match", and the descriptor value
                                              is static.
                                            properties:
                                              expectMatch:
                                                default: true
                                                description: ExpectMatch defines whether
                                                  the request must positively match
                                                  the match criteria in order to generate
                                                  a descriptor entry (i.e. true), or
                                                  not match the match criteria in order
                                                  to generate a descriptor entry (i.e.
                                                  false). The default is true.
                                                type: boolean
                                              headers:
                                                description: Headers is a list of 1+
                                                  match criteria to apply against the
                                                  request to determine whether to populate
                                                  the descriptor entry or not.
                                                items:
                                                  description: HeaderMatchCondition
                                                    specifies how to conditionally match
                                                    against HTTP headers. The Name field
                                                    is required, but only one of the
                                                    remaining fields should be be provided.
                                                  properties:
                                                    contains:
                                                      description: Contains specifies
                                                        a substring that must be present
                                                        in the header value.
                                                      type: string
                                                    exact:
                                                      description: Exact specifies a
                                                        string that the header value
                                                        must be equal to.
                                                      type: string
                                                    name:
                                                      description: Name is the name
                                                        of the header to match against.
                                                        Name is required. Header names
                                                        are case insensitive.
                                                      type: string
                                                    notcontains:
                                                      description: NotContains specifies
                                                        a substring that must not be
                                                        present in the header value.
                                                      type: string
                                                    notexact:
                                                      description: NoExact specifies
                                                        a string that the header value
                                                        must not be equal to. The condition
                                                        is true if the header has any
                                                        other value.
                                                      type: string
                                                    notpresent:
                                                      description: NotPresent specifies
                                                        that condition is true when
                                                        the named header is not present.
                                                        Note that setting NotPresent
                                                        to false does not make the condition
                                                        true if the named header is
                                                        present.
                                                      type: boolean
                                                    present:
                                                      description: Present specifies
                                                        that condition is true when
                                                        the named header is present,
                                                        regardless of its value. Note
                                                        that setting Present to false
                                                        does not make the condition
                                                        true if the named header is
                                                        absent.
                                                      type: boolean
                                                  required:
                                                    - name
                                                  type: object
                                                minItems: 1
                                                type: array
                                              value:
                                                description: Value defines the value
                                                  of the descriptor entry.
                                                minLength: 1
                                                type: string
                                            type: object
                                        type: object
                                      minItems: 1
                                      type: array
                                  type: object
                                minItems: 1
                                type: array
                            type: object
                          local:
                            description: Local defines local rate limiting parameters,
                              i.e. parameters for rate limiting that occurs within each
                              Envoy pod as requests are handled.
                            properties:
                              burst:
                                description: Burst defines the number of requests above
                                  the requests per unit that should be allowed within
                                  a short period of time.
                                format: int32
                                type: integer
                              requests:
                                description: Requests defines how many requests per
                                  unit of time should be allowed before rate limiting
                                  occurs.
                                format: int32
                                minimum: 1
                                type: integer
                              responseHeadersToAdd:
                                description: ResponseHeadersToAdd is an optional list
                                  of response headers to set when a request is rate-limited.
                                items:
                                  description: HeaderValue represents a header name/value
                                    pair
                                  properties:
                                    name:
                                      description: Name represents a key of a header
                                      minLength: 1
                                      type: string
                                    value:
                                      description: Value represents the value of a header
                                        specified by a key
                                      minLength: 1
                                      type: string
                                  required:
                                    - name
                                    - value
                                  type: object
                                type: array
                              responseStatusCode:
                                description: ResponseStatusCode is the HTTP status code
                                  to use for responses to rate-limited requests. Codes
                                  must be in the 400-599 range (inclusive). If not specified,
                                  the Envoy default of 429 (Too Many Requests) is used.
                                format: int32
                                maximum: 599
                                minimum: 400
                                type: integer
                              unit:
                                description: Unit defines the period of time within
                                  which requests over the limit will be rate limited.
                                  Valid values are "second", "minute" and "hour".
                                enum:
                                  - second
                                  - minute
                                  - hour
                                type: string
                            required:
                              - requests
                              - unit
                            type: object
                        type: object
                      requestHeadersPolicy:
                        description: The policy for managing request headers during
                          proxying.
                        properties:
                          remove:
                            description: Remove specifies a list of HTTP header names
                              to remove.
                            items:
                              type: string
                            type: array
                          set:
                            description: Set specifies a list of HTTP header values
                              that will be set in the HTTP header. If the header does
                              not exist it will be added, otherwise it will be overwritten
                              with the new value.
                            items:
                              description: HeaderValue represents a header name/value
                                pair
                              properties:
                                name:
                                  description: Name represents a key of a header
                                  minLength: 1
                                  type: string
                                value:
                                  description: Value represents the value of a header
                                    specified by a key
                                  minLength: 1
                                  type: string
                              required:
                                - name
                                - value
                              type: object
                            type: array
                        type: object
                      requestRedirectPolicy:
                        description: RequestRedirectPolicy defines an HTTP redirection.
                        properties:
                          hostname:
                            description: Hostname is the precise hostname to be used
                              in the value of the `Location` header in the response.
                              When empty, the hostname of the request is used. No wildcards
                              are allowed.
                            maxLength: 253
                            minLength: 1
                            pattern: ^[a-z0-9]([-a-z0-9]*[a-z0-9])?(\.[a-z0-9]([-a-z0-9]*[a-z0-9])?)*$
                            type: string
                          path:
                            description: "Path allows for redirection to a different
                            path from the original on the request. The path must start
                            with a leading slash. \n Note: Only one of Path or Prefix
                            can be defined."
                            pattern: ^\/.*$
                            type: string
                          port:
                            description: Port is the port to be used in the value of
                              the `Location` header in the response. When empty, port
                              (if specified) of the request is used.
                            format: int32
                            maximum: 65535
                            minimum: 1
                            type: integer
                          prefix:
                            description: "Prefix defines the value to swap the matched
                            prefix or path with. The prefix must start with a leading
                            slash. \n Note: Only one of Path or Prefix can be defined."
                            pattern: ^\/.*$
                            type: string
                          scheme:
                            description: Scheme is the scheme to be used in the value
                              of the `Location` header in the response. When empty,
                              the scheme of the request is used.
                            enum:
                              - http
                              - https
                            type: string
                          statusCode:
                            default: 302
                            description: StatusCode is the HTTP status code to be used
                              in response.
                            enum:
                              - 301
                              - 302
                            type: integer
                        type: object
                      responseHeadersPolicy:
                        description: The policy for managing response headers during
                          proxying. Rewriting the 'Host' header is not supported.
                        properties:
                          remove:
                            description: Remove specifies a list of HTTP header names
                              to remove.
                            items:
                              type: string
                            type: array
                          set:
                            description: Set specifies a list of HTTP header values
                              that will be set in the HTTP header. If the header does
                              not exist it will be added, otherwise it will be overwritten
                              with the new value.
                            items:
                              description: HeaderValue represents a header name/value
                                pair
                              properties:
                                name:
                                  description: Name represents a key of a header
                                  minLength: 1
                                  type: string
                                value:
                                  description: Value represents the value of a header
                                    specified by a key
                                  minLength: 1
                                  type: string
                              required:
                                - name
                                - value
                              type: object
                            type: array
                        type: object
                      retryPolicy:
                        description: The retry policy for this route.
                        properties:
                          count:
                            default: 1
                            description: NumRetries is maximum allowed number of retries.
                              If set to -1, then retries are disabled. If set to 0 or
                              not supplied, the value is set to the Envoy default of
                              1.
                            format: int64
                            minimum: -1
                            type: integer
                          perTryTimeout:
                            description: PerTryTimeout specifies the timeout per retry
                              attempt. Ignored if NumRetries is not supplied.
                            pattern: ^(((\d*(\.\d*)?h)|(\d*(\.\d*)?m)|(\d*(\.\d*)?s)|(\d*(\.\d*)?ms)|(\d*(\.\d*)?us)|(\d*(\.\d*)?µs)|(\d*(\.\d*)?ns))+|infinity|infinite)$
                            type: string
                          retriableStatusCodes:
                            description: "RetriableStatusCodes specifies the HTTP status
                            codes that should be retried. \n This field is only respected
                            when you include `retriable-status-codes` in the `RetryOn`
                            field."
                            items:
                              format: int32
                              type: integer
                            type: array
                          retryOn:
                            description: "RetryOn specifies the conditions on which
                            to retry a request. \n Supported [HTTP conditions](https://www.envoyproxy.io/docs/envoy/latest/configuration/http/http_filters/router_filter#x-envoy-retry-on):
                            \n - `5xx` - `gateway-error` - `reset` - `connect-failure`
                            - `retriable-4xx` - `refused-stream` - `retriable-status-codes`
                            - `retriable-headers` \n Supported [gRPC conditions](https://www.envoyproxy.io/docs/envoy/latest/configuration/http/http_filters/router_filter#x-envoy-retry-grpc-on):
                            \n - `cancelled` - `deadline-exceeded` - `internal` -
                            `resource-exhausted` - `unavailable`"
                            items:
                              description: RetryOn is a string type alias with validation
                                to ensure that the value is valid.
                              enum:
                                - 5xx
                                - gateway-error
                                - reset
                                - connect-failure
                                - retriable-4xx
                                - refused-stream
                                - retriable-status-codes
                                - retriable-headers
                                - cancelled
                                - deadline-exceeded
                                - internal
                                - resource-exhausted
                                - unavailable
                              type: string
                            type: array
                        type: object
                      services:
                        description: Services are the services to proxy traffic.
                        items:
                          description: Service defines an Kubernetes Service to proxy
                            traffic.
                          properties:
                            cookieRewritePolicies:
                              description: The policies for rewriting Set-Cookie header
                                attributes.
                              items:
                                properties:
                                  domainRewrite:
                                    description: DomainRewrite enables rewriting the
                                      Set-Cookie Domain element. If not set, Domain
                                      will not be rewritten.
                                    properties:
                                      value:
                                        description: Value is the value to rewrite the
                                          Domain attribute to. For now this is required.
                                        maxLength: 4096
                                        minLength: 1
                                        pattern: ^[a-z0-9]([-a-z0-9]*[a-z0-9])?(\.[a-z0-9]([-a-z0-9]*[a-z0-9])?)*$
                                        type: string
                                    required:
                                      - value
                                    type: object
                                  name:
                                    description: Name is the name of the cookie for
                                      which attributes will be rewritten.
                                    maxLength: 4096
                                    minLength: 1
                                    pattern: ^[^()<>@,;:\\"\/[\]?={} \t\x7f\x00\x01\x02\x03\x04\x05\x06\x07\x08\x09\x0a\x0b\x0c\x0d\x0e\x0f\x10\x11\x12\x13\x14\x15\x16\x17\x18\x19\x1a\x1b\x1c\x1d\x1e\x1f]+$
                                    type: string
                                  pathRewrite:
                                    description: PathRewrite enables rewriting the Set-Cookie
                                      Path element. If not set, Path will not be rewritten.
                                    properties:
                                      value:
                                        description: Value is the value to rewrite the
                                          Path attribute to. For now this is required.
                                        maxLength: 4096
                                        minLength: 1
                                        pattern: ^[^;\x7f\x00\x01\x02\x03\x04\x05\x06\x07\x08\x09\x0a\x0b\x0c\x0d\x0e\x0f\x10\x11\x12\x13\x14\x15\x16\x17\x18\x19\x1a\x1b\x1c\x1d\x1e\x1f]+$
                                        type: string
                                    required:
                                      - value
                                    type: object
                                  sameSite:
                                    description: SameSite enables rewriting the Set-Cookie
                                      SameSite element. If not set, SameSite attribute
                                      will not be rewritten.
                                    enum:
                                      - Strict
                                      - Lax
                                      - None
                                    type: string
                                  secure:
                                    description: Secure enables rewriting the Set-Cookie
                                      Secure element. If not set, Secure attribute will
                                      not be rewritten.
                                    type: boolean
                                required:
                                  - name
                                type: object
                              type: array
                            mirror:
                              description: If Mirror is true the Service will receive
                                a read only mirror of the traffic for this route.
                              type: boolean
                            name:
                              description: Name is the name of Kubernetes service to
                                proxy traffic. Names defined here will be used to look
                                up corresponding endpoints which contain the ips to
                                route.
                              type: string
                            port:
                              description: Port (defined as Integer) to proxy traffic
                                to since a service can have multiple defined.
                              exclusiveMaximum: true
                              maximum: 65536
                              minimum: 1
                              type: integer
                            protocol:
                              description: Protocol may be used to specify (or override)
                                the protocol used to reach this Service. Values may
                                be tls, h2, h2c. If omitted, protocol-selection falls
                                back on Service annotations.
                              enum:
                                - h2
                                - h2c
                                - tls
                              type: string
                            requestHeadersPolicy:
                              description: The policy for managing request headers during
                                proxying. Rewriting the 'Host' header is not supported.
                              properties:
                                remove:
                                  description: Remove specifies a list of HTTP header
                                    names to remove.
                                  items:
                                    type: string
                                  type: array
                                set:
                                  description: Set specifies a list of HTTP header values
                                    that will be set in the HTTP header. If the header
                                    does not exist it will be added, otherwise it will
                                    be overwritten with the new value.
                                  items:
                                    description: HeaderValue represents a header name/value
                                      pair
                                    properties:
                                      name:
                                        description: Name represents a key of a header
                                        minLength: 1
                                        type: string
                                      value:
                                        description: Value represents the value of a
                                          header specified by a key
                                        minLength: 1
                                        type: string
                                    required:
                                      - name
                                      - value
                                    type: object
                                  type: array
                              type: object
                            responseHeadersPolicy:
                              description: The policy for managing response headers
                                during proxying. Rewriting the 'Host' header is not
                                supported.
                              properties:
                                remove:
                                  description: Remove specifies a list of HTTP header
                                    names to remove.
                                  items:
                                    type: string
                                  type: array
                                set:
                                  description: Set specifies a list of HTTP header values
                                    that will be set in the HTTP header. If the header
                                    does not exist it will be added, otherwise it will
                                    be overwritten with the new value.
                                  items:
                                    description: HeaderValue represents a header name/value
                                      pair
                                    properties:
                                      name:
                                        description: Name represents a key of a header
                                        minLength: 1
                                        type: string
                                      value:
                                        description: Value represents the value of a
                                          header specified by a key
                                        minLength: 1
                                        type: string
                                    required:
                                      - name
                                      - value
                                    type: object
                                  type: array
                              type: object
                            validation:
                              description: UpstreamValidation defines how to verify
                                the backend service's certificate
                              properties:
                                caSecret:
                                  description: Name or namespaced name of the Kubernetes
                                    secret used to validate the certificate presented
                                    by the backend
                                  type: string
                                subjectName:
                                  description: Key which is expected to be present in
                                    the 'subjectAltName' of the presented certificate
                                  type: string
                              required:
                                - caSecret
                                - subjectName
                              type: object
                            weight:
                              description: Weight defines percentage of traffic to balance
                                traffic
                              format: int64
                              minimum: 0
                              type: integer
                          required:
                            - name
                            - port
                          type: object
                        type: array
                      timeoutPolicy:
                        description: The timeout policy for this route.
                        properties:
                          idle:
                            description: Timeout for how long the proxy should wait
                              while there is no activity during single request/response
                              (for HTTP/1.1) or stream (for HTTP/2). Timeout will not
                              trigger while HTTP/1.1 connection is idle between two
                              consecutive requests. If not specified, there is no per-route
                              idle timeout, though a connection manager-wide stream_idle_timeout
                              default of 5m still applies.
                            pattern: ^(((\d*(\.\d*)?h)|(\d*(\.\d*)?m)|(\d*(\.\d*)?s)|(\d*(\.\d*)?ms)|(\d*(\.\d*)?us)|(\d*(\.\d*)?µs)|(\d*(\.\d*)?ns))+|infinity|infinite)$
                            type: string
                          response:
                            description: Timeout for receiving a response from the server
                              after processing a request from client. If not supplied,
                              Envoy's default value of 15s applies.
                            pattern: ^(((\d*(\.\d*)?h)|(\d*(\.\d*)?m)|(\d*(\.\d*)?s)|(\d*(\.\d*)?ms)|(\d*(\.\d*)?us)|(\d*(\.\d*)?µs)|(\d*(\.\d*)?ns))+|infinity|infinite)$
                            type: string
                        type: object
                    type: object
                  type: array
                tcpproxy:
                  description: TCPProxy holds TCP proxy information.
                  properties:
                    healthCheckPolicy:
                      description: The health check policy for this tcp proxy
                      properties:
                        healthyThresholdCount:
                          description: The number of healthy health checks required
                            before a host is marked healthy
                          format: int32
                          type: integer
                        intervalSeconds:
                          description: The interval (seconds) between health checks
                          format: int64
                          type: integer
                        timeoutSeconds:
                          description: The time to wait (seconds) for a health check
                            response
                          format: int64
                          type: integer
                        unhealthyThresholdCount:
                          description: The number of unhealthy health checks required
                            before a host is marked unhealthy
                          format: int32
                          type: integer
                      type: object
                    include:
                      description: Include specifies that this tcpproxy should be delegated
                        to another HTTPProxy.
                      properties:
                        name:
                          description: Name of the child HTTPProxy
                          type: string
                        namespace:
                          description: Namespace of the HTTPProxy to include. Defaults
                            to the current namespace if not supplied.
                          type: string
                      required:
                        - name
                      type: object
                    includes:
                      description: "IncludesDeprecated allow for specific routing configuration
                      to be appended to another HTTPProxy in another namespace. \n
                      Exists due to a mistake when developing HTTPProxy and the field
                      was marked plural when it should have been singular. This field
                      should stay to not break backwards compatibility to v1 users."
                      properties:
                        name:
                          description: Name of the child HTTPProxy
                          type: string
                        namespace:
                          description: Namespace of the HTTPProxy to include. Defaults
                            to the current namespace if not supplied.
                          type: string
                      required:
                        - name
                      type: object
                    loadBalancerPolicy:
                      description: The load balancing policy for the backend services.
                        Note that the `Cookie` and `RequestHash` load balancing strategies
                        cannot be used here.
                      properties:
                        requestHashPolicies:
                          description: RequestHashPolicies contains a list of hash policies
                            to apply when the `RequestHash` load balancing strategy
                            is chosen. If an element of the supplied list of hash policies
                            is invalid, it will be ignored. If the list of hash policies
                            is empty after validation, the load balancing strategy will
                            fall back the the default `RoundRobin`.
                          items:
                            description: RequestHashPolicy contains configuration for
                              an individual hash policy on a request attribute.
                            properties:
                              hashSourceIP:
                                description: HashSourceIP should be set to true when
                                  request source IP hash based load balancing is desired.
                                  It must be the only hash option field set, otherwise
                                  this request hash policy object will be ignored.
                                type: boolean
                              headerHashOptions:
                                description: HeaderHashOptions should be set when request
                                  header hash based load balancing is desired. It must
                                  be the only hash option field set, otherwise this
                                  request hash policy object will be ignored.
                                properties:
                                  headerName:
                                    description: HeaderName is the name of the HTTP
                                      request header that will be used to calculate
                                      the hash key. If the header specified is not present
                                      on a request, no hash will be produced.
                                    minLength: 1
                                    type: string
                                type: object
                              terminal:
                                description: Terminal is a flag that allows for short-circuiting
                                  computing of a hash for a given request. If set to
                                  true, and the request attribute specified in the attribute
                                  hash options is present, no further hash policies
                                  will be used to calculate a hash for the request.
                                type: boolean
                            type: object
                          type: array
                        strategy:
                          description: Strategy specifies the policy used to balance
                            requests across the pool of backend pods. Valid policy names
                            are `Random`, `RoundRobin`, `WeightedLeastRequest`, `Cookie`,
                            and `RequestHash`. If an unknown strategy name is specified
                            or no policy is supplied, the default `RoundRobin` policy
                            is used.
                          type: string
                      type: object
                    services:
                      description: Services are the services to proxy traffic
                      items:
                        description: Service defines an Kubernetes Service to proxy
                          traffic.
                        properties:
                          cookieRewritePolicies:
                            description: The policies for rewriting Set-Cookie header
                              attributes.
                            items:
                              properties:
                                domainRewrite:
                                  description: DomainRewrite enables rewriting the Set-Cookie
                                    Domain element. If not set, Domain will not be rewritten.
                                  properties:
                                    value:
                                      description: Value is the value to rewrite the
                                        Domain attribute to. For now this is required.
                                      maxLength: 4096
                                      minLength: 1
                                      pattern: ^[a-z0-9]([-a-z0-9]*[a-z0-9])?(\.[a-z0-9]([-a-z0-9]*[a-z0-9])?)*$
                                      type: string
                                  required:
                                    - value
                                  type: object
                                name:
                                  description: Name is the name of the cookie for which
                                    attributes will be rewritten.
                                  maxLength: 4096
                                  minLength: 1
                                  pattern: ^[^()<>@,;:\\"\/[\]?={} \t\x7f\x00\x01\x02\x03\x04\x05\x06\x07\x08\x09\x0a\x0b\x0c\x0d\x0e\x0f\x10\x11\x12\x13\x14\x15\x16\x17\x18\x19\x1a\x1b\x1c\x1d\x1e\x1f]+$
                                  type: string
                                pathRewrite:
                                  description: PathRewrite enables rewriting the Set-Cookie
                                    Path element. If not set, Path will not be rewritten.
                                  properties:
                                    value:
                                      description: Value is the value to rewrite the
                                        Path attribute to. For now this is required.
                                      maxLength: 4096
                                      minLength: 1
                                      pattern: ^[^;\x7f\x00\x01\x02\x03\x04\x05\x06\x07\x08\x09\x0a\x0b\x0c\x0d\x0e\x0f\x10\x11\x12\x13\x14\x15\x16\x17\x18\x19\x1a\x1b\x1c\x1d\x1e\x1f]+$
                                      type: string
                                  required:
                                    - value
                                  type: object
                                sameSite:
                                  description: SameSite enables rewriting the Set-Cookie
                                    SameSite element. If not set, SameSite attribute
                                    will not be rewritten.
                                  enum:
                                    - Strict
                                    - Lax
                                    - None
                                  type: string
                                secure:
                                  description: Secure enables rewriting the Set-Cookie
                                    Secure element. If not set, Secure attribute will
                                    not be rewritten.
                                  type: boolean
                              required:
                                - name
                              type: object
                            type: array
                          mirror:
                            description: If Mirror is true the Service will receive
                              a read only mirror of the traffic for this route.
                            type: boolean
                          name:
                            description: Name is the name of Kubernetes service to proxy
                              traffic. Names defined here will be used to look up corresponding
                              endpoints which contain the ips to route.
                            type: string
                          port:
                            description: Port (defined as Integer) to proxy traffic
                              to since a service can have multiple defined.
                            exclusiveMaximum: true
                            maximum: 65536
                            minimum: 1
                            type: integer
                          protocol:
                            description: Protocol may be used to specify (or override)
                              the protocol used to reach this Service. Values may be
                              tls, h2, h2c. If omitted, protocol-selection falls back
                              on Service annotations.
                            enum:
                              - h2
                              - h2c
                              - tls
                            type: string
                          requestHeadersPolicy:
                            description: The policy for managing request headers during
                              proxying. Rewriting the 'Host' header is not supported.
                            properties:
                              remove:
                                description: Remove specifies a list of HTTP header
                                  names to remove.
                                items:
                                  type: string
                                type: array
                              set:
                                description: Set specifies a list of HTTP header values
                                  that will be set in the HTTP header. If the header
                                  does not exist it will be added, otherwise it will
                                  be overwritten with the new value.
                                items:
                                  description: HeaderValue represents a header name/value
                                    pair
                                  properties:
                                    name:
                                      description: Name represents a key of a header
                                      minLength: 1
                                      type: string
                                    value:
                                      description: Value represents the value of a header
                                        specified by a key
                                      minLength: 1
                                      type: string
                                  required:
                                    - name
                                    - value
                                  type: object
                                type: array
                            type: object
                          responseHeadersPolicy:
                            description: The policy for managing response headers during
                              proxying. Rewriting the 'Host' header is not supported.
                            properties:
                              remove:
                                description: Remove specifies a list of HTTP header
                                  names to remove.
                                items:
                                  type: string
                                type: array
                              set:
                                description: Set specifies a list of HTTP header values
                                  that will be set in the HTTP header. If the header
                                  does not exist it will be added, otherwise it will
                                  be overwritten with the new value.
                                items:
                                  description: HeaderValue represents a header name/value
                                    pair
                                  properties:
                                    name:
                                      description: Name represents a key of a header
                                      minLength: 1
                                      type: string
                                    value:
                                      description: Value represents the value of a header
                                        specified by a key
                                      minLength: 1
                                      type: string
                                  required:
                                    - name
                                    - value
                                  type: object
                                type: array
                            type: object
                          validation:
                            description: UpstreamValidation defines how to verify the
                              backend service's certificate
                            properties:
                              caSecret:
                                description: Name or namespaced name of the Kubernetes
                                  secret used to validate the certificate presented
                                  by the backend
                                type: string
                              subjectName:
                                description: Key which is expected to be present in
                                  the 'subjectAltName' of the presented certificate
                                type: string
                            required:
                              - caSecret
                              - subjectName
                            type: object
                          weight:
                            description: Weight defines percentage of traffic to balance
                              traffic
                            format: int64
                            minimum: 0
                            type: integer
                        required:
                          - name
                          - port
                        type: object
                      type: array
                  type: object
                virtualhost:
                  description: Virtualhost appears at most once. If it is present, the
                    object is considered to be a "root" HTTPProxy.
                  properties:
                    authorization:
                      description: This field configures an extension service to perform
                        authorization for this virtual host. Authorization can only
                        be configured on virtual hosts that have TLS enabled. If the
                        TLS configuration requires client certificate validation, the
                        client certificate is always included in the authentication
                        check request.
                      properties:
                        authPolicy:
                          description: AuthPolicy sets a default authorization policy
                            for client requests. This policy will be used unless overridden
                            by individual routes.
                          properties:
                            context:
                              additionalProperties:
                                type: string
                              description: Context is a set of key/value pairs that
                                are sent to the authentication server in the check request.
                                If a context is provided at an enclosing scope, the
                                entries are merged such that the inner scope overrides
                                matching keys from the outer scope.
                              type: object
                            disabled:
                              description: When true, this field disables client request
                                authentication for the scope of the policy.
                              type: boolean
                          type: object
                        extensionRef:
                          description: ExtensionServiceRef specifies the extension resource
                            that will authorize client requests.
                          properties:
                            apiVersion:
                              description: API version of the referent. If this field
                                is not specified, the default "projectcontour.io/v1alpha1"
                                will be used
                              minLength: 1
                              type: string
                            name:
                              description: "Name of the referent. \n More info: https://kubernetes.io/docs/concepts/overview/working-with-objects/names/#names"
                              minLength: 1
                              type: string
                            namespace:
                              description: "Namespace of the referent. If this field
                              is not specifies, the namespace of the resource that
                              targets the referent will be used. \n More info: https://kubernetes.io/docs/concepts/overview/working-with-objects/namespaces/"
                              minLength: 1
                              type: string
                          type: object
                        failOpen:
                          description: If FailOpen is true, the client request is forwarded
                            to the upstream service even if the authorization server
                            fails to respond. This field should not be set in most cases.
                            It is intended for use only while migrating applications
                            from internal authorization to Contour external authorization.
                          type: boolean
                        responseTimeout:
                          description: ResponseTimeout configures maximum time to wait
                            for a check response from the authorization server. Timeout
                            durations are expressed in the Go [Duration format](https://godoc.org/time#ParseDuration).
                            Valid time units are "ns", "us" (or "µs"), "ms", "s", "m",
                            "h". The string "infinity" is also a valid input and specifies
                            no timeout.
                          pattern: ^(((\d*(\.\d*)?h)|(\d*(\.\d*)?m)|(\d*(\.\d*)?s)|(\d*(\.\d*)?ms)|(\d*(\.\d*)?us)|(\d*(\.\d*)?µs)|(\d*(\.\d*)?ns))+|infinity|infinite)$
                          type: string
                        withRequestBody:
                          description: WithRequestBody specifies configuration for sending
                            the client request's body to authorization server.
                          properties:
                            allowPartialMessage:
                              description: If AllowPartialMessage is true, then Envoy
                                will buffer the body until MaxRequestBytes are reached.
                              type: boolean
                            maxRequestBytes:
                              default: 1024
                              description: MaxRequestBytes sets the maximum size of
                                message body ExtAuthz filter will hold in-memory.
                              format: int32
                              minimum: 1
                              type: integer
                            packAsBytes:
                              description: If PackAsBytes is true, the body sent to
                                Authorization Server is in raw bytes.
                              type: boolean
                          type: object
                      required:
                        - extensionRef
                      type: object
                    corsPolicy:
                      description: Specifies the cross-origin policy to apply to the
                        VirtualHost.
                      properties:
                        allowCredentials:
                          description: Specifies whether the resource allows credentials.
                          type: boolean
                        allowHeaders:
                          description: AllowHeaders specifies the content for the *access-control-allow-headers*
                            header.
                          items:
                            description: CORSHeaderValue specifies the value of the
                              string headers returned by a cross-domain request.
                            pattern: ^[a-zA-Z0-9!#$%&'*+.^_`|~-]+$
                            type: string
                          type: array
                        allowMethods:
                          description: AllowMethods specifies the content for the *access-control-allow-methods*
                            header.
                          items:
                            description: CORSHeaderValue specifies the value of the
                              string headers returned by a cross-domain request.
                            pattern: ^[a-zA-Z0-9!#$%&'*+.^_`|~-]+$
                            type: string
                          type: array
                        allowOrigin:
                          description: AllowOrigin specifies the origins that will be
                            allowed to do CORS requests. "*" means allow any origin.
                          items:
                            type: string
                          type: array
                        exposeHeaders:
                          description: ExposeHeaders Specifies the content for the *access-control-expose-headers*
                            header.
                          items:
                            description: CORSHeaderValue specifies the value of the
                              string headers returned by a cross-domain request.
                            pattern: ^[a-zA-Z0-9!#$%&'*+.^_`|~-]+$
                            type: string
                          type: array
                        maxAge:
                          description: MaxAge indicates for how long the results of
                            a preflight request can be cached. MaxAge durations are
                            expressed in the Go [Duration format](https://godoc.org/time#ParseDuration).
                            Valid time units are "ns", "us" (or "µs"), "ms", "s", "m",
                            "h". Only positive values are allowed while 0 disables the
                            cache requiring a preflight OPTIONS check for all cross-origin
                            requests.
                          type: string
                      required:
                        - allowMethods
                        - allowOrigin
                      type: object
                    fqdn:
                      description: The fully qualified domain name of the root of the
                        ingress tree all leaves of the DAG rooted at this object relate
                        to the fqdn.
                      pattern: ^(\*\.)?[a-z0-9]([-a-z0-9]*[a-z0-9])?(\.[a-z0-9]([-a-z0-9]*[a-z0-9])?)*$
                      type: string
                    rateLimitPolicy:
                      description: The policy for rate limiting on the virtual host.
                      properties:
                        global:
                          description: Global defines global rate limiting parameters,
                            i.e. parameters defining descriptors that are sent to an
                            external rate limit service (RLS) for a rate limit decision
                            on each request.
                          properties:
                            descriptors:
                              description: Descriptors defines the list of descriptors
                                that will be generated and sent to the rate limit service.
                                Each descriptor contains 1+ key-value pair entries.
                              items:
                                description: RateLimitDescriptor defines a list of key-value
                                  pair generators.
                                properties:
                                  entries:
                                    description: Entries is the list of key-value pair
                                      generators.
                                    items:
                                      description: RateLimitDescriptorEntry is a key-value
                                        pair generator. Exactly one field on this struct
                                        must be non-nil.
                                      properties:
                                        genericKey:
                                          description: GenericKey defines a descriptor
                                            entry with a static key and value.
                                          properties:
                                            key:
                                              description: Key defines the key of the
                                                descriptor entry. If not set, the key
                                                is set to "generic_key".
                                              type: string
                                            value:
                                              description: Value defines the value of
                                                the descriptor entry.
                                              minLength: 1
                                              type: string
                                          type: object
                                        remoteAddress:
                                          description: RemoteAddress defines a descriptor
                                            entry with a key of "remote_address" and
                                            a value equal to the client's IP address
                                            (from x-forwarded-for).
                                          type: object
                                        requestHeader:
                                          description: RequestHeader defines a descriptor
                                            entry that's populated only if a given header
                                            is present on the request. The descriptor
                                            key is static, and the descriptor value
                                            is equal to the value of the header.
                                          properties:
                                            descriptorKey:
                                              description: DescriptorKey defines the
                                                key to use on the descriptor entry.
                                              minLength: 1
                                              type: string
                                            headerName:
                                              description: HeaderName defines the name
                                                of the header to look for on the request.
                                              minLength: 1
                                              type: string
                                          type: object
                                        requestHeaderValueMatch:
                                          description: RequestHeaderValueMatch defines
                                            a descriptor entry that's populated if the
                                            request's headers match a set of 1+ match
                                            criteria. The descriptor key is "header_match",
                                            and the descriptor value is static.
                                          properties:
                                            expectMatch:
                                              default: true
                                              description: ExpectMatch defines whether
                                                the request must positively match the
                                                match criteria in order to generate
                                                a descriptor entry (i.e. true), or not
                                                match the match criteria in order to
                                                generate a descriptor entry (i.e. false).
                                                The default is true.
                                              type: boolean
                                            headers:
                                              description: Headers is a list of 1+ match
                                                criteria to apply against the request
                                                to determine whether to populate the
                                                descriptor entry or not.
                                              items:
                                                description: HeaderMatchCondition specifies
                                                  how to conditionally match against
                                                  HTTP headers. The Name field is required,
                                                  but only one of the remaining fields
                                                  should be be provided.
                                                properties:
                                                  contains:
                                                    description: Contains specifies
                                                      a substring that must be present
                                                      in the header value.
                                                    type: string
                                                  exact:
                                                    description: Exact specifies a string
                                                      that the header value must be
                                                      equal to.
                                                    type: string
                                                  name:
                                                    description: Name is the name of
                                                      the header to match against. Name
                                                      is required. Header names are
                                                      case insensitive.
                                                    type: string
                                                  notcontains:
                                                    description: NotContains specifies
                                                      a substring that must not be present
                                                      in the header value.
                                                    type: string
                                                  notexact:
                                                    description: NoExact specifies a
                                                      string that the header value must
                                                      not be equal to. The condition
                                                      is true if the header has any
                                                      other value.
                                                    type: string
                                                  notpresent:
                                                    description: NotPresent specifies
                                                      that condition is true when the
                                                      named header is not present. Note
                                                      that setting NotPresent to false
                                                      does not make the condition true
                                                      if the named header is present.
                                                    type: boolean
                                                  present:
                                                    description: Present specifies that
                                                      condition is true when the named
                                                      header is present, regardless
                                                      of its value. Note that setting
                                                      Present to false does not make
                                                      the condition true if the named
                                                      header is absent.
                                                    type: boolean
                                                required:
                                                  - name
                                                type: object
                                              minItems: 1
                                              type: array
                                            value:
                                              description: Value defines the value of
                                                the descriptor entry.
                                              minLength: 1
                                              type: string
                                          type: object
                                      type: object
                                    minItems: 1
                                    type: array
                                type: object
                              minItems: 1
                              type: array
                          type: object
                        local:
                          description: Local defines local rate limiting parameters,
                            i.e. parameters for rate limiting that occurs within each
                            Envoy pod as requests are handled.
                          properties:
                            burst:
                              description: Burst defines the number of requests above
                                the requests per unit that should be allowed within
                                a short period of time.
                              format: int32
                              type: integer
                            requests:
                              description: Requests defines how many requests per unit
                                of time should be allowed before rate limiting occurs.
                              format: int32
                              minimum: 1
                              type: integer
                            responseHeadersToAdd:
                              description: ResponseHeadersToAdd is an optional list
                                of response headers to set when a request is rate-limited.
                              items:
                                description: HeaderValue represents a header name/value
                                  pair
                                properties:
                                  name:
                                    description: Name represents a key of a header
                                    minLength: 1
                                    type: string
                                  value:
                                    description: Value represents the value of a header
                                      specified by a key
                                    minLength: 1
                                    type: string
                                required:
                                  - name
                                  - value
                                type: object
                              type: array
                            responseStatusCode:
                              description: ResponseStatusCode is the HTTP status code
                                to use for responses to rate-limited requests. Codes
                                must be in the 400-599 range (inclusive). If not specified,
                                the Envoy default of 429 (Too Many Requests) is used.
                              format: int32
                              maximum: 599
                              minimum: 400
                              type: integer
                            unit:
                              description: Unit defines the period of time within which
                                requests over the limit will be rate limited. Valid
                                values are "second", "minute" and "hour".
                              enum:
                                - second
                                - minute
                                - hour
                              type: string
                          required:
                            - requests
                            - unit
                          type: object
                      type: object
                    tls:
                      description: If present the fields describes TLS properties of
                        the virtual host. The SNI names that will be matched on are
                        described in fqdn, the tls.secretName secret must contain a
                        certificate that itself contains a name that matches the FQDN.
                      properties:
                        clientValidation:
                          description: "ClientValidation defines how to verify the client
                          certificate when an external client establishes a TLS connection
                          to Envoy. \n This setting: \n 1. Enables TLS client certificate
                          validation. 2. Specifies how the client certificate will
                          be validated (i.e.    validation required or skipped). \n
                          Note: Setting client certificate validation to be skipped
                          should be only used in conjunction with an external authorization
                          server that performs client validation as Contour will ensure
                          client certificates are passed along."
                          properties:
                            caSecret:
                              description: Name of a Kubernetes secret that contains
                                a CA certificate bundle. The client certificate must
                                validate against the certificates in the bundle. If
                                specified and SkipClientCertValidation is true, client
                                certificates will be required on requests.
                              minLength: 1
                              type: string
                            skipClientCertValidation:
                              description: SkipClientCertValidation disables downstream
                                client certificate validation. Defaults to false. This
                                field is intended to be used in conjunction with external
                                authorization in order to enable the external authorization
                                server to validate client certificates. When this field
                                is set to true, client certificates are requested but
                                not verified by Envoy. If CACertificate is specified,
                                client certificates are required on requests, but not
                                verified. If external authorization is in use, they
                                are presented to the external authorization server.
                              type: boolean
                          type: object
                        enableFallbackCertificate:
                          description: EnableFallbackCertificate defines if the vhost
                            should allow a default certificate to be applied which handles
                            all requests which don't match the SNI defined in this vhost.
                          type: boolean
                        minimumProtocolVersion:
                          description: MinimumProtocolVersion is the minimum TLS version
                            this vhost should negotiate. Valid options are `1.2` (default)
                            and `1.3`. Any other value defaults to TLS 1.2.
                          type: string
                        passthrough:
                          description: Passthrough defines whether the encrypted TLS
                            handshake will be passed through to the backing cluster.
                            Either Passthrough or SecretName must be specified, but
                            not both.
                          type: boolean
                        secretName:
                          description: SecretName is the name of a TLS secret in the
                            current namespace. Either SecretName or Passthrough must
                            be specified, but not both. If specified, the named secret
                            must contain a matching certificate for the virtual host's
                            FQDN.
                          type: string
                      type: object
                  required:
                    - fqdn
                  type: object
              type: object
            status:
              default:
                currentStatus: NotReconciled
                description: Waiting for controller
              description: Status is a container for computed information about the
                HTTPProxy.
              properties:
                conditions:
                  description: "Conditions contains information about the current status
                  of the HTTPProxy, in an upstream-friendly container. \n Contour
                  will update a single condition, `Valid`, that is in normal-true
                  polarity. That is, when `currentStatus` is `valid`, the `Valid`
                  condition will be `status: true`, and vice versa. \n Contour will
                  leave untouched any other Conditions set in this block, in case
                  some other controller wants to add a Condition. \n If you are another
                  controller owner and wish to add a condition, you *should* namespace
                  your condition with a label, like `controller.domain.com/ConditionName`."
                  items:
                    description: "DetailedCondition is an extension of the normal Kubernetes
                    conditions, with two extra fields to hold sub-conditions, which
                    provide more detailed reasons for the state (True or False) of
                    the condition. \n `errors` holds information about sub-conditions
                    which are fatal to that condition and render its state False.
                    \n `warnings` holds information about sub-conditions which are
                    not fatal to that condition and do not force the state to be False.
                    \n Remember that Conditions have a type, a status, and a reason.
                    \n The type is the type of the condition, the most important one
                    in this CRD set is `Valid`. `Valid` is a positive-polarity condition:
                    when it is `status: true` there are no problems. \n In more detail,
                    `status: true` means that the object is has been ingested into
                    Contour with no errors. `warnings` may still be present, and will
                    be indicated in the Reason field. There must be zero entries in
                    the `errors` slice in this case. \n `Valid`, `status: false` means
                    that the object has had one or more fatal errors during processing
                    into Contour.  The details of the errors will be present under
                    the `errors` field. There must be at least one error in the `errors`
                    slice if `status` is `false`. \n For DetailedConditions of types
                    other than `Valid`, the Condition must be in the negative polarity.
                    When they have `status` `true`, there is an error. There must
                    be at least one entry in the `errors` Subcondition slice. When
                    they have `status` `false`, there are no serious errors, and there
                    must be zero entries in the `errors` slice. In either case, there
                    may be entries in the `warnings` slice. \n Regardless of the polarity,
                    the `reason` and `message` fields must be updated with either
                    the detail of the reason (if there is one and only one entry in
                    total across both the `errors` and `warnings` slices), or `MultipleReasons`
                    if there is more than one entry."
                    properties:
                      errors:
                        description: "Errors contains a slice of relevant error subconditions
                        for this object. \n Subconditions are expected to appear when
                        relevant (when there is a error), and disappear when not relevant.
                        An empty slice here indicates no errors."
                        items:
                          description: "SubCondition is a Condition-like type intended
                          for use as a subcondition inside a DetailedCondition. \n
                          It contains a subset of the Condition fields. \n It is intended
                          for warnings and errors, so `type` names should use abnormal-true
                          polarity, that is, they should be of the form \"ErrorPresent:
                          true\". \n The expected lifecycle for these errors is that
                          they should only be present when the error or warning is,
                          and should be removed when they are not relevant."
                          properties:
                            message:
                              description: "Message is a human readable message indicating
                              details about the transition. \n This may be an empty
                              string."
                              maxLength: 32768
                              type: string
                            reason:
                              description: "Reason contains a programmatic identifier
                              indicating the reason for the condition's last transition.
                              Producers of specific condition types may define expected
                              values and meanings for this field, and whether the
                              values are considered a guaranteed API. \n The value
                              should be a CamelCase string. \n This field may not
                              be empty."
                              maxLength: 1024
                              minLength: 1
                              pattern: ^[A-Za-z]([A-Za-z0-9_,:]*[A-Za-z0-9_])?$
                              type: string
                            status:
                              description: Status of the condition, one of True, False,
                                Unknown.
                              enum:
                                - "True"
                                - "False"
                                - Unknown
                              type: string
                            type:
                              description: "Type of condition in `CamelCase` or in `foo.example.com/CamelCase`.
                              \n This must be in abnormal-true polarity, that is,
                              `ErrorFound` or `controller.io/ErrorFound`. \n The regex
                              it matches is (dns1123SubdomainFmt/)?(qualifiedNameFmt)"
                              maxLength: 316
                              pattern: ^([a-z0-9]([-a-z0-9]*[a-z0-9])?(\.[a-z0-9]([-a-z0-9]*[a-z0-9])?)*/)?(([A-Za-z0-9][-A-Za-z0-9_.]*)?[A-Za-z0-9])$
                              type: string
                          required:
                            - message
                            - reason
                            - status
                            - type
                          type: object
                        type: array
                      lastTransitionTime:
                        description: lastTransitionTime is the last time the condition
                          transitioned from one status to another. This should be when
                          the underlying condition changed.  If that is not known, then
                          using the time when the API field changed is acceptable.
                        format: date-time
                        type: string
                      message:
                        description: message is a human readable message indicating
                          details about the transition. This may be an empty string.
                        maxLength: 32768
                        type: string
                      observedGeneration:
                        description: observedGeneration represents the .metadata.generation
                          that the condition was set based upon. For instance, if .metadata.generation
                          is currently 12, but the .status.conditions[x].observedGeneration
                          is 9, the condition is out of date with respect to the current
                          state of the instance.
                        format: int64
                        minimum: 0
                        type: integer
                      reason:
                        description: reason contains a programmatic identifier indicating
                          the reason for the condition's last transition. Producers
                          of specific condition types may define expected values and
                          meanings for this field, and whether the values are considered
                          a guaranteed API. The value should be a CamelCase string.
                          This field may not be empty.
                        maxLength: 1024
                        minLength: 1
                        pattern: ^[A-Za-z]([A-Za-z0-9_,:]*[A-Za-z0-9_])?$
                        type: string
                      status:
                        description: status of the condition, one of True, False, Unknown.
                        enum:
                          - "True"
                          - "False"
                          - Unknown
                        type: string
                      type:
                        description: type of condition in CamelCase or in foo.example.com/CamelCase.
                          --- Many .condition.type values are consistent across resources
                          like Available, but because arbitrary conditions can be useful
                          (see .node.status.conditions), the ability to deconflict is
                          important. The regex it matches is (dns1123SubdomainFmt/)?(qualifiedNameFmt)
                        maxLength: 316
                        pattern: ^([a-z0-9]([-a-z0-9]*[a-z0-9])?(\.[a-z0-9]([-a-z0-9]*[a-z0-9])?)*/)?(([A-Za-z0-9][-A-Za-z0-9_.]*)?[A-Za-z0-9])$
                        type: string
                      warnings:
                        description: "Warnings contains a slice of relevant warning
                        subconditions for this object. \n Subconditions are expected
                        to appear when relevant (when there is a warning), and disappear
                        when not relevant. An empty slice here indicates no warnings."
                        items:
                          description: "SubCondition is a Condition-like type intended
                          for use as a subcondition inside a DetailedCondition. \n
                          It contains a subset of the Condition fields. \n It is intended
                          for warnings and errors, so `type` names should use abnormal-true
                          polarity, that is, they should be of the form \"ErrorPresent:
                          true\". \n The expected lifecycle for these errors is that
                          they should only be present when the error or warning is,
                          and should be removed when they are not relevant."
                          properties:
                            message:
                              description: "Message is a human readable message indicating
                              details about the transition. \n This may be an empty
                              string."
                              maxLength: 32768
                              type: string
                            reason:
                              description: "Reason contains a programmatic identifier
                              indicating the reason for the condition's last transition.
                              Producers of specific condition types may define expected
                              values and meanings for this field, and whether the
                              values are considered a guaranteed API. \n The value
                              should be a CamelCase string. \n This field may not
                              be empty."
                              maxLength: 1024
                              minLength: 1
                              pattern: ^[A-Za-z]([A-Za-z0-9_,:]*[A-Za-z0-9_])?$
                              type: string
                            status:
                              description: Status of the condition, one of True, False,
                                Unknown.
                              enum:
                                - "True"
                                - "False"
                                - Unknown
                              type: string
                            type:
                              description: "Type of condition in `CamelCase` or in `foo.example.com/CamelCase`.
                              \n This must be in abnormal-true polarity, that is,
                              `ErrorFound` or `controller.io/ErrorFound`. \n The regex
                              it matches is (dns1123SubdomainFmt/)?(qualifiedNameFmt)"
                              maxLength: 316
                              pattern: ^([a-z0-9]([-a-z0-9]*[a-z0-9])?(\.[a-z0-9]([-a-z0-9]*[a-z0-9])?)*/)?(([A-Za-z0-9][-A-Za-z0-9_.]*)?[A-Za-z0-9])$
                              type: string
                          required:
                            - message
                            - reason
                            - status
                            - type
                          type: object
                        type: array
                    required:
                      - lastTransitionTime
                      - message
                      - reason
                      - status
                      - type
                    type: object
                  type: array
                  x-kubernetes-list-map-keys:
                    - type
                  x-kubernetes-list-type: map
                currentStatus:
                  type: string
                description:
                  type: string
                loadBalancer:
                  description: LoadBalancer contains the current status of the load
                    balancer.
                  properties:
                    ingress:
                      description: Ingress is a list containing ingress points for the
                        load-balancer. Traffic intended for the service should be sent
                        to these ingress points.
                      items:
                        description: 'LoadBalancerIngress represents the status of a
                        load-balancer ingress point: traffic intended for the service
                        should be sent to an ingress point.'
                        properties:
                          hostname:
                            description: Hostname is set for load-balancer ingress points
                              that are DNS based (typically AWS load-balancers)
                            type: string
                          ip:
                            description: IP is set for load-balancer ingress points
                              that are IP based (typically GCE or OpenStack load-balancers)
                            type: string
                          ports:
                            description: Ports is a list of records of service ports
                              If used, every port defined in the service should have
                              an entry in it
                            items:
                              properties:
                                error:
                                  description: 'Error is to record the problem with
                                  the service port The format of the error shall comply
                                  with the following rules: - built-in error values
                                  shall be specified in this file and those shall
                                  use   CamelCase names - cloud provider specific
                                  error values must have names that comply with the   format
                                  foo.example.com/CamelCase. --- The regex it matches
                                  is (dns1123SubdomainFmt/)?(qualifiedNameFmt)'
                                  maxLength: 316
                                  pattern: ^([a-z0-9]([-a-z0-9]*[a-z0-9])?(\.[a-z0-9]([-a-z0-9]*[a-z0-9])?)*/)?(([A-Za-z0-9][-A-Za-z0-9_.]*)?[A-Za-z0-9])$
                                  type: string
                                port:
                                  description: Port is the port number of the service
                                    port of which status is recorded here
                                  format: int32
                                  type: integer
                                protocol:
                                  default: TCP
                                  description: 'Protocol is the protocol of the service
                                  port of which status is recorded here The supported
                                  values are: "TCP", "UDP", "SCTP"'
                                  type: string
                              required:
                                - port
                                - protocol
                              type: object
                            type: array
                            x-kubernetes-list-type: atomic
                        type: object
                      type: array
                  type: object
              type: object
          required:
            - metadata
            - spec
          type: object
      served: true
      storage: true
      subresources:
        status: {}
---
# Source: flyte/charts/contour/templates/00-crds.yaml
apiVersion: apiextensions.k8s.io/v1
kind: CustomResourceDefinition
metadata:
  annotations:
    controller-gen.kubebuilder.io/version: v0.6.2
  name: tlscertificatedelegations.projectcontour.io
spec:
  preserveUnknownFields: false
  group: projectcontour.io
  names:
    kind: TLSCertificateDelegation
    listKind: TLSCertificateDelegationList
    plural: tlscertificatedelegations
    shortNames:
      - tlscerts
    singular: tlscertificatedelegation
  scope: Namespaced
  versions:
    - name: v1
      schema:
        openAPIV3Schema:
          description: TLSCertificateDelegation is an TLS Certificate Delegation CRD
            specification. See design/tls-certificate-delegation.md for details.
          properties:
            apiVersion:
              description: 'APIVersion defines the versioned schema of this representation
              of an object. Servers should convert recognized schemas to the latest
              internal value, and may reject unrecognized values. More info: https://git.k8s.io/community/contributors/devel/sig-architecture/api-conventions.md#resources'
              type: string
            kind:
              description: 'Kind is a string value representing the REST resource this
              object represents. Servers may infer this from the endpoint the client
              submits requests to. Cannot be updated. In CamelCase. More info: https://git.k8s.io/community/contributors/devel/sig-architecture/api-conventions.md#types-kinds'
              type: string
            metadata:
              type: object
            spec:
              description: TLSCertificateDelegationSpec defines the spec of the CRD
              properties:
                delegations:
                  items:
                    description: CertificateDelegation maps the authority to reference
                      a secret in the current namespace to a set of namespaces.
                    properties:
                      secretName:
                        description: required, the name of a secret in the current namespace.
                        type: string
                      targetNamespaces:
                        description: required, the namespaces the authority to reference
                          the the secret will be delegated to. If TargetNamespaces is
                          nil or empty, the CertificateDelegation' is ignored. If the
                          TargetNamespace list contains the character, "*" the secret
                          will be delegated to all namespaces.
                        items:
                          type: string
                        type: array
                    required:
                      - secretName
                      - targetNamespaces
                    type: object
                  type: array
              required:
                - delegations
              type: object
            status:
              description: TLSCertificateDelegationStatus allows for the status of the
                delegation to be presented to the user.
              properties:
                conditions:
                  description: "Conditions contains information about the current status
                  of the HTTPProxy, in an upstream-friendly container. \n Contour
                  will update a single condition, `Valid`, that is in normal-true
                  polarity. That is, when `currentStatus` is `valid`, the `Valid`
                  condition will be `status: true`, and vice versa. \n Contour will
                  leave untouched any other Conditions set in this block, in case
                  some other controller wants to add a Condition. \n If you are another
                  controller owner and wish to add a condition, you *should* namespace
                  your condition with a label, like `controller.domain.com\\ConditionName`."
                  items:
                    description: "DetailedCondition is an extension of the normal Kubernetes
                    conditions, with two extra fields to hold sub-conditions, which
                    provide more detailed reasons for the state (True or False) of
                    the condition. \n `errors` holds information about sub-conditions
                    which are fatal to that condition and render its state False.
                    \n `warnings` holds information about sub-conditions which are
                    not fatal to that condition and do not force the state to be False.
                    \n Remember that Conditions have a type, a status, and a reason.
                    \n The type is the type of the condition, the most important one
                    in this CRD set is `Valid`. `Valid` is a positive-polarity condition:
                    when it is `status: true` there are no problems. \n In more detail,
                    `status: true` means that the object is has been ingested into
                    Contour with no errors. `warnings` may still be present, and will
                    be indicated in the Reason field. There must be zero entries in
                    the `errors` slice in this case. \n `Valid`, `status: false` means
                    that the object has had one or more fatal errors during processing
                    into Contour.  The details of the errors will be present under
                    the `errors` field. There must be at least one error in the `errors`
                    slice if `status` is `false`. \n For DetailedConditions of types
                    other than `Valid`, the Condition must be in the negative polarity.
                    When they have `status` `true`, there is an error. There must
                    be at least one entry in the `errors` Subcondition slice. When
                    they have `status` `false`, there are no serious errors, and there
                    must be zero entries in the `errors` slice. In either case, there
                    may be entries in the `warnings` slice. \n Regardless of the polarity,
                    the `reason` and `message` fields must be updated with either
                    the detail of the reason (if there is one and only one entry in
                    total across both the `errors` and `warnings` slices), or `MultipleReasons`
                    if there is more than one entry."
                    properties:
                      errors:
                        description: "Errors contains a slice of relevant error subconditions
                        for this object. \n Subconditions are expected to appear when
                        relevant (when there is a error), and disappear when not relevant.
                        An empty slice here indicates no errors."
                        items:
                          description: "SubCondition is a Condition-like type intended
                          for use as a subcondition inside a DetailedCondition. \n
                          It contains a subset of the Condition fields. \n It is intended
                          for warnings and errors, so `type` names should use abnormal-true
                          polarity, that is, they should be of the form \"ErrorPresent:
                          true\". \n The expected lifecycle for these errors is that
                          they should only be present when the error or warning is,
                          and should be removed when they are not relevant."
                          properties:
                            message:
                              description: "Message is a human readable message indicating
                              details about the transition. \n This may be an empty
                              string."
                              maxLength: 32768
                              type: string
                            reason:
                              description: "Reason contains a programmatic identifier
                              indicating the reason for the condition's last transition.
                              Producers of specific condition types may define expected
                              values and meanings for this field, and whether the
                              values are considered a guaranteed API. \n The value
                              should be a CamelCase string. \n This field may not
                              be empty."
                              maxLength: 1024
                              minLength: 1
                              pattern: ^[A-Za-z]([A-Za-z0-9_,:]*[A-Za-z0-9_])?$
                              type: string
                            status:
                              description: Status of the condition, one of True, False,
                                Unknown.
                              enum:
                                - "True"
                                - "False"
                                - Unknown
                              type: string
                            type:
                              description: "Type of condition in `CamelCase` or in `foo.example.com/CamelCase`.
                              \n This must be in abnormal-true polarity, that is,
                              `ErrorFound` or `controller.io/ErrorFound`. \n The regex
                              it matches is (dns1123SubdomainFmt/)?(qualifiedNameFmt)"
                              maxLength: 316
                              pattern: ^([a-z0-9]([-a-z0-9]*[a-z0-9])?(\.[a-z0-9]([-a-z0-9]*[a-z0-9])?)*/)?(([A-Za-z0-9][-A-Za-z0-9_.]*)?[A-Za-z0-9])$
                              type: string
                          required:
                            - message
                            - reason
                            - status
                            - type
                          type: object
                        type: array
                      lastTransitionTime:
                        description: lastTransitionTime is the last time the condition
                          transitioned from one status to another. This should be when
                          the underlying condition changed.  If that is not known, then
                          using the time when the API field changed is acceptable.
                        format: date-time
                        type: string
                      message:
                        description: message is a human readable message indicating
                          details about the transition. This may be an empty string.
                        maxLength: 32768
                        type: string
                      observedGeneration:
                        description: observedGeneration represents the .metadata.generation
                          that the condition was set based upon. For instance, if .metadata.generation
                          is currently 12, but the .status.conditions[x].observedGeneration
                          is 9, the condition is out of date with respect to the current
                          state of the instance.
                        format: int64
                        minimum: 0
                        type: integer
                      reason:
                        description: reason contains a programmatic identifier indicating
                          the reason for the condition's last transition. Producers
                          of specific condition types may define expected values and
                          meanings for this field, and whether the values are considered
                          a guaranteed API. The value should be a CamelCase string.
                          This field may not be empty.
                        maxLength: 1024
                        minLength: 1
                        pattern: ^[A-Za-z]([A-Za-z0-9_,:]*[A-Za-z0-9_])?$
                        type: string
                      status:
                        description: status of the condition, one of True, False, Unknown.
                        enum:
                          - "True"
                          - "False"
                          - Unknown
                        type: string
                      type:
                        description: type of condition in CamelCase or in foo.example.com/CamelCase.
                          --- Many .condition.type values are consistent across resources
                          like Available, but because arbitrary conditions can be useful
                          (see .node.status.conditions), the ability to deconflict is
                          important. The regex it matches is (dns1123SubdomainFmt/)?(qualifiedNameFmt)
                        maxLength: 316
                        pattern: ^([a-z0-9]([-a-z0-9]*[a-z0-9])?(\.[a-z0-9]([-a-z0-9]*[a-z0-9])?)*/)?(([A-Za-z0-9][-A-Za-z0-9_.]*)?[A-Za-z0-9])$
                        type: string
                      warnings:
                        description: "Warnings contains a slice of relevant warning
                        subconditions for this object. \n Subconditions are expected
                        to appear when relevant (when there is a warning), and disappear
                        when not relevant. An empty slice here indicates no warnings."
                        items:
                          description: "SubCondition is a Condition-like type intended
                          for use as a subcondition inside a DetailedCondition. \n
                          It contains a subset of the Condition fields. \n It is intended
                          for warnings and errors, so `type` names should use abnormal-true
                          polarity, that is, they should be of the form \"ErrorPresent:
                          true\". \n The expected lifecycle for these errors is that
                          they should only be present when the error or warning is,
                          and should be removed when they are not relevant."
                          properties:
                            message:
                              description: "Message is a human readable message indicating
                              details about the transition. \n This may be an empty
                              string."
                              maxLength: 32768
                              type: string
                            reason:
                              description: "Reason contains a programmatic identifier
                              indicating the reason for the condition's last transition.
                              Producers of specific condition types may define expected
                              values and meanings for this field, and whether the
                              values are considered a guaranteed API. \n The value
                              should be a CamelCase string. \n This field may not
                              be empty."
                              maxLength: 1024
                              minLength: 1
                              pattern: ^[A-Za-z]([A-Za-z0-9_,:]*[A-Za-z0-9_])?$
                              type: string
                            status:
                              description: Status of the condition, one of True, False,
                                Unknown.
                              enum:
                                - "True"
                                - "False"
                                - Unknown
                              type: string
                            type:
                              description: "Type of condition in `CamelCase` or in `foo.example.com/CamelCase`.
                              \n This must be in abnormal-true polarity, that is,
                              `ErrorFound` or `controller.io/ErrorFound`. \n The regex
                              it matches is (dns1123SubdomainFmt/)?(qualifiedNameFmt)"
                              maxLength: 316
                              pattern: ^([a-z0-9]([-a-z0-9]*[a-z0-9])?(\.[a-z0-9]([-a-z0-9]*[a-z0-9])?)*/)?(([A-Za-z0-9][-A-Za-z0-9_.]*)?[A-Za-z0-9])$
                              type: string
                          required:
                            - message
                            - reason
                            - status
                            - type
                          type: object
                        type: array
                    required:
                      - lastTransitionTime
                      - message
                      - reason
                      - status
                      - type
                    type: object
                  type: array
                  x-kubernetes-list-map-keys:
                    - type
                  x-kubernetes-list-type: map
              type: object
          required:
            - metadata
            - spec
          type: object
      served: true
      storage: true
      subresources:
        status: {}
---
# Source: flyte/charts/flyte/templates/propeller/crds/flyteworkflow.yaml
apiVersion: apiextensions.k8s.io/v1
kind: CustomResourceDefinition
metadata:
  name: flyteworkflows.flyte.lyft.com
spec:
  group: flyte.lyft.com
  names:
    kind: FlyteWorkflow
    plural: flyteworkflows
    shortNames:
      - fly
    singular: flyteworkflow
  scope: Namespaced
  versions:
    - name: v1alpha1
      served: true
      storage: true
      schema:
        openAPIV3Schema:
          type: object
          x-kubernetes-preserve-unknown-fields: true
          properties:
---
# Source: flyte/charts/contour/templates/contour/rbac.yaml
apiVersion: rbac.authorization.k8s.io/v1
kind: ClusterRole
metadata:
  name: flyte-contour-contour
  labels:
    app.kubernetes.io/name: contour
    helm.sh/chart: contour-7.10.1
    app.kubernetes.io/instance: flyte
    app.kubernetes.io/managed-by: Helm
rules:
  - apiGroups:
      - ""
    resources:
      - configmaps
    verbs:
      - create
      - get
      - update
  - apiGroups:
      - ""
    resources:
      - endpoints
    verbs:
      - get
      - list
      - watch
  - apiGroups:
      - ""
    resources:
      - namespaces
    verbs:
      - get
      - list
      - watch
  - apiGroups:
      - ""
    resources:
      - secrets
    verbs:
      - get
      - list
      - watch
  - apiGroups:
      - ""
    resources:
      - services
    verbs:
      - get
      - list
      - watch
  - apiGroups:
      - networking.k8s.io
    resources:
      - ingressclasses
    verbs:
      - get
      - list
      - watch
  - apiGroups:
      - networking.k8s.io
    resources:
      - ingresses
    verbs:
      - get
      - list
      - watch
  - apiGroups:
      - networking.k8s.io
    resources:
      - ingresses/status
    verbs:
      - create
      - get
      - update
  - apiGroups:
      - networking.x-k8s.io
      - gateway.networking.k8s.io
    resources:
      - gatewayclasses
      - gateways
      - httproutes
      - tcproutes
      - tlsroutes
      - udproutes
      - referencepolicies
    verbs:
      - get
      - list
      - watch
  - apiGroups:
      - networking.x-k8s.io
      - gateway.networking.k8s.io
    resources:
      - gatewayclasses/status
      - gateways/status
      - httproutes/status
      - tcproutes/status
      - tlsroutes/status
      - udproutes/status
    verbs:
      - update
  - apiGroups:
      - projectcontour.io
    resources:
      - contourconfigurations
    verbs:
      - get
      - list
      - watch
  - apiGroups:
      - projectcontour.io
    resources:
      - contourconfigurations/status
    verbs:
      - create
      - get
      - update
  - apiGroups:
      - projectcontour.io
    resources:
      - extensionservices
    verbs:
      - get
      - list
      - watch
  - apiGroups:
      - projectcontour.io
    resources:
      - extensionservices/status
    verbs:
      - create
      - get
      - update
  - apiGroups:
      - projectcontour.io
    resources:
      - httpproxies
      - tlscertificatedelegations
    verbs:
      - get
      - list
      - watch
  - apiGroups:
      - projectcontour.io
    resources:
      - httpproxies/status
    verbs:
      - create
      - get
      - update
---
# Source: flyte/charts/flyte/templates/admin/rbac.yaml
apiVersion: rbac.authorization.k8s.io/v1
kind: ClusterRole
metadata:
  name: flyte-flyteadmin
  labels: 
    app.kubernetes.io/name: flyteadmin
    app.kubernetes.io/instance: flyte
    helm.sh/chart: flyte-v0.1.10
    app.kubernetes.io/managed-by: Helm
rules:
- apiGroups: 
    - ""
    - flyte.lyft.com
    - rbac.authorization.k8s.io
  resources: 
    - configmaps
    - flyteworkflows
    - namespaces
    - pods
    - resourcequotas
    - roles
    - rolebindings
    - secrets
    - services
    - serviceaccounts
    - spark-role
    - limitranges
  verbs: 
    - '*'
---
# Source: flyte/charts/flyte/templates/propeller/rbac.yaml
apiVersion: rbac.authorization.k8s.io/v1
kind: ClusterRole
metadata:
  name: flyte-flytepropeller
  labels: 
    app.kubernetes.io/name: flytepropeller
    app.kubernetes.io/instance: flyte
    helm.sh/chart: flyte-v0.1.10
    app.kubernetes.io/managed-by: Helm
rules:
  - apiGroups:
    - ""
    resources:
    - pods
    verbs:
    - get
    - list
    - watch
  - apiGroups:
    - ""
    resources:
    - events
    verbs:
    - create
    - update
    - delete
    - patch
  - apiGroups:
    - '*'
    resources:
    - '*'
    verbs:
    - get
    - list
    - watch
    - create
    - update
    - delete
    - patch
  - apiGroups:
    - apiextensions.k8s.io
    resources:
    - customresourcedefinitions
    verbs:
    - get
    - list
    - watch
    - create
    - delete
    - update
  - apiGroups:
    - flyte.lyft.com
    resources:
    - flyteworkflows
    - flyteworkflows/finalizers
    verbs:
    - get
    - list
    - watch
    - create
    - update
    - delete
    - patch
    - post
    - deletecollection
---
# Source: flyte/charts/flyte/templates/propeller/webhook.yaml
# Create a Role/ClusterRole for the webhook
# https://kubernetes.io/docs/admin/authorization/rbac/
kind: ClusterRole
apiVersion: rbac.authorization.k8s.io/v1
metadata:
  name: flyte-flyte-pod-webhook
  namespace: flyte
rules:
  - apiGroups:
    - '*'
    resources:
    - mutatingwebhookconfigurations
    - secrets
    - pods
    - replicasets/finalizers
    verbs:
    - get
    - create
    - update
    - patch
---
# Source: flyte/charts/kubernetes-dashboard/templates/clusterrole-metrics.yaml
# Copyright 2017 The Kubernetes Authors.
#
# Licensed under the Apache License, Version 2.0 (the "License");
# you may not use this file except in compliance with the License.
# You may obtain a copy of the License at
#
#     http://www.apache.org/licenses/LICENSE-2.0
#
# Unless required by applicable law or agreed to in writing, software
# distributed under the License is distributed on an "AS IS" BASIS,
# WITHOUT WARRANTIES OR CONDITIONS OF ANY KIND, either express or implied.
# See the License for the specific language governing permissions and
# limitations under the License.

kind: ClusterRole
apiVersion: rbac.authorization.k8s.io/v1
metadata:
  name: "flyte-kubernetes-dashboard-metrics"
  labels:
    app.kubernetes.io/name: kubernetes-dashboard
    helm.sh/chart: kubernetes-dashboard-4.0.2
    app.kubernetes.io/instance: flyte
    app.kubernetes.io/version: "2.2.0"
    app.kubernetes.io/managed-by: Helm
rules:
  # Allow Metrics Scraper to get metrics from the Metrics server
  - apiGroups: ["metrics.k8s.io"]
    resources: ["pods", "nodes"]
    verbs: ["get", "list", "watch"]
---
# Source: flyte/charts/kubernetes-dashboard/templates/clusterrole-readonly.yaml
# Copyright 2017 The Kubernetes Authors.
#
# Licensed under the Apache License, Version 2.0 (the "License");
# you may not use this file except in compliance with the License.
# You may obtain a copy of the License at
#
#     http://www.apache.org/licenses/LICENSE-2.0
#
# Unless required by applicable law or agreed to in writing, software
# distributed under the License is distributed on an "AS IS" BASIS,
# WITHOUT WARRANTIES OR CONDITIONS OF ANY KIND, either express or implied.
# See the License for the specific language governing permissions and
# limitations under the License.

apiVersion: rbac.authorization.k8s.io/v1
kind: ClusterRole
metadata:
  name: "flyte-kubernetes-dashboard-readonly"
  labels:
    app.kubernetes.io/name: kubernetes-dashboard
    helm.sh/chart: kubernetes-dashboard-4.0.2
    app.kubernetes.io/instance: flyte
    app.kubernetes.io/version: "2.2.0"
    app.kubernetes.io/managed-by: Helm
rules:
  - apiGroups:
      - ""
    resources:
      - configmaps
      - endpoints
      - persistentvolumeclaims
      - pods
      - replicationcontrollers
      - replicationcontrollers/scale
      - serviceaccounts
      - services
      - nodes
      - persistentvolumeclaims
      - persistentvolumes
    verbs:
      - get
      - list
      - watch
  - apiGroups:
      - ""
    resources:
      - bindings
      - events
      - limitranges
      - namespaces/status
      - pods/log
      - pods/status
      - replicationcontrollers/status
      - resourcequotas
      - resourcequotas/status
    verbs:
      - get
      - list
      - watch
  - apiGroups:
      - ""
    resources:
      - namespaces
    verbs:
      - get
      - list
      - watch
  - apiGroups:
      - apps
    resources:
      - daemonsets
      - deployments
      - deployments/scale
      - replicasets
      - replicasets/scale
      - statefulsets
    verbs:
      - get
      - list
      - watch
  - apiGroups:
      - autoscaling
    resources:
      - horizontalpodautoscalers
    verbs:
      - get
      - list
      - watch
  - apiGroups:
      - batch
    resources:
      - cronjobs
      - jobs
    verbs:
      - get
      - list
      - watch
  - apiGroups:
      - extensions
    resources:
      - daemonsets
      - deployments
      - deployments/scale
      - ingresses
      - networkpolicies
      - replicasets
      - replicasets/scale
      - replicationcontrollers/scale
    verbs:
      - get
      - list
      - watch
  - apiGroups:
      - policy
    resources:
      - poddisruptionbudgets
    verbs:
      - get
      - list
      - watch
  - apiGroups:
      - networking.k8s.io
    resources:
      - networkpolicies
    verbs:
      - get
      - list
      - watch
  - apiGroups:
      - storage.k8s.io
    resources:
      - storageclasses
      - volumeattachments
    verbs:
      - get
      - list
      - watch
  - apiGroups:
      - rbac.authorization.k8s.io
    resources:
      - clusterrolebindings
      - clusterroles
      - roles
      - rolebindings
    verbs:
      - get
      - list
      - watch
---
# Source: flyte/charts/contour/templates/contour/rbac.yaml
apiVersion: rbac.authorization.k8s.io/v1
kind: ClusterRoleBinding
metadata:
  name: flyte-contour-contour
  labels:
    app.kubernetes.io/name: contour
    helm.sh/chart: contour-7.10.1
    app.kubernetes.io/instance: flyte
    app.kubernetes.io/managed-by: Helm
roleRef:
  apiGroup: rbac.authorization.k8s.io
  kind: ClusterRole
  name: flyte-contour-contour
subjects:
  - kind: ServiceAccount
    name: flyte-contour-contour
    namespace: "flyte"
---
# Source: flyte/charts/flyte/templates/admin/rbac.yaml
apiVersion: rbac.authorization.k8s.io/v1
kind: ClusterRoleBinding
metadata:
  name: flyte-flyteadmin-binding
  labels: 
    app.kubernetes.io/name: flyteadmin
    app.kubernetes.io/instance: flyte
    helm.sh/chart: flyte-v0.1.10
    app.kubernetes.io/managed-by: Helm
roleRef:
  apiGroup: rbac.authorization.k8s.io
  kind: ClusterRole
  name: flyte-flyteadmin
subjects:
- kind: ServiceAccount
  name: flyteadmin
  namespace: flyte
---
# Source: flyte/charts/flyte/templates/propeller/rbac.yaml
apiVersion: rbac.authorization.k8s.io/v1
kind: ClusterRoleBinding
metadata:
  name: flyte-flytepropeller
  labels: 
    app.kubernetes.io/name: flytepropeller
    app.kubernetes.io/instance: flyte
    helm.sh/chart: flyte-v0.1.10
    app.kubernetes.io/managed-by: Helm
roleRef:
  apiGroup: rbac.authorization.k8s.io
  kind: ClusterRole
  name: flyte-flytepropeller
subjects:
- kind: ServiceAccount
  name: flytepropeller
  namespace: flyte
---
# Source: flyte/charts/flyte/templates/propeller/webhook.yaml
# Create a binding from Role -> ServiceAccount
kind: ClusterRoleBinding
apiVersion: rbac.authorization.k8s.io/v1
metadata:
  name: flyte-flyte-pod-webhook
  namespace: flyte
roleRef:
  apiGroup: rbac.authorization.k8s.io
  kind: ClusterRole
  name: flyte-flyte-pod-webhook
subjects:
  - kind: ServiceAccount
    name: flyte-pod-webhook
    namespace: flyte
---
# Source: flyte/charts/kubernetes-dashboard/templates/clusterrolebinding-metrics.yaml
# Copyright 2017 The Kubernetes Authors.
#
# Licensed under the Apache License, Version 2.0 (the "License");
# you may not use this file except in compliance with the License.
# You may obtain a copy of the License at
#
#     http://www.apache.org/licenses/LICENSE-2.0
#
# Unless required by applicable law or agreed to in writing, software
# distributed under the License is distributed on an "AS IS" BASIS,
# WITHOUT WARRANTIES OR CONDITIONS OF ANY KIND, either express or implied.
# See the License for the specific language governing permissions and
# limitations under the License.

apiVersion: rbac.authorization.k8s.io/v1
kind: ClusterRoleBinding
metadata:
  name: "flyte-kubernetes-dashboard-metrics"
  labels:
    app.kubernetes.io/name: kubernetes-dashboard
    helm.sh/chart: kubernetes-dashboard-4.0.2
    app.kubernetes.io/instance: flyte
    app.kubernetes.io/version: "2.2.0"
    app.kubernetes.io/managed-by: Helm
roleRef:
  apiGroup: rbac.authorization.k8s.io
  kind: ClusterRole
  name: flyte-kubernetes-dashboard-metrics
subjects:
  - kind: ServiceAccount
    name: flyte-kubernetes-dashboard
    namespace: flyte
---
# Source: flyte/charts/kubernetes-dashboard/templates/clusterrolebinding-readonly.yaml
# Copyright 2017 The Kubernetes Authors.
#
# Licensed under the Apache License, Version 2.0 (the "License");
# you may not use this file except in compliance with the License.
# You may obtain a copy of the License at
#
#     http://www.apache.org/licenses/LICENSE-2.0
#
# Unless required by applicable law or agreed to in writing, software
# distributed under the License is distributed on an "AS IS" BASIS,
# WITHOUT WARRANTIES OR CONDITIONS OF ANY KIND, either express or implied.
# See the License for the specific language governing permissions and
# limitations under the License.

apiVersion: rbac.authorization.k8s.io/v1
kind: ClusterRoleBinding
metadata:
  name: flyte-kubernetes-dashboard-readonly
  labels:
    app.kubernetes.io/name: kubernetes-dashboard
    helm.sh/chart: kubernetes-dashboard-4.0.2
    app.kubernetes.io/instance: flyte
    app.kubernetes.io/version: "2.2.0"
    app.kubernetes.io/managed-by: Helm
roleRef:
  apiGroup: rbac.authorization.k8s.io
  kind: ClusterRole
  name: flyte-kubernetes-dashboard-readonly
subjects:
  - kind: ServiceAccount
    name: flyte-kubernetes-dashboard
    namespace: flyte
---
# Source: flyte/charts/contour/templates/contour/rbac.yaml
apiVersion: rbac.authorization.k8s.io/v1
kind: Role
metadata:
  name: flyte-contour-contour
  namespace: "flyte"
  labels:
    app.kubernetes.io/name: contour
    helm.sh/chart: contour-7.10.1
    app.kubernetes.io/instance: flyte
    app.kubernetes.io/managed-by: Helm
rules:
  - apiGroups:
      - ""
    resources:
      - events
    verbs:
      - create
      - get
      - update
  - apiGroups:
      - coordination.k8s.io
    resources:
      - leases
    verbs:
      - create
      - get
      - update
---
# Source: flyte/charts/kubernetes-dashboard/templates/role.yaml
# Copyright 2017 The Kubernetes Authors.
#
# Licensed under the Apache License, Version 2.0 (the "License");
# you may not use this file except in compliance with the License.
# You may obtain a copy of the License at
#
#     http://www.apache.org/licenses/LICENSE-2.0
#
# Unless required by applicable law or agreed to in writing, software
# distributed under the License is distributed on an "AS IS" BASIS,
# WITHOUT WARRANTIES OR CONDITIONS OF ANY KIND, either express or implied.
# See the License for the specific language governing permissions and
# limitations under the License.

apiVersion: rbac.authorization.k8s.io/v1
kind: Role
metadata:
  name: flyte-kubernetes-dashboard
  labels:
    app.kubernetes.io/name: kubernetes-dashboard
    helm.sh/chart: kubernetes-dashboard-4.0.2
    app.kubernetes.io/instance: flyte
    app.kubernetes.io/version: "2.2.0"
    app.kubernetes.io/managed-by: Helm
rules:
    # Allow Dashboard to get, update and delete Dashboard exclusive secrets.
  - apiGroups: [""]
    resources: ["secrets"]
    resourceNames: ["kubernetes-dashboard-key-holder", "kubernetes-dashboard-certs", "kubernetes-dashboard-csrf"]
    verbs: ["get", "update", "delete"]
    # Allow Dashboard to get and update 'kubernetes-dashboard-settings' config map.
  - apiGroups: [""]
    resources: ["configmaps"]
    resourceNames: ["kubernetes-dashboard-settings"]
    verbs: ["get", "update"]
    # Allow Dashboard to get metrics.
  - apiGroups: [""]
    resources: ["services"]
    resourceNames: ["heapster", "dashboard-metrics-scraper"]
    verbs: ["proxy"]
  - apiGroups: [""]
    resources: ["services/proxy"]
    resourceNames: ["heapster", "http:heapster:", "https:heapster:", "dashboard-metrics-scraper", "http:dashboard-metrics-scraper"]
    verbs: ["get"]
---
# Source: flyte/charts/contour/templates/contour/rbac.yaml
apiVersion: rbac.authorization.k8s.io/v1
kind: RoleBinding
metadata:
  name: flyte-contour-contour-role
  namespace: "flyte"
  labels:
    app.kubernetes.io/name: contour
    helm.sh/chart: contour-7.10.1
    app.kubernetes.io/instance: flyte
    app.kubernetes.io/managed-by: Helm
roleRef:
  apiGroup: rbac.authorization.k8s.io
  kind: Role
  name: flyte-contour-contour
subjects:
  - kind: ServiceAccount
    name: flyte-contour-contour
    namespace: "flyte"
---
# Source: flyte/charts/kubernetes-dashboard/templates/rolebinding.yaml
# Copyright 2017 The Kubernetes Authors.
#
# Licensed under the Apache License, Version 2.0 (the "License");
# you may not use this file except in compliance with the License.
# You may obtain a copy of the License at
#
#     http://www.apache.org/licenses/LICENSE-2.0
#
# Unless required by applicable law or agreed to in writing, software
# distributed under the License is distributed on an "AS IS" BASIS,
# WITHOUT WARRANTIES OR CONDITIONS OF ANY KIND, either express or implied.
# See the License for the specific language governing permissions and
# limitations under the License.

apiVersion: rbac.authorization.k8s.io/v1
kind: RoleBinding
metadata:
  name: flyte-kubernetes-dashboard
  labels:
    app.kubernetes.io/name: kubernetes-dashboard
    helm.sh/chart: kubernetes-dashboard-4.0.2
    app.kubernetes.io/instance: flyte
    app.kubernetes.io/version: "2.2.0"
    app.kubernetes.io/managed-by: Helm
roleRef:
  apiGroup: rbac.authorization.k8s.io
  kind: Role
  name: flyte-kubernetes-dashboard
subjects:
  - kind: ServiceAccount
    name: flyte-kubernetes-dashboard
    namespace: flyte
---
# Source: flyte/charts/contour/templates/contour/service.yaml
apiVersion: v1
kind: Service
metadata:
  name: flyte-contour
  namespace: "flyte"
  labels:
    app.kubernetes.io/name: contour
    helm.sh/chart: contour-7.10.1
    app.kubernetes.io/instance: flyte
    app.kubernetes.io/managed-by: Helm
    app.kubernetes.io/component: contour
  annotations:
spec:
  type: ClusterIP
  sessionAffinity: None
  ports:
    - port: 8001
      name: tcp-xds
      protocol: TCP
      targetPort: xds
      nodePort: null
  selector:
    app.kubernetes.io/name: contour
    app.kubernetes.io/instance: flyte
    app.kubernetes.io/component: contour
---
# Source: flyte/charts/contour/templates/envoy/service.yaml
apiVersion: v1
kind: Service
metadata:
  name: flyte-contour-envoy
  namespace: "flyte"
  labels:
    app.kubernetes.io/name: contour
    helm.sh/chart: contour-7.10.1
    app.kubernetes.io/instance: flyte
    app.kubernetes.io/managed-by: Helm
    app.kubernetes.io/component: envoy
  annotations:
    # This annotation puts the AWS ELB into "TCP" mode so that it does not
    # do HTTP negotiation for HTTPS connections at the ELB edge.
    # The downside of this is the remote IP address of all connections will
    # appear to be the internal address of the ELB. See docs/proxy-proto.md
    # for information about enabling the PROXY protocol on the ELB to recover
    # the original remote IP address.
    # We don't set this for nlb, per the contour docs.
    service.beta.kubernetes.io/aws-load-balancer-backend-protocol: tcp
spec:
  externalTrafficPolicy: "Local"
  sessionAffinity: None
  ports:
    - name: http
      port: 80
      protocol: TCP
      targetPort: http
      nodePort: 30081
    - name: https
      port: 443
      protocol: TCP
      targetPort: https
  selector:
    app.kubernetes.io/name: contour
    app.kubernetes.io/instance: flyte
    app.kubernetes.io/component: envoy
  type: NodePort
---
# Source: flyte/charts/flyte/templates/admin/service.yaml
apiVersion: v1
kind: Service
metadata:
  name: flyteadmin
  namespace: flyte
  labels: 
    app.kubernetes.io/name: flyteadmin
    app.kubernetes.io/instance: flyte
    helm.sh/chart: flyte-v0.1.10
    app.kubernetes.io/managed-by: Helm
  annotations: 
    projectcontour.io/upstream-protocol.h2c: grpc
spec:
  type: ClusterIP
  ports:
    - name: http
      port: 80
      protocol: TCP
      targetPort: 8088
    - name: grpc
      port: 81
      protocol: TCP
      # intentionally set to TCP instead of grpc
      targetPort: 8089
    - name: redoc
      protocol: TCP
      port: 87
      targetPort: 8087
    - name: http-metrics
      protocol: TCP
      port: 10254
  selector: 
    app.kubernetes.io/name: flyteadmin
    app.kubernetes.io/instance: flyte
---
# Source: flyte/charts/flyte/templates/console/service.yaml
apiVersion: v1
kind: Service
metadata:
  name: flyteconsole
  namespace: flyte
  labels: 
    app.kubernetes.io/name: flyteconsole
    app.kubernetes.io/instance: flyte
    helm.sh/chart: flyte-v0.1.10
    app.kubernetes.io/managed-by: Helm
spec:
  type: ClusterIP
  ports:
  - name: http
    port: 80
    protocol: TCP
    targetPort: 8080
  selector: 
    app.kubernetes.io/name: flyteconsole
    app.kubernetes.io/instance: flyte
---
# Source: flyte/charts/flyte/templates/datacatalog/service.yaml
apiVersion: v1
kind: Service
metadata:
  name: datacatalog
  namespace: flyte
  labels: 
    app.kubernetes.io/name: datacatalog
    app.kubernetes.io/instance: flyte
    helm.sh/chart: flyte-v0.1.10
    app.kubernetes.io/managed-by: Helm
  annotations: 
    projectcontour.io/upstream-protocol.h2c: grpc
spec:
  type: NodePort
  ports:
    - name: http-metrics
      protocol: TCP
      port: 10254
    - name: grpc
      port: 89
      protocol: TCP
      targetPort: 8089
  selector: 
    app.kubernetes.io/name: datacatalog
    app.kubernetes.io/instance: flyte
---
# Source: flyte/charts/flyte/templates/propeller/webhook.yaml
# Service
apiVersion: v1
kind: Service
metadata:
  name: flyte-pod-webhook
  namespace: flyte
  annotations: 
    projectcontour.io/upstream-protocol.h2c: grpc
spec:
  selector:
    app: flyte-pod-webhook
  ports:
    - name: https
      protocol: TCP
      port: 443
      targetPort: 9443
---
# Source: flyte/charts/kubernetes-dashboard/templates/service.yaml
# Copyright 2017 The Kubernetes Authors.
#
# Licensed under the Apache License, Version 2.0 (the "License");
# you may not use this file except in compliance with the License.
# You may obtain a copy of the License at
#
#     http://www.apache.org/licenses/LICENSE-2.0
#
# Unless required by applicable law or agreed to in writing, software
# distributed under the License is distributed on an "AS IS" BASIS,
# WITHOUT WARRANTIES OR CONDITIONS OF ANY KIND, either express or implied.
# See the License for the specific language governing permissions and
# limitations under the License.

apiVersion: v1
kind: Service
metadata:
  name: flyte-kubernetes-dashboard
  labels:
    app.kubernetes.io/name: kubernetes-dashboard
    helm.sh/chart: kubernetes-dashboard-4.0.2
    app.kubernetes.io/instance: flyte
    app.kubernetes.io/version: "2.2.0"
    app.kubernetes.io/managed-by: Helm
    app.kubernetes.io/component: kubernetes-dashboard
    kubernetes.io/cluster-service: "true"
spec:
  type: NodePort
  ports:
  - port: 30082
    targetPort: http
    name: http
    nodePort: 30082
  selector:
    app.kubernetes.io/name: kubernetes-dashboard
    app.kubernetes.io/instance: flyte
    app.kubernetes.io/component: kubernetes-dashboard
---
# Source: flyte/templates/minio/service.yaml
apiVersion: v1
kind: Service
metadata:
  name: minio
  namespace: flyte
  labels: 
    app.kubernetes.io/name: minio
    app.kubernetes.io/instance: flyte
    helm.sh/chart: flyte-v0.1.10
    app.kubernetes.io/managed-by: Helm
spec:
  type: NodePort
  ports:
  - name: minio
    nodePort: 30084
    port: 9000
    protocol: TCP
    targetPort: minio
  - name: minio-console
    nodePort: 30088
    port: 9001
    protocol: TCP
    targetPort: minio-console
  selector: 
    app.kubernetes.io/name: minio
    app.kubernetes.io/instance: flyte
---
# Source: flyte/templates/postgres/service.yaml
apiVersion: v1
kind: Service
metadata:
  name: postgres
  namespace: flyte
  labels: 
    app.kubernetes.io/name: postgres
    app.kubernetes.io/instance: flyte
    helm.sh/chart: flyte-v0.1.10
    app.kubernetes.io/managed-by: Helm
spec:
  type: NodePort
  ports:
  - name: postgres
    nodePort: 30089
    port: 5432
    protocol: TCP
    targetPort: postgres
  selector: 
    app.kubernetes.io/name: postgres
    app.kubernetes.io/instance: flyte
---
# Source: flyte/templates/redoc/service.yaml
apiVersion: v1
kind: Service
metadata:
  name: redoc
  namespace: flyte
  labels: 
    app.kubernetes.io/name: redoc
    app.kubernetes.io/instance: flyte
    helm.sh/chart: flyte-v0.1.10
    app.kubernetes.io/managed-by: Helm
spec:
  type: ClusterIP
  ports:
    - name: redoc
      protocol: TCP
      port: 87
      targetPort: 8087
  selector: 
    app.kubernetes.io/name: redoc
    app.kubernetes.io/instance: flyte
---
# Source: flyte/charts/contour/templates/envoy/daemonset.yaml
apiVersion: apps/v1
kind: DaemonSet
metadata:
  name: flyte-contour-envoy
  namespace: "flyte"
  labels:
    app.kubernetes.io/name: contour
    helm.sh/chart: contour-7.10.1
    app.kubernetes.io/instance: flyte
    app.kubernetes.io/managed-by: Helm
    app.kubernetes.io/component: envoy
spec:
  updateStrategy:
    rollingUpdate:
      maxUnavailable: 10%
    type: RollingUpdate
  selector:
    matchLabels:
      app.kubernetes.io/name: contour
      app.kubernetes.io/instance: flyte
      app.kubernetes.io/component: envoy
  template:
    metadata:
      labels:
        app.kubernetes.io/name: contour
        helm.sh/chart: contour-7.10.1
        app.kubernetes.io/instance: flyte
        app.kubernetes.io/managed-by: Helm
        app.kubernetes.io/component: envoy
    spec:
      
      affinity:
        podAffinity:
          
        podAntiAffinity:
          
        nodeAffinity:
          
      terminationGracePeriodSeconds: 300
      hostNetwork: false
      dnsPolicy: ClusterFirst
      containers:
        - command:
            - contour
          args:
            - envoy
            - shutdown-manager
          image: docker.io/bitnami/contour:1.20.1-debian-10-r53
          imagePullPolicy: IfNotPresent
          lifecycle:
            preStop:
              exec:
                command:
                  - contour
                  - envoy
                  - shutdown
          livenessProbe:
            httpGet:
              path: /healthz
              port: 8090
            initialDelaySeconds: 120
            periodSeconds: 20
            timeoutSeconds: 5
            successThreshold: 1
            failureThreshold: 6
          name: shutdown-manager
          resources:
            limits: {}
            requests: {}
          volumeMounts:
            - name: envoy-admin
              mountPath: /admin
        - name: envoy
          command:
            - envoy
          args:
            - -c
            - /config/envoy.json
            - --service-cluster $(CONTOUR_NAMESPACE)
            - --service-node $(ENVOY_POD_NAME)
            - --log-level info
          image: docker.io/bitnami/envoy:1.21.1-debian-10-r55
          imagePullPolicy: IfNotPresent
          securityContext:
            runAsUser: 1001
          env:
            - name: CONTOUR_NAMESPACE
              valueFrom:
                fieldRef:
                  apiVersion: v1
                  fieldPath: metadata.namespace
            - name: ENVOY_POD_NAME
              valueFrom:
                fieldRef:
                  apiVersion: v1
                  fieldPath: metadata.name
          ports:
            - containerPort: 8080
              hostPort: 80
              name: http
              protocol: TCP
            - containerPort: 8443
              hostPort: 443
              name: https
              protocol: TCP
            - containerPort: 8002
              name: metrics
              protocol: TCP
          readinessProbe:
            httpGet:
              path: /ready
              port: 8002
            initialDelaySeconds: 10
            periodSeconds: 3
            timeoutSeconds: 1
            successThreshold: 1
            failureThreshold: 3
          livenessProbe:
            httpGet:
              path: /ready
              port: 8002
            initialDelaySeconds: 120
            periodSeconds: 20
            timeoutSeconds: 5
            successThreshold: 1
            failureThreshold: 6
          resources: 
            limits:
              cpu: 100m
              memory: 100Mi
            requests:
              cpu: 10m
              memory: 50Mi
          volumeMounts:
            - name: envoy-config
              mountPath: /config
            - name: envoycert
              mountPath: /certs
            - name: envoy-admin
              mountPath: /admin
          lifecycle:
            preStop:
              httpGet:
                path: /shutdown
                port: 8090
                scheme: HTTP
      initContainers:
        - command:
            - contour
          args:
            - bootstrap
            - /config/envoy.json
            - --xds-address=flyte-contour
            - --xds-port=8001
            - --resources-dir=/config/resources
            - --envoy-cafile=/certs/ca.crt
            - --envoy-cert-file=/certs/tls.crt
            - --envoy-key-file=/certs/tls.key
          image: docker.io/bitnami/contour:1.20.1-debian-10-r53
          imagePullPolicy: IfNotPresent
          name: envoy-initconfig
          resources: 
            limits:
              cpu: 100m
              memory: 100Mi
            requests:
              cpu: 10m
              memory: 50Mi
          volumeMounts:
            - name: envoy-config
              mountPath: /config
            - name: envoycert
              mountPath: /certs
              readOnly: true
            - name: envoy-admin
              mountPath: /admin
          env:
            - name: CONTOUR_NAMESPACE
              valueFrom:
                fieldRef:
                  fieldPath: metadata.namespace
      automountServiceAccountToken: false
      serviceAccountName: flyte-contour-envoy
      volumes:
        - name: envoy-admin
          emptyDir: {}
        - name: envoy-config
          emptyDir: {}
        - name: envoycert
          secret:
            secretName: envoycert
      restartPolicy: Always
---
# Source: flyte/charts/contour/templates/contour/deployment.yaml
apiVersion: apps/v1
kind: Deployment
metadata:
  name: flyte-contour-contour
  namespace: "flyte"
  labels:
    app.kubernetes.io/name: contour
    helm.sh/chart: contour-7.10.1
    app.kubernetes.io/instance: flyte
    app.kubernetes.io/managed-by: Helm
    app.kubernetes.io/component: contour
spec:
  replicas: 1
  selector:
    matchLabels:
      app.kubernetes.io/name: contour
      app.kubernetes.io/instance: flyte
      app.kubernetes.io/component: contour
  template:
    metadata:
      annotations:
        checksum/config: 0e7aeb13563c23ddaf71c1fbb7a54cd170c856123c62bab8c5c3c8b0819f048c
      labels:
        app.kubernetes.io/name: contour
        helm.sh/chart: contour-7.10.1
        app.kubernetes.io/instance: flyte
        app.kubernetes.io/managed-by: Helm
        app.kubernetes.io/component: contour
    spec:
      
      affinity:
        podAffinity:
          
        podAntiAffinity:
          preferredDuringSchedulingIgnoredDuringExecution:
            - podAffinityTerm:
                labelSelector:
                  matchLabels:
                    app.kubernetes.io/name: contour
                    app.kubernetes.io/instance: flyte
                    app.kubernetes.io/component: contour
                namespaces:
                  - "flyte"
                topologyKey: kubernetes.io/hostname
              weight: 1
        nodeAffinity:
          
      containers:
        - name: contour
          command:
            - contour
          args:
            - serve
            - --incluster
            - --xds-address=0.0.0.0
            - --xds-port=8001
            - --http-port=8000
            - --envoy-service-http-port=8080
            - --envoy-service-https-port=8443
            - --contour-cafile=/certs/ca.crt
            - --contour-cert-file=/certs/tls.crt
            - --contour-key-file=/certs/tls.key
            - --config-path=/config/contour.yaml
            - --kubernetes-debug=0
          image: docker.io/bitnami/contour:1.20.1-debian-10-r53
          imagePullPolicy: IfNotPresent
          ports:
            - containerPort: 8001
              name: xds
              protocol: TCP
            - containerPort: 8000
              name: metrics
              protocol: TCP
          livenessProbe:
            httpGet:
              path: /healthz
              port: 8000
            initialDelaySeconds: 120
            periodSeconds: 20
            timeoutSeconds: 5
            successThreshold: 1
            failureThreshold: 6
          readinessProbe:
            httpGet:
              path: /healthz
              port: 8000
            initialDelaySeconds: 15
            periodSeconds: 10
            timeoutSeconds: 5
            successThreshold: 1
            failureThreshold: 3
          resources: 
            limits:
              cpu: 100m
              memory: 100Mi
            requests:
              cpu: 10m
              memory: 50Mi
          volumeMounts:
            - name: contourcert
              mountPath: /certs
              readOnly: true
            - name: contour-config
              mountPath: /config
              readOnly: true
          env:
            - name: CONTOUR_NAMESPACE
              valueFrom:
                fieldRef:
                  apiVersion: v1
                  fieldPath: metadata.namespace
            - name: POD_NAME
              valueFrom:
                fieldRef:
                  apiVersion: v1
                  fieldPath: metadata.name
            - name: BITNAMI_DEBUG
              value: "false"
          securityContext:
            runAsNonRoot: true
            runAsUser: 1001
      dnsPolicy: ClusterFirst
      serviceAccountName: flyte-contour-contour
      securityContext:
        fsGroup: 1001
      volumes:
        - name: contourcert
          secret:
            secretName: contourcert
        - name: contour-config
          configMap:
            name: flyte-contour
            defaultMode: 0644
            items:
              - key: contour.yaml
                path: contour.yaml
---
# Source: flyte/charts/flyte/templates/admin/deployment.yaml
apiVersion: apps/v1
kind: Deployment
metadata:
  name: flyteadmin
  namespace: flyte
  labels: 
    app.kubernetes.io/name: flyteadmin
    app.kubernetes.io/instance: flyte
    helm.sh/chart: flyte-v0.1.10
    app.kubernetes.io/managed-by: Helm
spec:
  replicas: 1
  selector:
    matchLabels: 
      app.kubernetes.io/name: flyteadmin
      app.kubernetes.io/instance: flyte
  template:
    metadata:
      annotations:
        configChecksum: "a793650b39e484cd7d51cf6269cc5f255463fbe767a1d63a11580bc95fc6196"
      labels: 
        app.kubernetes.io/name: flyteadmin
        app.kubernetes.io/instance: flyte
        helm.sh/chart: flyte-v0.1.10
        app.kubernetes.io/managed-by: Helm
    spec:
      securityContext: 
        fsGroup: 65534
        fsGroupChangePolicy: Always
        runAsNonRoot: true
        runAsUser: 1001
        seLinuxOptions:
          type: spc_t
      initContainers:
        - command:
          - flyteadmin
          - --config
          - /etc/flyte/config/*.yaml
          - migrate
          - run
          image: "cr.flyte.org/flyteorg/flyteadmin:v1.16.3"
          imagePullPolicy: "IfNotPresent"
          name: run-migrations
          securityContext:
            allowPrivilegeEscalation: false
            capabilities:
              drop: ["ALL"]
          volumeMounts:
          
          - mountPath: /etc/flyte/config
            name: base-config-volume
        - command:
          - flyteadmin
          - --config
          - /etc/flyte/config/*.yaml
          - migrate
          - seed-projects
          - flytesnacks
          - flytetester
          - flyteexamples
          image: "cr.flyte.org/flyteorg/flyteadmin:v1.16.3"
          imagePullPolicy: "IfNotPresent"
          name: seed-projects
          securityContext:
            allowPrivilegeEscalation: false
            capabilities:
              drop: ["ALL"]
          volumeMounts:
          
          - mountPath: /etc/flyte/config
            name: base-config-volume
        - command:
          - flyteadmin
          - --config
          - /etc/flyte/config/*.yaml
          - clusterresource
          - sync
          image: "cr.flyte.org/flyteorg/flyteadmin:v1.16.3"
          imagePullPolicy: "IfNotPresent"
          name: sync-cluster-resources
          securityContext:
            allowPrivilegeEscalation: false
            capabilities:
              drop: ["ALL"]
          volumeMounts:
          
          - mountPath: /etc/flyte/clusterresource/templates
            name: resource-templates
          - mountPath: /etc/flyte/config
            name: clusters-config-volume
          - mountPath: /etc/secrets/
            name: admin-secrets
        - name: generate-secrets
          image: "cr.flyte.org/flyteorg/flyteadmin:v1.16.3"
          imagePullPolicy: "IfNotPresent"
          command: ["/bin/sh", "-c"]
          args:
            [
                "flyteadmin --config=/etc/flyte/config/*.yaml secrets init --localPath /etc/scratch/secrets && flyteadmin --config=/etc/flyte/config/*.yaml secrets create --name flyte-admin-secrets --fromPath /etc/scratch/secrets",
            ]
          securityContext:
            allowPrivilegeEscalation: false
            capabilities:
              drop: ["ALL"]
          volumeMounts:
            - mountPath: /etc/flyte/config
              name: base-config-volume
            - mountPath: /etc/scratch
              name: scratch
          env:
            - name: POD_NAMESPACE
              valueFrom:
                fieldRef:
                  fieldPath: metadata.namespace
      containers:
      - command:
        - flyteadmin
        - --config
        - /etc/flyte/config/*.yaml
        - serve
        image: "cr.flyte.org/flyteorg/flyteadmin:v1.16.3"
        imagePullPolicy: "IfNotPresent"
        name: flyteadmin
        ports:
        - containerPort: 8088
        - containerPort: 8089
        - containerPort: 10254
        readinessProbe:
          exec:
            command: [ "sh", "-c", "reply=$(curl -s -o /dev/null -w %{http_code} http://127.0.0.1:8088/healthcheck); if [ \"$reply\" -lt 200 -o \"$reply\" -ge 400 ]; then exit 1; fi;","grpc_health_probe", "-addr=:8089"]
          initialDelaySeconds: 15
        livenessProbe:
          exec:
            command: [ "sh", "-c", "reply=$(curl -s -o /dev/null -w %{http_code} http://127.0.0.1:8088/healthcheck); if [ \"$reply\" -lt 200 -o \"$reply\" -ge 400 ]; then exit 1; fi;","grpc_health_probe", "-addr=:8089"]
          initialDelaySeconds: 20
          periodSeconds: 5
        resources:
          limits:
            cpu: 250m
            ephemeral-storage: 100Mi
            memory: 500Mi
          requests:
            cpu: 10m
            ephemeral-storage: 50Mi
            memory: 50Mi
        securityContext:
          allowPrivilegeEscalation: false
          capabilities:
            drop: ["ALL"]
        volumeMounts:
        
        - mountPath: /srv/flyte
          name: shared-data
        - mountPath: /etc/flyte/config
          name: clusters-config-volume
        - mountPath: /etc/secrets/
          name: admin-secrets
      serviceAccountName: flyteadmin
      volumes:
      
      - emptyDir: {}
        name: shared-data
      - emptyDir: {}
        name: scratch
      - projected:
          sources:
            - configMap:
                name: flyte-admin-base-config
        name: base-config-volume
      - projected:
          sources:
            - configMap:
                name: flyte-admin-base-config
            - configMap:
                name: flyte-admin-clusters-config
        name: clusters-config-volume
      - configMap:
          name: clusterresource-template
        name: resource-templates
      - name: admin-secrets
        secret:
          secretName: flyte-admin-secrets
---
# Source: flyte/charts/flyte/templates/clusterresourcesync/deployment.yaml
apiVersion: apps/v1
kind: Deployment
metadata:
  name: syncresources
  namespace: flyte
  labels: 
    app.kubernetes.io/name: flyteclusterresourcesync
    app.kubernetes.io/instance: flyte
    helm.sh/chart: flyte-v0.1.10
    app.kubernetes.io/managed-by: Helm
spec:
  replicas: 1
  selector:
    matchLabels: 
      app.kubernetes.io/name: flyteclusterresourcesync
      app.kubernetes.io/instance: flyte
  template:
    metadata:
      annotations:
        configChecksum: "475154c41cdb06999025ab796aa1264fa3d235df51ac088a39c89c7ce300408"
        prometheus.io/path: "/metrics"
        prometheus.io/port: "10254"
      labels: 
        app.kubernetes.io/name: flyteclusterresourcesync
        app.kubernetes.io/instance: flyte
        helm.sh/chart: flyte-v0.1.10
        app.kubernetes.io/managed-by: Helm
    spec:
      containers:
        - command:
            - flyteadmin
            - --config
            - /etc/flyte/config/*.yaml
            - clusterresource
            - run
          image: "cr.flyte.org/flyteorg/flyteadmin:v1.16.3"
          imagePullPolicy: "IfNotPresent"
          name: sync-cluster-resources
          volumeMounts:
          
          - mountPath: /etc/flyte/clusterresource/templates
            name: resource-templates
          - mountPath: /etc/flyte/config
            name: config-volume
      serviceAccountName: flyteadmin
      volumes:
        
        - configMap:
            name: clusterresource-template
          name: resource-templates
        - configMap:
            name: flyte-clusterresourcesync-config
          name: config-volume
---
# Source: flyte/charts/flyte/templates/console/deployment.yaml
apiVersion: apps/v1
kind: Deployment
metadata:
  name: flyteconsole
  namespace: flyte
  labels: 
    app.kubernetes.io/name: flyteconsole
    app.kubernetes.io/instance: flyte
    helm.sh/chart: flyte-v0.1.10
    app.kubernetes.io/managed-by: Helm
spec:
  replicas: 1
  selector:
    matchLabels: 
      app.kubernetes.io/name: flyteconsole
      app.kubernetes.io/instance: flyte
  template:
    metadata:
      annotations:
        configChecksum: "010d3a314ae7d7d1f0489e9ed328e96ae3f0d61619e6f2bd3893fd71cb3436e"
      labels: 
        app.kubernetes.io/name: flyteconsole
        app.kubernetes.io/instance: flyte
        helm.sh/chart: flyte-v0.1.10
        app.kubernetes.io/managed-by: Helm
    spec:
      securityContext: 
        fsGroupChangePolicy: OnRootMismatch
        runAsNonRoot: true
        runAsUser: 1000
        seLinuxOptions:
          type: spc_t
      containers:
      - image: "cr.flyte.org/flyteorg/flyteconsole:v1.20.1"
        imagePullPolicy: "IfNotPresent"
        name: flyteconsole
        envFrom:
        - configMapRef:
            name: flyte-console-config
        ports:
        - containerPort: 8080
        env:
        - name: ENABLE_GA
          value: "true"
        - name: GA_TRACKING_ID
          value: "G-0QW4DJWJ20"
        securityContext:
          allowPrivilegeEscalation: false
          capabilities:
            drop: ["ALL"]
        resources: 
          limits:
            cpu: 500m
            memory: 275Mi
          requests:
            cpu: 10m
            memory: 250Mi
        volumeMounts:
        - mountPath: /srv/flyte
          name: shared-data
      volumes:
      - emptyDir: {}
        name: shared-data
---
# Source: flyte/charts/flyte/templates/datacatalog/deployment.yaml
apiVersion: apps/v1
kind: Deployment
metadata:
  name: datacatalog
  namespace: flyte
  labels: 
    app.kubernetes.io/name: datacatalog
    app.kubernetes.io/instance: flyte
    helm.sh/chart: flyte-v0.1.10
    app.kubernetes.io/managed-by: Helm
spec:
  replicas: 1
  selector:
    matchLabels: 
      app.kubernetes.io/name: datacatalog
      app.kubernetes.io/instance: flyte
  template:
    metadata:
      annotations:
        configChecksum: "020bddf381d4d3384f1cd3abdc98315ad1926c0021415300d9f6264851d03d2"
      labels: 
        app.kubernetes.io/name: datacatalog
        app.kubernetes.io/instance: flyte
        helm.sh/chart: flyte-v0.1.10
        app.kubernetes.io/managed-by: Helm
    spec:
      securityContext: 
        fsGroup: 1001
        fsGroupChangePolicy: OnRootMismatch
        runAsNonRoot: true
        runAsUser: 1001
        seLinuxOptions:
          type: spc_t
      initContainers:
      - command:
        - datacatalog
        - --config
        - /etc/datacatalog/config/*.yaml
        - migrate
        - run
        image: "cr.flyte.org/flyteorg/datacatalog:v1.16.3"
        imagePullPolicy: "IfNotPresent"
        name: run-migrations
        volumeMounts:
        
        - mountPath: /etc/datacatalog/config
          name: config-volume
        securityContext:
          allowPrivilegeEscalation: false
          capabilities:
            drop: ["ALL"]
      containers:
      - command:
        - datacatalog
        - --config
        - /etc/datacatalog/config/*.yaml
        - serve
        image: "cr.flyte.org/flyteorg/datacatalog:v1.16.3"
        imagePullPolicy: "IfNotPresent"
        name: datacatalog
        ports:
        - containerPort: 8080
        - containerPort: 8089
        - containerPort: 10254
        securityContext:
          allowPrivilegeEscalation: false
          capabilities:
            drop: ["ALL"]
        resources:
          limits:
            cpu: 500m
            ephemeral-storage: 100Mi
            memory: 500Mi
          requests:
            cpu: 10m
            ephemeral-storage: 50Mi
            memory: 50Mi
        volumeMounts:
        
        - mountPath: /etc/datacatalog/config
          name: config-volume
      serviceAccountName: datacatalog
      volumes:
      
      - emptyDir: {}
        name: shared-data
      - projected:
          sources:
            - configMap:
                name: datacatalog-config
        name: config-volume
---
# Source: flyte/charts/flyte/templates/flytescheduler/deployment.yaml
apiVersion: apps/v1
kind: Deployment
metadata:
  name: flytescheduler
  namespace: flyte
  labels: 
    app.kubernetes.io/name: flytescheduler
    app.kubernetes.io/instance: flyte
    helm.sh/chart: flyte-v0.1.10
    app.kubernetes.io/managed-by: Helm
spec:
  replicas: 1
  selector:
    matchLabels: 
      app.kubernetes.io/name: flytescheduler
      app.kubernetes.io/instance: flyte
  template:
    metadata:
      annotations:
        configChecksum: "a793650b39e484cd7d51cf6269cc5f255463fbe767a1d63a11580bc95fc6196"
      labels: 
        app.kubernetes.io/name: flytescheduler
        app.kubernetes.io/instance: flyte
        helm.sh/chart: flyte-v0.1.10
        app.kubernetes.io/managed-by: Helm
    spec:
      securityContext: 
        fsGroup: 65534
        fsGroupChangePolicy: Always
        runAsNonRoot: true
        runAsUser: 1001
        seLinuxOptions:
          type: spc_t
      initContainers:
      - command:
        - flytescheduler
        - precheck
        - --config
        - /etc/flyte/config/*.yaml
        image: "cr.flyte.org/flyteorg/flytescheduler:v1.16.3"
        imagePullPolicy: "IfNotPresent"
        name: flytescheduler-check
        securityContext:
          allowPrivilegeEscalation: false
          capabilities:
            drop: ["ALL"]
        volumeMounts:
        
        - mountPath: /etc/flyte/config
          name: config-volume
        - name: auth
          mountPath: /etc/secrets/
      containers:
      - command:
        - flytescheduler
        - run
        - --config
        - /etc/flyte/config/*.yaml
        image: "cr.flyte.org/flyteorg/flytescheduler:v1.16.3"
        imagePullPolicy: "IfNotPresent"
        name: flytescheduler
        ports:
          - containerPort: 10254
        securityContext:
          allowPrivilegeEscalation: false
          capabilities:
            drop: ["ALL"]
        resources:
          limits:
            cpu: 250m
            ephemeral-storage: 100Mi
            memory: 500Mi
          requests:
            cpu: 10m
            ephemeral-storage: 50Mi
            memory: 50Mi
        volumeMounts:
        
        - mountPath: /etc/flyte/config
          name: config-volume
        - name: auth
          mountPath: /etc/secrets/
      serviceAccountName: flytescheduler
      volumes:
      
      - emptyDir: {}
        name: shared-data
      - configMap:
          name: flyte-scheduler-config
        name: config-volume
      - name: auth
        secret:
          secretName: flyte-secret-auth
---
# Source: flyte/charts/flyte/templates/propeller/deployment.yaml
apiVersion: apps/v1
kind: Deployment
metadata:
  namespace: flyte
  name: flytepropeller
  labels: 
    app.kubernetes.io/name: flytepropeller
    app.kubernetes.io/instance: flyte
    helm.sh/chart: flyte-v0.1.10
    app.kubernetes.io/managed-by: Helm
spec:
  replicas: 1
  selector:
    matchLabels: 
      app.kubernetes.io/name: flytepropeller
      app.kubernetes.io/instance: flyte
  template:
    metadata:
      annotations:
<<<<<<< HEAD
        configChecksum: "3ac79fef4fa8dd35a9a3e084a33d71a98938d7c8c564257aa082de14683296a"
=======
        configChecksum: "989dd7f386ab7d98ada2d2eb81c87a94032a5fdfbefe35386285f47f6af64ad"
>>>>>>> 99f2ddd9
        prometheus.io/path: "/metrics"
        prometheus.io/port: "10254"
      labels: 
        app.kubernetes.io/name: flytepropeller
        app.kubernetes.io/instance: flyte
        helm.sh/chart: flyte-v0.1.10
        app.kubernetes.io/managed-by: Helm
    spec:
      securityContext: 
        fsGroup: 65534
        fsGroupChangePolicy: Always
        runAsUser: 1001
      containers:
      - command:
        - flytepropeller
        - --config
        - /etc/flyte/config/*.yaml
        env:
        - name: POD_NAME
          valueFrom:
            fieldRef:
              fieldPath: metadata.name
        - name: POD_NAMESPACE
          valueFrom:
            fieldRef:
              fieldPath: metadata.namespace
        image: "cr.flyte.org/flyteorg/flytepropeller:v1.16.3"
        imagePullPolicy: "IfNotPresent"
        name: flytepropeller
        ports:
        - containerPort: 10254
        resources:
          limits:
            cpu: 200m
            ephemeral-storage: 100Mi
            memory: 200Mi
          requests:
            cpu: 10m
            ephemeral-storage: 50Mi
            memory: 50Mi
        volumeMounts:
        - name: config-volume
          mountPath: /etc/flyte/config
        - name: auth
          mountPath: /etc/secrets/
        terminationMessagePolicy: "FallbackToLogsOnError"
      serviceAccountName: flytepropeller
      volumes:
      - projected:
          sources:
            - configMap:
                name: flyte-propeller-config
        name: config-volume
      - name: auth
        secret:
          secretName: flyte-secret-auth
---
# Source: flyte/charts/flyte/templates/propeller/webhook.yaml
# Create the actual deployment
apiVersion: apps/v1
kind: Deployment
metadata:
  name: flyte-pod-webhook
  namespace: flyte
  labels:
    app: flyte-pod-webhook
spec:
  selector:
    matchLabels:
      app: flyte-pod-webhook
  template:
    metadata:
      labels:
        app: flyte-pod-webhook
        app.kubernetes.io/name: flyte-pod-webhook
        app.kubernetes.io/version: v1.16.3
      annotations:
<<<<<<< HEAD
        configChecksum: "3ac79fef4fa8dd35a9a3e084a33d71a98938d7c8c564257aa082de14683296a"
=======
        configChecksum: "989dd7f386ab7d98ada2d2eb81c87a94032a5fdfbefe35386285f47f6af64ad"
>>>>>>> 99f2ddd9
        prometheus.io/path: "/metrics"
        prometheus.io/port: "10254"
    spec:
      securityContext: 
        fsGroup: 65534
        fsGroupChangePolicy: Always
        runAsNonRoot: true
        runAsUser: 1001
        seLinuxOptions:
          type: spc_t
      serviceAccountName: flyte-pod-webhook
      initContainers:
      - name: generate-secrets
        image: "cr.flyte.org/flyteorg/flytepropeller:v1.16.3"
        imagePullPolicy: "IfNotPresent"
        command:
          - flytepropeller
        args:
          - webhook
          - init-certs
          - --config
          - /etc/flyte/config/*.yaml
        env:
          - name: POD_NAME
            valueFrom:
              fieldRef:
                fieldPath: metadata.name
          - name: POD_NAMESPACE
            valueFrom:
              fieldRef:
                fieldPath: metadata.namespace
        securityContext:
          allowPrivilegeEscalation: false
          capabilities:
            drop: ["ALL"]
        volumeMounts:
          - name: config-volume
            mountPath: /etc/flyte/config
      containers:
        - name: webhook
          image: "cr.flyte.org/flyteorg/flytepropeller:v1.16.3"
          imagePullPolicy: "IfNotPresent"
          command:
            - flytepropeller
          args:
            - webhook
            - --config
            - /etc/flyte/config/*.yaml
          env:
            - name: POD_NAME
              valueFrom:
                fieldRef:
                  fieldPath: metadata.name
            - name: POD_NAMESPACE
              valueFrom:
                fieldRef:
                  fieldPath: metadata.namespace
          ports:
          - containerPort: 9443
          securityContext:
            allowPrivilegeEscalation: false
            capabilities:
              drop: ["ALL"]
          resources:
            requests:
              cpu: 200m
              ephemeral-storage: 500Mi
              memory: 500Mi
          volumeMounts:
            - name: config-volume
              mountPath: /etc/flyte/config
              readOnly: true
            - name: webhook-certs
              mountPath: /etc/webhook/certs
              readOnly: true
      volumes:
        - name: config-volume
          configMap:
            name: flyte-propeller-config
        - name: webhook-certs
          secret:
            secretName: flyte-pod-webhook
---
# Source: flyte/charts/kubernetes-dashboard/templates/deployment.yaml
# Copyright 2017 The Kubernetes Authors.
#
# Licensed under the Apache License, Version 2.0 (the "License");
# you may not use this file except in compliance with the License.
# You may obtain a copy of the License at
#
#     http://www.apache.org/licenses/LICENSE-2.0
#
# Unless required by applicable law or agreed to in writing, software
# distributed under the License is distributed on an "AS IS" BASIS,
# WITHOUT WARRANTIES OR CONDITIONS OF ANY KIND, either express or implied.
# See the License for the specific language governing permissions and
# limitations under the License.

apiVersion: apps/v1
kind: Deployment
metadata:
  name: flyte-kubernetes-dashboard
  labels:
    app.kubernetes.io/name: kubernetes-dashboard
    helm.sh/chart: kubernetes-dashboard-4.0.2
    app.kubernetes.io/instance: flyte
    app.kubernetes.io/version: "2.2.0"
    app.kubernetes.io/managed-by: Helm
    app.kubernetes.io/component: kubernetes-dashboard
spec:
  replicas: 1
  strategy:
    rollingUpdate:
      maxSurge: 0
      maxUnavailable: 1
    type: RollingUpdate
  selector:
    matchLabels:
      app.kubernetes.io/name: kubernetes-dashboard
      app.kubernetes.io/instance: flyte
      app.kubernetes.io/component: kubernetes-dashboard
  template:
    metadata:
      annotations:
        seccomp.security.alpha.kubernetes.io/pod: runtime/default
      labels:
        app.kubernetes.io/name: kubernetes-dashboard
        helm.sh/chart: kubernetes-dashboard-4.0.2
        app.kubernetes.io/instance: flyte
        app.kubernetes.io/version: "2.2.0"
        app.kubernetes.io/managed-by: Helm
        app.kubernetes.io/component: kubernetes-dashboard
    spec:
      serviceAccountName: flyte-kubernetes-dashboard
      containers:
      - name: kubernetes-dashboard
        image: "kubernetesui/dashboard:v2.2.0"
        imagePullPolicy: IfNotPresent
        args:
          - --namespace=flyte
          - --metrics-provider=none
          - --enable-skip-login
          - --enable-insecure-login
          - --disable-settings-authorizer
        ports:
        - name: http
          containerPort: 9090
          protocol: TCP
        volumeMounts:
        - name: kubernetes-dashboard-certs
          mountPath: /certs
          # Create on-disk volume to store exec logs
        - mountPath: /tmp
          name: tmp-volume
        livenessProbe:
          httpGet:
            scheme: HTTP
            path: /
            port: 9090
          initialDelaySeconds: 30
          timeoutSeconds: 30
        resources:
          limits:
            cpu: 2
            memory: 200Mi
          requests:
            cpu: 100m
            memory: 200Mi
        securityContext:
          allowPrivilegeEscalation: false
          readOnlyRootFilesystem: true
          runAsGroup: 2001
          runAsUser: 1001
      volumes:
      - name: kubernetes-dashboard-certs
        secret:
          secretName: flyte-kubernetes-dashboard-certs
      - name: tmp-volume
        emptyDir: {}
---
# Source: flyte/templates/minio/deployment.yaml
apiVersion: apps/v1
kind: Deployment
metadata:
  name: minio
  namespace: flyte
  labels: 
    app.kubernetes.io/name: minio
    app.kubernetes.io/instance: flyte
    helm.sh/chart: flyte-v0.1.10
    app.kubernetes.io/managed-by: Helm
spec:
  replicas: 1
  selector:
    matchLabels: 
      app.kubernetes.io/name: minio
      app.kubernetes.io/instance: flyte
  template:
    metadata:
      labels: 
        app.kubernetes.io/name: minio
        app.kubernetes.io/instance: flyte
        helm.sh/chart: flyte-v0.1.10
        app.kubernetes.io/managed-by: Helm
    spec:
      containers:
      - image: "ecr.flyte.org/bitnami/minio:2021.10.13-debian-10-r0"
        imagePullPolicy: "IfNotPresent"
        name: minio
        env:
          - name: MINIO_ACCESS_KEY
            value: minio
          - name: MINIO_SECRET_KEY
            value: miniostorage
          - name: MINIO_DEFAULT_BUCKETS
            value: my-s3-bucket
        ports:
        - containerPort: 9000
          name: minio
        - containerPort: 9001
          name: minio-console
        resources: 
          limits:
            cpu: 200m
            memory: 512Mi
          requests:
            cpu: 10m
            memory: 128Mi
        volumeMounts:
        - name: minio-storage
          mountPath: /data
      volumes:
      - name: minio-storage
        emptyDir: {}
---
# Source: flyte/templates/postgres/deployment.yaml
apiVersion: apps/v1
kind: Deployment
metadata:
  name: postgres
  namespace: flyte
  labels: 
    app.kubernetes.io/name: postgres
    app.kubernetes.io/instance: flyte
    helm.sh/chart: flyte-v0.1.10
    app.kubernetes.io/managed-by: Helm
spec:
  replicas: 1
  selector:
    matchLabels: 
      app.kubernetes.io/name: postgres
      app.kubernetes.io/instance: flyte
  template:
    metadata:
      labels: 
        app.kubernetes.io/name: postgres
        app.kubernetes.io/instance: flyte
        helm.sh/chart: flyte-v0.1.10
        app.kubernetes.io/managed-by: Helm
    spec:
      containers:
      - image: "ecr.flyte.org/ubuntu/postgres:13-21.04_beta"
        imagePullPolicy: "IfNotPresent"
        name: postgres
        env:
        - name: POSTGRES_HOST_AUTH_METHOD
          value: trust
        - name: POSTGRES_DB
          value: flyteadmin
        ports:
        - containerPort: 5432
          name: postgres
        resources: 
          limits:
            cpu: 1000m
            memory: 512Mi
          requests:
            cpu: 10m
            memory: 128Mi
        volumeMounts:
        - name: postgres-storage
          mountPath: /var/lib/postgresql/data
      volumes:
        - name: postgres-storage
          emptyDir: {}
---
# Source: flyte/templates/redoc/deployment.yaml
apiVersion: apps/v1
kind: Deployment
metadata:
  name: redoc
  namespace: flyte
  labels: 
    app.kubernetes.io/name: redoc
    app.kubernetes.io/instance: flyte
    helm.sh/chart: flyte-v0.1.10
    app.kubernetes.io/managed-by: Helm
spec:
  replicas: 1
  selector:
    matchLabels: 
      app.kubernetes.io/name: redoc
      app.kubernetes.io/instance: flyte
  template:
    metadata:
      labels: 
        app.kubernetes.io/name: redoc
        app.kubernetes.io/instance: flyte
        helm.sh/chart: flyte-v0.1.10
        app.kubernetes.io/managed-by: Helm
    spec:
      containers:
      - image: "docker.io/redocly/redoc:latest"
        imagePullPolicy: "IfNotPresent"
        name: redoc
        command:
          - sh
          - -c
          - ln -s /usr/share/nginx/html /usr/share/nginx/html/openapi && sh /usr/local/bin/docker-run.sh
        env:
          - name: PAGE_TITLE
            value: Flyte Admin OpenAPI
          - name: SPEC_URL
            value: /api/v1/openapi
          - name: PORT
            value: "8087"
        ports:
          - containerPort: 8087
        resources: 
          limits:
            cpu: 200m
            memory: 512Mi
          requests:
            cpu: 10m
            memory: 128Mi
---
# Source: flyte/charts/contour/templates/contour/ingressclass.yaml
apiVersion: networking.k8s.io/v1
kind: IngressClass
metadata:
  name: contour
  annotations:
    ingressclass.kubernetes.io/is-default-class: "true"
  labels:
    app.kubernetes.io/name: contour
    helm.sh/chart: contour-7.10.1
    app.kubernetes.io/instance: flyte
    app.kubernetes.io/managed-by: Helm
    app.kubernetes.io/component: contour
spec:
  controller: projectcontour.io/flyte/flyte-contour-contour
---
# Source: flyte/charts/flyte/templates/common/ingress.yaml
apiVersion: networking.k8s.io/v1
kind: Ingress
metadata:
  name: flyte
  namespace: flyte
  annotations: 
    nginx.ingress.kubernetes.io/app-root: /console
    nginx.ingress.kubernetes.io/service-upstream: "true"
spec:
  ingressClassName: 
  rules:
    - http:
        paths:
          # This is useful only for frontend development
          - path: /__webpack_hmr
            pathType: ImplementationSpecific
            backend:
              service:
                name: flyteconsole
                port:
                  number: 80
          # NOTE: If you change this, you must update the BASE_URL value in flyteconsole.yaml
          - path: /console
            pathType: ImplementationSpecific
            backend:
              service:
                name: flyteconsole
                port:
                  number: 80
          - path: /console/*
            pathType: ImplementationSpecific
            backend:
              service:
                name: flyteconsole
                port:
                  number: 80
          - path: /api
            pathType: ImplementationSpecific
            backend:
              service:
                name: flyteadmin
                port:
                  number: 80
          - path: /api/*
            pathType: ImplementationSpecific
            backend:
              service:
                name: flyteadmin
                port:
                  number: 80
          - path: /healthcheck
            pathType: ImplementationSpecific
            backend:
              service:
                name: flyteadmin
                port:
                  number: 80
          - path: /v1/*
            pathType: ImplementationSpecific
            backend:
              service:
                name: flyteadmin
                port:
                  number: 80
          # Port 87 in FlyteAdmin maps to the redoc container.
          - path: /openapi
            pathType: ImplementationSpecific
            backend:
              service:
                name: redoc
                port:
                  number: 87
          # Port 87 in FlyteAdmin maps to the redoc container.
          - path: /openapi/*
            pathType: ImplementationSpecific
            backend:
              service:
                name: redoc
                port:
                  number: 87
          - path: /.well-known
            pathType: ImplementationSpecific
            backend:
              service:
                name: flyteadmin
                port:
                  number: 80
          - path: /.well-known/*
            pathType: ImplementationSpecific
            backend:
              service:
                name: flyteadmin
                port:
                  number: 80
          - path: /login
            pathType: ImplementationSpecific
            backend:
              service:
                name: flyteadmin
                port:
                  number: 80
          - path: /login/*
            pathType: ImplementationSpecific
            backend:
              service:
                name: flyteadmin
                port:
                  number: 80
          - path: /logout
            pathType: ImplementationSpecific
            backend:
              service:
                name: flyteadmin
                port:
                  number: 80
          - path: /logout/*
            pathType: ImplementationSpecific
            backend:
              service:
                name: flyteadmin
                port:
                  number: 80
          - path: /callback
            pathType: ImplementationSpecific
            backend:
              service:
                name: flyteadmin
                port:
                  number: 80
          - path: /callback/*
            pathType: ImplementationSpecific
            backend:
              service:
                name: flyteadmin
                port:
                  number: 80
          - path: /me
            pathType: ImplementationSpecific
            backend:
              service:
                name: flyteadmin
                port:
                  number: 80
          - path: /config
            pathType: ImplementationSpecific
            backend:
              service:
                name: flyteadmin
                port:
                  number: 80
          - path: /config/*
            pathType: ImplementationSpecific
            backend:
              service:
                name: flyteadmin
                port:
                  number: 80
          - path: /oauth2
            pathType: ImplementationSpecific
            backend:
              service:
                name: flyteadmin
                port:
                  number: 80
          - path: /oauth2/*
            pathType: ImplementationSpecific
            backend:
              service:
                name: flyteadmin
                port:
                  number: 80
          
          # NOTE: Port 81 in flyteadmin is the GRPC server port for FlyteAdmin.
          - path: /flyteidl.service.SignalService
            pathType: ImplementationSpecific
            backend:
              service:
                name: flyteadmin
                port:
                  number: 81
          - path: /flyteidl.service.SignalService/*
            pathType: ImplementationSpecific
            backend:
              service:
                name: flyteadmin
                port:
                  number: 81
          - path: /flyteidl.service.AdminService
            pathType: ImplementationSpecific
            backend:
              service:
                name: flyteadmin
                port:
                  number: 81
          - path: /flyteidl.service.AdminService/*
            pathType: ImplementationSpecific
            backend:
              service:
                name: flyteadmin
                port:
                  number: 81
          - path: /flyteidl.service.DataProxyService
            pathType: ImplementationSpecific
            backend:
              service:
                name: flyteadmin
                port:
                  number: 81
          - path: /flyteidl.service.DataProxyService/*
            pathType: ImplementationSpecific
            backend:
              service:
                name: flyteadmin
                port:
                  number: 81
          - path: /flyteidl.service.AuthMetadataService
            pathType: ImplementationSpecific
            backend:
              service:
                name: flyteadmin
                port:
                  number: 81
          - path: /flyteidl.service.AuthMetadataService/*
            pathType: ImplementationSpecific
            backend:
              service:
                name: flyteadmin
                port:
                  number: 81
          - path: /flyteidl.service.IdentityService
            pathType: ImplementationSpecific
            backend:
              service:
                name: flyteadmin
                port:
                  number: 81
          - path: /flyteidl.service.IdentityService/*
            pathType: ImplementationSpecific
            backend:
              service:
                name: flyteadmin
                port:
                  number: 81
          - path: /grpc.health.v1.Health
            pathType: ImplementationSpecific
            backend:
              service:
                name: flyteadmin
                port:
                  number: 81
          - path: /grpc.health.v1.Health/*
            pathType: ImplementationSpecific
            backend:
              service:
                name: flyteadmin
                port:
                  number: 81
      host: ""
---
# Source: flyte/charts/kubernetes-dashboard/templates/ingress.yaml
# Copyright 2017 The Kubernetes Authors.
#
# Licensed under the Apache License, Version 2.0 (the "License");
# you may not use this file except in compliance with the License.
# You may obtain a copy of the License at
#
#     http://www.apache.org/licenses/LICENSE-2.0
#
# Unless required by applicable law or agreed to in writing, software
# distributed under the License is distributed on an "AS IS" BASIS,
# WITHOUT WARRANTIES OR CONDITIONS OF ANY KIND, either express or implied.
# See the License for the specific language governing permissions and
# limitations under the License.
---
# Source: flyte/charts/kubernetes-dashboard/templates/networkpolicy.yaml
# Copyright 2017 The Kubernetes Authors.
#
# Licensed under the Apache License, Version 2.0 (the "License");
# you may not use this file except in compliance with the License.
# You may obtain a copy of the License at
#
#     http://www.apache.org/licenses/LICENSE-2.0
#
# Unless required by applicable law or agreed to in writing, software
# distributed under the License is distributed on an "AS IS" BASIS,
# WITHOUT WARRANTIES OR CONDITIONS OF ANY KIND, either express or implied.
# See the License for the specific language governing permissions and
# limitations under the License.
---
# Source: flyte/charts/kubernetes-dashboard/templates/pdb.yaml
# Copyright 2017 The Kubernetes Authors.
#
# Licensed under the Apache License, Version 2.0 (the "License");
# you may not use this file except in compliance with the License.
# You may obtain a copy of the License at
#
#     http://www.apache.org/licenses/LICENSE-2.0
#
# Unless required by applicable law or agreed to in writing, software
# distributed under the License is distributed on an "AS IS" BASIS,
# WITHOUT WARRANTIES OR CONDITIONS OF ANY KIND, either express or implied.
# See the License for the specific language governing permissions and
# limitations under the License.
---
# Source: flyte/charts/kubernetes-dashboard/templates/psp.yaml
# Copyright 2017 The Kubernetes Authors.
#
# Licensed under the Apache License, Version 2.0 (the "License");
# you may not use this file except in compliance with the License.
# You may obtain a copy of the License at
#
#     http://www.apache.org/licenses/LICENSE-2.0
#
# Unless required by applicable law or agreed to in writing, software
# distributed under the License is distributed on an "AS IS" BASIS,
# WITHOUT WARRANTIES OR CONDITIONS OF ANY KIND, either express or implied.
# See the License for the specific language governing permissions and
# limitations under the License.
---
# Source: flyte/charts/contour/templates/certgen/serviceaccount.yaml
apiVersion: v1
kind: ServiceAccount
metadata:
  name: flyte-contour-contour-certgen
  namespace: "flyte"
  labels:
    app.kubernetes.io/name: contour
    helm.sh/chart: contour-7.10.1
    app.kubernetes.io/instance: flyte
    app.kubernetes.io/managed-by: Helm
    app.kubernetes.io/component: contour-certgen
  annotations:
    "helm.sh/hook": "pre-install,pre-upgrade"
    "helm.sh/hook-delete-policy": before-hook-creation,hook-succeeded
automountServiceAccountToken: true
---
# Source: flyte/charts/contour/templates/certgen/rbac.yaml
apiVersion: rbac.authorization.k8s.io/v1
kind: Role
metadata:
  name: flyte-contour-contour-certgen
  namespace: "flyte"
  annotations:
    "helm.sh/hook": "pre-install,pre-upgrade"
    "helm.sh/hook-delete-policy": before-hook-creation,hook-succeeded
  labels:
    app.kubernetes.io/name: contour
    helm.sh/chart: contour-7.10.1
    app.kubernetes.io/instance: flyte
    app.kubernetes.io/managed-by: Helm
    app.kubernetes.io/component: contour-certgen
rules:
  - apiGroups:
      - ""
    resources:
      - secrets
    verbs:
      - create
      - update
---
# Source: flyte/charts/contour/templates/certgen/rbac.yaml
apiVersion: rbac.authorization.k8s.io/v1
kind: RoleBinding
metadata:
  name: flyte-contour-contour-certgen
  namespace: "flyte"
  annotations:
    "helm.sh/hook": "pre-install,pre-upgrade"
    "helm.sh/hook-delete-policy": before-hook-creation,hook-succeeded
  labels:
    app.kubernetes.io/name: contour
    helm.sh/chart: contour-7.10.1
    app.kubernetes.io/instance: flyte
    app.kubernetes.io/managed-by: Helm
    app.kubernetes.io/component: contour-certgen
roleRef:
  apiGroup: rbac.authorization.k8s.io
  kind: Role
  name: flyte-contour-contour-certgen
subjects:
  - kind: ServiceAccount
    name: flyte-contour-contour-certgen
---
# Source: flyte/charts/contour/templates/certgen/job.yaml
apiVersion: batch/v1
kind: Job
metadata:
  name: flyte-contour-contour-certgen
  namespace: "flyte"
  annotations:
    "helm.sh/hook": "pre-install,pre-upgrade"
    "helm.sh/hook-weight": "1"
    "helm.sh/hook-delete-policy": before-hook-creation,hook-succeeded
  labels:
    app.kubernetes.io/name: contour
    helm.sh/chart: contour-7.10.1
    app.kubernetes.io/instance: flyte
    app.kubernetes.io/managed-by: Helm
    app.kubernetes.io/component: contour-certgen
spec:
  template:
    metadata:
      labels:
        app.kubernetes.io/name: contour
        helm.sh/chart: contour-7.10.1
        app.kubernetes.io/instance: flyte
        app.kubernetes.io/managed-by: Helm
        app.kubernetes.io/component: contour-certgen
    spec:
      
      securityContext:
        fsGroup: 1001
      containers:
        - name: contour
          image: docker.io/bitnami/contour:1.20.1-debian-10-r53
          imagePullPolicy: IfNotPresent
          command:
            - contour
          args:
            - certgen
            - --kube
            - --incluster
            - --overwrite
            - --secrets-format=compact
            - --namespace=$(CONTOUR_NAMESPACE)
            - --certificate-lifetime=365
          env:
            - name: CONTOUR_NAMESPACE
              valueFrom:
                fieldRef:
                  fieldPath: metadata.namespace
          securityContext:
            runAsNonRoot: true
            runAsUser: 1001
          resources: 
            limits:
              cpu: 100m
              memory: 100Mi
            requests:
              cpu: 10m
              memory: 50Mi
      restartPolicy: Never
      serviceAccountName: flyte-contour-contour-certgen
  parallelism: 1
  completions: 1
  backoffLimit: 1<|MERGE_RESOLUTION|>--- conflicted
+++ resolved
@@ -7228,11 +7228,7 @@
   template:
     metadata:
       annotations:
-<<<<<<< HEAD
-        configChecksum: "3ac79fef4fa8dd35a9a3e084a33d71a98938d7c8c564257aa082de14683296a"
-=======
         configChecksum: "989dd7f386ab7d98ada2d2eb81c87a94032a5fdfbefe35386285f47f6af64ad"
->>>>>>> 99f2ddd9
         prometheus.io/path: "/metrics"
         prometheus.io/port: "10254"
       labels: 
@@ -7310,11 +7306,7 @@
         app.kubernetes.io/name: flyte-pod-webhook
         app.kubernetes.io/version: v1.16.3
       annotations:
-<<<<<<< HEAD
-        configChecksum: "3ac79fef4fa8dd35a9a3e084a33d71a98938d7c8c564257aa082de14683296a"
-=======
         configChecksum: "989dd7f386ab7d98ada2d2eb81c87a94032a5fdfbefe35386285f47f6af64ad"
->>>>>>> 99f2ddd9
         prometheus.io/path: "/metrics"
         prometheus.io/port: "10254"
     spec:
