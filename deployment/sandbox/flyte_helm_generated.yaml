--- conflicted
+++ resolved
@@ -4598,8 +4598,6 @@
       app.kubernetes.io/instance: flyte
   template:
     metadata:
-      annotations:
-        configChecksum: "c9c09c6c4db7eb63d15b3c38ac229d0df28647bb980aaf23a0be22a37f33d94"
       labels: 
         app.kubernetes.io/name: flyteclusterresourcesync
         app.kubernetes.io/instance: flyte
@@ -4613,7 +4611,7 @@
             - /etc/flyte/config/*.yaml
             - clusterresource
             - run
-          image: "cr.flyte.org/flyteorg/flyteadmin:v1.0.0"
+          image: "cr.flyte.org/flyteorg/flyteadmin:v1.1.2"
           imagePullPolicy: "IfNotPresent"
           name: sync-cluster-resources
           volumeMounts:
@@ -5264,54 +5262,6 @@
             cpu: 10m
             memory: 128Mi
 ---
-<<<<<<< HEAD
-=======
-# Source: flyte/charts/flyte/templates/clusterresourcesync/cronjob.yaml
-apiVersion: batch/v1beta1
-kind: CronJob
-metadata:
-  name: syncresources
-  namespace: flyte
-  labels: 
-    app.kubernetes.io/name: flyteadmin
-    app.kubernetes.io/instance: flyte
-    helm.sh/chart: flyte-v0.1.10
-    app.kubernetes.io/managed-by: Helm
-spec:
-  schedule: '*/1 * * * *'
-  jobTemplate:
-    spec:
-      template:
-        metadata:
-        spec:
-          containers:
-          - command:
-            - flyteadmin
-            - --config
-            - /etc/flyte/config/*.yaml
-            - clusterresource
-            - sync
-            image: "cr.flyte.org/flyteorg/flyteadmin:v1.1.2"
-            imagePullPolicy: "IfNotPresent"
-            name: sync-cluster-resources
-            volumeMounts:
-            
-            - mountPath: /etc/flyte/clusterresource/templates
-              name: resource-templates
-            - mountPath: /etc/flyte/config
-              name: config-volume
-          restartPolicy: OnFailure
-          serviceAccountName: flyteadmin
-          volumes:
-          
-          - configMap:
-              name: clusterresource-template
-            name: resource-templates
-          - configMap:
-              name: flyte-clusterresourcesync-config
-            name: config-volume
----
->>>>>>> be57ba19
 # Source: flyte/charts/flyte/templates/common/ingress.yaml
 apiVersion: networking.k8s.io/v1
 kind: Ingress
