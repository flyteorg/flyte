--- conflicted
+++ resolved
@@ -7130,11 +7130,7 @@
   template:
     metadata:
       annotations:
-<<<<<<< HEAD
         configChecksum: "e7929ed61c9c1a4af66f64529a657fd7b7a69b4914b39fc8821528beb8186eb"
-=======
-        configChecksum: "3d2a38f6286a81fa144d0690a97cf10282a73e862a2a3b5a3e0bb2911aac9ca"
->>>>>>> a726c365
       labels: 
         app.kubernetes.io/name: flytepropeller
         app.kubernetes.io/instance: flyte
@@ -7208,11 +7204,7 @@
         app.kubernetes.io/name: flyte-pod-webhook
         app.kubernetes.io/version: v1.10.6
       annotations:
-<<<<<<< HEAD
         configChecksum: "e7929ed61c9c1a4af66f64529a657fd7b7a69b4914b39fc8821528beb8186eb"
-=======
-        configChecksum: "3d2a38f6286a81fa144d0690a97cf10282a73e862a2a3b5a3e0bb2911aac9ca"
->>>>>>> a726c365
     spec:
       securityContext:
         fsGroup: 65534
