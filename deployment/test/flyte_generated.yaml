apiVersion: v1
kind: Namespace
metadata:
  name: flyte
---
apiVersion: apiextensions.k8s.io/v1beta1
kind: CustomResourceDefinition
metadata:
  name: flyteworkflows.flyte.lyft.com
spec:
  group: flyte.lyft.com
  names:
    kind: FlyteWorkflow
    plural: flyteworkflows
    shortNames:
    - fly
    singular: flyteworkflow
  scope: Namespaced
  version: v1alpha1
---
apiVersion: v1
kind: ServiceAccount
metadata:
  name: datacatalog
  namespace: flyte
---
apiVersion: v1
kind: ServiceAccount
metadata:
  name: flyte-pod-webhook
  namespace: flyte
---
apiVersion: v1
kind: ServiceAccount
metadata:
  name: flyteadmin
  namespace: flyte
---
apiVersion: v1
kind: ServiceAccount
metadata:
  name: flytepropeller
  namespace: flyte
---
apiVersion: rbac.authorization.k8s.io/v1
kind: ClusterRole
metadata:
  name: flyte-pod-webhook
  namespace: flyte
rules:
- apiGroups:
  - '*'
  resources:
  - mutatingwebhookconfigurations
  - secrets
  - pods
  verbs:
  - get
  - create
  - update
  - patch
---
apiVersion: rbac.authorization.k8s.io/v1
kind: ClusterRole
metadata:
  name: flyteadmin
  namespace: flyte
rules:
- apiGroups:
  - ""
  - flyte.lyft.com
  - rbac.authorization.k8s.io
  resources:
  - configmaps
  - flyteworkflows
  - namespaces
  - pods
  - resourcequotas
  - roles
  - rolebindings
  - secrets
  - services
  - serviceaccounts
  - spark-role
  verbs:
  - '*'
---
apiVersion: rbac.authorization.k8s.io/v1
kind: ClusterRole
metadata:
  name: flytepropeller
rules:
- apiGroups:
  - ""
  resources:
  - pods
  verbs:
  - get
  - list
  - watch
- apiGroups:
  - ""
  resources:
  - events
  verbs:
  - create
  - update
  - delete
  - patch
- apiGroups:
  - '*'
  resources:
  - '*'
  verbs:
  - get
  - list
  - watch
  - create
  - update
  - delete
  - patch
- apiGroups:
  - apiextensions.k8s.io
  resources:
  - customresourcedefinitions
  verbs:
  - get
  - list
  - watch
  - create
  - delete
  - update
- apiGroups:
  - flyte.lyft.com
  resources:
  - flyteworkflows
  verbs:
  - get
  - list
  - watch
  - create
  - update
  - delete
  - patch
  - post
  - deletecollection
---
apiVersion: rbac.authorization.k8s.io/v1
kind: ClusterRoleBinding
metadata:
  name: flyte-pod-webhook
  namespace: flyte
roleRef:
  apiGroup: rbac.authorization.k8s.io
  kind: ClusterRole
  name: flyte-pod-webhook
subjects:
- kind: ServiceAccount
  name: flyte-pod-webhook
  namespace: flyte
---
apiVersion: rbac.authorization.k8s.io/v1beta1
kind: ClusterRoleBinding
metadata:
  name: flyteadmin-binding
  namespace: flyte
roleRef:
  apiGroup: rbac.authorization.k8s.io
  kind: ClusterRole
  name: flyteadmin
subjects:
- kind: ServiceAccount
  name: flyteadmin
  namespace: flyte
---
apiVersion: rbac.authorization.k8s.io/v1beta1
kind: ClusterRoleBinding
metadata:
  name: flytepropeller
  namespace: flyte
roleRef:
  apiGroup: rbac.authorization.k8s.io
  kind: ClusterRole
  name: flytepropeller
subjects:
- kind: ServiceAccount
  name: flytepropeller
  namespace: flyte
---
apiVersion: v1
data:
  aa_namespace.yaml: |
    apiVersion: v1
    kind: Namespace
    metadata:
      name: {{ namespace }}
    spec:
      finalizers:
      - kubernetes
  ab_project-resource-quota.yaml: "apiVersion: v1\nkind: ResourceQuota\nmetadata:\n  name: project-quota\n  namespace: {{ namespace }} \nspec:\n  hard:\n    limits.cpu: {{ projectQuotaCpu }} \n    limits.memory: {{ projectQuotaMemory }}\n\n"
  ac_project-copilot-dataconfig.yaml: |
    kind: ConfigMap
    apiVersion: v1
    metadata:
      name: flyte-data-config
      namespace: {{ namespace }}
    data:
      config.yaml: |
        storage:
          connection:
            access-key: minio
            auth-type: accesskey
            disable-ssl: true
            endpoint: http://minio.flyte.svc.cluster.local:9000
            region: us-east-1
            secret-key: miniostorage
          type: minio
          container: my-s3-bucket
          enable-multicontainer: true
kind: ConfigMap
metadata:
  annotations: {}
  labels: {}
  name: clusterresource-template-9mbg4b2fhc
  namespace: flyte
---
apiVersion: v1
data:
  db.yaml: |
    database:
      port: 5432
      username: postgres
      host: postgres
      dbname: datacatalog
      options: sslmode=disable
  logger.yaml: |
    logger:
      show-source: true
      level: 2
  server.yaml: |
    datacatalog:
      storage-prefix: metadata/datacatalog
      metrics-scope: "datacatalog"
      profiler-port: 10254
    application:
      grpcPort: 8089
  storage.yaml: |+
    storage:
      type: minio
      connection:
        access-key: minio
        auth-type: accesskey
        secret-key: miniostorage
        disable-ssl: true
        endpoint: http://minio.flyte.svc.cluster.local:9000
        region: us-east-1
      container: "my-s3-bucket"

kind: ConfigMap
metadata:
  annotations: {}
  labels: {}
  name: datacatalog-config-dcg96ktb98
  namespace: flyte
---
apiVersion: v1
data:
  cluster_resources.yaml: |
    cluster_resources:
      templatePath: "/etc/flyte/clusterresource/templates"
      customData:
        production:
          - projectQuotaCpu:
              value: "5"
          - projectQuotaMemory:
              value: "4000Mi"
        staging:
          - projectQuotaCpu:
              value: "2"
          - projectQuotaMemory:
              value: "3000Mi"
        development:
          - projectQuotaCpu:
              value: "4"
          - projectQuotaMemory:
              value: "3000Mi"
      refresh: 5m
  db.yaml: |
    database:
      port: 5432
      username: postgres
      host: postgres
      dbname: postgres
      options: sslmode=disable
  domain.yaml: |
    domains:
      - id: development
        name: development
      - id: staging
        name: staging
      - id: production
        name: production
  logger.yaml: |
    logger:
      show-source: true
      level: 2
  remote_data.yaml: |
    remoteData:
      region: "us-east-1"
      scheme: "local"
      signedUrls:
        durationMinutes: 3
  server.yaml: |
    server:
      httpPort: 8088
      grpcPort: 8089
      security:
        secure: false
        useAuth: false
        allowCors: true
        allowedOrigins:
          # Accepting all domains for Sandbox installation
          - "*"
        allowedHeaders:
          - "Content-Type"
    flyteadmin:
      roleNameKey: "iam.amazonaws.com/role"
      profilerPort: 10254
      metricsScope: "flyte:"
      metadataStoragePrefix:
        - "metadata"
        - "admin"
      eventVersion: 1
      testing:
        host: http://flyteadmin
  storage.yaml: |+
    storage:
      type: minio
      connection:
        access-key: minio
        auth-type: accesskey
        secret-key: miniostorage
        disable-ssl: true
        endpoint: http://minio.flyte.svc.cluster.local:9000
        region: us-east-1
      container: "my-s3-bucket"

  task_resource_defaults.yaml: |
    task_resources:
      defaults:
        cpu: 100m
        memory: 100Mi
        storage: 5Mi
      limits:
        cpu: 2
        memory: 8Gi
        storage: 20Mi
        gpu: 1
kind: ConfigMap
metadata:
  annotations: {}
  labels: {}
  name: flyte-admin-config-97g74g6mtt
  namespace: flyte
---
apiVersion: v1
data:
  admin.yaml: |
    event:
      type: admin
      rate: 500
      capacity: 1000
    admin:
      endpoint: flyteadmin:81
      insecure: true
  catalog.yaml: |
    catalog-cache:
      endpoint: datacatalog:89
      type: datacatalog
      insecure: true
  copilot.yaml: |
    plugins:
      k8s:
        co-pilot:
          name: "flyte-copilot-"
          image: "ghcr.io/lyft/flyteplugins/flytecopilot:dc4bdbd61cac88a39a5ff43e40f026bdbc2c78a2"
          start-timeout: "30s"
  core.yaml: |
    propeller:
      rawoutput-prefix: s3://my-s3-bucket/
      metadata-prefix: metadata/propeller
      workers: 4
      max-workflow-retries: 30
      workflow-reeval-duration: 30s
      downstream-eval-duration: 30s
      limit-namespace: "all"
      prof-port: 10254
      metrics-prefix: flyte
      enable-admin-launcher: true
      leader-election:
        lock-config-map:
          name: propeller-leader
          namespace: flyte
        enabled: true
        lease-duration: 15s
        renew-deadline: 10s
        retry-period: 2s
      queue:
        type: batch
        batching-interval: 2s
        batch-size: -1
        queue:
          type: maxof
          rate: 100
          capacity: 1000
          base-delay: 5s
          max-delay: 120s
        sub-queue:
          type: bucket
          rate: 10
          capacity: 100
    webhook:
      certDir: /etc/webhook/certs
      serviceName: flyte-pod-webhook
  enabled_plugins.yaml: |
    tasks:
      task-plugins:
        enabled-plugins:
          - container
          - sidecar
          - k8s-array
        default-for-task-types:
          container: container
          sidecar: sidecar
          container_array: k8s-array
  k8s.yaml: |
    plugins:
      k8s:
        default-env-vars:
          - FLYTE_AWS_ENDPOINT: "http://minio.flyte:9000"
          - FLYTE_AWS_ACCESS_KEY_ID: minio
          - FLYTE_AWS_SECRET_ACCESS_KEY: miniostorage
        default-cpus: 100m
        default-memory: 100Mi
  logger.yaml: |
    logger:
      show-source: true
      level: 2
  resource_manager.yaml: |
    propeller:
      resourcemanager:
        type: noop
  storage.yaml: |+
    storage:
      type: minio
      connection:
        access-key: minio
        auth-type: accesskey
        secret-key: miniostorage
        disable-ssl: true
        endpoint: http://minio.flyte.svc.cluster.local:9000
        region: us-east-1
      container: "my-s3-bucket"

kind: ConfigMap
metadata:
<<<<<<< HEAD
  annotations: {}
  labels: {}
  name: flyte-propeller-config-474fbd466t
=======
  name: flyte-propeller-config-cbbhf652h4
>>>>>>> a8c01e5a
  namespace: flyte
---
apiVersion: v1
data:
  pass.txt: YXdlc29tZXNhdWNl
kind: Secret
metadata:
  name: db-pass-8mb4h2b9hf
  namespace: flyte
type: Opaque
---
apiVersion: v1
kind: Service
metadata:
  annotations:
    contour.heptio.com/upstream-protocol.h2c: grpc
  name: datacatalog
  namespace: flyte
spec:
  ports:
  - name: http
    port: 88
    protocol: TCP
    targetPort: 8088
  - name: grpc
    port: 89
    protocol: TCP
    targetPort: 8089
  selector:
    app: datacatalog
---
apiVersion: v1
kind: Service
metadata:
  annotations:
    projectcontour.io/upstream-protocol.h2c: grpc
  name: flyte-pod-webhook
  namespace: flyte
spec:
  ports:
  - name: https
    port: 443
    protocol: TCP
    targetPort: 9443
  selector:
    app: flyte-pod-webhook
---
apiVersion: v1
kind: Service
metadata:
  annotations:
    projectcontour.io/upstream-protocol.h2c: grpc
  name: flyteadmin
  namespace: flyte
spec:
  ports:
  - name: http
    port: 80
    protocol: TCP
    targetPort: 8088
  - name: grpc
    port: 81
    protocol: TCP
    targetPort: 8089
  - name: redoc
    port: 87
    protocol: TCP
    targetPort: 8087
  selector:
    app: flyteadmin
---
apiVersion: v1
kind: Service
metadata:
  name: minio
  namespace: flyte
spec:
  externalName: minio
  ports:
  - port: 9000
  selector:
    app: minio
---
apiVersion: v1
kind: Service
metadata:
  name: postgres
  namespace: flyte
spec:
  ports:
  - port: 5432
  selector:
    app: postgres
---
apiVersion: apps/v1
kind: Deployment
metadata:
  labels:
    app: datacatalog
  name: datacatalog
  namespace: flyte
spec:
  replicas: 1
  selector:
    matchLabels:
      app: datacatalog
  template:
    metadata:
      annotations:
        prometheus.io/path: /metrics
        prometheus.io/port: "10254"
        prometheus.io/scrape: "true"
      labels:
        app: datacatalog
        app.kubernetes.io/name: datacatalog
        app.kubernetes.io/version: 0.3.0
    spec:
      containers:
      - command:
        - datacatalog
        - --config
        - /etc/datacatalog/config/*.yaml
        - serve
        image: ghcr.io/flyteorg/datacatalog:v0.19.7
        imagePullPolicy: IfNotPresent
        name: datacatalog
        ports:
        - containerPort: 8088
        - containerPort: 8089
        volumeMounts:
        - mountPath: /etc/datacatalog/config
          name: config-volume
        - mountPath: /etc/db
          name: db-pass
      initContainers:
      - command:
        - datacatalog
        - --config
        - /etc/datacatalog/config/*.yaml
        - migrate
        - run
        image: ghcr.io/flyteorg/datacatalog:v0.19.7
        imagePullPolicy: IfNotPresent
        name: run-migrations
        volumeMounts:
        - mountPath: /etc/datacatalog/config
          name: config-volume
        - mountPath: /etc/db
          name: db-pass
      serviceAccountName: datacatalog
      volumes:
      - emptyDir: {}
        name: shared-data
      - configMap:
          name: datacatalog-config-dcg96ktb98
        name: config-volume
      - name: db-pass
        secret:
          secretName: db-pass-8mb4h2b9hf
---
apiVersion: apps/v1
kind: Deployment
metadata:
  labels:
    app: flyte-pod-webhook
  name: flyte-pod-webhook
  namespace: flyte
spec:
  selector:
    matchLabels:
      app: flyte-pod-webhook
  template:
    metadata:
      annotations:
        prometheus.io/path: /metrics
        prometheus.io/port: "10254"
        prometheus.io/scrape: "true"
      labels:
        app: flyte-pod-webhook
        app.kubernetes.io/name: flyte-pod-webhook
        app.kubernetes.io/version: 0.5.13
    spec:
      containers:
      - args:
        - webhook
        - --config
        - /etc/flyte/config/*.yaml
        command:
        - flytepropeller
        env:
        - name: POD_NAME
          valueFrom:
            fieldRef:
              fieldPath: metadata.name
        - name: POD_NAMESPACE
          valueFrom:
            fieldRef:
              fieldPath: metadata.namespace
        image: ghcr.io/flyteorg/flytepropeller:v0.7.8
        imagePullPolicy: IfNotPresent
        name: webhook
        volumeMounts:
        - mountPath: /etc/flyte/config
          name: config-volume
          readOnly: true
        - mountPath: /etc/webhook/certs
          name: webhook-certs
          readOnly: true
      serviceAccountName: flyte-pod-webhook
      volumes:
      - configMap:
          name: flyte-propeller-config-cbbhf652h4
        name: config-volume
      - name: webhook-certs
        secret:
          secretName: flyte-pod-webhook
---
apiVersion: apps/v1
kind: Deployment
metadata:
  labels:
    app: flyteadmin
  name: flyteadmin
  namespace: flyte
spec:
  replicas: 1
  selector:
    matchLabels:
      app: flyteadmin
  template:
    metadata:
      annotations:
        prometheus.io/path: /metrics
        prometheus.io/port: "10254"
        prometheus.io/scrape: "true"
      labels:
        app: flyteadmin
        app.kubernetes.io/name: flyteadmin
        app.kubernetes.io/version: 0.3.38
    spec:
      containers:
      - command:
        - flyteadmin
        - --config
        - /etc/flyte/config/*.yaml
        - serve
        image: ghcr.io/flyteorg/flyteadmin:v0.4.0
        imagePullPolicy: IfNotPresent
        name: flyteadmin
        ports:
        - containerPort: 8088
        - containerPort: 8089
        resources:
          limits:
            cpu: "0.1"
            ephemeral-storage: 100Mi
            memory: 200Mi
        volumeMounts:
        - mountPath: /srv/flyte
          name: shared-data
        - mountPath: /etc/flyte/config
          name: config-volume
        - mountPath: /etc/db
          name: db-pass
      - command:
        - sh
        - -c
        - ln -s /usr/share/nginx/html /usr/share/nginx/html/openapi && sh /usr/local/bin/docker-run.sh
        env:
        - name: PAGE_TITLE
          value: Flyte Admin OpenAPI
        - name: SPEC_URL
          value: /api/v1/openapi
        - name: PORT
          value: "8087"
        image: docker.io/redocly/redoc
        imagePullPolicy: IfNotPresent
        name: redoc
        ports:
        - containerPort: 8087
        resources:
          limits:
            cpu: "0.1"
            memory: 200Mi
      initContainers:
      - command:
        - flyteadmin
        - --config
        - /etc/flyte/config/*.yaml
        - migrate
        - run
        image: ghcr.io/flyteorg/flyteadmin:v0.4.0
        imagePullPolicy: IfNotPresent
        name: run-migrations
        volumeMounts:
        - mountPath: /etc/flyte/config
          name: config-volume
        - mountPath: /etc/db
          name: db-pass
      - command:
        - flyteadmin
        - --config
        - /etc/flyte/config/*.yaml
        - migrate
        - seed-projects
        - flytetester
        - flytesnacks
        image: ghcr.io/flyteorg/flyteadmin:v0.4.0
        imagePullPolicy: IfNotPresent
        name: seed-projects
        volumeMounts:
        - mountPath: /etc/flyte/config
          name: config-volume
        - mountPath: /etc/db
          name: db-pass
      - command:
        - flyteadmin
        - --config
        - /etc/flyte/config/*.yaml
        - clusterresource
        - sync
        image: ghcr.io/flyteorg/flyteadmin:v0.4.0
        imagePullPolicy: IfNotPresent
        name: sync-cluster-resources
        volumeMounts:
        - mountPath: /etc/flyte/clusterresource/templates
          name: resource-templates
        - mountPath: /etc/flyte/config
          name: config-volume
        - mountPath: /etc/db
          name: db-pass
      - command:
        - sh
        - -c
        - until pg_isready -h postgres -p 5432; do echo waiting for database; sleep 2; done;
        image: postgres:10.16-alpine
        name: check-db-ready
      serviceAccountName: flyteadmin
      volumes:
      - name: shared-data
      - configMap:
          name: flyte-admin-config-97g74g6mtt
        name: config-volume
      - configMap:
          name: clusterresource-template-9mbg4b2fhc
        name: resource-templates
      - name: db-pass
        secret:
          secretName: db-pass-8mb4h2b9hf
---
apiVersion: apps/v1
kind: Deployment
metadata:
  labels:
    app: flytepropeller
  name: flytepropeller
  namespace: flyte
spec:
  selector:
    matchLabels:
      app: flytepropeller
  template:
    metadata:
      annotations:
        prometheus.io/path: /metrics
        prometheus.io/port: "10254"
        prometheus.io/scrape: "true"
      labels:
        app: flytepropeller
        app.kubernetes.io/name: flytepropeller
        app.kubernetes.io/version: 0.7.1
    spec:
      containers:
      - args:
        - --config
        - /etc/flyte/config/*.yaml
        command:
        - flytepropeller
        env:
        - name: POD_NAME
          valueFrom:
            fieldRef:
              fieldPath: metadata.name
        image: ghcr.io/flyteorg/flytepropeller:v0.7.8
        imagePullPolicy: IfNotPresent
        name: flytepropeller
        ports:
        - containerPort: 10254
        volumeMounts:
        - mountPath: /etc/flyte/config
          name: config-volume
      serviceAccountName: flytepropeller
      volumes:
      - configMap:
<<<<<<< HEAD
          name: flyte-propeller-config-474fbd466t
=======
          name: flyte-propeller-config-cbbhf652h4
>>>>>>> a8c01e5a
        name: config-volume
---
apiVersion: apps/v1
kind: Deployment
metadata:
  name: minio
  namespace: flyte
spec:
  selector:
    matchLabels:
      app: minio
  template:
    metadata:
      labels:
        app: minio
    spec:
      containers:
      - args:
        - server
        - /data
        env:
        - name: MINIO_ACCESS_KEY
          value: minio
        - name: MINIO_SECRET_KEY
          value: miniostorage
        image: minio/minio:RELEASE.2020-12-16T05-05-17Z
        name: minio
        ports:
        - containerPort: 9000
          name: minio
        volumeMounts:
        - mountPath: /data
          name: minio-storage
      volumes:
      - emptyDir: {}
        name: minio-storage
---
apiVersion: apps/v1
kind: Deployment
metadata:
  name: postgres
  namespace: flyte
spec:
  selector:
    matchLabels:
      app: postgres
  template:
    metadata:
      labels:
        app: postgres
    spec:
      containers:
      - env:
        - name: POSTGRES_HOST_AUTH_METHOD
          value: trust
        image: postgres:10.16-alpine
        name: postgres
        ports:
        - containerPort: 5432
          name: postgres
        volumeMounts:
        - mountPath: /var/lib/postgresql/data
          name: postgres-storage
      volumes:
      - emptyDir: {}
        name: postgres-storage
---
apiVersion: batch/v1
kind: Job
metadata:
  name: flyte-pod-webhook-secret
  namespace: flyte
spec:
  backoffLimit: 3
  template:
    spec:
      containers:
      - args:
        - webhook
        - init-certs
        - --config
        - /etc/flyte/config/*.yaml
        command:
        - flytepropeller
        env:
        - name: POD_NAME
          valueFrom:
            fieldRef:
              fieldPath: metadata.name
        - name: POD_NAMESPACE
          valueFrom:
            fieldRef:
              fieldPath: metadata.namespace
        image: ghcr.io/flyteorg/flytepropeller:v0.7.8
        imagePullPolicy: IfNotPresent
        name: webhook
        volumeMounts:
        - mountPath: /etc/flyte/config
          name: config-volume
      restartPolicy: Never
      serviceAccountName: flyte-pod-webhook
      volumes:
      - configMap:
          name: flyte-propeller-config-cbbhf652h4
        name: config-volume
  ttlSecondsAfterFinished: 0
---
apiVersion: networking.k8s.io/v1
kind: Ingress
metadata:
  annotations:
    nginx.ingress.kubernetes.io/ssl-redirect: "false"
  name: minio
  namespace: flyte
spec:
  rules:
  - http:
      paths:
      - backend:
          service:
            name: minio
            port:
              number: 9000
        path: /minio
        pathType: ImplementationSpecific<|MERGE_RESOLUTION|>--- conflicted
+++ resolved
@@ -464,13 +464,9 @@
 
 kind: ConfigMap
 metadata:
-<<<<<<< HEAD
   annotations: {}
   labels: {}
-  name: flyte-propeller-config-474fbd466t
-=======
-  name: flyte-propeller-config-cbbhf652h4
->>>>>>> a8c01e5a
+  name: flyte-propeller-config-g786462b66
   namespace: flyte
 ---
 apiVersion: v1
@@ -594,7 +590,7 @@
         - --config
         - /etc/datacatalog/config/*.yaml
         - serve
-        image: ghcr.io/flyteorg/datacatalog:v0.19.7
+        image: ghcr.io/flyteorg/datacatalog:v0.3.1
         imagePullPolicy: IfNotPresent
         name: datacatalog
         ports:
@@ -612,7 +608,7 @@
         - /etc/datacatalog/config/*.yaml
         - migrate
         - run
-        image: ghcr.io/flyteorg/datacatalog:v0.19.7
+        image: ghcr.io/flyteorg/datacatalog:v0.3.1
         imagePullPolicy: IfNotPresent
         name: run-migrations
         volumeMounts:
@@ -682,7 +678,7 @@
       serviceAccountName: flyte-pod-webhook
       volumes:
       - configMap:
-          name: flyte-propeller-config-cbbhf652h4
+          name: flyte-propeller-config-g786462b66
         name: config-volume
       - name: webhook-certs
         secret:
@@ -865,11 +861,7 @@
       serviceAccountName: flytepropeller
       volumes:
       - configMap:
-<<<<<<< HEAD
-          name: flyte-propeller-config-474fbd466t
-=======
-          name: flyte-propeller-config-cbbhf652h4
->>>>>>> a8c01e5a
+          name: flyte-propeller-config-g786462b66
         name: config-volume
 ---
 apiVersion: apps/v1
@@ -973,7 +965,7 @@
       serviceAccountName: flyte-pod-webhook
       volumes:
       - configMap:
-          name: flyte-propeller-config-cbbhf652h4
+          name: flyte-propeller-config-g786462b66
         name: config-volume
   ttlSecondsAfterFinished: 0
 ---
