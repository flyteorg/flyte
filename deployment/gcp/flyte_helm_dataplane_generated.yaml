--- conflicted
+++ resolved
@@ -436,11 +436,7 @@
   template:
     metadata:
       annotations:
-<<<<<<< HEAD
-        configChecksum: "0ab4a84507dfcfc17a93467885dd99f26bd108a912ace0f07edc932e0b9741f"
-=======
         configChecksum: "8a15e3074047b226537f0c506efa34aa2459b94274bbd3073f597126f81a59a"
->>>>>>> ba86c69c
       labels: 
         app.kubernetes.io/name: flytepropeller
         app.kubernetes.io/instance: flyte
@@ -521,11 +517,7 @@
         app.kubernetes.io/name: flyte-pod-webhook
         app.kubernetes.io/version: v1.11.1-b1
       annotations:
-<<<<<<< HEAD
-        configChecksum: "0ab4a84507dfcfc17a93467885dd99f26bd108a912ace0f07edc932e0b9741f"
-=======
         configChecksum: "8a15e3074047b226537f0c506efa34aa2459b94274bbd3073f597126f81a59a"
->>>>>>> ba86c69c
     spec:
       securityContext: 
         fsGroup: 65534
