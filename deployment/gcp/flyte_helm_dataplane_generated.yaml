--- conflicted
+++ resolved
@@ -436,11 +436,7 @@
   template:
     metadata:
       annotations:
-<<<<<<< HEAD
-        configChecksum: "264352d1a15b63cdaca7bb2eb3a63e415d89e01d75a81be6afba718c241a441"
-=======
-        configChecksum: "9c6856d58b3168a752486076eccbc6783bbb94d62b47139c6cab6e1fe12174c"
->>>>>>> ba592586
+        configChecksum: "9bc27a186f548894dceed907e428e5ff148a7bc709218fa0d828cade4598f1f"
       labels: 
         app.kubernetes.io/name: flytepropeller
         app.kubernetes.io/instance: flyte
@@ -521,11 +517,7 @@
         app.kubernetes.io/name: flyte-pod-webhook
         app.kubernetes.io/version: v1.11.0-b1
       annotations:
-<<<<<<< HEAD
-        configChecksum: "264352d1a15b63cdaca7bb2eb3a63e415d89e01d75a81be6afba718c241a441"
-=======
-        configChecksum: "9c6856d58b3168a752486076eccbc6783bbb94d62b47139c6cab6e1fe12174c"
->>>>>>> ba592586
+        configChecksum: "9bc27a186f548894dceed907e428e5ff148a7bc709218fa0d828cade4598f1f"
     spec:
       securityContext: 
         fsGroup: 65534
