--- conflicted
+++ resolved
@@ -609,11 +609,7 @@
   template:
     metadata:
       annotations:
-<<<<<<< HEAD
-        configChecksum: "e44eaf98e1488fc031bf73072e6b85b8a2433090af5df99f50ce2b959d79ba9"
-=======
-        configChecksum: "2b07a0c9c6c35263389e46c712af516b2151764867ec2bdd64e5467e0be9b2b"
->>>>>>> c66d37ca
+        configChecksum: "9dd4a987390327927e32e3093d7cb7883cd41c1d91262a41e48ab9795929786"
       labels: 
         app.kubernetes.io/name: flytepropeller
         app.kubernetes.io/instance: flyte
@@ -638,11 +634,7 @@
           valueFrom:
             fieldRef:
               fieldPath: metadata.namespace
-<<<<<<< HEAD
         image: "docker.io/pingsutw/flytepropeller:0a4013187ae4cf6564d4e74b78ba425d00099432"
-=======
-        image: "cr.flyte.org/flyteorg/flytepropeller:v1.1.76"
->>>>>>> c66d37ca
         imagePullPolicy: "IfNotPresent"
         name: flytepropeller
         ports:
@@ -696,15 +688,9 @@
       labels:
         app: flyte-pod-webhook
         app.kubernetes.io/name: flyte-pod-webhook
-<<<<<<< HEAD
         app.kubernetes.io/version: 0a4013187ae4cf6564d4e74b78ba425d00099432
       annotations:
-        configChecksum: "e44eaf98e1488fc031bf73072e6b85b8a2433090af5df99f50ce2b959d79ba9"
-=======
-        app.kubernetes.io/version: v1.1.76
-      annotations:
-        configChecksum: "2b07a0c9c6c35263389e46c712af516b2151764867ec2bdd64e5467e0be9b2b"
->>>>>>> c66d37ca
+        configChecksum: "9dd4a987390327927e32e3093d7cb7883cd41c1d91262a41e48ab9795929786"
     spec:
       securityContext:
         fsGroup: 65534
@@ -713,11 +699,7 @@
       serviceAccountName: flyte-pod-webhook
       initContainers:
       - name: generate-secrets
-<<<<<<< HEAD
         image: "docker.io/pingsutw/flytepropeller:0a4013187ae4cf6564d4e74b78ba425d00099432"
-=======
-        image: "cr.flyte.org/flyteorg/flytepropeller:v1.1.76"
->>>>>>> c66d37ca
         imagePullPolicy: "IfNotPresent"
         command:
           - flytepropeller
@@ -740,11 +722,7 @@
             mountPath: /etc/flyte/config
       containers:
         - name: webhook
-<<<<<<< HEAD
           image: "docker.io/pingsutw/flytepropeller:0a4013187ae4cf6564d4e74b78ba425d00099432"
-=======
-          image: "cr.flyte.org/flyteorg/flytepropeller:v1.1.76"
->>>>>>> c66d37ca
           imagePullPolicy: "IfNotPresent"
           command:
             - flytepropeller
