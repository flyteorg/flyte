--- conflicted
+++ resolved
@@ -436,11 +436,7 @@
   template:
     metadata:
       annotations:
-<<<<<<< HEAD
-        configChecksum: "20a71f9f307180510d3819f93c59265686f346e4468706c510450b8c8c0d205"
-=======
         configChecksum: "cc8b6585fb0703724b6418fea14f52893fdd6913d5aee513867e84d66e23d72"
->>>>>>> 44914b13
       labels: 
         app.kubernetes.io/name: flytepropeller
         app.kubernetes.io/instance: flyte
@@ -521,11 +517,7 @@
         app.kubernetes.io/name: flyte-pod-webhook
         app.kubernetes.io/version: v1.11.0
       annotations:
-<<<<<<< HEAD
-        configChecksum: "20a71f9f307180510d3819f93c59265686f346e4468706c510450b8c8c0d205"
-=======
         configChecksum: "cc8b6585fb0703724b6418fea14f52893fdd6913d5aee513867e84d66e23d72"
->>>>>>> 44914b13
     spec:
       securityContext: 
         fsGroup: 65534
