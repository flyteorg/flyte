---
# Source: flyte-core/templates/admin/rbac.yaml
apiVersion: v1
kind: ServiceAccount
metadata:
  name: flyteadmin
  namespace: flyte
  labels: 
    app.kubernetes.io/name: flyteadmin
    app.kubernetes.io/instance: flyte
    helm.sh/chart: flyte-core-v0.1.10
    app.kubernetes.io/managed-by: Helm
  annotations: 
    iam.gke.io/gcp-service-account: gsa-flyteadmin@<PROJECT-ID>.iam.gserviceaccount.com
---
# Source: flyte-core/templates/propeller/rbac.yaml
apiVersion: v1
kind: ServiceAccount
metadata:
  name: flytepropeller
  namespace: flyte
  labels: 
    app.kubernetes.io/name: flytepropeller
    app.kubernetes.io/instance: flyte
    helm.sh/chart: flyte-core-v0.1.10
    app.kubernetes.io/managed-by: Helm
  annotations: 
    iam.gke.io/gcp-service-account: gsa-flytepropeller@<PROJECT-ID>.iam.gserviceaccount.com
---
# Source: flyte-core/templates/propeller/webhook.yaml
# Create a Service Account for webhook
apiVersion: v1
kind: ServiceAccount
metadata:
  name: flyte-pod-webhook
  namespace: flyte
---
# Source: flyte-core/templates/common/secret-auth.yaml
apiVersion: v1
kind: Secret
metadata:
  name: flyte-secret-auth
  namespace: flyte
type: Opaque
stringData:
  client_secret: foobar
---
# Source: flyte-core/templates/common/secret.yaml
apiVersion: v1
kind: Secret
metadata:
  name: db-pass
stringData:
  pass.txt: '<DBPASSWORD>'
type: Opaque
---
# Source: flyte-core/templates/propeller/webhook.yaml
# Create an empty secret that the first propeller pod will populate
apiVersion: v1
kind: Secret
metadata:
  name: flyte-pod-webhook
  namespace: flyte
type: Opaque
---
# Source: flyte-core/templates/propeller/configmap.yaml
apiVersion: v1
kind: ConfigMap
metadata:
  name: flyte-propeller-config
  namespace: flyte
  labels: 
    app.kubernetes.io/name: flyteadmin
    app.kubernetes.io/instance: flyte
    helm.sh/chart: flyte-core-v0.1.10
    app.kubernetes.io/managed-by: Helm
data:
  admin.yaml: | 
    admin:
      clientId: 'flytepropeller'
      clientSecretLocation: /etc/secrets/client_secret
      endpoint: flyteadmin:81
      insecure: true
    event:
      capacity: 1000
      rate: 500
      type: admin
  catalog.yaml: | 
    catalog-cache:
      endpoint: datacatalog:89
      insecure: true
      type: datacatalog
  copilot.yaml: | 
    plugins:
      k8s:
        co-pilot:
          image: cr.flyte.org/flyteorg/flytecopilot:v1.10.7-b0
          name: flyte-copilot-
          start-timeout: 30s
  core.yaml: | 
    manager:
      pod-application: flytepropeller
      pod-template-container-name: flytepropeller
      pod-template-name: flytepropeller-template
    propeller:
      downstream-eval-duration: 30s
      enable-admin-launcher: true
      gc-interval: 12h
      kube-client-config:
        burst: 25
        qps: 100
        timeout: 30s
      leader-election:
        enabled: true
        lease-duration: 15s
        lock-config-map:
          name: propeller-leader
          namespace: flyte
        renew-deadline: 10s
        retry-period: 2s
      limit-namespace: all
      max-workflow-retries: 50
      metadata-prefix: metadata/propeller
      metrics-prefix: flyte
      prof-port: 10254
      queue:
        batch-size: -1
        batching-interval: 2s
        queue:
          base-delay: 5s
          capacity: 1000
          max-delay: 120s
          rate: 100
          type: maxof
        sub-queue:
          capacity: 1000
          rate: 100
          type: bucket
        type: batch
      rawoutput-prefix: gs://<BUCKETNAME>/
      workers: 40
      workflow-reeval-duration: 30s
    webhook:
      certDir: /etc/webhook/certs
      serviceName: flyte-pod-webhook
  enabled_plugins.yaml: | 
    tasks:
      task-plugins:
        default-for-task-types:
          container: container
          container_array: k8s-array
          sidecar: sidecar
        enabled-plugins:
        - container
        - sidecar
        - k8s-array
  k8s.yaml: | 
    plugins:
      k8s:
        default-cpus: 100m
        default-env-vars: []
        default-memory: 100Mi
  resource_manager.yaml: | 
    propeller:
      resourcemanager:
        type: noop
  storage.yaml: | 
    propeller:
      rawoutput-prefix: gs://<RAWBUCKETNAME>/data
    storage:
      type: stow
      stow:
        kind: google
        config:
          json: ""
          project_id: <PROJECT-ID>
          scopes: https://www.googleapis.com/auth/cloud-platform
      container: "<BUCKETNAME>"
      enable-multicontainer: false
      limits:
        maxDownloadMBs: 10
  cache.yaml: |
    cache:
      max_size_mbs: 1024
      target_gc_percent: 70
  task_logs.yaml: | 
    plugins:
      k8s-array:
        logs:
          config:
            stackdriver-enabled: true
            stackdriver-logresourcename: k8s_container
      logs:
        cloudwatch-enabled: false
        kubernetes-enabled: false
        stackdriver-enabled: true
        stackdriver-logresourcename: k8s_container
---
# Source: flyte-core/templates/propeller/crds/flyteworkflow.yaml
apiVersion: apiextensions.k8s.io/v1
kind: CustomResourceDefinition
metadata:
  name: flyteworkflows.flyte.lyft.com
spec:
  group: flyte.lyft.com
  names:
    kind: FlyteWorkflow
    plural: flyteworkflows
    shortNames:
      - fly
    singular: flyteworkflow
  scope: Namespaced
  versions:
    - name: v1alpha1
      served: true
      storage: true
      schema:
        openAPIV3Schema:
          type: object
          x-kubernetes-preserve-unknown-fields: true
          properties:
---
# Source: flyte-core/templates/admin/rbac.yaml
apiVersion: rbac.authorization.k8s.io/v1
kind: ClusterRole
metadata:
  name: flyte-flyteadmin
  labels: 
    app.kubernetes.io/name: flyteadmin
    app.kubernetes.io/instance: flyte
    helm.sh/chart: flyte-core-v0.1.10
    app.kubernetes.io/managed-by: Helm
rules:
- apiGroups: 
  - ""
  - flyte.lyft.com
  - rbac.authorization.k8s.io
  resources: 
  - configmaps
  - flyteworkflows
  - namespaces
  - pods
  - resourcequotas
  - roles
  - rolebindings
  - secrets
  - services
  - serviceaccounts
  - spark-role
  - limitranges
  verbs: 
  - '*'
---
# Source: flyte-core/templates/propeller/rbac.yaml
apiVersion: rbac.authorization.k8s.io/v1
kind: ClusterRole
metadata:
  name: flyte-flytepropeller
  labels: 
    app.kubernetes.io/name: flytepropeller
    app.kubernetes.io/instance: flyte
    helm.sh/chart: flyte-core-v0.1.10
    app.kubernetes.io/managed-by: Helm
rules:
# Allow RO access to PODS
- apiGroups:
  - ""
  resources:
  - pods
  verbs:
  - get
  - list
  - watch
# Allow Event recording access
- apiGroups:
  - ""
  resources:
  - events
  verbs:
  - create
  - update
  - delete
  - patch
# Allow Access All plugin objects
- apiGroups:
  - '*'
  resources:
  - '*'
  verbs:
  - get
  - list
  - watch
  - create
  - update
  - delete
  - patch
# Allow Access to CRD
- apiGroups:
  - apiextensions.k8s.io
  resources:
  - customresourcedefinitions
  verbs:
  - get
  - list
  - watch
  - create
  - delete
  - update
# Allow Access to all resources under flyte.lyft.com
- apiGroups:
  - flyte.lyft.com
  resources:
  - flyteworkflows
  - flyteworkflows/finalizers
  verbs:
  - get
  - list
  - watch
  - create
  - update
  - delete
  - patch
  - post
  - deletecollection
---
# Source: flyte-core/templates/propeller/webhook.yaml
# Create a ClusterRole for the webhook
# https://kubernetes.io/docs/admin/authorization/rbac/
kind: ClusterRole
apiVersion: rbac.authorization.k8s.io/v1
metadata:
  name: flyte-flyte-pod-webhook
  namespace: flyte
rules:
  - apiGroups:
      - "*"
    resources:
      - mutatingwebhookconfigurations
      - secrets
      - pods
      - replicasets/finalizers
    verbs:
      - get
      - create
      - update
      - patch
---
# Source: flyte-core/templates/admin/rbac.yaml
apiVersion: rbac.authorization.k8s.io/v1
kind: ClusterRoleBinding
metadata:
  name: flyte-flyteadmin-binding
  labels: 
    app.kubernetes.io/name: flyteadmin
    app.kubernetes.io/instance: flyte
    helm.sh/chart: flyte-core-v0.1.10
    app.kubernetes.io/managed-by: Helm
roleRef:
  apiGroup: rbac.authorization.k8s.io
  kind: ClusterRole
  name: flyte-flyteadmin
subjects:
- kind: ServiceAccount
  name: flyteadmin
  namespace: flyte
---
# Source: flyte-core/templates/propeller/rbac.yaml
apiVersion: rbac.authorization.k8s.io/v1
kind: ClusterRoleBinding
metadata:
  name: flyte-flytepropeller
  labels: 
    app.kubernetes.io/name: flytepropeller
    app.kubernetes.io/instance: flyte
    helm.sh/chart: flyte-core-v0.1.10
    app.kubernetes.io/managed-by: Helm
roleRef:
  apiGroup: rbac.authorization.k8s.io
  kind: ClusterRole
  name: flyte-flytepropeller
subjects:
- kind: ServiceAccount
  name: flytepropeller
  namespace: flyte
---
# Source: flyte-core/templates/propeller/webhook.yaml
# Create a binding from Role -> ServiceAccount
kind: ClusterRoleBinding
apiVersion: rbac.authorization.k8s.io/v1
metadata:
  name: flyte-flyte-pod-webhook
  namespace: flyte
roleRef:
  apiGroup: rbac.authorization.k8s.io
  kind: ClusterRole
  name: flyte-flyte-pod-webhook
subjects:
  - kind: ServiceAccount
    name: flyte-pod-webhook
    namespace: flyte
---
# Source: flyte-core/templates/propeller/webhook.yaml
# Service
apiVersion: v1
kind: Service
metadata:
  name: flyte-pod-webhook
  namespace: flyte
  annotations: 
    projectcontour.io/upstream-protocol.h2c: grpc
spec:
  selector:
    app: flyte-pod-webhook
  ports:
    - name: https
      protocol: TCP
      port: 443
      targetPort: 9443
---
# Source: flyte-core/templates/propeller/deployment.yaml
apiVersion: apps/v1
kind: Deployment
metadata:
  namespace: flyte
  name: flytepropeller
  labels: 
    app.kubernetes.io/name: flytepropeller
    app.kubernetes.io/instance: flyte
    helm.sh/chart: flyte-core-v0.1.10
    app.kubernetes.io/managed-by: Helm
spec:
  replicas: 1
  selector:
    matchLabels: 
      app.kubernetes.io/name: flytepropeller
      app.kubernetes.io/instance: flyte
  template:
    metadata:
      annotations:
<<<<<<< HEAD
        configChecksum: "7e64a167b2a0dadede220ef863199e813a0bc89f964df25fd05e7fb0184552f"
=======
        configChecksum: "7df3601285098b6d72884ed505fef5888d16b2957484b97e006616363986b8e"
>>>>>>> 7b3f4058
      labels: 
        app.kubernetes.io/name: flytepropeller
        app.kubernetes.io/instance: flyte
        helm.sh/chart: flyte-core-v0.1.10
        app.kubernetes.io/managed-by: Helm
    spec:
      securityContext:
        fsGroup: 65534
        runAsUser: 1001
        fsGroupChangePolicy: "Always"
      containers:
      - command:
        - flytepropeller
        - --config
        - /etc/flyte/config/*.yaml
        env:
        - name: POD_NAME
          valueFrom:
            fieldRef:
              fieldPath: metadata.name
        - name: POD_NAMESPACE
          valueFrom:
            fieldRef:
              fieldPath: metadata.namespace
        image: "cr.flyte.org/flyteorg/flytepropeller:v1.10.7-b0"
        imagePullPolicy: "IfNotPresent"
        name: flytepropeller
        ports:
        - containerPort: 10254
        resources:
          limits:
            cpu: 500m
            ephemeral-storage: 2Gi
            memory: 1Gi
          requests:
            cpu: 50m
            ephemeral-storage: 2Gi
            memory: 1Gi
        volumeMounts:
        - name: config-volume
          mountPath: /etc/flyte/config
        - name: auth
          mountPath: /etc/secrets/
        terminationMessagePolicy: "FallbackToLogsOnError"
      serviceAccountName: flytepropeller
      volumes:
      - configMap:
          name: flyte-propeller-config
        name: config-volume
      - name: auth
        secret:
          secretName: flyte-secret-auth
      affinity: 
        podAntiAffinity:
          requiredDuringSchedulingIgnoredDuringExecution:
          - labelSelector:
              matchLabels:
                app.kubernetes.io/name: flytepropeller
            topologyKey: kubernetes.io/hostname
---
# Source: flyte-core/templates/propeller/webhook.yaml
# Create the actual deployment
apiVersion: apps/v1
kind: Deployment
metadata:
  name: flyte-pod-webhook
  namespace: flyte
  labels:
    app: flyte-pod-webhook
spec:
  selector:
    matchLabels:
      app: flyte-pod-webhook
  template:
    metadata:
      labels:
        app: flyte-pod-webhook
        app.kubernetes.io/name: flyte-pod-webhook
        app.kubernetes.io/version: v1.10.7-b0
      annotations:
<<<<<<< HEAD
        configChecksum: "7e64a167b2a0dadede220ef863199e813a0bc89f964df25fd05e7fb0184552f"
=======
        configChecksum: "7df3601285098b6d72884ed505fef5888d16b2957484b97e006616363986b8e"
>>>>>>> 7b3f4058
    spec:
      securityContext:
        fsGroup: 65534
        runAsUser: 1001
        fsGroupChangePolicy: "Always"
      serviceAccountName: flyte-pod-webhook
      initContainers:
      - name: generate-secrets
        image: "cr.flyte.org/flyteorg/flytepropeller:v1.10.7-b0"
        imagePullPolicy: "IfNotPresent"
        command:
          - flytepropeller
        args:
          - webhook
          - init-certs
          - --config
          - /etc/flyte/config/*.yaml
        env:
          - name: POD_NAME
            valueFrom:
              fieldRef:
                fieldPath: metadata.name
          - name: POD_NAMESPACE
            valueFrom:
              fieldRef:
                fieldPath: metadata.namespace
        volumeMounts:
          - name: config-volume
            mountPath: /etc/flyte/config
      containers:
        - name: webhook
          image: "cr.flyte.org/flyteorg/flytepropeller:v1.10.7-b0"
          imagePullPolicy: "IfNotPresent"
          command:
            - flytepropeller
          args:
            - webhook
            - --config
            - /etc/flyte/config/*.yaml
          env:
            - name: POD_NAME
              valueFrom:
                fieldRef:
                  fieldPath: metadata.name
            - name: POD_NAMESPACE
              valueFrom:
                fieldRef:
                  fieldPath: metadata.namespace
          volumeMounts:
            - name: config-volume
              mountPath: /etc/flyte/config
              readOnly: true
            - name: webhook-certs
              mountPath: /etc/webhook/certs
              readOnly: true
      volumes:
        - name: config-volume
          configMap:
            name: flyte-propeller-config
        - name: webhook-certs
          secret:
            secretName: flyte-pod-webhook
---
# Source: flyte-core/templates/common/ingress.yaml
apiVersion: networking.k8s.io/v1
kind: Ingress
metadata:
  name: flyte-core
  namespace: flyte
  annotations: 
    cert-manager.io/issuer: letsencrypt-production
    kubernetes.io/ingress.class: nginx
    nginx.ingress.kubernetes.io/app-root: /console
    nginx.ingress.kubernetes.io/ssl-redirect: "true"
spec:
  rules:
    - http:
        paths:
          # This is useful only for frontend development
          # NOTE: If you change this, you must update the BASE_URL value in flyteconsole.yaml
          - path: /console
            pathType: ImplementationSpecific
            backend:
              service:
                name: flyteconsole
                port:
                  number: 80
          - path: /console/*
            pathType: ImplementationSpecific
            backend:
              service:
                name: flyteconsole
                port:
                  number: 80
          - path: /api
            pathType: ImplementationSpecific
            backend:
              service:
                name: flyteadmin
                port:
                  number: 80
          - path: /api/*
            pathType: ImplementationSpecific
            backend:
              service:
                name: flyteadmin
                port:
                  number: 80
          - path: /healthcheck
            pathType: ImplementationSpecific
            backend:
              service:
                name: flyteadmin
                port:
                  number: 80
          - path: /v1/*
            pathType: ImplementationSpecific
            backend:
              service:
                name: flyteadmin
                port:
                  number: 80
          - path: /.well-known
            pathType: ImplementationSpecific
            backend:
              service:
                name: flyteadmin
                port:
                  number: 80
          - path: /.well-known/*
            pathType: ImplementationSpecific
            backend:
              service:
                name: flyteadmin
                port:
                  number: 80
          - path: /login
            pathType: ImplementationSpecific
            backend:
              service:
                name: flyteadmin
                port:
                  number: 80
          - path: /login/*
            pathType: ImplementationSpecific
            backend:
              service:
                name: flyteadmin
                port:
                  number: 80
          - path: /logout
            pathType: ImplementationSpecific
            backend:
              service:
                name: flyteadmin
                port:
                  number: 80
          - path: /logout/*
            pathType: ImplementationSpecific
            backend:
              service:
                name: flyteadmin
                port:
                  number: 80
          - path: /callback
            pathType: ImplementationSpecific
            backend:
              service:
                name: flyteadmin
                port:
                  number: 80
          - path: /callback/*
            pathType: ImplementationSpecific
            backend:
              service:
                name: flyteadmin
                port:
                  number: 80
          - path: /me
            pathType: ImplementationSpecific
            backend:
              service:
                name: flyteadmin
                port:
                  number: 80
          - path: /config
            pathType: ImplementationSpecific
            backend:
              service:
                name: flyteadmin
                port:
                  number: 80
          - path: /config/*
            pathType: ImplementationSpecific
            backend:
              service:
                name: flyteadmin
                port:
                  number: 80
          - path: /oauth2
            pathType: ImplementationSpecific
            backend:
              service:
                name: flyteadmin
                port:
                  number: 80
          - path: /oauth2/*
            pathType: ImplementationSpecific
            backend:
              service:
                name: flyteadmin
                port:
                  number: 80
      host: '<HOSTNAME>'
  tls:
    - secretName: flyte-flyte-tls
      hosts:
        - '<HOSTNAME>'
  
# Certain ingress controllers like nginx cannot serve HTTP 1 and GRPC with a single ingress because GRPC can only
# enabled on the ingress object, not on backend services (GRPC annotation is set on the ingress, not on the services).
---
# Source: flyte-core/templates/common/ingress.yaml
apiVersion: networking.k8s.io/v1
kind: Ingress
metadata:
  name: flyte-core-grpc
  namespace: flyte
  annotations:
    cert-manager.io/issuer: letsencrypt-production
    kubernetes.io/ingress.class: nginx
    nginx.ingress.kubernetes.io/app-root: /console
    nginx.ingress.kubernetes.io/ssl-redirect: "true"
    nginx.ingress.kubernetes.io/backend-protocol: GRPC
spec:
  rules:
    - host: '<HOSTNAME>'
      http:
        paths:
          #
          
          # NOTE: Port 81 in flyteadmin is the GRPC server port for FlyteAdmin.
          - path: /flyteidl.service.SignalService
            pathType: ImplementationSpecific
            backend:
              service:
                name: flyteadmin
                port:
                  number: 81
          - path: /flyteidl.service.SignalService/*
            pathType: ImplementationSpecific
            backend:
              service:
                name: flyteadmin
                port:
                  number: 81
          - path: /flyteidl.service.AdminService
            pathType: ImplementationSpecific
            backend:
              service:
                name: flyteadmin
                port:
                  number: 81
          - path: /flyteidl.service.AdminService/*
            pathType: ImplementationSpecific
            backend:
              service:
                name: flyteadmin
                port:
                  number: 81
          - path: /flyteidl.service.DataProxyService
            pathType: ImplementationSpecific
            backend:
              service:
                name: flyteadmin
                port:
                  number: 81
          - path: /flyteidl.service.DataProxyService/*
            pathType: ImplementationSpecific
            backend:
              service:
                name: flyteadmin
                port:
                  number: 81
          - path: /flyteidl.service.AuthMetadataService
            pathType: ImplementationSpecific
            backend:
              service:
                name: flyteadmin
                port:
                  number: 81
          - path: /flyteidl.service.AuthMetadataService/*
            pathType: ImplementationSpecific
            backend:
              service:
                name: flyteadmin
                port:
                  number: 81
          - path: /flyteidl.service.IdentityService
            pathType: ImplementationSpecific
            backend:
              service:
                name: flyteadmin
                port:
                  number: 81
          - path: /flyteidl.service.IdentityService/*
            pathType: ImplementationSpecific
            backend:
              service:
                name: flyteadmin
                port:
                  number: 81
          - path: /grpc.health.v1.Health
            pathType: ImplementationSpecific
            backend:
              service:
                name: flyteadmin
                port:
                  number: 81
          - path: /grpc.health.v1.Health/*
            pathType: ImplementationSpecific
            backend:
              service:
                name: flyteadmin
                port:
                  number: 81
  tls:
    - secretName: flyte-flyte-tls
      hosts:
        - '<HOSTNAME>'<|MERGE_RESOLUTION|>--- conflicted
+++ resolved
@@ -437,11 +437,7 @@
   template:
     metadata:
       annotations:
-<<<<<<< HEAD
         configChecksum: "7e64a167b2a0dadede220ef863199e813a0bc89f964df25fd05e7fb0184552f"
-=======
-        configChecksum: "7df3601285098b6d72884ed505fef5888d16b2957484b97e006616363986b8e"
->>>>>>> 7b3f4058
       labels: 
         app.kubernetes.io/name: flytepropeller
         app.kubernetes.io/instance: flyte
@@ -522,11 +518,7 @@
         app.kubernetes.io/name: flyte-pod-webhook
         app.kubernetes.io/version: v1.10.7-b0
       annotations:
-<<<<<<< HEAD
         configChecksum: "7e64a167b2a0dadede220ef863199e813a0bc89f964df25fd05e7fb0184552f"
-=======
-        configChecksum: "7df3601285098b6d72884ed505fef5888d16b2957484b97e006616363986b8e"
->>>>>>> 7b3f4058
     spec:
       securityContext:
         fsGroup: 65534
