---
# Source: flyte-core/templates/admin/rbac.yaml
apiVersion: v1
kind: ServiceAccount
metadata:
  name: flyteadmin
  namespace: flyte
  labels: 
    app.kubernetes.io/name: flyteadmin
    app.kubernetes.io/instance: flyte
    helm.sh/chart: flyte-core-v0.1.10
    app.kubernetes.io/managed-by: Helm
  annotations: 
    iam.gke.io/gcp-service-account: gsa-flyteadmin@<PROJECT-ID>.iam.gserviceaccount.com
---
# Source: flyte-core/templates/cacheservice/rbac.yaml
apiVersion: v1
kind: ServiceAccount
metadata:
  name: cacheservice
  namespace: flyte
  labels: 
    app.kubernetes.io/name: cacheservice
    app.kubernetes.io/instance: flyte
    helm.sh/chart: flyte-core-v0.1.10
    app.kubernetes.io/managed-by: Helm
  annotations: 
    iam.gke.io/gcp-service-account: gsa-cacheservice@<PROJECT-ID>.iam.gserviceaccount.com
---
# Source: flyte-core/templates/datacatalog/rbac.yaml
apiVersion: v1
kind: ServiceAccount
metadata:
  name: datacatalog
  namespace: flyte
  labels: 
    app.kubernetes.io/name: datacatalog
    app.kubernetes.io/instance: flyte
    helm.sh/chart: flyte-core-v0.1.10
    app.kubernetes.io/managed-by: Helm
  annotations: 
    iam.gke.io/gcp-service-account: gsa-datacatalog@<PROJECT-ID>.iam.gserviceaccount.com
---
# Source: flyte-core/templates/flytescheduler/sa.yaml
apiVersion: v1
kind: ServiceAccount
metadata:
  name: flytescheduler
  namespace: flyte
  labels: 
    app.kubernetes.io/name: flytescheduler
    app.kubernetes.io/instance: flyte
    helm.sh/chart: flyte-core-v0.1.10
    app.kubernetes.io/managed-by: Helm
---
# Source: flyte-core/templates/admin/secret.yaml
apiVersion: v1
kind: Secret
metadata:
  name: flyte-admin-secrets
  namespace: flyte
type: Opaque
stringData:
---
# Source: flyte-core/templates/common/secret-auth.yaml
apiVersion: v1
kind: Secret
metadata:
  name: flyte-secret-auth
  namespace: flyte
type: Opaque
stringData:
  client_secret: foobar
---
# Source: flyte-core/templates/common/secret.yaml
apiVersion: v1
kind: Secret
metadata:
  name: db-pass
stringData:
  pass.txt: '<DBPASSWORD>'
type: Opaque
---
# Source: flyte-core/templates/admin/configmap.yaml
apiVersion: v1
kind: ConfigMap
metadata:
  name: flyte-admin-clusters-config
  namespace: flyte
  labels: 
    app.kubernetes.io/name: flyteadmin
    app.kubernetes.io/instance: flyte
    helm.sh/chart: flyte-core-v0.1.10
    app.kubernetes.io/managed-by: Helm
data:
  clusters.yaml: |
    clusters:
      clusterConfigs: []
      labelClusterMap: {}
---
# Source: flyte-core/templates/admin/configmap.yaml
apiVersion: v1
kind: ConfigMap
metadata:
  name: flyte-admin-base-config
  namespace: flyte
  labels: 
    app.kubernetes.io/name: flyteadmin
    app.kubernetes.io/instance: flyte
    helm.sh/chart: flyte-core-v0.1.10
    app.kubernetes.io/managed-by: Helm
data:
  db.yaml: | 
    database:
      dbname: flyteadmin
      host: '<CLOUD-SQL-IP>'
      passwordPath: /etc/db/pass.txt
      port: 5432
      username: flyteadmin
  domain.yaml: | 
    domains:
    - id: development
      name: development
    - id: staging
      name: staging
    - id: production
      name: production
  server.yaml: | 
    auth:
      appAuth:
        thirdPartyConfig:
          flyteClient:
            clientId: flytectl
            redirectUri: http://localhost:53593/callback
            scopes:
            - offline
            - all
      authorizedUris:
      - https://localhost:30081
      - http://flyteadmin:80
      - http://flyteadmin.flyte.svc.cluster.local:80
      userAuth:
        openId:
          baseUrl: https://accounts.google.com
          clientId: 657465813211-6eog7ek7li5k7i7fvgv2921075063hpe.apps.googleusercontent.com
          scopes:
          - profile
          - openid
    flyteadmin:
      eventVersion: 2
      metadataStoragePrefix:
      - metadata
      - admin
      metricsScope: 'flyte:'
      profilerPort: 10254
      roleNameKey: iam.amazonaws.com/role
      testing:
        host: http://flyteadmin
    server:
      grpc:
        port: 8089
      httpPort: 8088
      security:
        allowCors: true
        allowedHeaders:
        - Content-Type
        allowedOrigins:
        - '*'
        secure: false
        useAuth: false
  remoteData.yaml: | 
    remoteData:
      scheme: gcs
      signedUrls:
        durationMinutes: 3
  namespace_config.yaml: | 
    namespace_mapping:
      template: '{{ domain }}'
  storage.yaml: | 
    storage:
      type: stow
      stow:
        kind: google
        config:
          json: ""
          project_id: <PROJECT-ID>
          scopes: https://www.googleapis.com/auth/cloud-platform
      container: "<METADATA_BUCKET_NAME>"
      enable-multicontainer: false
      limits:
        maxDownloadMBs: 10
      cache:
        max_size_mbs: 0
        target_gc_percent: 70
  task_resource_defaults.yaml: | 
    task_resources:
      defaults:
        cpu: 500m
        memory: 500Mi
        storage: 500Mi
      limits:
        cpu: 2
        gpu: 1
        memory: 1Gi
        storage: 2000Mi
  cluster_resources.yaml: | 
    cluster_resources:
      customData:
      - production:
        - projectQuotaCpu:
            value: "5"
        - projectQuotaMemory:
            value: 4000Mi
        - gsa:
            value: gsa-production@<PROJECT-ID>.iam.gserviceaccount.com
      - staging:
        - projectQuotaCpu:
            value: "2"
        - projectQuotaMemory:
            value: 3000Mi
        - gsa:
            value: gsa-staging@<PROJECT-ID>.iam.gserviceaccount.com
      - development:
        - projectQuotaCpu:
            value: "2"
        - projectQuotaMemory:
            value: 3000Mi
        - gsa:
            value: gsa-development@<PROJECT-ID>.iam.gserviceaccount.com
      refreshInterval: 5m
      standaloneDeployment: false
      templatePath: /etc/flyte/clusterresource/templates
---
# Source: flyte-core/templates/cacheservice/configmap.yaml
apiVersion: v1
kind: ConfigMap
metadata:
  name: cacheservice-config
  namespace: flyte
  labels: 
    app.kubernetes.io/name: cacheservice
    app.kubernetes.io/instance: flyte
    helm.sh/chart: flyte-core-v0.1.10
    app.kubernetes.io/managed-by: Helm
data:
  server.yaml: | 
    cache-server:
      grpcPort: 8089
      grpcServerReflection: true
      httpPort: 8080
    cacheservice:
      heartbeat-grace-period-multiplier: 3
      max-reservation-heartbeat: 30s
      metrics-scope: cacheservice
      profiler-port: 10254
      storage-prefix: cached_outputs
  storage.yaml: | 
    storage:
      type: stow
      stow:
        kind: google
        config:
          json: ""
          project_id: <PROJECT-ID>
          scopes: https://www.googleapis.com/auth/cloud-platform
      container: "<BUCKETNAME>"
      enable-multicontainer: false
      limits:
        maxDownloadMBs: 10
      cache:
        max_size_mbs: 0
        target_gc_percent: 70
---
# Source: flyte-core/templates/clusterresourcesync/cluster_resource_configmap.yaml
apiVersion: v1
kind: ConfigMap
metadata:
  name: clusterresource-template
  namespace: flyte
  labels: 
    app.kubernetes.io/name: flyteadmin
    app.kubernetes.io/instance: flyte
    helm.sh/chart: flyte-core-v0.1.10
    app.kubernetes.io/managed-by: Helm
data:
  aa_namespace.yaml: | 
    apiVersion: v1
    kind: Namespace
    metadata:
      name: {{ namespace }}
    spec:
      finalizers:
      - kubernetes
    
  aab_default_service_account.yaml: | 
    apiVersion: v1
    kind: ServiceAccount
    metadata:
      name: default
      namespace: {{ namespace }}
      annotations:
        # Needed for gcp workload identity to function
        # https://cloud.google.com/kubernetes-engine/docs/how-to/workload-identity
        iam.gke.io/gcp-service-account: {{ gsa }}
    
  ab_project_resource_quota.yaml: | 
    apiVersion: v1
    kind: ResourceQuota
    metadata:
      name: project-quota
      namespace: {{ namespace }}
    spec:
      hard:
        limits.cpu: {{ projectQuotaCpu }}
        limits.memory: {{ projectQuotaMemory }}
---
# Source: flyte-core/templates/clusterresourcesync/configmap.yaml
apiVersion: v1
kind: ConfigMap
metadata:
  name: flyte-clusterresourcesync-config
  namespace: flyte
  labels: 
    app.kubernetes.io/name: flyteadmin
    app.kubernetes.io/instance: flyte
    helm.sh/chart: flyte-core-v0.1.10
    app.kubernetes.io/managed-by: Helm
data:
  storage.yaml: | 
    storage:
      type: stow
      stow:
        kind: google
        config:
          json: ""
          project_id: <PROJECT-ID>
          scopes: https://www.googleapis.com/auth/cloud-platform
      container: "<BUCKETNAME>"
      enable-multicontainer: false
      limits:
        maxDownloadMBs: 10
      cache:
        max_size_mbs: 0
        target_gc_percent: 70
  cluster_resources.yaml: | 
    cluster_resources:
      customData:
      - production:
        - projectQuotaCpu:
            value: "5"
        - projectQuotaMemory:
            value: 4000Mi
        - gsa:
            value: gsa-production@<PROJECT-ID>.iam.gserviceaccount.com
      - staging:
        - projectQuotaCpu:
            value: "2"
        - projectQuotaMemory:
            value: 3000Mi
        - gsa:
            value: gsa-staging@<PROJECT-ID>.iam.gserviceaccount.com
      - development:
        - projectQuotaCpu:
            value: "2"
        - projectQuotaMemory:
            value: 3000Mi
        - gsa:
            value: gsa-development@<PROJECT-ID>.iam.gserviceaccount.com
      refreshInterval: 5m
      standaloneDeployment: false
      templatePath: /etc/flyte/clusterresource/templates
  db.yaml: | 
    database:
      dbname: flyteadmin
      host: '<CLOUD-SQL-IP>'
      passwordPath: /etc/db/pass.txt
      port: 5432
      username: flyteadmin
  domain.yaml: | 
    domains:
    - id: development
      name: development
    - id: staging
      name: staging
    - id: production
      name: production
  namespace_config.yaml: | 
    namespace_mapping:
      template: '{{ domain }}'
  clusters.yaml: |
    clusters:
      clusterConfigs: []
      labelClusterMap: {}
---
# Source: flyte-core/templates/console/configmap.yaml
apiVersion: v1
kind: ConfigMap
metadata:
  name: flyte-console-config
  namespace: flyte
  labels: 
    app.kubernetes.io/name: flyteconsole
    app.kubernetes.io/instance: flyte
    helm.sh/chart: flyte-core-v0.1.10
    app.kubernetes.io/managed-by: Helm
data: 
  BASE_URL: /console
  CONFIG_DIR: /etc/flyte/config
---
# Source: flyte-core/templates/datacatalog/configmap.yaml
apiVersion: v1
kind: ConfigMap
metadata:
  name: datacatalog-config
  namespace: flyte
  labels: 
    app.kubernetes.io/name: datacatalog
    app.kubernetes.io/instance: flyte
    helm.sh/chart: flyte-core-v0.1.10
    app.kubernetes.io/managed-by: Helm
data:
  db.yaml: | 
    database:
      dbname: flyteadmin
      host: '<CLOUD-SQL-IP>'
      passwordPath: /etc/db/pass.txt
      port: 5432
      username: flyteadmin
  server.yaml: | 
    application:
      grpcPort: 8089
      grpcServerReflection: true
      httpPort: 8080
    datacatalog:
      heartbeat-grace-period-multiplier: 3
      max-reservation-heartbeat: 30s
      metrics-scope: datacatalog
      profiler-port: 10254
      storage-prefix: metadata/datacatalog
  storage.yaml: | 
    storage:
      type: stow
      stow:
        kind: google
        config:
          json: ""
          project_id: <PROJECT-ID>
          scopes: https://www.googleapis.com/auth/cloud-platform
      container: "<METADATA_BUCKET_NAME>"
      enable-multicontainer: false
      limits:
        maxDownloadMBs: 10
      cache:
        max_size_mbs: 0
        target_gc_percent: 70
---
# Source: flyte-core/templates/flytescheduler/configmap.yaml
apiVersion: v1
kind: ConfigMap
metadata:
  name: flyte-scheduler-config
  namespace: flyte
  labels: 
    app.kubernetes.io/name: flytescheduler
    app.kubernetes.io/instance: flyte
    helm.sh/chart: flyte-core-v0.1.10
    app.kubernetes.io/managed-by: Helm
data:
  admin.yaml: | 
    admin:
      clientId: 'flytepropeller'
      clientSecretLocation: /etc/secrets/client_secret
      endpoint: flyteadmin:81
      insecure: true
    event:
      capacity: 1000
      rate: 500
      type: admin
  db.yaml: | 
    database:
      dbname: flyteadmin
      host: '<CLOUD-SQL-IP>'
      passwordPath: /etc/db/pass.txt
      port: 5432
      username: flyteadmin
  server.yaml: | 
    scheduler:
      metricsScope: 'flyte:'
      profilerPort: 10254
---
# Source: flyte-core/templates/admin/rbac.yaml
apiVersion: rbac.authorization.k8s.io/v1
kind: ClusterRole
metadata:
  name: flyte-flyteadmin
  labels: 
    app.kubernetes.io/name: flyteadmin
    app.kubernetes.io/instance: flyte
    helm.sh/chart: flyte-core-v0.1.10
    app.kubernetes.io/managed-by: Helm
rules:
- apiGroups: 
  - ""
  - flyte.lyft.com
  - rbac.authorization.k8s.io
  resources: 
  - configmaps
  - flyteworkflows
  - namespaces
  - pods
  - resourcequotas
  - roles
  - rolebindings
  - secrets
  - services
  - serviceaccounts
  - spark-role
  - limitranges
  verbs: 
  - '*'
---
# Source: flyte-core/templates/admin/rbac.yaml
apiVersion: rbac.authorization.k8s.io/v1
kind: ClusterRoleBinding
metadata:
  name: flyte-flyteadmin-binding
  labels: 
    app.kubernetes.io/name: flyteadmin
    app.kubernetes.io/instance: flyte
    helm.sh/chart: flyte-core-v0.1.10
    app.kubernetes.io/managed-by: Helm
roleRef:
  apiGroup: rbac.authorization.k8s.io
  kind: ClusterRole
  name: flyte-flyteadmin
subjects:
- kind: ServiceAccount
  name: flyteadmin
  namespace: flyte
---
# Source: flyte-core/templates/admin/service.yaml
apiVersion: v1
kind: Service
metadata:
  name: flyteadmin
  namespace: flyte
  labels: 
    app.kubernetes.io/name: flyteadmin
    app.kubernetes.io/instance: flyte
    helm.sh/chart: flyte-core-v0.1.10
    app.kubernetes.io/managed-by: Helm
  annotations: 
    cloud.google.com/app-protocols: '{"grpc":"HTTP2"}'
    projectcontour.io/upstream-protocol.h2c: grpc
spec:
  type: ClusterIP
  ports:
    - name: http
      port: 80
      protocol: TCP
      targetPort: 8088
    - name: grpc
      port: 81
      protocol: TCP
      targetPort: 8089
    - name: redoc
      protocol: TCP
      port: 87
      targetPort: 8087
    - name: http-metrics
      protocol: TCP
      port: 10254
  selector: 
    app.kubernetes.io/name: flyteadmin
    app.kubernetes.io/instance: flyte
---
# Source: flyte-core/templates/cacheservice/service.yaml
apiVersion: v1
kind: Service
metadata:
  name: cacheservice
  namespace: flyte
  labels: 
    app.kubernetes.io/name: cacheservice
    app.kubernetes.io/instance: flyte
    helm.sh/chart: flyte-core-v0.1.10
    app.kubernetes.io/managed-by: Helm
  annotations: 
    cloud.google.com/app-protocols: '{"grpc":"HTTP2"}'
    projectcontour.io/upstream-protocol.h2c: grpc
spec:
  type: NodePort
  ports:
  - name: http
    port: 88
    protocol: TCP
    targetPort: 8088
  - name: grpc
    port: 89
    protocol: TCP
    targetPort: 8089
  selector: 
    app.kubernetes.io/name: cacheservice
    app.kubernetes.io/instance: flyte
---
# Source: flyte-core/templates/console/service.yaml
apiVersion: v1
kind: Service
metadata:
  name: flyteconsole
  namespace: flyte
  labels: 
    app.kubernetes.io/name: flyteconsole
    app.kubernetes.io/instance: flyte
    helm.sh/chart: flyte-core-v0.1.10
    app.kubernetes.io/managed-by: Helm
spec:
  type: ClusterIP
  ports:
  - name: http
    port: 80
    protocol: TCP
    targetPort: 8080
  selector: 
    app.kubernetes.io/name: flyteconsole
    app.kubernetes.io/instance: flyte
---
# Source: flyte-core/templates/datacatalog/service.yaml
apiVersion: v1
kind: Service
metadata:
  name: datacatalog
  namespace: flyte
  labels: 
    app.kubernetes.io/name: datacatalog
    app.kubernetes.io/instance: flyte
    helm.sh/chart: flyte-core-v0.1.10
    app.kubernetes.io/managed-by: Helm
  annotations: 
    cloud.google.com/app-protocols: '{"grpc":"HTTP2"}'
    projectcontour.io/upstream-protocol.h2c: grpc
spec:
  type: NodePort
  ports:
  - name: http
    port: 88
    protocol: TCP
    targetPort: 8088
  - name: grpc
    port: 89
    protocol: TCP
    targetPort: 8089
  selector: 
    app.kubernetes.io/name: datacatalog
    app.kubernetes.io/instance: flyte
---
# Source: flyte-core/templates/admin/deployment.yaml
apiVersion: apps/v1
kind: Deployment
metadata:
  name: flyteadmin
  namespace: flyte
  labels: 
    app.kubernetes.io/name: flyteadmin
    app.kubernetes.io/instance: flyte
    helm.sh/chart: flyte-core-v0.1.10
    app.kubernetes.io/managed-by: Helm
spec:
  replicas: 1
  selector:
    matchLabels: 
      app.kubernetes.io/name: flyteadmin
      app.kubernetes.io/instance: flyte
  template:
    metadata:
      annotations:
<<<<<<< HEAD
        configChecksum: "591056baa73114e56f733e58e98fa532b2d40ed50f977ff4b466f7052d23af8"
=======
        configChecksum: "0705f122f2535babec96a6083827c3e6d27e6e9b0e460b4d07292c858079ac7"
>>>>>>> bd3ed0d2
      labels: 
        app.kubernetes.io/name: flyteadmin
        app.kubernetes.io/instance: flyte
        helm.sh/chart: flyte-core-v0.1.10
        app.kubernetes.io/managed-by: Helm
    spec:
      securityContext: 
        fsGroup: 65534
        fsGroupChangePolicy: Always
        runAsNonRoot: true
        runAsUser: 1001
        seLinuxOptions:
          type: spc_t
      initContainers:
        - command:
          - flyteadmin
          - --config
          - /etc/flyte/config/*.yaml
          - migrate
          - run
<<<<<<< HEAD
          image: "cr.flyte.org/flyteorg/flyteadmin:v1.11.0-b1"
=======
          image: "cr.flyte.org/flyteorg/flyteadmin:v1.12.0"
>>>>>>> bd3ed0d2
          imagePullPolicy: "IfNotPresent"
          name: run-migrations
          securityContext:
            allowPrivilegeEscalation: false
            capabilities:
              drop: ["ALL"]
          volumeMounts:
          - mountPath: /etc/db
            name: db-pass
          - mountPath: /etc/flyte/config
            name: base-config-volume
        - command:
          - flyteadmin
          - --config
          - /etc/flyte/config/*.yaml
          - migrate
          - seed-projects
          - flytesnacks
          - flytetester
          - flyteexamples
<<<<<<< HEAD
          image: "cr.flyte.org/flyteorg/flyteadmin:v1.11.0-b1"
=======
          image: "cr.flyte.org/flyteorg/flyteadmin:v1.12.0"
>>>>>>> bd3ed0d2
          imagePullPolicy: "IfNotPresent"
          name: seed-projects
          securityContext:
            allowPrivilegeEscalation: false
            capabilities:
              drop: ["ALL"]
          volumeMounts:
          - mountPath: /etc/db
            name: db-pass
          - mountPath: /etc/flyte/config
            name: base-config-volume
        - command:
          - flyteadmin
          - --config
          - /etc/flyte/config/*.yaml
          - clusterresource
          - sync
<<<<<<< HEAD
          image: "cr.flyte.org/flyteorg/flyteadmin:v1.11.0-b1"
=======
          image: "cr.flyte.org/flyteorg/flyteadmin:v1.12.0"
>>>>>>> bd3ed0d2
          imagePullPolicy: "IfNotPresent"
          name: sync-cluster-resources
          securityContext:
            allowPrivilegeEscalation: false
            capabilities:
              drop: ["ALL"]
          volumeMounts:
          - mountPath: /etc/db
            name: db-pass
          - mountPath: /etc/flyte/clusterresource/templates
            name: resource-templates
          - mountPath: /etc/flyte/config
            name: clusters-config-volume
          - mountPath: /etc/secrets/
            name: admin-secrets
        - name: generate-secrets
<<<<<<< HEAD
          image: "cr.flyte.org/flyteorg/flyteadmin:v1.11.0-b1"
=======
          image: "cr.flyte.org/flyteorg/flyteadmin:v1.12.0"
>>>>>>> bd3ed0d2
          imagePullPolicy: "IfNotPresent"
          command: ["/bin/sh", "-c"]
          args:
            [
                "flyteadmin --config=/etc/flyte/config/*.yaml secrets init --localPath /etc/scratch/secrets && flyteadmin --config=/etc/flyte/config/*.yaml secrets create --name flyte-admin-secrets --fromPath /etc/scratch/secrets",
            ]
          securityContext:
            allowPrivilegeEscalation: false
            capabilities:
              drop: ["ALL"]
          volumeMounts:
            - mountPath: /etc/flyte/config
              name: base-config-volume
            - mountPath: /etc/scratch
              name: scratch
          env:
            - name: POD_NAMESPACE
              valueFrom:
                fieldRef:
                  fieldPath: metadata.namespace
      containers:
      - command:
        - flyteadmin
        - --config
        - /etc/flyte/config/*.yaml
        - serve
<<<<<<< HEAD
        image: "cr.flyte.org/flyteorg/flyteadmin:v1.11.0-b1"
=======
        image: "cr.flyte.org/flyteorg/flyteadmin:v1.12.0"
>>>>>>> bd3ed0d2
        imagePullPolicy: "IfNotPresent"
        name: flyteadmin
        ports:
        - containerPort: 8088
        - containerPort: 8089
        - containerPort: 10254
        readinessProbe:
          exec:
            command: [ "sh", "-c", "reply=$(curl -s -o /dev/null -w %{http_code} http://127.0.0.1:8088/healthcheck); if [ \"$reply\" -lt 200 -o \"$reply\" -ge 400 ]; then exit 1; fi;","grpc_health_probe", "-addr=:8089"]
          initialDelaySeconds: 15
        livenessProbe:
          exec:
            command: [ "sh", "-c", "reply=$(curl -s -o /dev/null -w %{http_code} http://127.0.0.1:8088/healthcheck); if [ \"$reply\" -lt 200 -o \"$reply\" -ge 400 ]; then exit 1; fi;","grpc_health_probe", "-addr=:8089"]
          initialDelaySeconds: 20
          periodSeconds: 5
        resources:
          limits:
            cpu: 250m
            ephemeral-storage: 2Gi
            memory: 500Mi
          requests:
            cpu: 500m
            ephemeral-storage: 2Gi
            memory: 1G
        securityContext:
          allowPrivilegeEscalation: false
          capabilities:
            drop: ["ALL"]
        volumeMounts:
        - mountPath: /etc/db
          name: db-pass
        - mountPath: /srv/flyte
          name: shared-data
        - mountPath: /etc/flyte/config
          name: clusters-config-volume
        - mountPath: /etc/secrets/
          name: admin-secrets
      serviceAccountName: flyteadmin
      volumes:
      - name: db-pass
        secret:
          secretName: db-pass
      - emptyDir: {}
        name: shared-data
      - emptyDir: {}
        name: scratch
      - configMap:
          name: flyte-admin-base-config
        name: base-config-volume
      - projected:
          sources:
            - configMap:
                name: flyte-admin-base-config
            - configMap:
                name: flyte-admin-clusters-config
            - configMap:
                name: flyte-clusterresourcesync-config
        name: clusters-config-volume
      - configMap:
          name: clusterresource-template
        name: resource-templates
      - name: admin-secrets
        secret:
          secretName: flyte-admin-secrets
      affinity: 
        podAntiAffinity:
          requiredDuringSchedulingIgnoredDuringExecution:
          - labelSelector:
              matchLabels:
                app.kubernetes.io/name: flyteadmin
            topologyKey: kubernetes.io/hostname
---
# Source: flyte-core/templates/cacheservice/deployment.yaml
apiVersion: apps/v1
kind: Deployment
metadata:
  name: cacheservice
  namespace: flyte
  labels: 
    app.kubernetes.io/name: cacheservice
    app.kubernetes.io/instance: flyte
    helm.sh/chart: flyte-core-v0.1.10
    app.kubernetes.io/managed-by: Helm
spec:
  replicas: 1
  selector:
    matchLabels: 
      app.kubernetes.io/name: cacheservice
      app.kubernetes.io/instance: flyte
  template:
    metadata:
      annotations:
        configChecksum: "fb916fdef64346df3bb6ed2d5ecf0d2da67b32b4d80c83fcb15eecb5c66a113"
      labels: 
        app.kubernetes.io/name: cacheservice
        app.kubernetes.io/instance: flyte
        helm.sh/chart: flyte-core-v0.1.10
        app.kubernetes.io/managed-by: Helm
    spec:
      securityContext:
        runAsNonRoot: true
        fsGroup: 1001
        runAsUser: 1001
        fsGroupChangePolicy: "OnRootMismatch"
        seLinuxOptions:
          type: spc_t
      initContainers:
      - command:
        - cacheservice
        - --config
        - /etc/cacheservice/config/*.yaml
        - migrate
        - run
        image: "cr.flyte.org/flyteorg/cacheservice:v1.10.7"
        imagePullPolicy: "IfNotPresent"
        name: run-migrations
        volumeMounts:
        - mountPath: /etc/db
          name: db-pass
        - mountPath: /etc/cacheservice/config
          name: config-volume
        securityContext:
          allowPrivilegeEscalation: false
          capabilities:
            drop: ["ALL"]
      containers:
      - command:
        - cacheservice
        - --config
        - /etc/cacheservice/config/*.yaml
        - serve
        image: "cr.flyte.org/flyteorg/cacheservice:v1.10.7"
        imagePullPolicy: "IfNotPresent"
        name: cacheservice
        ports:
        - containerPort: 8088
        - containerPort: 8089
        - containerPort: 10254
        securityContext:
          allowPrivilegeEscalation: false
          capabilities:
            drop: ["ALL"]
        resources:
          limits:
            cpu: 500m
            ephemeral-storage: 2Gi
            memory: 500Mi
          requests:
            cpu: 50m
            ephemeral-storage: 2Gi
            memory: 200Mi
        volumeMounts:
        - mountPath: /etc/db
          name: db-pass
        - mountPath: /etc/cacheservice/config
          name: config-volume
      serviceAccountName: cacheservice
      volumes:
      - name: db-pass
        secret:
          secretName: db-pass
      - emptyDir: {}
        name: shared-data
      - configMap:
          name: cacheservice-config
        name: config-volume
      affinity: 
        podAntiAffinity:
          requiredDuringSchedulingIgnoredDuringExecution:
          - labelSelector:
              matchLabels:
                app.kubernetes.io/name: cacheservice
            topologyKey: kubernetes.io/hostname
---
# Source: flyte-core/templates/clusterresourcesync/deployment.yaml
apiVersion: apps/v1
kind: Deployment
metadata:
  name: syncresources
  namespace: flyte
  labels: 
    app.kubernetes.io/name: flyteclusterresourcesync
    app.kubernetes.io/instance: flyte
    helm.sh/chart: flyte-core-v0.1.10
    app.kubernetes.io/managed-by: Helm
spec:
  replicas: 1
  selector:
    matchLabels: 
      app.kubernetes.io/name: flyteclusterresourcesync
      app.kubernetes.io/instance: flyte
  template:
    metadata:
      annotations:
        configChecksum: "4e3ef34926b328466c4ba97dd43bfb16e1ed61f260e1919b0803896bae0bb15"
      labels: 
        app.kubernetes.io/name: flyteclusterresourcesync
        app.kubernetes.io/instance: flyte
        helm.sh/chart: flyte-core-v0.1.10
        app.kubernetes.io/managed-by: Helm
    spec:
      containers:
        - command:
            - flyteadmin
            - --config
            - /etc/flyte/config/*.yaml
            - clusterresource
            - run
<<<<<<< HEAD
          image: "cr.flyte.org/flyteorg/flyteadmin:v1.11.0-b1"
=======
          image: "cr.flyte.org/flyteorg/flyteadmin:v1.12.0"
>>>>>>> bd3ed0d2
          imagePullPolicy: "IfNotPresent"
          name: sync-cluster-resources
          volumeMounts:
          - mountPath: /etc/db
            name: db-pass
          - mountPath: /etc/flyte/clusterresource/templates
            name: resource-templates
          - mountPath: /etc/flyte/config
            name: config-volume
      serviceAccountName: flyteadmin
      volumes:
        - name: db-pass
          secret:
            secretName: db-pass
        - configMap:
            name: clusterresource-template
          name: resource-templates
        - configMap:
            name: flyte-clusterresourcesync-config
          name: config-volume
---
# Source: flyte-core/templates/console/deployment.yaml
apiVersion: apps/v1
kind: Deployment
metadata:
  name: flyteconsole
  namespace: flyte
  labels: 
    app.kubernetes.io/name: flyteconsole
    app.kubernetes.io/instance: flyte
    helm.sh/chart: flyte-core-v0.1.10
    app.kubernetes.io/managed-by: Helm
spec:
  replicas: 1
  selector:
    matchLabels: 
      app.kubernetes.io/name: flyteconsole
      app.kubernetes.io/instance: flyte
  template:
    metadata:
      annotations:
        configChecksum: "2f930e1732c47d0849f79f9a8d06262ec97597a217bbf2337ae4f2938402ee0"
      labels: 
        app.kubernetes.io/name: flyteconsole
        app.kubernetes.io/instance: flyte
        helm.sh/chart: flyte-core-v0.1.10
        app.kubernetes.io/managed-by: Helm
    spec:
      securityContext: 
        fsGroupChangePolicy: OnRootMismatch
        runAsNonRoot: true
        runAsUser: 1000
        seLinuxOptions:
          type: spc_t
      containers:
<<<<<<< HEAD
      - image: "cr.flyte.org/flyteorg/flyteconsole:v1.11.0"
=======
      - image: "cr.flyte.org/flyteorg/flyteconsole:v1.12.2"
>>>>>>> bd3ed0d2
        imagePullPolicy: "IfNotPresent"
        name: flyteconsole
        envFrom:
        - configMapRef:
            name: flyte-console-config
        ports:
        - containerPort: 8080
        securityContext:
          allowPrivilegeEscalation: false
          capabilities:
            drop: ["ALL"]
        resources: 
          limits:
            cpu: 250m
            memory: 250Mi
          requests:
            cpu: 10m
            memory: 50Mi
        volumeMounts:
        - mountPath: /srv/flyte
          name: shared-data
      volumes:
      - emptyDir: {}
        name: shared-data
      affinity: 
        podAntiAffinity:
          requiredDuringSchedulingIgnoredDuringExecution:
          - labelSelector:
              matchLabels:
                app.kubernetes.io/name: flyteconsole
            topologyKey: kubernetes.io/hostname
---
# Source: flyte-core/templates/datacatalog/deployment.yaml
apiVersion: apps/v1
kind: Deployment
metadata:
  name: datacatalog
  namespace: flyte
  labels: 
    app.kubernetes.io/name: datacatalog
    app.kubernetes.io/instance: flyte
    helm.sh/chart: flyte-core-v0.1.10
    app.kubernetes.io/managed-by: Helm
spec:
  replicas: 1
  selector:
    matchLabels: 
      app.kubernetes.io/name: datacatalog
      app.kubernetes.io/instance: flyte
  template:
    metadata:
      annotations:
<<<<<<< HEAD
        configChecksum: "3b230aecda53e997d6c6f7ff9b1390317f710e2b1f25161a4852f881a000978"
=======
        configChecksum: "905a2a911a85dbf8d4f1dc3be24b9c4fd7bb46481db0e174274d6aea6129b4c"
>>>>>>> bd3ed0d2
      labels: 
        app.kubernetes.io/name: datacatalog
        app.kubernetes.io/instance: flyte
        helm.sh/chart: flyte-core-v0.1.10
        app.kubernetes.io/managed-by: Helm
    spec:
      securityContext: 
        fsGroup: 1001
        fsGroupChangePolicy: OnRootMismatch
        runAsNonRoot: true
        runAsUser: 1001
        seLinuxOptions:
          type: spc_t
      initContainers:
      - command:
        - datacatalog
        - --config
        - /etc/datacatalog/config/*.yaml
        - migrate
        - run
<<<<<<< HEAD
        image: "cr.flyte.org/flyteorg/datacatalog:v1.11.0-b1"
=======
        image: "cr.flyte.org/flyteorg/datacatalog:v1.12.0"
>>>>>>> bd3ed0d2
        imagePullPolicy: "IfNotPresent"
        name: run-migrations
        volumeMounts:
        - mountPath: /etc/db
          name: db-pass
        - mountPath: /etc/datacatalog/config
          name: config-volume
        securityContext:
          allowPrivilegeEscalation: false
          capabilities:
            drop: ["ALL"]
      containers:
      - command:
        - datacatalog
        - --config
        - /etc/datacatalog/config/*.yaml
        - serve
<<<<<<< HEAD
        image: "cr.flyte.org/flyteorg/datacatalog:v1.11.0-b1"
=======
        image: "cr.flyte.org/flyteorg/datacatalog:v1.12.0"
>>>>>>> bd3ed0d2
        imagePullPolicy: "IfNotPresent"
        name: datacatalog
        ports:
        - containerPort: 8080
        - containerPort: 8089
        - containerPort: 10254
        securityContext:
          allowPrivilegeEscalation: false
          capabilities:
            drop: ["ALL"]
        resources:
          limits:
            cpu: 500m
            ephemeral-storage: 2Gi
            memory: 500Mi
          requests:
            cpu: 50m
            ephemeral-storage: 2Gi
            memory: 200Mi
        volumeMounts:
        - mountPath: /etc/db
          name: db-pass
        - mountPath: /etc/datacatalog/config
          name: config-volume
      serviceAccountName: datacatalog
      volumes:
      - name: db-pass
        secret:
          secretName: db-pass
      - emptyDir: {}
        name: shared-data
      - configMap:
          name: datacatalog-config
        name: config-volume
      affinity: 
        podAntiAffinity:
          requiredDuringSchedulingIgnoredDuringExecution:
          - labelSelector:
              matchLabels:
                app.kubernetes.io/name: datacatalog
            topologyKey: kubernetes.io/hostname
---
# Source: flyte-core/templates/flytescheduler/deployment.yaml
apiVersion: apps/v1
kind: Deployment
metadata:
  name: flytescheduler
  namespace: flyte
  labels: 
    app.kubernetes.io/name: flytescheduler
    app.kubernetes.io/instance: flyte
    helm.sh/chart: flyte-core-v0.1.10
    app.kubernetes.io/managed-by: Helm
spec:
  replicas: 1
  selector:
    matchLabels: 
      app.kubernetes.io/name: flytescheduler
      app.kubernetes.io/instance: flyte
  template:
    metadata:
      annotations:
<<<<<<< HEAD
        configChecksum: "591056baa73114e56f733e58e98fa532b2d40ed50f977ff4b466f7052d23af8"
=======
        configChecksum: "0705f122f2535babec96a6083827c3e6d27e6e9b0e460b4d07292c858079ac7"
>>>>>>> bd3ed0d2
      labels: 
        app.kubernetes.io/name: flytescheduler
        app.kubernetes.io/instance: flyte
        helm.sh/chart: flyte-core-v0.1.10
        app.kubernetes.io/managed-by: Helm
    spec:
      securityContext: 
        fsGroup: 65534
        fsGroupChangePolicy: Always
        runAsNonRoot: true
        runAsUser: 1001
        seLinuxOptions:
          type: spc_t
      initContainers:
      - command:
        - flytescheduler
        - precheck
        - --config
        - /etc/flyte/config/*.yaml
<<<<<<< HEAD
        image: "cr.flyte.org/flyteorg/flytescheduler:v1.11.0-b1"
=======
        image: "cr.flyte.org/flyteorg/flytescheduler:v1.12.0"
>>>>>>> bd3ed0d2
        imagePullPolicy: "IfNotPresent"
        name: flytescheduler-check
        securityContext:
          allowPrivilegeEscalation: false
          capabilities:
            drop: ["ALL"]
        volumeMounts:
        - mountPath: /etc/db
          name: db-pass
        - mountPath: /etc/flyte/config
          name: config-volume
        - name: auth
          mountPath: /etc/secrets/
      containers:
      - command:
        - flytescheduler
        - run
        - --config
        - /etc/flyte/config/*.yaml
<<<<<<< HEAD
        image: "cr.flyte.org/flyteorg/flytescheduler:v1.11.0-b1"
=======
        image: "cr.flyte.org/flyteorg/flytescheduler:v1.12.0"
>>>>>>> bd3ed0d2
        imagePullPolicy: "IfNotPresent"
        name: flytescheduler
        ports:
          - containerPort: 10254
        securityContext:
          allowPrivilegeEscalation: false
          capabilities:
            drop: ["ALL"]
        resources:
          limits:
            cpu: 250m
            ephemeral-storage: 100Mi
            memory: 500Mi
          requests:
            cpu: 10m
            ephemeral-storage: 50Mi
            memory: 50Mi
        volumeMounts:
        - mountPath: /etc/db
          name: db-pass
        - mountPath: /etc/flyte/config
          name: config-volume
        - name: auth
          mountPath: /etc/secrets/
      serviceAccountName: flytescheduler
      volumes:
      - name: db-pass
        secret:
          secretName: db-pass
      - emptyDir: {}
        name: shared-data
      - configMap:
          name: flyte-scheduler-config
        name: config-volume
      - name: auth
        secret:
          secretName: flyte-secret-auth
---
# Source: flyte-core/templates/common/ingress.yaml
apiVersion: networking.k8s.io/v1
kind: Ingress
metadata:
  name: flyte-core
  namespace: flyte
  annotations: 
    cert-manager.io/issuer: letsencrypt-production
    kubernetes.io/ingress.class: nginx
    nginx.ingress.kubernetes.io/app-root: /console
    nginx.ingress.kubernetes.io/ssl-redirect: "true"
spec:
  ingressClassName: 
  rules:
    - http:
        paths:
          # This is useful only for frontend development
          # NOTE: If you change this, you must update the BASE_URL value in flyteconsole.yaml
          - path: /console
            pathType: ImplementationSpecific
            backend:
              service:
                name: flyteconsole
                port:
                  number: 80
          - path: /console/*
            pathType: ImplementationSpecific
            backend:
              service:
                name: flyteconsole
                port:
                  number: 80
          - path: /api
            pathType: ImplementationSpecific
            backend:
              service:
                name: flyteadmin
                port:
                  number: 80
          - path: /api/*
            pathType: ImplementationSpecific
            backend:
              service:
                name: flyteadmin
                port:
                  number: 80
          - path: /healthcheck
            pathType: ImplementationSpecific
            backend:
              service:
                name: flyteadmin
                port:
                  number: 80
          - path: /v1/*
            pathType: ImplementationSpecific
            backend:
              service:
                name: flyteadmin
                port:
                  number: 80
          - path: /.well-known
            pathType: ImplementationSpecific
            backend:
              service:
                name: flyteadmin
                port:
                  number: 80
          - path: /.well-known/*
            pathType: ImplementationSpecific
            backend:
              service:
                name: flyteadmin
                port:
                  number: 80
          - path: /login
            pathType: ImplementationSpecific
            backend:
              service:
                name: flyteadmin
                port:
                  number: 80
          - path: /login/*
            pathType: ImplementationSpecific
            backend:
              service:
                name: flyteadmin
                port:
                  number: 80
          - path: /logout
            pathType: ImplementationSpecific
            backend:
              service:
                name: flyteadmin
                port:
                  number: 80
          - path: /logout/*
            pathType: ImplementationSpecific
            backend:
              service:
                name: flyteadmin
                port:
                  number: 80
          - path: /callback
            pathType: ImplementationSpecific
            backend:
              service:
                name: flyteadmin
                port:
                  number: 80
          - path: /callback/*
            pathType: ImplementationSpecific
            backend:
              service:
                name: flyteadmin
                port:
                  number: 80
          - path: /me
            pathType: ImplementationSpecific
            backend:
              service:
                name: flyteadmin
                port:
                  number: 80
          - path: /config
            pathType: ImplementationSpecific
            backend:
              service:
                name: flyteadmin
                port:
                  number: 80
          - path: /config/*
            pathType: ImplementationSpecific
            backend:
              service:
                name: flyteadmin
                port:
                  number: 80
          - path: /oauth2
            pathType: ImplementationSpecific
            backend:
              service:
                name: flyteadmin
                port:
                  number: 80
          - path: /oauth2/*
            pathType: ImplementationSpecific
            backend:
              service:
                name: flyteadmin
                port:
                  number: 80
      host: '<HOSTNAME>'
  tls:
    - secretName: flyte-flyte-tls
      hosts:
        - '<HOSTNAME>'
  
# Certain ingress controllers like nginx cannot serve HTTP 1 and GRPC with a single ingress because GRPC can only
# enabled on the ingress object, not on backend services (GRPC annotation is set on the ingress, not on the services).
---
# Source: flyte-core/templates/common/ingress.yaml
apiVersion: networking.k8s.io/v1
kind: Ingress
metadata:
  name: flyte-core-grpc
  namespace: flyte
  annotations: 
    cert-manager.io/issuer: letsencrypt-production
    kubernetes.io/ingress.class: nginx
    nginx.ingress.kubernetes.io/app-root: /console
    nginx.ingress.kubernetes.io/backend-protocol: GRPC
    nginx.ingress.kubernetes.io/ssl-redirect: "true"
spec:
  ingressClassName: 
  rules:
    - host: '<HOSTNAME>'
      http:
        paths:
          #
          
          # NOTE: Port 81 in flyteadmin is the GRPC server port for FlyteAdmin.
          - path: /flyteidl.service.SignalService
            pathType: ImplementationSpecific
            backend:
              service:
                name: flyteadmin
                port:
                  number: 81
          - path: /flyteidl.service.SignalService/*
            pathType: ImplementationSpecific
            backend:
              service:
                name: flyteadmin
                port:
                  number: 81
          - path: /flyteidl.service.AdminService
            pathType: ImplementationSpecific
            backend:
              service:
                name: flyteadmin
                port:
                  number: 81
          - path: /flyteidl.service.AdminService/*
            pathType: ImplementationSpecific
            backend:
              service:
                name: flyteadmin
                port:
                  number: 81
          - path: /flyteidl.service.DataProxyService
            pathType: ImplementationSpecific
            backend:
              service:
                name: flyteadmin
                port:
                  number: 81
          - path: /flyteidl.service.DataProxyService/*
            pathType: ImplementationSpecific
            backend:
              service:
                name: flyteadmin
                port:
                  number: 81
          - path: /flyteidl.service.AuthMetadataService
            pathType: ImplementationSpecific
            backend:
              service:
                name: flyteadmin
                port:
                  number: 81
          - path: /flyteidl.service.AuthMetadataService/*
            pathType: ImplementationSpecific
            backend:
              service:
                name: flyteadmin
                port:
                  number: 81
          - path: /flyteidl.service.IdentityService
            pathType: ImplementationSpecific
            backend:
              service:
                name: flyteadmin
                port:
                  number: 81
          - path: /flyteidl.service.IdentityService/*
            pathType: ImplementationSpecific
            backend:
              service:
                name: flyteadmin
                port:
                  number: 81
          - path: /grpc.health.v1.Health
            pathType: ImplementationSpecific
            backend:
              service:
                name: flyteadmin
                port:
                  number: 81
          - path: /grpc.health.v1.Health/*
            pathType: ImplementationSpecific
            backend:
              service:
                name: flyteadmin
                port:
                  number: 81
  tls:
    - secretName: flyte-flyte-tls
      hosts:
        - '<HOSTNAME>'<|MERGE_RESOLUTION|>--- conflicted
+++ resolved
@@ -263,7 +263,7 @@
           json: ""
           project_id: <PROJECT-ID>
           scopes: https://www.googleapis.com/auth/cloud-platform
-      container: "<BUCKETNAME>"
+      container: "<METADATA_BUCKET_NAME>"
       enable-multicontainer: false
       limits:
         maxDownloadMBs: 10
@@ -335,7 +335,7 @@
           json: ""
           project_id: <PROJECT-ID>
           scopes: https://www.googleapis.com/auth/cloud-platform
-      container: "<BUCKETNAME>"
+      container: "<METADATA_BUCKET_NAME>"
       enable-multicontainer: false
       limits:
         maxDownloadMBs: 10
@@ -674,11 +674,7 @@
   template:
     metadata:
       annotations:
-<<<<<<< HEAD
-        configChecksum: "591056baa73114e56f733e58e98fa532b2d40ed50f977ff4b466f7052d23af8"
-=======
-        configChecksum: "0705f122f2535babec96a6083827c3e6d27e6e9b0e460b4d07292c858079ac7"
->>>>>>> bd3ed0d2
+        configChecksum: "20a517901c6b6f01f47e968fa15ca51f6d9522e728ecace8b48553eb428cde6"
       labels: 
         app.kubernetes.io/name: flyteadmin
         app.kubernetes.io/instance: flyte
@@ -699,11 +695,7 @@
           - /etc/flyte/config/*.yaml
           - migrate
           - run
-<<<<<<< HEAD
-          image: "cr.flyte.org/flyteorg/flyteadmin:v1.11.0-b1"
-=======
           image: "cr.flyte.org/flyteorg/flyteadmin:v1.12.0"
->>>>>>> bd3ed0d2
           imagePullPolicy: "IfNotPresent"
           name: run-migrations
           securityContext:
@@ -724,11 +716,7 @@
           - flytesnacks
           - flytetester
           - flyteexamples
-<<<<<<< HEAD
-          image: "cr.flyte.org/flyteorg/flyteadmin:v1.11.0-b1"
-=======
           image: "cr.flyte.org/flyteorg/flyteadmin:v1.12.0"
->>>>>>> bd3ed0d2
           imagePullPolicy: "IfNotPresent"
           name: seed-projects
           securityContext:
@@ -746,11 +734,7 @@
           - /etc/flyte/config/*.yaml
           - clusterresource
           - sync
-<<<<<<< HEAD
-          image: "cr.flyte.org/flyteorg/flyteadmin:v1.11.0-b1"
-=======
           image: "cr.flyte.org/flyteorg/flyteadmin:v1.12.0"
->>>>>>> bd3ed0d2
           imagePullPolicy: "IfNotPresent"
           name: sync-cluster-resources
           securityContext:
@@ -767,11 +751,7 @@
           - mountPath: /etc/secrets/
             name: admin-secrets
         - name: generate-secrets
-<<<<<<< HEAD
-          image: "cr.flyte.org/flyteorg/flyteadmin:v1.11.0-b1"
-=======
           image: "cr.flyte.org/flyteorg/flyteadmin:v1.12.0"
->>>>>>> bd3ed0d2
           imagePullPolicy: "IfNotPresent"
           command: ["/bin/sh", "-c"]
           args:
@@ -798,11 +778,7 @@
         - --config
         - /etc/flyte/config/*.yaml
         - serve
-<<<<<<< HEAD
-        image: "cr.flyte.org/flyteorg/flyteadmin:v1.11.0-b1"
-=======
         image: "cr.flyte.org/flyteorg/flyteadmin:v1.12.0"
->>>>>>> bd3ed0d2
         imagePullPolicy: "IfNotPresent"
         name: flyteadmin
         ports:
@@ -895,7 +871,7 @@
   template:
     metadata:
       annotations:
-        configChecksum: "fb916fdef64346df3bb6ed2d5ecf0d2da67b32b4d80c83fcb15eecb5c66a113"
+        configChecksum: "fe74fb4513ed628bed79fe35842c263da0e3d31bda1880e725836c1d8562307"
       labels: 
         app.kubernetes.io/name: cacheservice
         app.kubernetes.io/instance: flyte
@@ -997,7 +973,7 @@
   template:
     metadata:
       annotations:
-        configChecksum: "4e3ef34926b328466c4ba97dd43bfb16e1ed61f260e1919b0803896bae0bb15"
+        configChecksum: "6b58ac31892fae343eadcfbe5cfc197d0c8fbe4504a414ce00d3e6d83904217"
       labels: 
         app.kubernetes.io/name: flyteclusterresourcesync
         app.kubernetes.io/instance: flyte
@@ -1011,11 +987,7 @@
             - /etc/flyte/config/*.yaml
             - clusterresource
             - run
-<<<<<<< HEAD
-          image: "cr.flyte.org/flyteorg/flyteadmin:v1.11.0-b1"
-=======
           image: "cr.flyte.org/flyteorg/flyteadmin:v1.12.0"
->>>>>>> bd3ed0d2
           imagePullPolicy: "IfNotPresent"
           name: sync-cluster-resources
           volumeMounts:
@@ -1071,11 +1043,7 @@
         seLinuxOptions:
           type: spc_t
       containers:
-<<<<<<< HEAD
-      - image: "cr.flyte.org/flyteorg/flyteconsole:v1.11.0"
-=======
       - image: "cr.flyte.org/flyteorg/flyteconsole:v1.12.2"
->>>>>>> bd3ed0d2
         imagePullPolicy: "IfNotPresent"
         name: flyteconsole
         envFrom:
@@ -1128,11 +1096,7 @@
   template:
     metadata:
       annotations:
-<<<<<<< HEAD
-        configChecksum: "3b230aecda53e997d6c6f7ff9b1390317f710e2b1f25161a4852f881a000978"
-=======
-        configChecksum: "905a2a911a85dbf8d4f1dc3be24b9c4fd7bb46481db0e174274d6aea6129b4c"
->>>>>>> bd3ed0d2
+        configChecksum: "537b12b49584e5eb9da85bbf0d8d8d21d8edce0560b0b53f595485f2cdb1cb6"
       labels: 
         app.kubernetes.io/name: datacatalog
         app.kubernetes.io/instance: flyte
@@ -1153,11 +1117,7 @@
         - /etc/datacatalog/config/*.yaml
         - migrate
         - run
-<<<<<<< HEAD
-        image: "cr.flyte.org/flyteorg/datacatalog:v1.11.0-b1"
-=======
         image: "cr.flyte.org/flyteorg/datacatalog:v1.12.0"
->>>>>>> bd3ed0d2
         imagePullPolicy: "IfNotPresent"
         name: run-migrations
         volumeMounts:
@@ -1175,11 +1135,7 @@
         - --config
         - /etc/datacatalog/config/*.yaml
         - serve
-<<<<<<< HEAD
-        image: "cr.flyte.org/flyteorg/datacatalog:v1.11.0-b1"
-=======
         image: "cr.flyte.org/flyteorg/datacatalog:v1.12.0"
->>>>>>> bd3ed0d2
         imagePullPolicy: "IfNotPresent"
         name: datacatalog
         ports:
@@ -1242,11 +1198,7 @@
   template:
     metadata:
       annotations:
-<<<<<<< HEAD
-        configChecksum: "591056baa73114e56f733e58e98fa532b2d40ed50f977ff4b466f7052d23af8"
-=======
-        configChecksum: "0705f122f2535babec96a6083827c3e6d27e6e9b0e460b4d07292c858079ac7"
->>>>>>> bd3ed0d2
+        configChecksum: "20a517901c6b6f01f47e968fa15ca51f6d9522e728ecace8b48553eb428cde6"
       labels: 
         app.kubernetes.io/name: flytescheduler
         app.kubernetes.io/instance: flyte
@@ -1266,11 +1218,7 @@
         - precheck
         - --config
         - /etc/flyte/config/*.yaml
-<<<<<<< HEAD
-        image: "cr.flyte.org/flyteorg/flytescheduler:v1.11.0-b1"
-=======
         image: "cr.flyte.org/flyteorg/flytescheduler:v1.12.0"
->>>>>>> bd3ed0d2
         imagePullPolicy: "IfNotPresent"
         name: flytescheduler-check
         securityContext:
@@ -1290,11 +1238,7 @@
         - run
         - --config
         - /etc/flyte/config/*.yaml
-<<<<<<< HEAD
-        image: "cr.flyte.org/flyteorg/flytescheduler:v1.11.0-b1"
-=======
         image: "cr.flyte.org/flyteorg/flytescheduler:v1.12.0"
->>>>>>> bd3ed0d2
         imagePullPolicy: "IfNotPresent"
         name: flytescheduler
         ports:
