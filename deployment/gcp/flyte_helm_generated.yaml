---
# Source: flyte-core/templates/admin/rbac.yaml
apiVersion: v1
kind: ServiceAccount
metadata:
  name: flyteadmin
  namespace: flyte
  labels: 
    app.kubernetes.io/name: flyteadmin
    app.kubernetes.io/instance: flyte
    helm.sh/chart: flyte-core-v0.1.10
    app.kubernetes.io/managed-by: Helm
  annotations: 
    iam.gke.io/gcp-service-account: gsa-flyteadmin@<PROJECT-ID>.iam.gserviceaccount.com
---
# Source: flyte-core/templates/datacatalog/rbac.yaml
apiVersion: v1
kind: ServiceAccount
metadata:
  name: datacatalog
  namespace: flyte
  labels: 
    app.kubernetes.io/name: datacatalog
    app.kubernetes.io/instance: flyte
    helm.sh/chart: flyte-core-v0.1.10
    app.kubernetes.io/managed-by: Helm
  annotations: 
    iam.gke.io/gcp-service-account: gsa-datacatalog@<PROJECT-ID>.iam.gserviceaccount.com
---
# Source: flyte-core/templates/flytescheduler/sa.yaml
apiVersion: v1
kind: ServiceAccount
metadata:
  name: flytescheduler
  namespace: flyte
  labels: 
    app.kubernetes.io/name: flytescheduler
    app.kubernetes.io/instance: flyte
    helm.sh/chart: flyte-core-v0.1.10
    app.kubernetes.io/managed-by: Helm
---
# Source: flyte-core/templates/propeller/rbac.yaml
apiVersion: v1
kind: ServiceAccount
metadata:
  name: flytepropeller
  namespace: flyte
  labels: 
    app.kubernetes.io/name: flytepropeller
    app.kubernetes.io/instance: flyte
    helm.sh/chart: flyte-core-v0.1.10
    app.kubernetes.io/managed-by: Helm
  annotations: 
    iam.gke.io/gcp-service-account: gsa-flytepropeller@<PROJECT-ID>.iam.gserviceaccount.com
---
# Source: flyte-core/templates/propeller/webhook.yaml
# Create a Service Account for webhook
apiVersion: v1
kind: ServiceAccount
metadata:
  name: flyte-pod-webhook
  namespace: flyte
---
# Source: flyte-core/templates/admin/secret-auth.yaml
apiVersion: v1
kind: Secret
metadata:
  name: flyte-admin-secrets
  namespace: flyte
type: Opaque
stringData:
---
# Source: flyte-core/templates/common/secret-auth.yaml
apiVersion: v1
kind: Secret
metadata:
  name: flyte-secret-auth
  namespace: flyte
type: Opaque
stringData:
  client_secret: foobar
---
# Source: flyte-core/templates/common/secret.yaml
apiVersion: v1
kind: Secret
metadata:
  name: db-pass
stringData:
  pass.txt: '<DBPASSWORD>'
type: Opaque
---
# Source: flyte-core/templates/propeller/webhook.yaml
# Create an empty secret that the first propeller pod will populate
apiVersion: v1
kind: Secret
metadata:
  name: flyte-pod-webhook
  namespace: flyte
type: Opaque
---
# Source: flyte-core/templates/admin/cluster_resource_configmap.yaml
apiVersion: v1
kind: ConfigMap
metadata:
  name: clusterresource-template
  namespace: flyte
  labels: 
    app.kubernetes.io/name: flyteadmin
    app.kubernetes.io/instance: flyte
    helm.sh/chart: flyte-core-v0.1.10
    app.kubernetes.io/managed-by: Helm
data:
  aa_namespace.yaml: | 
    apiVersion: v1
    kind: Namespace
    metadata:
      name: {{ namespace }}
    spec:
      finalizers:
      - kubernetes
    
  aab_default_service_account.yaml: | 
    apiVersion: v1
    kind: ServiceAccount
    metadata:
      name: default
      namespace: {{ namespace }}
      annotations:
        # Needed for gcp workload identity to function
        # https://cloud.google.com/kubernetes-engine/docs/how-to/workload-identity
        iam.gke.io/gcp-service-account: {{ gsa }}
    
  ab_project_resource_quota.yaml: | 
    apiVersion: v1
    kind: ResourceQuota
    metadata:
      name: project-quota
      namespace: {{ namespace }}
    spec:
      hard:
        limits.cpu: {{ projectQuotaCpu }}
        limits.memory: {{ projectQuotaMemory }}
---
# Source: flyte-core/templates/admin/configmap.yaml
apiVersion: v1
kind: ConfigMap
metadata:
  name: flyte-admin-config
  namespace: flyte
  labels: 
    app.kubernetes.io/name: flyteadmin
    app.kubernetes.io/instance: flyte
    helm.sh/chart: flyte-core-v0.1.10
    app.kubernetes.io/managed-by: Helm
data:
  db.yaml: | 
    database:
      dbname: flyteadmin
      host: '<CLOUD-SQL-IP>'
      passwordPath: /etc/db/pass.txt
      port: 5432
      username: flyteadmin
  domain.yaml: | 
    domains:
    - id: development
      name: development
    - id: staging
      name: staging
    - id: production
      name: production
  logger.yaml: | 
    logger:
      level: 5
      show-source: true
  server.yaml: | 
    auth:
      appAuth:
        thirdPartyConfig:
          flyteClient:
            clientId: flytectl
            redirectUri: http://localhost:53593/callback
            scopes:
            - offline
            - all
      authorizedUris:
      - https://localhost:30081
      - http://flyteadmin:80
      - http://flyteadmin.flyte.svc.cluster.local:80
      userAuth:
        openId:
          baseUrl: https://accounts.google.com
          clientId: 657465813211-6eog7ek7li5k7i7fvgv2921075063hpe.apps.googleusercontent.com
          scopes:
          - profile
          - openid
    flyteadmin:
      eventVersion: 2
      metadataStoragePrefix:
      - metadata
      - admin
      metricsScope: 'flyte:'
      profilerPort: 10254
      roleNameKey: iam.amazonaws.com/role
      testing:
        host: http://flyteadmin
    server:
      grpcPort: 8089
      httpPort: 8088
      security:
        allowCors: true
        allowedHeaders:
        - Content-Type
        allowedOrigins:
        - '*'
        secure: false
        useAuth: false
  remoteData.yaml: | 
    remoteData:
      scheme: gcs
      signedUrls:
        durationMinutes: 3
  storage.yaml: | 
    storage:
      type: stow
      stow:
        kind: google
        config:
          json: ""
          project_id: <PROJECT-ID>
          scopes: https://www.googleapis.com/auth/devstorage.read_write
      container: "<BUCKETNAME>"
      limits:
        maxDownloadMBs: 10
  task_resource_defaults.yaml: | 
    task_resources:
      defaults:
        cpu: 100m
        memory: 200Mi
        storage: 500Mi
      limits:
        cpu: 2
        gpu: 1
        memory: 1Gi
        storage: 2000Mi
  cluster_resources.yaml: | 
    cluster_resources:
      customData:
      - production:
        - projectQuotaCpu:
            value: "5"
        - projectQuotaMemory:
            value: 4000Mi
        - gsa:
            value: gsa-production@<PROJECT-ID>.iam.gserviceaccount.com
      - staging:
        - projectQuotaCpu:
            value: "2"
        - projectQuotaMemory:
            value: 3000Mi
        - gsa:
            value: gsa-staging@<PROJECT-ID>.iam.gserviceaccount.com
      - development:
        - projectQuotaCpu:
            value: "2"
        - projectQuotaMemory:
            value: 3000Mi
        - gsa:
            value: gsa-development@<PROJECT-ID>.iam.gserviceaccount.com
      refresh: 5m
      refreshInterval: 5m
      templatePath: /etc/flyte/clusterresource/templates
---
# Source: flyte-core/templates/console/configmap.yaml
apiVersion: v1
kind: ConfigMap
metadata:
  name: flyte-console-config
  namespace: flyte
  labels: 
    app.kubernetes.io/name: flyteconsole
    app.kubernetes.io/instance: flyte
    helm.sh/chart: flyte-core-v0.1.10
    app.kubernetes.io/managed-by: Helm
data: 
  BASE_URL: /console
  CONFIG_DIR: /etc/flyte/config
  DISABLE_AUTH: "1"
---
# Source: flyte-core/templates/datacatalog/configmap.yaml
apiVersion: v1
kind: ConfigMap
metadata:
  name: datacatalog-config
  namespace: flyte
  labels: 
    app.kubernetes.io/name: datacatalog
    app.kubernetes.io/instance: flyte
    helm.sh/chart: flyte-core-v0.1.10
    app.kubernetes.io/managed-by: Helm
data:
  db.yaml: | 
    database:
      dbname: flyteadmin
      host: '<CLOUD-SQL-IP>'
      passwordPath: /etc/db/pass.txt
      port: 5432
      username: flyteadmin
  logger.yaml: | 
    logger:
      level: 5
      show-source: true
  server.yaml: | 
    application:
      grpcPort: 8089
      grpcServerReflection: true
      httpPort: 8080
    datacatalog:
      metrics-scope: datacatalog
      profiler-port: 10254
      storage-prefix: metadata/datacatalog
  storage.yaml: | 
    storage:
      type: stow
      stow:
        kind: google
        config:
          json: ""
          project_id: <PROJECT-ID>
          scopes: https://www.googleapis.com/auth/devstorage.read_write
      container: "<BUCKETNAME>"
      limits:
        maxDownloadMBs: 10
---
# Source: flyte-core/templates/flytescheduler/configmap.yaml
apiVersion: v1
kind: ConfigMap
metadata:
  name: flyte-scheduler-config
  namespace: flyte
  labels: 
    app.kubernetes.io/name: flytescheduler
    app.kubernetes.io/instance: flyte
    helm.sh/chart: flyte-core-v0.1.10
    app.kubernetes.io/managed-by: Helm
data:
  admin.yaml: | 
    admin:
      clientId: 'flytepropeller'
      clientSecretLocation: /etc/secrets/client_secret
      endpoint: flyteadmin:81
      insecure: true
    event:
      capacity: 1000
      rate: 500
      type: admin
  db.yaml: | 
    database:
      dbname: flyteadmin
      host: '<CLOUD-SQL-IP>'
      passwordPath: /etc/db/pass.txt
      port: 5432
      username: flyteadmin
  logger.yaml: | 
    logger:
      level: 5
      show-source: true
---
# Source: flyte-core/templates/propeller/configmap.yaml
apiVersion: v1
kind: ConfigMap
metadata:
  name: flyte-propeller-config
  namespace: flyte
  labels: 
    app.kubernetes.io/name: flyteadmin
    app.kubernetes.io/instance: flyte
    helm.sh/chart: flyte-core-v0.1.10
    app.kubernetes.io/managed-by: Helm
data:
  admin.yaml: | 
    admin:
      clientId: 'flytepropeller'
      clientSecretLocation: /etc/secrets/client_secret
      endpoint: flyteadmin:81
      insecure: true
    event:
      capacity: 1000
      rate: 500
      type: admin
  catalog.yaml: | 
    catalog-cache:
      endpoint: datacatalog:89
      insecure: true
      type: datacatalog
  copilot.yaml: | 
    plugins:
      k8s:
        co-pilot:
          image: cr.flyte.org/flyteorg/flytecopilot:v0.0.15
          name: flyte-copilot-
          start-timeout: 30s
  core.yaml: | 
    propeller:
      downstream-eval-duration: 30s
      enable-admin-launcher: true
      gc-interval: 12h
      kube-client-config:
        burst: 25
        qps: 100
        timeout: 30s
      leader-election:
        enabled: true
        lease-duration: 15s
        lock-config-map:
          name: propeller-leader
          namespace: flyte
        renew-deadline: 10s
        retry-period: 2s
      limit-namespace: all
      max-workflow-retries: 50
      metadata-prefix: metadata/propeller
      metrics-prefix: flyte
      prof-port: 10254
      queue:
        batch-size: -1
        batching-interval: 2s
        queue:
          base-delay: 5s
          capacity: 1000
          max-delay: 120s
          rate: 100
          type: maxof
        sub-queue:
          capacity: 1000
          rate: 100
          type: bucket
        type: batch
      rawoutput-prefix: gs://<BUCKETNAME>/
      workers: 40
      workflow-reeval-duration: 30s
    webhook:
      certDir: /etc/webhook/certs
      serviceName: flyte-pod-webhook
  enabled_plugins.yaml: | 
    tasks:
      task-plugins:
        default-for-task-types:
          container: container
          container_array: k8s-array
          sidecar: sidecar
          spark: spark
        enabled-plugins:
        - container
        - sidecar
        - spark
        - k8s-array
  k8s.yaml: | 
    plugins:
      k8s:
        default-cpus: 100m
        default-env-vars: []
        default-memory: 100Mi
  logger.yaml: | 
    logger:
      level: 5
      show-source: true
  resource_manager.yaml: | 
    propeller:
      resourcemanager:
        type: noop
  storage.yaml: | 
    storage:
      type: stow
      stow:
        kind: google
        config:
          json: ""
          project_id: <PROJECT-ID>
          scopes: https://www.googleapis.com/auth/devstorage.read_write
      container: "<BUCKETNAME>"
      limits:
        maxDownloadMBs: 10
  cache.yaml: |
    cache:
      max_size_mbs: 1024
      target_gc_percent: 70
  task_logs.yaml: | 
    plugins:
      k8s-array:
        logs:
          config:
            stackdriver-enabled: true
            stackdriver-logresourcename: k8s_container
      logs:
        cloudwatch-enabled: false
        kubernetes-enabled: false
        stackdriver-enabled: true
        stackdriver-logresourcename: k8s_container
---
# Source: flyte-core/templates/propeller/crds/flyteworkflow.yaml
apiVersion: apiextensions.k8s.io/v1beta1
kind: CustomResourceDefinition
metadata:
  name: flyteworkflows.flyte.lyft.com
spec:
  group: flyte.lyft.com
  names:
    kind: FlyteWorkflow
    plural: flyteworkflows
    shortNames:
    - fly
    singular: flyteworkflow
  scope: Namespaced
  version: v1alpha1
---
# Source: flyte-core/templates/admin/rbac.yaml
apiVersion: rbac.authorization.k8s.io/v1
kind: ClusterRole
metadata:
  name: flyteadmin
  labels: 
    app.kubernetes.io/name: flyteadmin
    app.kubernetes.io/instance: flyte
    helm.sh/chart: flyte-core-v0.1.10
    app.kubernetes.io/managed-by: Helm
rules:
- apiGroups:
  - ""
  - flyte.lyft.com
  - rbac.authorization.k8s.io
  resources:
  - configmaps
  - flyteworkflows
  - namespaces
  - pods
  - resourcequotas
  - roles
  - rolebindings
  - secrets
  - services
  - serviceaccounts
  - spark-role
  verbs:
  - '*'
---
# Source: flyte-core/templates/propeller/rbac.yaml
apiVersion: rbac.authorization.k8s.io/v1
kind: ClusterRole
metadata:
  name: flytepropeller
  labels: 
    app.kubernetes.io/name: flytepropeller
    app.kubernetes.io/instance: flyte
    helm.sh/chart: flyte-core-v0.1.10
    app.kubernetes.io/managed-by: Helm
rules:
# Allow RO access to PODS
- apiGroups:
  - ""
  resources:
  - pods
  verbs:
  - get
  - list
  - watch
# Allow Event recording access
- apiGroups:
  - ""
  resources:
  - events
  verbs:
  - create
  - update
  - delete
  - patch
# Allow Access All plugin objects
- apiGroups:
  - '*'
  resources:
  - '*'
  verbs:
  - get
  - list
  - watch
  - create
  - update
  - delete
  - patch
# Allow Access to CRD
- apiGroups:
  - apiextensions.k8s.io
  resources:
  - customresourcedefinitions
  verbs:
  - get
  - list
  - watch
  - create
  - delete
  - update
# Allow Access to all resources under flyte.lyft.com
- apiGroups:
  - flyte.lyft.com
  resources:
  - flyteworkflows
  - flyteworkflows/finalizers
  verbs:
  - get
  - list
  - watch
  - create
  - update
  - delete
  - patch
  - post
  - deletecollection
---
# Source: flyte-core/templates/propeller/webhook.yaml
# Create a ClusterRole for the webhook
# https://kubernetes.io/docs/admin/authorization/rbac/
kind: ClusterRole
apiVersion: rbac.authorization.k8s.io/v1
metadata:
  name: flyte-pod-webhook
  namespace: flyte
rules:
  - apiGroups:
      - "*"
    resources:
      - mutatingwebhookconfigurations
      - secrets
      - pods
    verbs:
      - get
      - create
      - update
      - patch
---
# Source: flyte-core/templates/admin/rbac.yaml
apiVersion: rbac.authorization.k8s.io/v1beta1
kind: ClusterRoleBinding
metadata:
  name: flyteadmin-binding
  labels: 
    app.kubernetes.io/name: flyteadmin
    app.kubernetes.io/instance: flyte
    helm.sh/chart: flyte-core-v0.1.10
    app.kubernetes.io/managed-by: Helm
roleRef:
  apiGroup: rbac.authorization.k8s.io
  kind: ClusterRole
  name: flyteadmin
subjects:
- kind: ServiceAccount
  name: flyteadmin
  namespace: flyte
---
# Source: flyte-core/templates/propeller/rbac.yaml
apiVersion: rbac.authorization.k8s.io/v1beta1
kind: ClusterRoleBinding
metadata:
  name: flytepropeller
  labels: 
    app.kubernetes.io/name: flytepropeller
    app.kubernetes.io/instance: flyte
    helm.sh/chart: flyte-core-v0.1.10
    app.kubernetes.io/managed-by: Helm
roleRef:
  apiGroup: rbac.authorization.k8s.io
  kind: ClusterRole
  name: flytepropeller
subjects:
- kind: ServiceAccount
  name: flytepropeller
  namespace: flyte
---
# Source: flyte-core/templates/propeller/webhook.yaml
# Create a binding from Role -> ServiceAccount
kind: ClusterRoleBinding
apiVersion: rbac.authorization.k8s.io/v1
metadata:
  name: flyte-pod-webhook
  namespace: flyte
roleRef:
  apiGroup: rbac.authorization.k8s.io
  kind: ClusterRole
  name: flyte-pod-webhook
subjects:
  - kind: ServiceAccount
    name: flyte-pod-webhook
    namespace: flyte
---
# Source: flyte-core/templates/admin/service.yaml
apiVersion: v1
kind: Service
metadata:
  name: flyteadmin
  namespace: flyte
  labels: 
    app.kubernetes.io/name: flyteadmin
    app.kubernetes.io/instance: flyte
    helm.sh/chart: flyte-core-v0.1.10
    app.kubernetes.io/managed-by: Helm
  annotations: 
    cloud.google.com/app-protocols: '{"grpc":"HTTP2"}'
    projectcontour.io/upstream-protocol.h2c: grpc
spec:
  type: ClusterIP
  ports:
    - name: http
      port: 80
      protocol: TCP
      targetPort: 8088
    - name: grpc
      port: 81
      protocol: TCP
      targetPort: 8089
    - name: redoc
      protocol: TCP
      port: 87
      targetPort: 8087
    - name: http-metrics
      protocol: TCP
      port: 10254
  selector: 
    app.kubernetes.io/name: flyteadmin
    app.kubernetes.io/instance: flyte
---
# Source: flyte-core/templates/console/service.yaml
apiVersion: v1
kind: Service
metadata:
  name: flyteconsole
  namespace: flyte
  labels: 
    app.kubernetes.io/name: flyteconsole
    app.kubernetes.io/instance: flyte
    helm.sh/chart: flyte-core-v0.1.10
    app.kubernetes.io/managed-by: Helm
spec:
  type: ClusterIP
  ports:
  - port: 80
    protocol: TCP
    targetPort: 8080
  selector: 
    app.kubernetes.io/name: flyteconsole
    app.kubernetes.io/instance: flyte
---
# Source: flyte-core/templates/datacatalog/service.yaml
apiVersion: v1
kind: Service
metadata:
  name: datacatalog
  namespace: flyte
  labels: 
    app.kubernetes.io/name: datacatalog
    app.kubernetes.io/instance: flyte
    helm.sh/chart: flyte-core-v0.1.10
    app.kubernetes.io/managed-by: Helm
  annotations: 
    cloud.google.com/app-protocols: '{"grpc":"HTTP2"}'
    projectcontour.io/upstream-protocol.h2c: grpc
spec:
  type: NodePort
  ports:
  - name: grpc-2
    port: 8089
    protocol: TCP
    targetPort: 8089
  - name: http
    port: 88
    protocol: TCP
    targetPort: 8088
  - name: grpc
    port: 89
    protocol: TCP
    targetPort: 8089
  selector: 
    app.kubernetes.io/name: datacatalog
    app.kubernetes.io/instance: flyte
---
# Source: flyte-core/templates/propeller/webhook.yaml
# Service
apiVersion: v1
kind: Service
metadata:
  name: flyte-pod-webhook
  namespace: flyte
  annotations: 
    projectcontour.io/upstream-protocol.h2c: grpc
spec:
  selector:
    app: flyte-pod-webhook
  ports:
    - name: https
      protocol: TCP
      port: 443
      targetPort: 9443
---
# Source: flyte-core/templates/admin/deployment.yaml
apiVersion: apps/v1
kind: Deployment
metadata:
  name: flyteadmin
  namespace: flyte
  labels: 
    app.kubernetes.io/name: flyteadmin
    app.kubernetes.io/instance: flyte
    helm.sh/chart: flyte-core-v0.1.10
    app.kubernetes.io/managed-by: Helm
spec:
  replicas: 1
  selector:
    matchLabels: 
      app.kubernetes.io/name: flyteadmin
      app.kubernetes.io/instance: flyte
  template:
    metadata:
      annotations:
        configChecksum: "8460843e0e0cc6562fc821514ca4cc35d04c0f1571df8099527580aa845ee20"
      labels: 
        app.kubernetes.io/name: flyteadmin
        app.kubernetes.io/instance: flyte
        helm.sh/chart: flyte-core-v0.1.10
        app.kubernetes.io/managed-by: Helm
    spec:
      securityContext:
        fsGroup: 65534
        runAsUser: 1001
        fsGroupChangePolicy: "Always"
      initContainers:
        - name: check-db-ready
          image: ecr.flyte.org/ubuntu/postgres:13-21.04_beta
          securityContext:
             runAsUser: 0
          command:
          - sh
          - -c
          - until pg_isready -h <CLOUD-SQL-IP> -p 5432; do echo waiting for database; sleep 2; done;
        - command:
          - flyteadmin
          - --config
          - /etc/flyte/config/*.yaml
          - migrate
          - run
          image: "cr.flyte.org/flyteorg/flyteadmin:v0.6.61"
          imagePullPolicy: "IfNotPresent"
          name: run-migrations
          volumeMounts:
          - mountPath: /etc/db
            name: db-pass
          - mountPath: /etc/flyte/config
            name: config-volume
        - command:
          - flyteadmin
          - --config
          - /etc/flyte/config/*.yaml
          - migrate
          - seed-projects
          - flytesnacks
          - flytetester
          - flyteexamples
          image: "cr.flyte.org/flyteorg/flyteadmin:v0.6.61"
          imagePullPolicy: "IfNotPresent"
          name: seed-projects
          volumeMounts:
          - mountPath: /etc/db
            name: db-pass
          - mountPath: /etc/flyte/config
            name: config-volume
        - command:
          - flyteadmin
          - --config
          - /etc/flyte/config/*.yaml
          - clusterresource
          - sync
          image: "cr.flyte.org/flyteorg/flyteadmin:v0.6.61"
          imagePullPolicy: "IfNotPresent"
          name: sync-cluster-resources
          volumeMounts:
          - mountPath: /etc/db
            name: db-pass
          - mountPath: /etc/flyte/clusterresource/templates
            name: resource-templates
          - mountPath: /etc/flyte/config
            name: config-volume
        - name: generate-secrets
          image: "cr.flyte.org/flyteorg/flyteadmin:v0.6.61"
          imagePullPolicy: "IfNotPresent"
          command: ["/bin/sh", "-c"]
          args:
            [
                "flyteadmin --config=/etc/flyte/config/*.yaml secrets init --localPath /etc/scratch/secrets && flyteadmin --config=/etc/flyte/config/*.yaml secrets create --name flyte-admin-secrets --fromPath /etc/scratch/secrets",
            ]
          volumeMounts:
            - name: config-volume
              mountPath: /etc/flyte/config
            - name: scratch
              mountPath: /etc/scratch
          env:
            - name: POD_NAMESPACE
              valueFrom:
                fieldRef:
                  fieldPath: metadata.namespace
      containers:
      - command:
        - flyteadmin
        - --config
        - /etc/flyte/config/*.yaml
        - serve
        image: "cr.flyte.org/flyteorg/flyteadmin:v0.6.61"
        imagePullPolicy: "IfNotPresent"
        name: flyteadmin
        ports:
        - containerPort: 8088
        - containerPort: 8089
        resources: 
          limits:
            cpu: 250m
            ephemeral-storage: 2Gi
            memory: 500Mi
          requests:
            cpu: 50m
            ephemeral-storage: 2Gi
            memory: 200Mi
        volumeMounts:
        - mountPath: /etc/db
          name: db-pass
        - mountPath: /srv/flyte
          name: shared-data
        - mountPath: /etc/flyte/config
          name: config-volume
        - name: auth
          mountPath: /etc/secrets/
      serviceAccountName: flyteadmin
      volumes:
        - name: db-pass
          secret:
            secretName: db-pass
        - emptyDir: {}
          name: shared-data
        - emptyDir: {}
          name: scratch
        - configMap:
            name: flyte-admin-config
          name: config-volume
        - configMap:
            name: clusterresource-template
          name: resource-templates
        - name: auth
          secret:
            secretName: flyte-admin-secrets
      affinity: 
        podAntiAffinity:
          requiredDuringSchedulingIgnoredDuringExecution:
          - labelSelector:
              matchLabels:
                app.kubernetes.io/name: flyteadmin
            topologyKey: kubernetes.io/hostname
---
# Source: flyte-core/templates/console/deployment.yaml
apiVersion: apps/v1
kind: Deployment
metadata:
  name: flyteconsole
  namespace: flyte
  labels: 
    app.kubernetes.io/name: flyteconsole
    app.kubernetes.io/instance: flyte
    helm.sh/chart: flyte-core-v0.1.10
    app.kubernetes.io/managed-by: Helm
spec:
  replicas: 1
  selector:
    matchLabels: 
      app.kubernetes.io/name: flyteconsole
      app.kubernetes.io/instance: flyte
  template:
    metadata:
      annotations:
        configChecksum: "7f868bf47b27523ca99ad1070cbde82bd09a51d99ab35ed486c642f33d58e2a"
      labels: 
        app.kubernetes.io/name: flyteconsole
        app.kubernetes.io/instance: flyte
        helm.sh/chart: flyte-core-v0.1.10
        app.kubernetes.io/managed-by: Helm
    spec:
      securityContext:
        runAsUser: 1000
        fsGroupChangePolicy: "OnRootMismatch"
      containers:
      - image: "cr.flyte.org/flyteorg/flyteconsole:v0.30.0"
        imagePullPolicy: "IfNotPresent"
        name: flyteconsole
        envFrom:
        - configMapRef:
            name: flyte-console-config
        ports:
        - containerPort: 8080
        resources: 
          limits:
            cpu: 250m
            memory: 250Mi
          requests:
            cpu: 10m
            memory: 50Mi
        volumeMounts:
        - mountPath: /srv/flyte
          name: shared-data
      volumes:
      - emptyDir: {}
        name: shared-data
      affinity: 
        podAntiAffinity:
          requiredDuringSchedulingIgnoredDuringExecution:
          - labelSelector:
              matchLabels:
                app.kubernetes.io/name: flyteconsole
            topologyKey: kubernetes.io/hostname
---
# Source: flyte-core/templates/datacatalog/deployment.yaml
apiVersion: apps/v1
kind: Deployment
metadata:
  name: datacatalog
  namespace: flyte
  labels: 
    app.kubernetes.io/name: datacatalog
    app.kubernetes.io/instance: flyte
    helm.sh/chart: flyte-core-v0.1.10
    app.kubernetes.io/managed-by: Helm
spec:
  replicas: 1
  selector:
    matchLabels: 
      app.kubernetes.io/name: datacatalog
      app.kubernetes.io/instance: flyte
  template:
    metadata:
      annotations:
        configChecksum: "fdad9da823ad6d23758d4bba59359605322f07064c0e52b1a51b2ac6fbae27b"
      labels: 
        app.kubernetes.io/name: datacatalog
        app.kubernetes.io/instance: flyte
        helm.sh/chart: flyte-core-v0.1.10
        app.kubernetes.io/managed-by: Helm
    spec:
      securityContext:
        fsGroup: 1001
        runAsUser: 1001
        fsGroupChangePolicy: "OnRootMismatch"
      initContainers:
      - name: check-db-ready
        image: postgres:10.16-alpine
        securityContext:
          runAsUser: 0
        command:
          - sh
          - -c
          - until pg_isready -h <CLOUD-SQL-IP> -p 5432; do echo waiting for database; sleep 2; done;
      - command:
        - datacatalog
        - --config
        - /etc/datacatalog/config/*.yaml
        - migrate
        - run
        image: "cr.flyte.org/flyteorg/datacatalog:v0.3.16"
        imagePullPolicy: "IfNotPresent"
        name: run-migrations
        volumeMounts:
        - mountPath: /etc/db
          name: db-pass
        - mountPath: /etc/datacatalog/config
          name: config-volume
      containers:
      - command:
        - datacatalog
        - --config
        - /etc/datacatalog/config/*.yaml
        - serve
        image: "cr.flyte.org/flyteorg/datacatalog:v0.3.16"
        imagePullPolicy: "IfNotPresent"
        name: datacatalog
        ports:
        - containerPort: 8088
        - containerPort: 8089
        resources: 
          limits:
            cpu: 500m
            ephemeral-storage: 2Gi
            memory: 500Mi
          requests:
            cpu: 50m
            ephemeral-storage: 2Gi
            memory: 200Mi
        volumeMounts:
        - mountPath: /etc/db
          name: db-pass
        - mountPath: /etc/datacatalog/config
          name: config-volume
      serviceAccountName: datacatalog
      volumes:
      - name: db-pass
        secret:
          secretName: db-pass
      - emptyDir: {}
        name: shared-data
      - configMap:
          name: datacatalog-config
        name: config-volume
      affinity: 
        podAntiAffinity:
          requiredDuringSchedulingIgnoredDuringExecution:
          - labelSelector:
              matchLabels:
                app.kubernetes.io/name: datacatalog
            topologyKey: kubernetes.io/hostname
---
# Source: flyte-core/templates/flytescheduler/deployment.yaml
apiVersion: apps/v1
kind: Deployment
metadata:
  name: flytescheduler
  namespace: flyte
  labels: 
    app.kubernetes.io/name: flytescheduler
    app.kubernetes.io/instance: flyte
    helm.sh/chart: flyte-core-v0.1.10
    app.kubernetes.io/managed-by: Helm
spec:
  replicas: 1
  selector:
    matchLabels: 
      app.kubernetes.io/name: flytescheduler
      app.kubernetes.io/instance: flyte
  template:
    metadata:
      annotations:
        configChecksum: "8460843e0e0cc6562fc821514ca4cc35d04c0f1571df8099527580aa845ee20"
      labels: 
        app.kubernetes.io/name: flytescheduler
        app.kubernetes.io/instance: flyte
        helm.sh/chart: flyte-core-v0.1.10
        app.kubernetes.io/managed-by: Helm
    spec:
      securityContext:
        fsGroup: 65534
        runAsUser: 1001
        fsGroupChangePolicy: "Always"
      initContainers:
      - command:
        - flytescheduler
        - precheck
        - --config
        - /etc/flyte/config/*.yaml
        image: "cr.flyte.org/flyteorg/flytescheduler:v0.6.61"
        imagePullPolicy: "IfNotPresent"
        name: flytescheduler-check
        volumeMounts:
          - mountPath: /etc/db
            name: db-pass
          - mountPath: /etc/flyte/config
            name: config-volume
          - name: auth
            mountPath: /etc/secrets/
      containers:
      - command:
        - flytescheduler
        - run
        - --config
        - /etc/flyte/config/*.yaml
        image: "cr.flyte.org/flyteorg/flytescheduler:v0.6.61"
        imagePullPolicy: "IfNotPresent"
        name: flytescheduler
        resources: 
          limits:
            cpu: 250m
            ephemeral-storage: 100Mi
            memory: 500Mi
          requests:
            cpu: 10m
            ephemeral-storage: 50Mi
            memory: 50Mi
        volumeMounts:
          - mountPath: /etc/db
            name: db-pass
          - mountPath: /etc/flyte/config
            name: config-volume
          - name: auth
            mountPath: /etc/secrets/
      serviceAccountName: flytescheduler
      volumes:
        - name: db-pass
          secret:
            secretName: db-pass
        - emptyDir: {}
          name: shared-data
        - configMap:
            name: flyte-scheduler-config
          name: config-volume
        - name: auth
          secret:
            secretName: flyte-secret-auth
---
# Source: flyte-core/templates/propeller/deployment.yaml
apiVersion: apps/v1
kind: Deployment
metadata:
  name: flytepropeller
  namespace: flyte
  labels: 
    app.kubernetes.io/name: flytepropeller
    app.kubernetes.io/instance: flyte
    helm.sh/chart: flyte-core-v0.1.10
    app.kubernetes.io/managed-by: Helm
spec:
  replicas: 1
  selector:
    matchLabels: 
      app.kubernetes.io/name: flytepropeller
      app.kubernetes.io/instance: flyte
  template:
    metadata:
      annotations:
<<<<<<< HEAD
        configChecksum: "d3817890a6d8ae0f8815a0a2950d50fe625f720d53946774311f3f60d6b78b1"
=======
        configChecksum: "9dca97392d684b47666800412525cdc263be6b08d8e1eabdc517ac5725a8539"
>>>>>>> 133a8156
      labels: 
        app.kubernetes.io/name: flytepropeller
        app.kubernetes.io/instance: flyte
        helm.sh/chart: flyte-core-v0.1.10
        app.kubernetes.io/managed-by: Helm
    spec:
      securityContext:
        fsGroup: 65534
        runAsUser: 1001
        fsGroupChangePolicy: "Always"
      containers:
      - command:
        - flytepropeller
        - --config
        - /etc/flyte/config/*.yaml
        env:
        - name: POD_NAME
          valueFrom:
            fieldRef:
              fieldPath: metadata.name
        image: "cr.flyte.org/flyteorg/flytepropeller:v0.15.17"
        imagePullPolicy: "IfNotPresent"
        name: flytepropeller
        ports:
        - containerPort: 10254
        resources: 
          limits:
            cpu: 500m
            ephemeral-storage: 2Gi
            memory: 1Gi
          requests:
            cpu: 50m
            ephemeral-storage: 2Gi
            memory: 1Gi
        volumeMounts:
          - name: config-volume
            mountPath: /etc/flyte/config
          - name: auth
            mountPath: /etc/secrets/
      serviceAccountName: flytepropeller
      volumes:
      - configMap:
          name: flyte-propeller-config
        name: config-volume
      - name: auth
        secret:
          secretName: flyte-secret-auth
      affinity: 
        podAntiAffinity:
          requiredDuringSchedulingIgnoredDuringExecution:
          - labelSelector:
              matchLabels:
                app.kubernetes.io/name: flytepropeller
            topologyKey: kubernetes.io/hostname
---
# Source: flyte-core/templates/propeller/webhook.yaml
# Create the actual deployment
apiVersion: apps/v1
kind: Deployment
metadata:
  name: flyte-pod-webhook
  namespace: flyte
  labels:
    app: flyte-pod-webhook
spec:
  selector:
    matchLabels:
      app: flyte-pod-webhook
  template:
    metadata:
      labels:
        app: flyte-pod-webhook
        app.kubernetes.io/name: flyte-pod-webhook
        app.kubernetes.io/version: v0.15.17
      annotations:
<<<<<<< HEAD
        configChecksum: "d3817890a6d8ae0f8815a0a2950d50fe625f720d53946774311f3f60d6b78b1"
=======
        configChecksum: "9dca97392d684b47666800412525cdc263be6b08d8e1eabdc517ac5725a8539"
>>>>>>> 133a8156
    spec:
      securityContext:
        fsGroup: 65534
        runAsUser: 1001
        fsGroupChangePolicy: "Always"
      serviceAccountName: flyte-pod-webhook
      initContainers:
      - name: generate-secrets
        image: "cr.flyte.org/flyteorg/flytepropeller:v0.15.17"
        imagePullPolicy: "IfNotPresent"
        command:
          - flytepropeller
        args:
          - webhook
          - init-certs
          - --config
          - /etc/flyte/config/*.yaml
        env:
          - name: POD_NAME
            valueFrom:
              fieldRef:
                fieldPath: metadata.name
          - name: POD_NAMESPACE
            valueFrom:
              fieldRef:
                fieldPath: metadata.namespace
        volumeMounts:
          - name: config-volume
            mountPath: /etc/flyte/config
      containers:
        - name: webhook
          image: "cr.flyte.org/flyteorg/flytepropeller:v0.15.17"
          imagePullPolicy: "IfNotPresent"
          command:
            - flytepropeller
          args:
            - webhook
            - --config
            - /etc/flyte/config/*.yaml
          env:
            - name: POD_NAME
              valueFrom:
                fieldRef:
                  fieldPath: metadata.name
            - name: POD_NAMESPACE
              valueFrom:
                fieldRef:
                  fieldPath: metadata.namespace
          volumeMounts:
            - name: config-volume
              mountPath: /etc/flyte/config
              readOnly: true
            - name: webhook-certs
              mountPath: /etc/webhook/certs
              readOnly: true
      volumes:
        - name: config-volume
          configMap:
            name: flyte-propeller-config
        - name: webhook-certs
          secret:
            secretName: flyte-pod-webhook
---
# Source: flyte-core/templates/admin/cronjob.yaml
apiVersion: batch/v1beta1
kind: CronJob
metadata:
  name: syncresources
  namespace: flyte
  labels: 
    app.kubernetes.io/name: flyteadmin
    app.kubernetes.io/instance: flyte
    helm.sh/chart: flyte-core-v0.1.10
    app.kubernetes.io/managed-by: Helm
spec:
  schedule: '*/1 * * * *'
  jobTemplate:
    spec:
      template:
        spec:
          containers:
          - command:
            - flyteadmin
            - --config
            - /etc/flyte/config/*.yaml
            - clusterresource
            - sync
            image: "cr.flyte.org/flyteorg/flyteadmin:v0.6.61"
            imagePullPolicy: "IfNotPresent"
            name: sync-cluster-resources
            volumeMounts:
            - mountPath: /etc/db
              name: db-pass
            - mountPath: /etc/flyte/clusterresource/templates
              name: resource-templates
            - mountPath: /etc/flyte/config
              name: config-volume
          restartPolicy: OnFailure
          serviceAccountName: flyteadmin
          volumes:
          - name: db-pass
            secret:
              secretName: db-pass
          - configMap:
              name: clusterresource-template
            name: resource-templates
          - configMap:
              name: flyte-admin-config
            name: config-volume
---
# Source: flyte-core/templates/common/ingress.yaml
apiVersion: networking.k8s.io/v1beta1
kind: Ingress
metadata:
  name: flyte-core
  namespace: flyte
  annotations: 
    cert-manager.io/issuer: letsencrypt-production
    kubernetes.io/ingress.class: nginx
    nginx.ingress.kubernetes.io/app-root: /console
    nginx.ingress.kubernetes.io/ssl-redirect: "true"
spec:
  rules:
    - http:
        paths:
          # This is useful only for frontend development
          # Port 87 in FlyteAdmin maps to the redoc container.
          - path: /openapi
            pathType: ImplementationSpecific
            backend:
              serviceName: flyteadmin
              servicePort: 87
          # NOTE: If you change this, you must update the BASE_URL value in flyteconsole.yaml
          - path: /console
            pathType: ImplementationSpecific
            backend:
              serviceName: flyteconsole
              servicePort: 80
          - path: /console/*
            pathType: ImplementationSpecific
            backend:
              serviceName: flyteconsole
              servicePort: 80
          - path: /api
            pathType: ImplementationSpecific
            backend:
              serviceName: flyteadmin
              servicePort: 80
          - path: /api/*
            pathType: ImplementationSpecific
            backend:
              serviceName: flyteadmin
              servicePort: 80
          - path: /healthcheck
            pathType: ImplementationSpecific
            backend:
              serviceName: flyteadmin
              servicePort: 80
          - path: /v1/*
            pathType: ImplementationSpecific
            backend:
              serviceName: flyteadmin
              servicePort: 80
          # Port 87 in FlyteAdmin maps to the redoc container.
          - path: /openapi/*
            pathType: ImplementationSpecific
            backend:
              serviceName: flyteadmin
              servicePort: 87
          - path: /.well-known
            pathType: ImplementationSpecific
            backend:
              serviceName: flyteadmin
              servicePort: 80
          - path: /.well-known/*
            pathType: ImplementationSpecific
            backend:
              serviceName: flyteadmin
              servicePort: 80
          - path: /login
            pathType: ImplementationSpecific
            backend:
              serviceName: flyteadmin
              servicePort: 80
          - path: /login/*
            pathType: ImplementationSpecific
            backend:
              serviceName: flyteadmin
              servicePort: 80
          - path: /logout
            pathType: ImplementationSpecific
            backend:
              serviceName: flyteadmin
              servicePort: 80
          - path: /logout/*
            pathType: ImplementationSpecific
            backend:
              serviceName: flyteadmin
              servicePort: 80
          - path: /callback
            pathType: ImplementationSpecific
            backend:
              serviceName: flyteadmin
              servicePort: 80
          - path: /callback/*
            pathType: ImplementationSpecific
            backend:
              serviceName: flyteadmin
              servicePort: 80
          - path: /me
            pathType: ImplementationSpecific
            backend:
              serviceName: flyteadmin
              servicePort: 80
          - path: /config
            pathType: ImplementationSpecific
            backend:
              serviceName: flyteadmin
              servicePort: 80
          - path: /config/*
            pathType: ImplementationSpecific
            backend:
              serviceName: flyteadmin
              servicePort: 80
          - path: /oauth2
            pathType: ImplementationSpecific
            backend:
              serviceName: flyteadmin
              servicePort: 80
          - path: /oauth2/*
            pathType: ImplementationSpecific
            backend:
              serviceName: flyteadmin
              servicePort: 80
      host: '<HOSTNAME>'
  tls:
    - secretName: flyte-flyte-tls
      hosts:
        - '<HOSTNAME>'
  
# Certain ingress controllers like nginx cannot serve HTTP 1 and GRPC with a single ingress because GRPC can only
# enabled on the ingress object, not on backend services (GRPC annotation is set on the ingress, not on the services).
---
# Source: flyte-core/templates/common/ingress.yaml
apiVersion: networking.k8s.io/v1beta1
kind: Ingress
metadata:
  name: flyte-core-grpc
  namespace: flyte
  annotations:
    cert-manager.io/issuer: letsencrypt-production
    kubernetes.io/ingress.class: nginx
    nginx.ingress.kubernetes.io/app-root: /console
    nginx.ingress.kubernetes.io/ssl-redirect: "true"
    nginx.ingress.kubernetes.io/backend-protocol: GRPC
spec:
  rules:
    - host: '<HOSTNAME>'
      http:
        paths:
          #
          # NOTE: Port 81 in flyteadmin is the GRPC server port for FlyteAdmin.
          - path: /flyteidl.service.AdminService
            pathType: ImplementationSpecific
            backend:
              serviceName: flyteadmin
              servicePort: 81
          - path: /flyteidl.service.AdminService/*
            pathType: ImplementationSpecific
            backend:
              serviceName: flyteadmin
              servicePort: 81
          - path: /flyteidl.service.AuthMetadataService
            pathType: ImplementationSpecific
            backend:
              serviceName: flyteadmin
              servicePort: 81
          - path: /flyteidl.service.AuthMetadataService/*
            pathType: ImplementationSpecific
            backend:
              serviceName: flyteadmin
              servicePort: 81
          - path: /flyteidl.service.IdentityService
            pathType: ImplementationSpecific
            backend:
              serviceName: flyteadmin
              servicePort: 81
          - path: /flyteidl.service.IdentityService/*
            pathType: ImplementationSpecific
            backend:
              serviceName: flyteadmin
              servicePort: 81
          - path: /grpc.health.v1.Health
            pathType: ImplementationSpecific
            backend:
              serviceName: flyteadmin
              servicePort: 81
          - path: /grpc.health.v1.Health/*
            pathType: ImplementationSpecific
            backend:
              serviceName: flyteadmin
              servicePort: 81
  tls:
    - secretName: flyte-flyte-tls
      hosts:
        - '<HOSTNAME>'<|MERGE_RESOLUTION|>--- conflicted
+++ resolved
@@ -1223,11 +1223,7 @@
   template:
     metadata:
       annotations:
-<<<<<<< HEAD
-        configChecksum: "d3817890a6d8ae0f8815a0a2950d50fe625f720d53946774311f3f60d6b78b1"
-=======
-        configChecksum: "9dca97392d684b47666800412525cdc263be6b08d8e1eabdc517ac5725a8539"
->>>>>>> 133a8156
+        configChecksum: "3a15abddf5233cab415080d8f0e88bff430e302e6da2cbf766bab1af7287b4d"
       labels: 
         app.kubernetes.io/name: flytepropeller
         app.kubernetes.io/instance: flyte
@@ -1303,11 +1299,7 @@
         app.kubernetes.io/name: flyte-pod-webhook
         app.kubernetes.io/version: v0.15.17
       annotations:
-<<<<<<< HEAD
-        configChecksum: "d3817890a6d8ae0f8815a0a2950d50fe625f720d53946774311f3f60d6b78b1"
-=======
-        configChecksum: "9dca97392d684b47666800412525cdc263be6b08d8e1eabdc517ac5725a8539"
->>>>>>> 133a8156
+        configChecksum: "3a15abddf5233cab415080d8f0e88bff430e302e6da2cbf766bab1af7287b4d"
     spec:
       securityContext:
         fsGroup: 65534
