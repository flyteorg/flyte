--- conflicted
+++ resolved
@@ -396,11 +396,7 @@
     plugins:
       k8s:
         co-pilot:
-<<<<<<< HEAD
           image: cr.flyte.org/flyteorg/flytecopilot:v0.0.22
-=======
-          image: cr.flyte.org/flyteorg/flytecopilot:v0.0.15
->>>>>>> 860a6d87
           name: flyte-copilot-
           start-timeout: 30s
   core.yaml: | 
@@ -1227,11 +1223,7 @@
   template:
     metadata:
       annotations:
-<<<<<<< HEAD
-        configChecksum: "17e926ae02d07476452cbad121fe791ee32da61f2ce5b4a965b9cc2e447e73b"
-=======
-        configChecksum: "3a15abddf5233cab415080d8f0e88bff430e302e6da2cbf766bab1af7287b4d"
->>>>>>> 860a6d87
+        configChecksum: "82d46b3752c18911c9b29ebb73e184bc6c0b3ff8ea5ee916cf2dd4db06fced9"
       labels: 
         app.kubernetes.io/name: flytepropeller
         app.kubernetes.io/instance: flyte
@@ -1307,11 +1299,7 @@
         app.kubernetes.io/name: flyte-pod-webhook
         app.kubernetes.io/version: v0.15.17
       annotations:
-<<<<<<< HEAD
-        configChecksum: "17e926ae02d07476452cbad121fe791ee32da61f2ce5b4a965b9cc2e447e73b"
-=======
-        configChecksum: "3a15abddf5233cab415080d8f0e88bff430e302e6da2cbf766bab1af7287b4d"
->>>>>>> 860a6d87
+        configChecksum: "82d46b3752c18911c9b29ebb73e184bc6c0b3ff8ea5ee916cf2dd4db06fced9"
     spec:
       securityContext:
         fsGroup: 65534
