---
# Source: flyte-core/templates/admin/rbac.yaml
apiVersion: v1
kind: ServiceAccount
metadata:
  name: flyteadmin
  namespace: flyte
  labels: 
    app.kubernetes.io/name: flyteadmin
    app.kubernetes.io/instance: flyte
    helm.sh/chart: flyte-core-v0.1.10
    app.kubernetes.io/managed-by: Helm
  annotations: 
    iam.gke.io/gcp-service-account: gsa-flyteadmin@<PROJECT-ID>.iam.gserviceaccount.com
---
# Source: flyte-core/templates/datacatalog/rbac.yaml
apiVersion: v1
kind: ServiceAccount
metadata:
  name: datacatalog
  namespace: flyte
  labels: 
    app.kubernetes.io/name: datacatalog
    app.kubernetes.io/instance: flyte
    helm.sh/chart: flyte-core-v0.1.10
    app.kubernetes.io/managed-by: Helm
  annotations: 
    iam.gke.io/gcp-service-account: gsa-datacatalog@<PROJECT-ID>.iam.gserviceaccount.com
---
# Source: flyte-core/templates/flytescheduler/sa.yaml
apiVersion: v1
kind: ServiceAccount
metadata:
  name: flytescheduler
  namespace: flyte
  labels: 
    app.kubernetes.io/name: flytescheduler
    app.kubernetes.io/instance: flyte
    helm.sh/chart: flyte-core-v0.1.10
    app.kubernetes.io/managed-by: Helm
---
# Source: flyte-core/templates/propeller/rbac.yaml
apiVersion: v1
kind: ServiceAccount
metadata:
  name: flytepropeller
  namespace: flyte
  labels: 
    app.kubernetes.io/name: flytepropeller
    app.kubernetes.io/instance: flyte
    helm.sh/chart: flyte-core-v0.1.10
    app.kubernetes.io/managed-by: Helm
  annotations: 
    iam.gke.io/gcp-service-account: gsa-flytepropeller@<PROJECT-ID>.iam.gserviceaccount.com
---
# Source: flyte-core/templates/propeller/webhook.yaml
# Create a Service Account for webhook
apiVersion: v1
kind: ServiceAccount
metadata:
  name: flyte-pod-webhook
  namespace: flyte
---
# Source: flyte-core/templates/admin/secret.yaml
apiVersion: v1
kind: Secret
metadata:
  name: flyte-admin-secrets
  namespace: flyte
type: Opaque
stringData:
---
# Source: flyte-core/templates/common/secret-auth.yaml
apiVersion: v1
kind: Secret
metadata:
  name: flyte-secret-auth
  namespace: flyte
type: Opaque
stringData:
  client_secret: foobar
---
# Source: flyte-core/templates/common/secret.yaml
apiVersion: v1
kind: Secret
metadata:
  name: db-pass
stringData:
  pass.txt: '<DBPASSWORD>'
type: Opaque
---
# Source: flyte-core/templates/propeller/webhook.yaml
# Create an empty secret that the first propeller pod will populate
apiVersion: v1
kind: Secret
metadata:
  name: flyte-pod-webhook
  namespace: flyte
type: Opaque
---
# Source: flyte-core/templates/admin/configmap.yaml
apiVersion: v1
kind: ConfigMap
metadata:
  name: flyte-admin-clusters-config
  namespace: flyte
  labels: 
    app.kubernetes.io/name: flyteadmin
    app.kubernetes.io/instance: flyte
    helm.sh/chart: flyte-core-v0.1.10
    app.kubernetes.io/managed-by: Helm
data:
  clusters.yaml: |
    clusters:
      clusterConfigs: []
      labelClusterMap: {}
---
# Source: flyte-core/templates/admin/configmap.yaml
apiVersion: v1
kind: ConfigMap
metadata:
  name: flyte-admin-base-config
  namespace: flyte
  labels: 
    app.kubernetes.io/name: flyteadmin
    app.kubernetes.io/instance: flyte
    helm.sh/chart: flyte-core-v0.1.10
    app.kubernetes.io/managed-by: Helm
data:
  db.yaml: | 
    database:
      dbname: flyteadmin
      host: '<CLOUD-SQL-IP>'
      passwordPath: /etc/db/pass.txt
      port: 5432
      username: flyteadmin
  domain.yaml: | 
    domains:
    - id: development
      name: development
    - id: staging
      name: staging
    - id: production
      name: production
  server.yaml: | 
    auth:
      appAuth:
        thirdPartyConfig:
          flyteClient:
            clientId: flytectl
            redirectUri: http://localhost:53593/callback
            scopes:
            - offline
            - all
      authorizedUris:
      - https://localhost:30081
      - http://flyteadmin:80
      - http://flyteadmin.flyte.svc.cluster.local:80
      userAuth:
        openId:
          baseUrl: https://accounts.google.com
          clientId: 657465813211-6eog7ek7li5k7i7fvgv2921075063hpe.apps.googleusercontent.com
          scopes:
          - profile
          - openid
    flyteadmin:
      eventVersion: 2
      metadataStoragePrefix:
      - metadata
      - admin
      metricsScope: 'flyte:'
      profilerPort: 10254
      roleNameKey: iam.amazonaws.com/role
      testing:
        host: http://flyteadmin
    server:
      grpc:
        port: 8089
      httpPort: 8088
      security:
        allowCors: true
        allowedHeaders:
        - Content-Type
        allowedOrigins:
        - '*'
        secure: false
        useAuth: false
  remoteData.yaml: | 
    remoteData:
      scheme: gcs
      signedUrls:
        durationMinutes: 3
  namespace_config.yaml: | 
    namespace_mapping:
      template: '{{ domain }}'
  storage.yaml: | 
    storage:
      type: stow
      stow:
        kind: google
        config:
          json: ""
          project_id: <PROJECT-ID>
          scopes: https://www.googleapis.com/auth/cloud-platform
      container: "<METADATA_BUCKET_NAME>"
      enable-multicontainer: false
      limits:
        maxDownloadMBs: 10
  task_resource_defaults.yaml: | 
    task_resources:
      defaults:
        cpu: 500m
        memory: 500Mi
        storage: 500Mi
      limits:
        cpu: 2
        gpu: 1
        memory: 1Gi
        storage: 2000Mi
  cluster_resources.yaml: | 
    cluster_resources:
      customData:
      - production:
        - projectQuotaCpu:
            value: "5"
        - projectQuotaMemory:
            value: 4000Mi
        - gsa:
            value: gsa-production@<PROJECT-ID>.iam.gserviceaccount.com
      - staging:
        - projectQuotaCpu:
            value: "2"
        - projectQuotaMemory:
            value: 3000Mi
        - gsa:
            value: gsa-staging@<PROJECT-ID>.iam.gserviceaccount.com
      - development:
        - projectQuotaCpu:
            value: "2"
        - projectQuotaMemory:
            value: 3000Mi
        - gsa:
            value: gsa-development@<PROJECT-ID>.iam.gserviceaccount.com
      refreshInterval: 5m
      standaloneDeployment: false
      templatePath: /etc/flyte/clusterresource/templates
---
# Source: flyte-core/templates/clusterresourcesync/cluster_resource_configmap.yaml
apiVersion: v1
kind: ConfigMap
metadata:
  name: clusterresource-template
  namespace: flyte
  labels: 
    app.kubernetes.io/name: flyteadmin
    app.kubernetes.io/instance: flyte
    helm.sh/chart: flyte-core-v0.1.10
    app.kubernetes.io/managed-by: Helm
data:
  aa_namespace.yaml: | 
    apiVersion: v1
    kind: Namespace
    metadata:
      name: {{ namespace }}
    spec:
      finalizers:
      - kubernetes
    
  aab_default_service_account.yaml: | 
    apiVersion: v1
    kind: ServiceAccount
    metadata:
      name: default
      namespace: {{ namespace }}
      annotations:
        # Needed for gcp workload identity to function
        # https://cloud.google.com/kubernetes-engine/docs/how-to/workload-identity
        iam.gke.io/gcp-service-account: {{ gsa }}
    
  ab_project_resource_quota.yaml: | 
    apiVersion: v1
    kind: ResourceQuota
    metadata:
      name: project-quota
      namespace: {{ namespace }}
    spec:
      hard:
        limits.cpu: {{ projectQuotaCpu }}
        limits.memory: {{ projectQuotaMemory }}
---
# Source: flyte-core/templates/clusterresourcesync/configmap.yaml
apiVersion: v1
kind: ConfigMap
metadata:
  name: flyte-clusterresourcesync-config
  namespace: flyte
  labels: 
    app.kubernetes.io/name: flyteadmin
    app.kubernetes.io/instance: flyte
    helm.sh/chart: flyte-core-v0.1.10
    app.kubernetes.io/managed-by: Helm
data:
  cluster_resources.yaml: | 
    cluster_resources:
      customData:
      - production:
        - projectQuotaCpu:
            value: "5"
        - projectQuotaMemory:
            value: 4000Mi
        - gsa:
            value: gsa-production@<PROJECT-ID>.iam.gserviceaccount.com
      - staging:
        - projectQuotaCpu:
            value: "2"
        - projectQuotaMemory:
            value: 3000Mi
        - gsa:
            value: gsa-staging@<PROJECT-ID>.iam.gserviceaccount.com
      - development:
        - projectQuotaCpu:
            value: "2"
        - projectQuotaMemory:
            value: 3000Mi
        - gsa:
            value: gsa-development@<PROJECT-ID>.iam.gserviceaccount.com
      refreshInterval: 5m
      standaloneDeployment: false
      templatePath: /etc/flyte/clusterresource/templates
  db.yaml: | 
    database:
      dbname: flyteadmin
      host: '<CLOUD-SQL-IP>'
      passwordPath: /etc/db/pass.txt
      port: 5432
      username: flyteadmin
  domain.yaml: | 
    domains:
    - id: development
      name: development
    - id: staging
      name: staging
    - id: production
      name: production
  namespace_config.yaml: | 
    namespace_mapping:
      template: '{{ domain }}'
  clusters.yaml: |
    clusters:
      clusterConfigs: []
      labelClusterMap: {}
---
# Source: flyte-core/templates/console/configmap.yaml
apiVersion: v1
kind: ConfigMap
metadata:
  name: flyte-console-config
  namespace: flyte
  labels: 
    app.kubernetes.io/name: flyteconsole
    app.kubernetes.io/instance: flyte
    helm.sh/chart: flyte-core-v0.1.10
    app.kubernetes.io/managed-by: Helm
data: 
  BASE_URL: /console
  CONFIG_DIR: /etc/flyte/config
---
# Source: flyte-core/templates/datacatalog/configmap.yaml
apiVersion: v1
kind: ConfigMap
metadata:
  name: datacatalog-config
  namespace: flyte
  labels: 
    app.kubernetes.io/name: datacatalog
    app.kubernetes.io/instance: flyte
    helm.sh/chart: flyte-core-v0.1.10
    app.kubernetes.io/managed-by: Helm
data:
  db.yaml: | 
    database:
      dbname: flyteadmin
      host: '<CLOUD-SQL-IP>'
      passwordPath: /etc/db/pass.txt
      port: 5432
      username: flyteadmin
  server.yaml: | 
    application:
      grpcPort: 8089
      grpcServerReflection: true
      httpPort: 8080
    datacatalog:
      heartbeat-grace-period-multiplier: 3
      max-reservation-heartbeat: 30s
      metrics-scope: datacatalog
      profiler-port: 10254
      storage-prefix: metadata/datacatalog
  storage.yaml: | 
    storage:
      type: stow
      stow:
        kind: google
        config:
          json: ""
          project_id: <PROJECT-ID>
          scopes: https://www.googleapis.com/auth/cloud-platform
      container: "<METADATA_BUCKET_NAME>"
      enable-multicontainer: false
      limits:
        maxDownloadMBs: 10
---
# Source: flyte-core/templates/flytescheduler/configmap.yaml
apiVersion: v1
kind: ConfigMap
metadata:
  name: flyte-scheduler-config
  namespace: flyte
  labels: 
    app.kubernetes.io/name: flytescheduler
    app.kubernetes.io/instance: flyte
    helm.sh/chart: flyte-core-v0.1.10
    app.kubernetes.io/managed-by: Helm
data:
  admin.yaml: | 
    admin:
      clientId: 'flytepropeller'
      clientSecretLocation: /etc/secrets/client_secret
      endpoint: flyteadmin:81
      insecure: true
    event:
      capacity: 1000
      rate: 500
      type: admin
  db.yaml: | 
    database:
      dbname: flyteadmin
      host: '<CLOUD-SQL-IP>'
      passwordPath: /etc/db/pass.txt
      port: 5432
      username: flyteadmin
  server.yaml: | 
    scheduler:
      metricsScope: 'flyte:'
      profilerPort: 10254
---
# Source: flyte-core/templates/propeller/configmap.yaml
apiVersion: v1
kind: ConfigMap
metadata:
  name: flyte-propeller-config
  namespace: flyte
  labels: 
    app.kubernetes.io/name: flyteadmin
    app.kubernetes.io/instance: flyte
    helm.sh/chart: flyte-core-v0.1.10
    app.kubernetes.io/managed-by: Helm
data:
  admin.yaml: | 
    admin:
      clientId: 'flytepropeller'
      clientSecretLocation: /etc/secrets/client_secret
      endpoint: flyteadmin:81
      insecure: true
    event:
      capacity: 1000
      rate: 500
      type: admin
  catalog.yaml: | 
    catalog-cache:
      endpoint: datacatalog:89
      insecure: true
      type: datacatalog
  copilot.yaml: | 
    plugins:
      k8s:
        co-pilot:
          image: cr.flyte.org/flyteorg/flytecopilot:v1.11.1-b1
          name: flyte-copilot-
          start-timeout: 30s
  core.yaml: | 
    manager:
      pod-application: flytepropeller
      pod-template-container-name: flytepropeller
      pod-template-name: flytepropeller-template
    propeller:
      downstream-eval-duration: 30s
      enable-admin-launcher: true
      gc-interval: 12h
      kube-client-config:
        burst: 25
        qps: 100
        timeout: 30s
      leader-election:
        enabled: true
        lease-duration: 15s
        lock-config-map:
          name: propeller-leader
          namespace: flyte
        renew-deadline: 10s
        retry-period: 2s
      limit-namespace: all
      max-workflow-retries: 50
      metadata-prefix: metadata/propeller
      metrics-prefix: flyte
      prof-port: 10254
      queue:
        batch-size: -1
        batching-interval: 2s
        queue:
          base-delay: 5s
          capacity: 1000
          max-delay: 120s
          rate: 100
          type: maxof
        sub-queue:
          capacity: 1000
          rate: 100
          type: bucket
        type: batch
      rawoutput-prefix: gs://<RAW_DATA_BUCKET_NAME>/
      workers: 40
      workflow-reeval-duration: 30s
    webhook:
      certDir: /etc/webhook/certs
      serviceName: flyte-pod-webhook
  enabled_plugins.yaml: | 
    tasks:
      task-plugins:
        default-for-task-types:
          container: container
          container_array: k8s-array
          sidecar: sidecar
        enabled-plugins:
        - container
        - sidecar
        - k8s-array
        - agent-service
  k8s.yaml: | 
    plugins:
      k8s:
        default-cpus: 100m
        default-env-vars: []
        default-memory: 100Mi
  resource_manager.yaml: | 
    propeller:
      resourcemanager:
        type: noop
  storage.yaml: | 
    storage:
      type: stow
      stow:
        kind: google
        config:
          json: ""
          project_id: <PROJECT-ID>
          scopes: https://www.googleapis.com/auth/cloud-platform
      container: "<METADATA_BUCKET_NAME>"
      enable-multicontainer: false
      limits:
        maxDownloadMBs: 10
  cache.yaml: |
    cache:
      max_size_mbs: 1024
      target_gc_percent: 70
  task_logs.yaml: | 
    plugins:
      k8s-array:
        logs:
          config:
            stackdriver-enabled: true
            stackdriver-logresourcename: k8s_container
      logs:
        cloudwatch-enabled: false
        kubernetes-enabled: false
        stackdriver-enabled: true
        stackdriver-logresourcename: k8s_container
---
# Source: flyte-core/templates/propeller/crds/flyteworkflow.yaml
apiVersion: apiextensions.k8s.io/v1
kind: CustomResourceDefinition
metadata:
  name: flyteworkflows.flyte.lyft.com
spec:
  group: flyte.lyft.com
  names:
    kind: FlyteWorkflow
    plural: flyteworkflows
    shortNames:
      - fly
    singular: flyteworkflow
  scope: Namespaced
  versions:
    - name: v1alpha1
      served: true
      storage: true
      schema:
        openAPIV3Schema:
          type: object
          x-kubernetes-preserve-unknown-fields: true
          properties:
---
# Source: flyte-core/templates/admin/rbac.yaml
apiVersion: rbac.authorization.k8s.io/v1
kind: ClusterRole
metadata:
  name: flyte-flyteadmin
  labels: 
    app.kubernetes.io/name: flyteadmin
    app.kubernetes.io/instance: flyte
    helm.sh/chart: flyte-core-v0.1.10
    app.kubernetes.io/managed-by: Helm
rules:
- apiGroups: 
  - ""
  - flyte.lyft.com
  - rbac.authorization.k8s.io
  resources: 
  - configmaps
  - flyteworkflows
  - namespaces
  - pods
  - resourcequotas
  - roles
  - rolebindings
  - secrets
  - services
  - serviceaccounts
  - spark-role
  - limitranges
  verbs: 
  - '*'
---
# Source: flyte-core/templates/propeller/rbac.yaml
apiVersion: rbac.authorization.k8s.io/v1
kind: ClusterRole
metadata:
  name: flyte-flytepropeller
  labels: 
    app.kubernetes.io/name: flytepropeller
    app.kubernetes.io/instance: flyte
    helm.sh/chart: flyte-core-v0.1.10
    app.kubernetes.io/managed-by: Helm
rules:
# Allow RO access to PODS
- apiGroups:
  - ""
  resources:
  - pods
  verbs:
  - get
  - list
  - watch
# Allow Event recording access
- apiGroups:
  - ""
  resources:
  - events
  verbs:
  - create
  - update
  - delete
  - patch
# Allow Access All plugin objects
- apiGroups:
  - '*'
  resources:
  - '*'
  verbs:
  - get
  - list
  - watch
  - create
  - update
  - delete
  - patch
# Allow Access to CRD
- apiGroups:
  - apiextensions.k8s.io
  resources:
  - customresourcedefinitions
  verbs:
  - get
  - list
  - watch
  - create
  - delete
  - update
# Allow Access to all resources under flyte.lyft.com
- apiGroups:
  - flyte.lyft.com
  resources:
  - flyteworkflows
  - flyteworkflows/finalizers
  verbs:
  - get
  - list
  - watch
  - create
  - update
  - delete
  - patch
  - post
  - deletecollection
---
# Source: flyte-core/templates/propeller/webhook.yaml
# Create a ClusterRole for the webhook
# https://kubernetes.io/docs/admin/authorization/rbac/
kind: ClusterRole
apiVersion: rbac.authorization.k8s.io/v1
metadata:
  name: flyte-flyte-pod-webhook
  namespace: flyte
rules:
  - apiGroups:
      - "*"
    resources:
      - mutatingwebhookconfigurations
      - secrets
      - pods
      - replicasets/finalizers
    verbs:
      - get
      - create
      - update
      - patch
---
# Source: flyte-core/templates/admin/rbac.yaml
apiVersion: rbac.authorization.k8s.io/v1
kind: ClusterRoleBinding
metadata:
  name: flyte-flyteadmin-binding
  labels: 
    app.kubernetes.io/name: flyteadmin
    app.kubernetes.io/instance: flyte
    helm.sh/chart: flyte-core-v0.1.10
    app.kubernetes.io/managed-by: Helm
roleRef:
  apiGroup: rbac.authorization.k8s.io
  kind: ClusterRole
  name: flyte-flyteadmin
subjects:
- kind: ServiceAccount
  name: flyteadmin
  namespace: flyte
---
# Source: flyte-core/templates/propeller/rbac.yaml
apiVersion: rbac.authorization.k8s.io/v1
kind: ClusterRoleBinding
metadata:
  name: flyte-flytepropeller
  labels: 
    app.kubernetes.io/name: flytepropeller
    app.kubernetes.io/instance: flyte
    helm.sh/chart: flyte-core-v0.1.10
    app.kubernetes.io/managed-by: Helm
roleRef:
  apiGroup: rbac.authorization.k8s.io
  kind: ClusterRole
  name: flyte-flytepropeller
subjects:
- kind: ServiceAccount
  name: flytepropeller
  namespace: flyte
---
# Source: flyte-core/templates/propeller/webhook.yaml
# Create a binding from Role -> ServiceAccount
kind: ClusterRoleBinding
apiVersion: rbac.authorization.k8s.io/v1
metadata:
  name: flyte-flyte-pod-webhook
  namespace: flyte
roleRef:
  apiGroup: rbac.authorization.k8s.io
  kind: ClusterRole
  name: flyte-flyte-pod-webhook
subjects:
  - kind: ServiceAccount
    name: flyte-pod-webhook
    namespace: flyte
---
# Source: flyte-core/templates/admin/service.yaml
apiVersion: v1
kind: Service
metadata:
  name: flyteadmin
  namespace: flyte
  labels: 
    app.kubernetes.io/name: flyteadmin
    app.kubernetes.io/instance: flyte
    helm.sh/chart: flyte-core-v0.1.10
    app.kubernetes.io/managed-by: Helm
  annotations: 
    cloud.google.com/app-protocols: '{"grpc":"HTTP2"}'
    projectcontour.io/upstream-protocol.h2c: grpc
spec:
  type: ClusterIP
  ports:
    - name: http
      port: 80
      protocol: TCP
      targetPort: 8088
    - name: grpc
      port: 81
      protocol: TCP
      targetPort: 8089
    - name: redoc
      protocol: TCP
      port: 87
      targetPort: 8087
    - name: http-metrics
      protocol: TCP
      port: 10254
  selector: 
    app.kubernetes.io/name: flyteadmin
    app.kubernetes.io/instance: flyte
---
# Source: flyte-core/templates/console/service.yaml
apiVersion: v1
kind: Service
metadata:
  name: flyteconsole
  namespace: flyte
  labels: 
    app.kubernetes.io/name: flyteconsole
    app.kubernetes.io/instance: flyte
    helm.sh/chart: flyte-core-v0.1.10
    app.kubernetes.io/managed-by: Helm
spec:
  type: ClusterIP
  ports:
  - name: http
    port: 80
    protocol: TCP
    targetPort: 8080
  selector: 
    app.kubernetes.io/name: flyteconsole
    app.kubernetes.io/instance: flyte
---
# Source: flyte-core/templates/datacatalog/service.yaml
apiVersion: v1
kind: Service
metadata:
  name: datacatalog
  namespace: flyte
  labels: 
    app.kubernetes.io/name: datacatalog
    app.kubernetes.io/instance: flyte
    helm.sh/chart: flyte-core-v0.1.10
    app.kubernetes.io/managed-by: Helm
  annotations: 
    cloud.google.com/app-protocols: '{"grpc":"HTTP2"}'
    projectcontour.io/upstream-protocol.h2c: grpc
spec:
  type: NodePort
  ports:
  - name: http
    port: 88
    protocol: TCP
    targetPort: 8088
  - name: grpc
    port: 89
    protocol: TCP
    targetPort: 8089
  selector: 
    app.kubernetes.io/name: datacatalog
    app.kubernetes.io/instance: flyte
---
# Source: flyte-core/templates/propeller/webhook.yaml
# Service
apiVersion: v1
kind: Service
metadata:
  name: flyte-pod-webhook
  namespace: flyte
  annotations: 
    projectcontour.io/upstream-protocol.h2c: grpc
spec:
  selector:
    app: flyte-pod-webhook
  ports:
    - name: https
      protocol: TCP
      port: 443
      targetPort: 9443
---
# Source: flyte-core/templates/admin/deployment.yaml
apiVersion: apps/v1
kind: Deployment
metadata:
  name: flyteadmin
  namespace: flyte
  labels: 
    app.kubernetes.io/name: flyteadmin
    app.kubernetes.io/instance: flyte
    helm.sh/chart: flyte-core-v0.1.10
    app.kubernetes.io/managed-by: Helm
spec:
  replicas: 1
  selector:
    matchLabels: 
      app.kubernetes.io/name: flyteadmin
      app.kubernetes.io/instance: flyte
  template:
    metadata:
      annotations:
<<<<<<< HEAD
        configChecksum: "a9253bcb4c6383ad4113db0325b54cfe6069d9f27ceaa3b1baf68ba7ead5c67"
=======
        configChecksum: "b35a14d8bfd46ac863acf50bc4f338954b2f1315b66dc1fc17123885cc4dc37"
>>>>>>> ba86c69c
      labels: 
        app.kubernetes.io/name: flyteadmin
        app.kubernetes.io/instance: flyte
        helm.sh/chart: flyte-core-v0.1.10
        app.kubernetes.io/managed-by: Helm
    spec:
      securityContext: 
        fsGroup: 65534
        fsGroupChangePolicy: Always
        runAsNonRoot: true
        runAsUser: 1001
        seLinuxOptions:
          type: spc_t
      initContainers:
        - command:
          - flyteadmin
          - --config
          - /etc/flyte/config/*.yaml
          - migrate
          - run
          image: "cr.flyte.org/flyteorg/flyteadmin:v1.11.1-b1"
          imagePullPolicy: "IfNotPresent"
          name: run-migrations
          securityContext:
            allowPrivilegeEscalation: false
            capabilities:
              drop: ["ALL"]
          volumeMounts:
          - mountPath: /etc/db
            name: db-pass
          - mountPath: /etc/flyte/config
            name: base-config-volume
        - command:
          - flyteadmin
          - --config
          - /etc/flyte/config/*.yaml
          - migrate
          - seed-projects
          - flytesnacks
          - flytetester
          - flyteexamples
          image: "cr.flyte.org/flyteorg/flyteadmin:v1.11.1-b1"
          imagePullPolicy: "IfNotPresent"
          name: seed-projects
          securityContext:
            allowPrivilegeEscalation: false
            capabilities:
              drop: ["ALL"]
          volumeMounts:
          - mountPath: /etc/db
            name: db-pass
          - mountPath: /etc/flyte/config
            name: base-config-volume
        - command:
          - flyteadmin
          - --config
          - /etc/flyte/config/*.yaml
          - clusterresource
          - sync
          image: "cr.flyte.org/flyteorg/flyteadmin:v1.11.1-b1"
          imagePullPolicy: "IfNotPresent"
          name: sync-cluster-resources
          securityContext:
            allowPrivilegeEscalation: false
            capabilities:
              drop: ["ALL"]
          volumeMounts:
          - mountPath: /etc/db
            name: db-pass
          - mountPath: /etc/flyte/clusterresource/templates
            name: resource-templates
          - mountPath: /etc/flyte/config
            name: clusters-config-volume
          - mountPath: /etc/secrets/
            name: admin-secrets
        - name: generate-secrets
          image: "cr.flyte.org/flyteorg/flyteadmin:v1.11.1-b1"
          imagePullPolicy: "IfNotPresent"
          command: ["/bin/sh", "-c"]
          args:
            [
                "flyteadmin --config=/etc/flyte/config/*.yaml secrets init --localPath /etc/scratch/secrets && flyteadmin --config=/etc/flyte/config/*.yaml secrets create --name flyte-admin-secrets --fromPath /etc/scratch/secrets",
            ]
          securityContext:
            allowPrivilegeEscalation: false
            capabilities:
              drop: ["ALL"]
          volumeMounts:
            - mountPath: /etc/flyte/config
              name: base-config-volume
            - mountPath: /etc/scratch
              name: scratch
          env:
            - name: POD_NAMESPACE
              valueFrom:
                fieldRef:
                  fieldPath: metadata.namespace
      containers:
      - command:
        - flyteadmin
        - --config
        - /etc/flyte/config/*.yaml
        - serve
        image: "cr.flyte.org/flyteorg/flyteadmin:v1.11.1-b1"
        imagePullPolicy: "IfNotPresent"
        name: flyteadmin
        ports:
        - containerPort: 8088
        - containerPort: 8089
        - containerPort: 10254
        readinessProbe:
          exec:
            command: [ "sh", "-c", "reply=$(curl -s -o /dev/null -w %{http_code} http://127.0.0.1:8088/healthcheck); if [ \"$reply\" -lt 200 -o \"$reply\" -ge 400 ]; then exit 1; fi;","grpc_health_probe", "-addr=:8089"]
          initialDelaySeconds: 15
        livenessProbe:
          exec:
            command: [ "sh", "-c", "reply=$(curl -s -o /dev/null -w %{http_code} http://127.0.0.1:8088/healthcheck); if [ \"$reply\" -lt 200 -o \"$reply\" -ge 400 ]; then exit 1; fi;","grpc_health_probe", "-addr=:8089"]
          initialDelaySeconds: 20
          periodSeconds: 5
        resources:
          limits:
            cpu: 250m
            ephemeral-storage: 2Gi
            memory: 500Mi
          requests:
            cpu: 500m
            ephemeral-storage: 2Gi
            memory: 1G
        securityContext:
          allowPrivilegeEscalation: false
          capabilities:
            drop: ["ALL"]
        volumeMounts:
        - mountPath: /etc/db
          name: db-pass
        - mountPath: /srv/flyte
          name: shared-data
        - mountPath: /etc/flyte/config
          name: clusters-config-volume
        - mountPath: /etc/secrets/
          name: admin-secrets
      serviceAccountName: flyteadmin
      volumes:
      - name: db-pass
        secret:
          secretName: db-pass
      - emptyDir: {}
        name: shared-data
      - emptyDir: {}
        name: scratch
      - configMap:
          name: flyte-admin-base-config
        name: base-config-volume
      - projected:
          sources:
            - configMap:
                name: flyte-admin-base-config
            - configMap:
                name: flyte-admin-clusters-config
        name: clusters-config-volume
      - configMap:
          name: clusterresource-template
        name: resource-templates
      - name: admin-secrets
        secret:
          secretName: flyte-admin-secrets
      affinity: 
        podAntiAffinity:
          requiredDuringSchedulingIgnoredDuringExecution:
          - labelSelector:
              matchLabels:
                app.kubernetes.io/name: flyteadmin
            topologyKey: kubernetes.io/hostname
---
# Source: flyte-core/templates/clusterresourcesync/deployment.yaml
apiVersion: apps/v1
kind: Deployment
metadata:
  name: syncresources
  namespace: flyte
  labels: 
    app.kubernetes.io/name: flyteclusterresourcesync
    app.kubernetes.io/instance: flyte
    helm.sh/chart: flyte-core-v0.1.10
    app.kubernetes.io/managed-by: Helm
spec:
  replicas: 1
  selector:
    matchLabels: 
      app.kubernetes.io/name: flyteclusterresourcesync
      app.kubernetes.io/instance: flyte
  template:
    metadata:
      annotations:
        configChecksum: "dc18f5d54e0770c574e6b0693724047e22063030259104eebb554398d63209f"
      labels: 
        app.kubernetes.io/name: flyteclusterresourcesync
        app.kubernetes.io/instance: flyte
        helm.sh/chart: flyte-core-v0.1.10
        app.kubernetes.io/managed-by: Helm
    spec:
      containers:
        - command:
            - flyteadmin
            - --config
            - /etc/flyte/config/*.yaml
            - clusterresource
            - run
          image: "cr.flyte.org/flyteorg/flyteadmin:v1.11.1-b1"
          imagePullPolicy: "IfNotPresent"
          name: sync-cluster-resources
          volumeMounts:
          - mountPath: /etc/db
            name: db-pass
          - mountPath: /etc/flyte/clusterresource/templates
            name: resource-templates
          - mountPath: /etc/flyte/config
            name: config-volume
      serviceAccountName: flyteadmin
      volumes:
        - name: db-pass
          secret:
            secretName: db-pass
        - configMap:
            name: clusterresource-template
          name: resource-templates
        - configMap:
            name: flyte-clusterresourcesync-config
          name: config-volume
---
# Source: flyte-core/templates/console/deployment.yaml
apiVersion: apps/v1
kind: Deployment
metadata:
  name: flyteconsole
  namespace: flyte
  labels: 
    app.kubernetes.io/name: flyteconsole
    app.kubernetes.io/instance: flyte
    helm.sh/chart: flyte-core-v0.1.10
    app.kubernetes.io/managed-by: Helm
spec:
  replicas: 1
  selector:
    matchLabels: 
      app.kubernetes.io/name: flyteconsole
      app.kubernetes.io/instance: flyte
  template:
    metadata:
      annotations:
        configChecksum: "2f930e1732c47d0849f79f9a8d06262ec97597a217bbf2337ae4f2938402ee0"
      labels: 
        app.kubernetes.io/name: flyteconsole
        app.kubernetes.io/instance: flyte
        helm.sh/chart: flyte-core-v0.1.10
        app.kubernetes.io/managed-by: Helm
    spec:
      securityContext: 
        fsGroupChangePolicy: OnRootMismatch
        runAsNonRoot: true
        runAsUser: 1000
        seLinuxOptions:
          type: spc_t
      containers:
      - image: "cr.flyte.org/flyteorg/flyteconsole:v1.10.3"
        imagePullPolicy: "IfNotPresent"
        name: flyteconsole
        envFrom:
        - configMapRef:
            name: flyte-console-config
        ports:
        - containerPort: 8080
        securityContext:
          allowPrivilegeEscalation: false
          capabilities:
            drop: ["ALL"]
        resources: 
          limits:
            cpu: 250m
            memory: 250Mi
          requests:
            cpu: 10m
            memory: 50Mi
        volumeMounts:
        - mountPath: /srv/flyte
          name: shared-data
      volumes:
      - emptyDir: {}
        name: shared-data
      affinity: 
        podAntiAffinity:
          requiredDuringSchedulingIgnoredDuringExecution:
          - labelSelector:
              matchLabels:
                app.kubernetes.io/name: flyteconsole
            topologyKey: kubernetes.io/hostname
---
# Source: flyte-core/templates/datacatalog/deployment.yaml
apiVersion: apps/v1
kind: Deployment
metadata:
  name: datacatalog
  namespace: flyte
  labels: 
    app.kubernetes.io/name: datacatalog
    app.kubernetes.io/instance: flyte
    helm.sh/chart: flyte-core-v0.1.10
    app.kubernetes.io/managed-by: Helm
spec:
  replicas: 1
  selector:
    matchLabels: 
      app.kubernetes.io/name: datacatalog
      app.kubernetes.io/instance: flyte
  template:
    metadata:
      annotations:
        configChecksum: "905a2a911a85dbf8d4f1dc3be24b9c4fd7bb46481db0e174274d6aea6129b4c"
      labels: 
        app.kubernetes.io/name: datacatalog
        app.kubernetes.io/instance: flyte
        helm.sh/chart: flyte-core-v0.1.10
        app.kubernetes.io/managed-by: Helm
    spec:
      securityContext: 
        fsGroup: 1001
        fsGroupChangePolicy: OnRootMismatch
        runAsNonRoot: true
        runAsUser: 1001
        seLinuxOptions:
          type: spc_t
      initContainers:
      - command:
        - datacatalog
        - --config
        - /etc/datacatalog/config/*.yaml
        - migrate
        - run
        image: "cr.flyte.org/flyteorg/datacatalog:v1.11.1-b1"
        imagePullPolicy: "IfNotPresent"
        name: run-migrations
        volumeMounts:
        - mountPath: /etc/db
          name: db-pass
        - mountPath: /etc/datacatalog/config
          name: config-volume
        securityContext:
          allowPrivilegeEscalation: false
          capabilities:
            drop: ["ALL"]
      containers:
      - command:
        - datacatalog
        - --config
        - /etc/datacatalog/config/*.yaml
        - serve
        image: "cr.flyte.org/flyteorg/datacatalog:v1.11.1-b1"
        imagePullPolicy: "IfNotPresent"
        name: datacatalog
        ports:
        - containerPort: 8080
        - containerPort: 8089
        - containerPort: 10254
        securityContext:
          allowPrivilegeEscalation: false
          capabilities:
            drop: ["ALL"]
        resources:
          limits:
            cpu: 500m
            ephemeral-storage: 2Gi
            memory: 500Mi
          requests:
            cpu: 50m
            ephemeral-storage: 2Gi
            memory: 200Mi
        volumeMounts:
        - mountPath: /etc/db
          name: db-pass
        - mountPath: /etc/datacatalog/config
          name: config-volume
      serviceAccountName: datacatalog
      volumes:
      - name: db-pass
        secret:
          secretName: db-pass
      - emptyDir: {}
        name: shared-data
      - configMap:
          name: datacatalog-config
        name: config-volume
      affinity: 
        podAntiAffinity:
          requiredDuringSchedulingIgnoredDuringExecution:
          - labelSelector:
              matchLabels:
                app.kubernetes.io/name: datacatalog
            topologyKey: kubernetes.io/hostname
---
# Source: flyte-core/templates/flytescheduler/deployment.yaml
apiVersion: apps/v1
kind: Deployment
metadata:
  name: flytescheduler
  namespace: flyte
  labels: 
    app.kubernetes.io/name: flytescheduler
    app.kubernetes.io/instance: flyte
    helm.sh/chart: flyte-core-v0.1.10
    app.kubernetes.io/managed-by: Helm
spec:
  replicas: 1
  selector:
    matchLabels: 
      app.kubernetes.io/name: flytescheduler
      app.kubernetes.io/instance: flyte
  template:
    metadata:
      annotations:
<<<<<<< HEAD
        configChecksum: "a9253bcb4c6383ad4113db0325b54cfe6069d9f27ceaa3b1baf68ba7ead5c67"
=======
        configChecksum: "b35a14d8bfd46ac863acf50bc4f338954b2f1315b66dc1fc17123885cc4dc37"
>>>>>>> ba86c69c
      labels: 
        app.kubernetes.io/name: flytescheduler
        app.kubernetes.io/instance: flyte
        helm.sh/chart: flyte-core-v0.1.10
        app.kubernetes.io/managed-by: Helm
    spec:
      securityContext: 
        fsGroup: 65534
        fsGroupChangePolicy: Always
        runAsNonRoot: true
        runAsUser: 1001
        seLinuxOptions:
          type: spc_t
      initContainers:
      - command:
        - flytescheduler
        - precheck
        - --config
        - /etc/flyte/config/*.yaml
        image: "cr.flyte.org/flyteorg/flytescheduler:v1.11.1-b1"
        imagePullPolicy: "IfNotPresent"
        name: flytescheduler-check
        securityContext:
          allowPrivilegeEscalation: false
          capabilities:
            drop: ["ALL"]
        volumeMounts:
        - mountPath: /etc/db
          name: db-pass
        - mountPath: /etc/flyte/config
          name: config-volume
        - name: auth
          mountPath: /etc/secrets/
      containers:
      - command:
        - flytescheduler
        - run
        - --config
        - /etc/flyte/config/*.yaml
        image: "cr.flyte.org/flyteorg/flytescheduler:v1.11.1-b1"
        imagePullPolicy: "IfNotPresent"
        name: flytescheduler
        ports:
          - containerPort: 10254
        securityContext:
          allowPrivilegeEscalation: false
          capabilities:
            drop: ["ALL"]
        resources:
          limits:
            cpu: 250m
            ephemeral-storage: 100Mi
            memory: 500Mi
          requests:
            cpu: 10m
            ephemeral-storage: 50Mi
            memory: 50Mi
        volumeMounts:
        - mountPath: /etc/db
          name: db-pass
        - mountPath: /etc/flyte/config
          name: config-volume
        - name: auth
          mountPath: /etc/secrets/
      serviceAccountName: flytescheduler
      volumes:
      - name: db-pass
        secret:
          secretName: db-pass
      - emptyDir: {}
        name: shared-data
      - configMap:
          name: flyte-scheduler-config
        name: config-volume
      - name: auth
        secret:
          secretName: flyte-secret-auth
---
# Source: flyte-core/templates/propeller/deployment.yaml
apiVersion: apps/v1
kind: Deployment
metadata:
  namespace: flyte
  name: flytepropeller
  labels: 
    app.kubernetes.io/name: flytepropeller
    app.kubernetes.io/instance: flyte
    helm.sh/chart: flyte-core-v0.1.10
    app.kubernetes.io/managed-by: Helm
spec:
  replicas: 1
  selector:
    matchLabels: 
      app.kubernetes.io/name: flytepropeller
      app.kubernetes.io/instance: flyte
  template:
    metadata:
      annotations:
<<<<<<< HEAD
        configChecksum: "0ab4a84507dfcfc17a93467885dd99f26bd108a912ace0f07edc932e0b9741f"
=======
        configChecksum: "8a15e3074047b226537f0c506efa34aa2459b94274bbd3073f597126f81a59a"
>>>>>>> ba86c69c
      labels: 
        app.kubernetes.io/name: flytepropeller
        app.kubernetes.io/instance: flyte
        helm.sh/chart: flyte-core-v0.1.10
        app.kubernetes.io/managed-by: Helm
    spec:
      securityContext: 
        fsGroup: 65534
        fsGroupChangePolicy: Always
        runAsUser: 1001
      containers:
      - command:
        - flytepropeller
        - --config
        - /etc/flyte/config/*.yaml
        env:
        - name: POD_NAME
          valueFrom:
            fieldRef:
              fieldPath: metadata.name
        - name: POD_NAMESPACE
          valueFrom:
            fieldRef:
              fieldPath: metadata.namespace
        image: "cr.flyte.org/flyteorg/flytepropeller:v1.11.1-b1"
        imagePullPolicy: "IfNotPresent"
        name: flytepropeller
        ports:
        - containerPort: 10254
        resources:
          limits:
            cpu: 500m
            ephemeral-storage: 2Gi
            memory: 1Gi
          requests:
            cpu: 50m
            ephemeral-storage: 2Gi
            memory: 1Gi
        volumeMounts:
        - name: config-volume
          mountPath: /etc/flyte/config
        - name: auth
          mountPath: /etc/secrets/
        terminationMessagePolicy: "FallbackToLogsOnError"
      serviceAccountName: flytepropeller
      volumes:
      - configMap:
          name: flyte-propeller-config
        name: config-volume
      - name: auth
        secret:
          secretName: flyte-secret-auth
      affinity: 
        podAntiAffinity:
          requiredDuringSchedulingIgnoredDuringExecution:
          - labelSelector:
              matchLabels:
                app.kubernetes.io/name: flytepropeller
            topologyKey: kubernetes.io/hostname
---
# Source: flyte-core/templates/propeller/webhook.yaml
# Create the actual deployment
apiVersion: apps/v1
kind: Deployment
metadata:
  name: flyte-pod-webhook
  namespace: flyte
  labels:
    app: flyte-pod-webhook
spec:
  selector:
    matchLabels:
      app: flyte-pod-webhook
  template:
    metadata:
      labels:
        app: flyte-pod-webhook
        app.kubernetes.io/name: flyte-pod-webhook
        app.kubernetes.io/version: v1.11.1-b1
      annotations:
<<<<<<< HEAD
        configChecksum: "0ab4a84507dfcfc17a93467885dd99f26bd108a912ace0f07edc932e0b9741f"
=======
        configChecksum: "8a15e3074047b226537f0c506efa34aa2459b94274bbd3073f597126f81a59a"
>>>>>>> ba86c69c
    spec:
      securityContext: 
        fsGroup: 65534
        fsGroupChangePolicy: Always
        runAsNonRoot: true
        runAsUser: 1001
        seLinuxOptions:
          type: spc_t
      serviceAccountName: flyte-pod-webhook
      initContainers:
      - name: generate-secrets
        image: "cr.flyte.org/flyteorg/flytepropeller:v1.11.1-b1"
        imagePullPolicy: "IfNotPresent"
        command:
          - flytepropeller
        args:
          - webhook
          - init-certs
          - --config
          - /etc/flyte/config/*.yaml
        env:
          - name: POD_NAME
            valueFrom:
              fieldRef:
                fieldPath: metadata.name
          - name: POD_NAMESPACE
            valueFrom:
              fieldRef:
                fieldPath: metadata.namespace
        securityContext:
          allowPrivilegeEscalation: false
          capabilities:
            drop: ["ALL"]
        volumeMounts:
          - name: config-volume
            mountPath: /etc/flyte/config
      containers:
        - name: webhook
          image: "cr.flyte.org/flyteorg/flytepropeller:v1.11.1-b1"
          imagePullPolicy: "IfNotPresent"
          command:
            - flytepropeller
          args:
            - webhook
            - --config
            - /etc/flyte/config/*.yaml
          env:
            - name: POD_NAME
              valueFrom:
                fieldRef:
                  fieldPath: metadata.name
            - name: POD_NAMESPACE
              valueFrom:
                fieldRef:
                  fieldPath: metadata.namespace
          ports:
          - containerPort: 9443
          securityContext:
            allowPrivilegeEscalation: false
            capabilities:
              drop: ["ALL"]
          resources:
            requests:
              cpu: 200m
              ephemeral-storage: 500Mi
              memory: 500Mi
          volumeMounts:
            - name: config-volume
              mountPath: /etc/flyte/config
              readOnly: true
            - name: webhook-certs
              mountPath: /etc/webhook/certs
              readOnly: true
      volumes:
        - name: config-volume
          configMap:
            name: flyte-propeller-config
        - name: webhook-certs
          secret:
            secretName: flyte-pod-webhook
---
# Source: flyte-core/templates/common/ingress.yaml
apiVersion: networking.k8s.io/v1
kind: Ingress
metadata:
  name: flyte-core
  namespace: flyte
  annotations: 
    cert-manager.io/issuer: letsencrypt-production
    kubernetes.io/ingress.class: nginx
    nginx.ingress.kubernetes.io/app-root: /console
    nginx.ingress.kubernetes.io/ssl-redirect: "true"
spec:
  ingressClassName: 
  rules:
    - http:
        paths:
          # This is useful only for frontend development
          # NOTE: If you change this, you must update the BASE_URL value in flyteconsole.yaml
          - path: /console
            pathType: ImplementationSpecific
            backend:
              service:
                name: flyteconsole
                port:
                  number: 80
          - path: /console/*
            pathType: ImplementationSpecific
            backend:
              service:
                name: flyteconsole
                port:
                  number: 80
          - path: /api
            pathType: ImplementationSpecific
            backend:
              service:
                name: flyteadmin
                port:
                  number: 80
          - path: /api/*
            pathType: ImplementationSpecific
            backend:
              service:
                name: flyteadmin
                port:
                  number: 80
          - path: /healthcheck
            pathType: ImplementationSpecific
            backend:
              service:
                name: flyteadmin
                port:
                  number: 80
          - path: /v1/*
            pathType: ImplementationSpecific
            backend:
              service:
                name: flyteadmin
                port:
                  number: 80
          - path: /.well-known
            pathType: ImplementationSpecific
            backend:
              service:
                name: flyteadmin
                port:
                  number: 80
          - path: /.well-known/*
            pathType: ImplementationSpecific
            backend:
              service:
                name: flyteadmin
                port:
                  number: 80
          - path: /login
            pathType: ImplementationSpecific
            backend:
              service:
                name: flyteadmin
                port:
                  number: 80
          - path: /login/*
            pathType: ImplementationSpecific
            backend:
              service:
                name: flyteadmin
                port:
                  number: 80
          - path: /logout
            pathType: ImplementationSpecific
            backend:
              service:
                name: flyteadmin
                port:
                  number: 80
          - path: /logout/*
            pathType: ImplementationSpecific
            backend:
              service:
                name: flyteadmin
                port:
                  number: 80
          - path: /callback
            pathType: ImplementationSpecific
            backend:
              service:
                name: flyteadmin
                port:
                  number: 80
          - path: /callback/*
            pathType: ImplementationSpecific
            backend:
              service:
                name: flyteadmin
                port:
                  number: 80
          - path: /me
            pathType: ImplementationSpecific
            backend:
              service:
                name: flyteadmin
                port:
                  number: 80
          - path: /config
            pathType: ImplementationSpecific
            backend:
              service:
                name: flyteadmin
                port:
                  number: 80
          - path: /config/*
            pathType: ImplementationSpecific
            backend:
              service:
                name: flyteadmin
                port:
                  number: 80
          - path: /oauth2
            pathType: ImplementationSpecific
            backend:
              service:
                name: flyteadmin
                port:
                  number: 80
          - path: /oauth2/*
            pathType: ImplementationSpecific
            backend:
              service:
                name: flyteadmin
                port:
                  number: 80
      host: '<HOSTNAME>'
  tls:
    - secretName: flyte-flyte-tls
      hosts:
        - '<HOSTNAME>'
  
# Certain ingress controllers like nginx cannot serve HTTP 1 and GRPC with a single ingress because GRPC can only
# enabled on the ingress object, not on backend services (GRPC annotation is set on the ingress, not on the services).
---
# Source: flyte-core/templates/common/ingress.yaml
apiVersion: networking.k8s.io/v1
kind: Ingress
metadata:
  name: flyte-core-grpc
  namespace: flyte
  annotations: 
    cert-manager.io/issuer: letsencrypt-production
    kubernetes.io/ingress.class: nginx
    nginx.ingress.kubernetes.io/app-root: /console
    nginx.ingress.kubernetes.io/backend-protocol: GRPC
    nginx.ingress.kubernetes.io/ssl-redirect: "true"
spec:
  ingressClassName: 
  rules:
    - host: '<HOSTNAME>'
      http:
        paths:
          #
          
          # NOTE: Port 81 in flyteadmin is the GRPC server port for FlyteAdmin.
          - path: /flyteidl.service.SignalService
            pathType: ImplementationSpecific
            backend:
              service:
                name: flyteadmin
                port:
                  number: 81
          - path: /flyteidl.service.SignalService/*
            pathType: ImplementationSpecific
            backend:
              service:
                name: flyteadmin
                port:
                  number: 81
          - path: /flyteidl.service.AdminService
            pathType: ImplementationSpecific
            backend:
              service:
                name: flyteadmin
                port:
                  number: 81
          - path: /flyteidl.service.AdminService/*
            pathType: ImplementationSpecific
            backend:
              service:
                name: flyteadmin
                port:
                  number: 81
          - path: /flyteidl.service.DataProxyService
            pathType: ImplementationSpecific
            backend:
              service:
                name: flyteadmin
                port:
                  number: 81
          - path: /flyteidl.service.DataProxyService/*
            pathType: ImplementationSpecific
            backend:
              service:
                name: flyteadmin
                port:
                  number: 81
          - path: /flyteidl.service.AuthMetadataService
            pathType: ImplementationSpecific
            backend:
              service:
                name: flyteadmin
                port:
                  number: 81
          - path: /flyteidl.service.AuthMetadataService/*
            pathType: ImplementationSpecific
            backend:
              service:
                name: flyteadmin
                port:
                  number: 81
          - path: /flyteidl.service.IdentityService
            pathType: ImplementationSpecific
            backend:
              service:
                name: flyteadmin
                port:
                  number: 81
          - path: /flyteidl.service.IdentityService/*
            pathType: ImplementationSpecific
            backend:
              service:
                name: flyteadmin
                port:
                  number: 81
          - path: /grpc.health.v1.Health
            pathType: ImplementationSpecific
            backend:
              service:
                name: flyteadmin
                port:
                  number: 81
          - path: /grpc.health.v1.Health/*
            pathType: ImplementationSpecific
            backend:
              service:
                name: flyteadmin
                port:
                  number: 81
  tls:
    - secretName: flyte-flyte-tls
      hosts:
        - '<HOSTNAME>'<|MERGE_RESOLUTION|>--- conflicted
+++ resolved
@@ -903,11 +903,7 @@
   template:
     metadata:
       annotations:
-<<<<<<< HEAD
-        configChecksum: "a9253bcb4c6383ad4113db0325b54cfe6069d9f27ceaa3b1baf68ba7ead5c67"
-=======
         configChecksum: "b35a14d8bfd46ac863acf50bc4f338954b2f1315b66dc1fc17123885cc4dc37"
->>>>>>> ba86c69c
       labels: 
         app.kubernetes.io/name: flyteadmin
         app.kubernetes.io/instance: flyte
@@ -1327,11 +1323,7 @@
   template:
     metadata:
       annotations:
-<<<<<<< HEAD
-        configChecksum: "a9253bcb4c6383ad4113db0325b54cfe6069d9f27ceaa3b1baf68ba7ead5c67"
-=======
         configChecksum: "b35a14d8bfd46ac863acf50bc4f338954b2f1315b66dc1fc17123885cc4dc37"
->>>>>>> ba86c69c
       labels: 
         app.kubernetes.io/name: flytescheduler
         app.kubernetes.io/instance: flyte
@@ -1430,11 +1422,7 @@
   template:
     metadata:
       annotations:
-<<<<<<< HEAD
-        configChecksum: "0ab4a84507dfcfc17a93467885dd99f26bd108a912ace0f07edc932e0b9741f"
-=======
         configChecksum: "8a15e3074047b226537f0c506efa34aa2459b94274bbd3073f597126f81a59a"
->>>>>>> ba86c69c
       labels: 
         app.kubernetes.io/name: flytepropeller
         app.kubernetes.io/instance: flyte
@@ -1515,11 +1503,7 @@
         app.kubernetes.io/name: flyte-pod-webhook
         app.kubernetes.io/version: v1.11.1-b1
       annotations:
-<<<<<<< HEAD
-        configChecksum: "0ab4a84507dfcfc17a93467885dd99f26bd108a912ace0f07edc932e0b9741f"
-=======
         configChecksum: "8a15e3074047b226537f0c506efa34aa2459b94274bbd3073f597126f81a59a"
->>>>>>> ba86c69c
     spec:
       securityContext: 
         fsGroup: 65534
