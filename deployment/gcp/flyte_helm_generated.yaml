---
# Source: flyte-core/templates/admin/rbac.yaml
apiVersion: v1
kind: ServiceAccount
metadata:
  name: flyteadmin
  namespace: flyte
  labels: 
    app.kubernetes.io/name: flyteadmin
    app.kubernetes.io/instance: flyte
    helm.sh/chart: flyte-core-v0.1.10
    app.kubernetes.io/managed-by: Helm
  annotations: 
    iam.gke.io/gcp-service-account: gsa-flyteadmin@<PROJECT-ID>.iam.gserviceaccount.com
---
# Source: flyte-core/templates/datacatalog/rbac.yaml
apiVersion: v1
kind: ServiceAccount
metadata:
  name: datacatalog
  namespace: flyte
  labels: 
    app.kubernetes.io/name: datacatalog
    app.kubernetes.io/instance: flyte
    helm.sh/chart: flyte-core-v0.1.10
    app.kubernetes.io/managed-by: Helm
  annotations: 
    iam.gke.io/gcp-service-account: gsa-datacatalog@<PROJECT-ID>.iam.gserviceaccount.com
---
# Source: flyte-core/templates/flytescheduler/sa.yaml
apiVersion: v1
kind: ServiceAccount
metadata:
  name: flytescheduler
  namespace: flyte
  labels: 
    app.kubernetes.io/name: flytescheduler
    app.kubernetes.io/instance: flyte
    helm.sh/chart: flyte-core-v0.1.10
    app.kubernetes.io/managed-by: Helm
---
# Source: flyte-core/templates/propeller/rbac.yaml
apiVersion: v1
kind: ServiceAccount
metadata:
  name: flytepropeller
  namespace: flyte
  labels: 
    app.kubernetes.io/name: flytepropeller
    app.kubernetes.io/instance: flyte
    helm.sh/chart: flyte-core-v0.1.10
    app.kubernetes.io/managed-by: Helm
  annotations: 
    iam.gke.io/gcp-service-account: gsa-flytepropeller@<PROJECT-ID>.iam.gserviceaccount.com
---
# Source: flyte-core/templates/propeller/webhook.yaml
# Create a Service Account for webhook
apiVersion: v1
kind: ServiceAccount
metadata:
  name: flyte-pod-webhook
  namespace: flyte
---
# Source: flyte-core/templates/admin/secret-auth.yaml
apiVersion: v1
kind: Secret
metadata:
  name: flyte-admin-secrets
  namespace: flyte
type: Opaque
stringData:
---
# Source: flyte-core/templates/common/secret-auth.yaml
apiVersion: v1
kind: Secret
metadata:
  name: flyte-secret-auth
  namespace: flyte
type: Opaque
stringData:
  client_secret: foobar
---
# Source: flyte-core/templates/common/secret.yaml
apiVersion: v1
kind: Secret
metadata:
  name: db-pass
stringData:
  pass.txt: '<DBPASSWORD>'
type: Opaque
---
# Source: flyte-core/templates/propeller/webhook.yaml
# Create an empty secret that the first propeller pod will populate
apiVersion: v1
kind: Secret
metadata:
  name: flyte-pod-webhook
  namespace: flyte
type: Opaque
---
# Source: flyte-core/templates/admin/configmap.yaml
apiVersion: v1
kind: ConfigMap
metadata:
  name: flyte-admin-config
  namespace: flyte
  labels: 
    app.kubernetes.io/name: flyteadmin
    app.kubernetes.io/instance: flyte
    helm.sh/chart: flyte-core-v0.1.10
    app.kubernetes.io/managed-by: Helm
data:
  clusters: | 
    clusterConfigs: []
    labelClusterMap: {}
  db.yaml: | 
    database:
      dbname: flyteadmin
      host: '<CLOUD-SQL-IP>'
      passwordPath: /etc/db/pass.txt
      port: 5432
      username: flyteadmin
  domain.yaml: | 
    domains:
    - id: development
      name: development
    - id: staging
      name: staging
    - id: production
      name: production
  logger.yaml: | 
    logger:
      level: 5
      show-source: true
  server.yaml: | 
    auth:
      appAuth:
        thirdPartyConfig:
          flyteClient:
            clientId: flytectl
            redirectUri: http://localhost:53593/callback
            scopes:
            - offline
            - all
      authorizedUris:
      - https://localhost:30081
      - http://flyteadmin:80
      - http://flyteadmin.flyte.svc.cluster.local:80
      userAuth:
        openId:
          baseUrl: https://accounts.google.com
          clientId: 657465813211-6eog7ek7li5k7i7fvgv2921075063hpe.apps.googleusercontent.com
          scopes:
          - profile
          - openid
    flyteadmin:
      eventVersion: 2
      metadataStoragePrefix:
      - metadata
      - admin
      metricsScope: 'flyte:'
      profilerPort: 10254
      roleNameKey: iam.amazonaws.com/role
      testing:
        host: http://flyteadmin
    server:
      grpcPort: 8089
      httpPort: 8088
      security:
        allowCors: true
        allowedHeaders:
        - Content-Type
        allowedOrigins:
        - '*'
        secure: false
        useAuth: false
  remoteData.yaml: | 
    remoteData:
      scheme: gcs
      signedUrls:
        durationMinutes: 3
  namespace_config.yaml: | 
    namespace_mapping:
      template: '{{ domain }}'
  storage.yaml: | 
    storage:
      type: stow
      stow:
        kind: google
        config:
          json: ""
          project_id: <PROJECT-ID>
          scopes: https://www.googleapis.com/auth/devstorage.read_write
      container: "<BUCKETNAME>"
      limits:
        maxDownloadMBs: 10
  task_resource_defaults.yaml: | 
    task_resources:
      defaults:
        cpu: 100m
        memory: 200Mi
        storage: 500Mi
      limits:
        cpu: 2
        gpu: 1
        memory: 1Gi
        storage: 2000Mi
  cluster_resources.yaml: | 
    cluster_resources:
      customData:
      - production:
        - projectQuotaCpu:
            value: "5"
        - projectQuotaMemory:
            value: 4000Mi
        - gsa:
            value: gsa-production@<PROJECT-ID>.iam.gserviceaccount.com
      - staging:
        - projectQuotaCpu:
            value: "2"
        - projectQuotaMemory:
            value: 3000Mi
        - gsa:
            value: gsa-staging@<PROJECT-ID>.iam.gserviceaccount.com
      - development:
        - projectQuotaCpu:
            value: "2"
        - projectQuotaMemory:
            value: 3000Mi
        - gsa:
            value: gsa-development@<PROJECT-ID>.iam.gserviceaccount.com
      refresh: 5m
      refreshInterval: 5m
      standaloneDeployment: false
      templatePath: /etc/flyte/clusterresource/templates
---
# Source: flyte-core/templates/clusterresourcesync/cluster_resource_configmap.yaml
apiVersion: v1
kind: ConfigMap
metadata:
  name: clusterresource-template
  namespace: flyte
  labels: 
    app.kubernetes.io/name: flyteadmin
    app.kubernetes.io/instance: flyte
    helm.sh/chart: flyte-core-v0.1.10
    app.kubernetes.io/managed-by: Helm
data:
  aa_namespace.yaml: | 
    apiVersion: v1
    kind: Namespace
    metadata:
      name: {{ namespace }}
    spec:
      finalizers:
      - kubernetes
    
  aab_default_service_account.yaml: | 
    apiVersion: v1
    kind: ServiceAccount
    metadata:
      name: default
      namespace: {{ namespace }}
      annotations:
        # Needed for gcp workload identity to function
        # https://cloud.google.com/kubernetes-engine/docs/how-to/workload-identity
        iam.gke.io/gcp-service-account: {{ gsa }}
    
  ab_project_resource_quota.yaml: | 
    apiVersion: v1
    kind: ResourceQuota
    metadata:
      name: project-quota
      namespace: {{ namespace }}
    spec:
      hard:
        limits.cpu: {{ projectQuotaCpu }}
        limits.memory: {{ projectQuotaMemory }}
---
# Source: flyte-core/templates/clusterresourcesync/configmap.yaml
apiVersion: v1
kind: ConfigMap
metadata:
  name: flyte-clusterresourcesync-config
  namespace: flyte
  labels: 
    app.kubernetes.io/name: flyteadmin
    app.kubernetes.io/instance: flyte
    helm.sh/chart: flyte-core-v0.1.10
    app.kubernetes.io/managed-by: Helm
data:
  cluster_resources.yaml: | 
    cluster_resources:
      customData:
      - production:
        - projectQuotaCpu:
            value: "5"
        - projectQuotaMemory:
            value: 4000Mi
        - gsa:
            value: gsa-production@<PROJECT-ID>.iam.gserviceaccount.com
      - staging:
        - projectQuotaCpu:
            value: "2"
        - projectQuotaMemory:
            value: 3000Mi
        - gsa:
            value: gsa-staging@<PROJECT-ID>.iam.gserviceaccount.com
      - development:
        - projectQuotaCpu:
            value: "2"
        - projectQuotaMemory:
            value: 3000Mi
        - gsa:
            value: gsa-development@<PROJECT-ID>.iam.gserviceaccount.com
      refresh: 5m
      refreshInterval: 5m
      standaloneDeployment: false
      templatePath: /etc/flyte/clusterresource/templates
  db.yaml: | 
    database:
      dbname: flyteadmin
      host: '<CLOUD-SQL-IP>'
      passwordPath: /etc/db/pass.txt
      port: 5432
      username: flyteadmin
  domain.yaml: | 
    domains:
    - id: development
      name: development
    - id: staging
      name: staging
    - id: production
      name: production
  namespace_config.yaml: | 
    namespace_mapping:
      template: '{{ domain }}'
---
# Source: flyte-core/templates/console/configmap.yaml
apiVersion: v1
kind: ConfigMap
metadata:
  name: flyte-console-config
  namespace: flyte
  labels: 
    app.kubernetes.io/name: flyteconsole
    app.kubernetes.io/instance: flyte
    helm.sh/chart: flyte-core-v0.1.10
    app.kubernetes.io/managed-by: Helm
data: 
  BASE_URL: /console
  CONFIG_DIR: /etc/flyte/config
  DISABLE_AUTH: "1"
---
# Source: flyte-core/templates/datacatalog/configmap.yaml
apiVersion: v1
kind: ConfigMap
metadata:
  name: datacatalog-config
  namespace: flyte
  labels: 
    app.kubernetes.io/name: datacatalog
    app.kubernetes.io/instance: flyte
    helm.sh/chart: flyte-core-v0.1.10
    app.kubernetes.io/managed-by: Helm
data:
  db.yaml: | 
    database:
      dbname: flyteadmin
      host: '<CLOUD-SQL-IP>'
      passwordPath: /etc/db/pass.txt
      port: 5432
      username: flyteadmin
  logger.yaml: | 
    logger:
      level: 5
      show-source: true
  server.yaml: | 
    application:
      grpcPort: 8089
      grpcServerReflection: true
      httpPort: 8080
    datacatalog:
      heartbeat-grace-period-multiplier: 3
      max-reservation-heartbeat: 30s
      metrics-scope: datacatalog
      profiler-port: 10254
      storage-prefix: metadata/datacatalog
  storage.yaml: | 
    storage:
      type: stow
      stow:
        kind: google
        config:
          json: ""
          project_id: <PROJECT-ID>
          scopes: https://www.googleapis.com/auth/devstorage.read_write
      container: "<BUCKETNAME>"
      limits:
        maxDownloadMBs: 10
---
# Source: flyte-core/templates/flytescheduler/configmap.yaml
apiVersion: v1
kind: ConfigMap
metadata:
  name: flyte-scheduler-config
  namespace: flyte
  labels: 
    app.kubernetes.io/name: flytescheduler
    app.kubernetes.io/instance: flyte
    helm.sh/chart: flyte-core-v0.1.10
    app.kubernetes.io/managed-by: Helm
data:
  admin.yaml: | 
    admin:
      clientId: 'flytepropeller'
      clientSecretLocation: /etc/secrets/client_secret
      endpoint: flyteadmin:81
      insecure: true
    event:
      capacity: 1000
      rate: 500
      type: admin
  db.yaml: | 
    database:
      dbname: flyteadmin
      host: '<CLOUD-SQL-IP>'
      passwordPath: /etc/db/pass.txt
      port: 5432
      username: flyteadmin
  server.yaml: | 
    scheduler:
      metricsScope: 'flyte:'
      profilerPort: 10254
  logger.yaml: | 
    logger:
      level: 5
      show-source: true
---
# Source: flyte-core/templates/propeller/configmap.yaml
apiVersion: v1
kind: ConfigMap
metadata:
  name: flyte-propeller-config
  namespace: flyte
  labels: 
    app.kubernetes.io/name: flyteadmin
    app.kubernetes.io/instance: flyte
    helm.sh/chart: flyte-core-v0.1.10
    app.kubernetes.io/managed-by: Helm
data:
  admin.yaml: | 
    admin:
      clientId: 'flytepropeller'
      clientSecretLocation: /etc/secrets/client_secret
      endpoint: flyteadmin:81
      insecure: true
    event:
      capacity: 1000
      rate: 500
      type: admin
  catalog.yaml: | 
    catalog-cache:
      endpoint: datacatalog:89
      insecure: true
      type: datacatalog
  copilot.yaml: | 
    plugins:
      k8s:
        co-pilot:
          image: cr.flyte.org/flyteorg/flytecopilot:v0.0.24
          name: flyte-copilot-
          start-timeout: 30s
  core.yaml: | 
    manager:
      pod-application: flytepropeller
      pod-template-container-name: flytepropeller
      pod-template-name: flytepropeller-template
    propeller:
      downstream-eval-duration: 30s
      enable-admin-launcher: true
      gc-interval: 12h
      kube-client-config:
        burst: 25
        qps: 100
        timeout: 30s
      leader-election:
        enabled: true
        lease-duration: 15s
        lock-config-map:
          name: propeller-leader
          namespace: flyte
        renew-deadline: 10s
        retry-period: 2s
      limit-namespace: all
      max-workflow-retries: 50
      metadata-prefix: metadata/propeller
      metrics-prefix: flyte
      prof-port: 10254
      queue:
        batch-size: -1
        batching-interval: 2s
        queue:
          base-delay: 5s
          capacity: 1000
          max-delay: 120s
          rate: 100
          type: maxof
        sub-queue:
          capacity: 1000
          rate: 100
          type: bucket
        type: batch
      rawoutput-prefix: gs://<BUCKETNAME>/
      workers: 40
      workflow-reeval-duration: 30s
    webhook:
      certDir: /etc/webhook/certs
      serviceName: flyte-pod-webhook
  enabled_plugins.yaml: | 
    tasks:
      task-plugins:
        default-for-task-types:
          container: container
          container_array: k8s-array
          sidecar: sidecar
          spark: spark
        enabled-plugins:
        - container
        - sidecar
        - spark
        - k8s-array
  k8s.yaml: | 
    plugins:
      k8s:
        default-cpus: 100m
        default-env-vars: []
        default-memory: 100Mi
  logger.yaml: | 
    logger:
      level: 5
      show-source: true
  resource_manager.yaml: | 
    propeller:
      resourcemanager:
        type: noop
  storage.yaml: | 
    storage:
      type: stow
      stow:
        kind: google
        config:
          json: ""
          project_id: <PROJECT-ID>
          scopes: https://www.googleapis.com/auth/devstorage.read_write
      container: "<BUCKETNAME>"
      limits:
        maxDownloadMBs: 10
  cache.yaml: |
    cache:
      max_size_mbs: 1024
      target_gc_percent: 70
  task_logs.yaml: | 
    plugins:
      k8s-array:
        logs:
          config:
            stackdriver-enabled: true
            stackdriver-logresourcename: k8s_container
      logs:
        cloudwatch-enabled: false
        kubernetes-enabled: false
        stackdriver-enabled: true
        stackdriver-logresourcename: k8s_container
---
# Source: flyte-core/templates/propeller/crds/flyteworkflow.yaml
apiVersion: apiextensions.k8s.io/v1
kind: CustomResourceDefinition
metadata:
  name: flyteworkflows.flyte.lyft.com
spec:
  group: flyte.lyft.com
  names:
    kind: FlyteWorkflow
    plural: flyteworkflows
    shortNames:
      - fly
    singular: flyteworkflow
  scope: Namespaced
  versions:
    - name: v1alpha1
      served: true
      storage: true
      schema:
        openAPIV3Schema:
          type: object
          x-kubernetes-preserve-unknown-fields: true
          properties:
---
# Source: flyte-core/templates/admin/rbac.yaml
apiVersion: rbac.authorization.k8s.io/v1
kind: ClusterRole
metadata:
  name: flyteadmin
  labels: 
    app.kubernetes.io/name: flyteadmin
    app.kubernetes.io/instance: flyte
    helm.sh/chart: flyte-core-v0.1.10
    app.kubernetes.io/managed-by: Helm
rules:
- apiGroups:
  - ""
  - flyte.lyft.com
  - rbac.authorization.k8s.io
  resources:
  - configmaps
  - flyteworkflows
  - namespaces
  - pods
  - resourcequotas
  - roles
  - rolebindings
  - secrets
  - services
  - serviceaccounts
  - spark-role
  verbs:
  - '*'
---
# Source: flyte-core/templates/propeller/rbac.yaml
apiVersion: rbac.authorization.k8s.io/v1
kind: ClusterRole
metadata:
  name: flytepropeller
  labels: 
    app.kubernetes.io/name: flytepropeller
    app.kubernetes.io/instance: flyte
    helm.sh/chart: flyte-core-v0.1.10
    app.kubernetes.io/managed-by: Helm
rules:
# Allow RO access to PODS
- apiGroups:
  - ""
  resources:
  - pods
  verbs:
  - get
  - list
  - watch
# Allow Event recording access
- apiGroups:
  - ""
  resources:
  - events
  verbs:
  - create
  - update
  - delete
  - patch
# Allow Access All plugin objects
- apiGroups:
  - '*'
  resources:
  - '*'
  verbs:
  - get
  - list
  - watch
  - create
  - update
  - delete
  - patch
# Allow Access to CRD
- apiGroups:
  - apiextensions.k8s.io
  resources:
  - customresourcedefinitions
  verbs:
  - get
  - list
  - watch
  - create
  - delete
  - update
# Allow Access to all resources under flyte.lyft.com
- apiGroups:
  - flyte.lyft.com
  resources:
  - flyteworkflows
  - flyteworkflows/finalizers
  verbs:
  - get
  - list
  - watch
  - create
  - update
  - delete
  - patch
  - post
  - deletecollection
---
# Source: flyte-core/templates/propeller/webhook.yaml
# Create a ClusterRole for the webhook
# https://kubernetes.io/docs/admin/authorization/rbac/
kind: ClusterRole
apiVersion: rbac.authorization.k8s.io/v1
metadata:
  name: flyte-pod-webhook
  namespace: flyte
rules:
  - apiGroups:
      - "*"
    resources:
      - mutatingwebhookconfigurations
      - secrets
      - pods
    verbs:
      - get
      - create
      - update
      - patch
---
# Source: flyte-core/templates/admin/rbac.yaml
apiVersion: rbac.authorization.k8s.io/v1
kind: ClusterRoleBinding
metadata:
  name: flyteadmin-binding
  labels: 
    app.kubernetes.io/name: flyteadmin
    app.kubernetes.io/instance: flyte
    helm.sh/chart: flyte-core-v0.1.10
    app.kubernetes.io/managed-by: Helm
roleRef:
  apiGroup: rbac.authorization.k8s.io
  kind: ClusterRole
  name: flyteadmin
subjects:
- kind: ServiceAccount
  name: flyteadmin
  namespace: flyte
---
# Source: flyte-core/templates/propeller/rbac.yaml
apiVersion: rbac.authorization.k8s.io/v1
kind: ClusterRoleBinding
metadata:
  name: flytepropeller
  labels: 
    app.kubernetes.io/name: flytepropeller
    app.kubernetes.io/instance: flyte
    helm.sh/chart: flyte-core-v0.1.10
    app.kubernetes.io/managed-by: Helm
roleRef:
  apiGroup: rbac.authorization.k8s.io
  kind: ClusterRole
  name: flytepropeller
subjects:
- kind: ServiceAccount
  name: flytepropeller
  namespace: flyte
---
# Source: flyte-core/templates/propeller/webhook.yaml
# Create a binding from Role -> ServiceAccount
kind: ClusterRoleBinding
apiVersion: rbac.authorization.k8s.io/v1
metadata:
  name: flyte-pod-webhook
  namespace: flyte
roleRef:
  apiGroup: rbac.authorization.k8s.io
  kind: ClusterRole
  name: flyte-pod-webhook
subjects:
  - kind: ServiceAccount
    name: flyte-pod-webhook
    namespace: flyte
---
# Source: flyte-core/templates/admin/service.yaml
apiVersion: v1
kind: Service
metadata:
  name: flyteadmin
  namespace: flyte
  labels: 
    app.kubernetes.io/name: flyteadmin
    app.kubernetes.io/instance: flyte
    helm.sh/chart: flyte-core-v0.1.10
    app.kubernetes.io/managed-by: Helm
  annotations: 
    cloud.google.com/app-protocols: '{"grpc":"HTTP2"}'
    projectcontour.io/upstream-protocol.h2c: grpc
spec:
  type: ClusterIP
  ports:
    - name: http
      port: 80
      protocol: TCP
      targetPort: 8088
    - name: grpc
      port: 81
      protocol: TCP
      targetPort: 8089
    - name: redoc
      protocol: TCP
      port: 87
      targetPort: 8087
    - name: http-metrics
      protocol: TCP
      port: 10254
  selector: 
    app.kubernetes.io/name: flyteadmin
    app.kubernetes.io/instance: flyte
---
# Source: flyte-core/templates/console/service.yaml
apiVersion: v1
kind: Service
metadata:
  name: flyteconsole
  namespace: flyte
  labels: 
    app.kubernetes.io/name: flyteconsole
    app.kubernetes.io/instance: flyte
    helm.sh/chart: flyte-core-v0.1.10
    app.kubernetes.io/managed-by: Helm
spec:
  type: ClusterIP
  ports:
  - port: 80
    protocol: TCP
    targetPort: 8080
  selector: 
    app.kubernetes.io/name: flyteconsole
    app.kubernetes.io/instance: flyte
---
# Source: flyte-core/templates/datacatalog/service.yaml
apiVersion: v1
kind: Service
metadata:
  name: datacatalog
  namespace: flyte
  labels: 
    app.kubernetes.io/name: datacatalog
    app.kubernetes.io/instance: flyte
    helm.sh/chart: flyte-core-v0.1.10
    app.kubernetes.io/managed-by: Helm
  annotations: 
    cloud.google.com/app-protocols: '{"grpc":"HTTP2"}'
    projectcontour.io/upstream-protocol.h2c: grpc
spec:
  type: NodePort
  ports:
  - name: grpc-2
    port: 8089
    protocol: TCP
    targetPort: 8089
  - name: http
    port: 88
    protocol: TCP
    targetPort: 8088
  - name: grpc
    port: 89
    protocol: TCP
    targetPort: 8089
  selector: 
    app.kubernetes.io/name: datacatalog
    app.kubernetes.io/instance: flyte
---
# Source: flyte-core/templates/propeller/webhook.yaml
# Service
apiVersion: v1
kind: Service
metadata:
  name: flyte-pod-webhook
  namespace: flyte
  annotations: 
    projectcontour.io/upstream-protocol.h2c: grpc
spec:
  selector:
    app: flyte-pod-webhook
  ports:
    - name: https
      protocol: TCP
      port: 443
      targetPort: 9443
---
# Source: flyte-core/templates/admin/deployment.yaml
apiVersion: apps/v1
kind: Deployment
metadata:
  name: flyteadmin
  namespace: flyte
  labels: 
    app.kubernetes.io/name: flyteadmin
    app.kubernetes.io/instance: flyte
    helm.sh/chart: flyte-core-v0.1.10
    app.kubernetes.io/managed-by: Helm
spec:
  replicas: 1
  selector:
    matchLabels: 
      app.kubernetes.io/name: flyteadmin
      app.kubernetes.io/instance: flyte
  template:
    metadata:
      annotations:
<<<<<<< HEAD
        configChecksum: "a5c62e7ceb44e47bc99a6cc31ad7202dc754baf6e9dd81001aeb9eac6533009"
=======
        configChecksum: "78f5250dcfd90ce330bcdacb1344d85c6be76908ffa57d7621fea36a3d00523"
>>>>>>> 8fef8e10
      labels: 
        app.kubernetes.io/name: flyteadmin
        app.kubernetes.io/instance: flyte
        helm.sh/chart: flyte-core-v0.1.10
        app.kubernetes.io/managed-by: Helm
    spec:
      securityContext:
        fsGroup: 65534
        runAsUser: 1001
        fsGroupChangePolicy: "Always"
      initContainers:
        - name: check-db-ready
          image: ecr.flyte.org/ubuntu/postgres:13-21.04_beta
          securityContext:
             runAsUser: 0
          command:
          - sh
          - -c
          - until pg_isready -h <CLOUD-SQL-IP> -p 5432; do echo waiting for database; sleep 2; done;
        - command:
          - flyteadmin
          - --config
          - /etc/flyte/config/*.yaml
          - migrate
          - run
          image: "cr.flyte.org/flyteorg/flyteadmin:v0.6.104"
          imagePullPolicy: "IfNotPresent"
          name: run-migrations
          volumeMounts:
          - mountPath: /etc/db
            name: db-pass
          - mountPath: /etc/flyte/config
            name: config-volume
        - command:
          - flyteadmin
          - --config
          - /etc/flyte/config/*.yaml
          - migrate
          - seed-projects
          - flytesnacks
          - flytetester
          - flyteexamples
          image: "cr.flyte.org/flyteorg/flyteadmin:v0.6.104"
          imagePullPolicy: "IfNotPresent"
          name: seed-projects
          volumeMounts:
          - mountPath: /etc/db
            name: db-pass
          - mountPath: /etc/flyte/config
            name: config-volume
        - command:
          - flyteadmin
          - --config
          - /etc/flyte/config/*.yaml
          - clusterresource
          - sync
          image: "cr.flyte.org/flyteorg/flyteadmin:v0.6.104"
          imagePullPolicy: "IfNotPresent"
          name: sync-cluster-resources
          volumeMounts:
          - mountPath: /etc/db
            name: db-pass
          - mountPath: /etc/flyte/clusterresource/templates
            name: resource-templates
          - mountPath: /etc/flyte/config
            name: config-volume
        - name: generate-secrets
          image: "cr.flyte.org/flyteorg/flyteadmin:v0.6.104"
          imagePullPolicy: "IfNotPresent"
          command: ["/bin/sh", "-c"]
          args:
            [
                "flyteadmin --config=/etc/flyte/config/*.yaml secrets init --localPath /etc/scratch/secrets && flyteadmin --config=/etc/flyte/config/*.yaml secrets create --name flyte-admin-secrets --fromPath /etc/scratch/secrets",
            ]
          volumeMounts:
            - name: config-volume
              mountPath: /etc/flyte/config
            - name: scratch
              mountPath: /etc/scratch
          env:
            - name: POD_NAMESPACE
              valueFrom:
                fieldRef:
                  fieldPath: metadata.namespace
      containers:
      - command:
        - flyteadmin
        - --config
        - /etc/flyte/config/*.yaml
        - serve
        image: "cr.flyte.org/flyteorg/flyteadmin:v0.6.104"
        imagePullPolicy: "IfNotPresent"
        name: flyteadmin
        ports:
        - containerPort: 8088
        - containerPort: 8089
        - containerPort: 10254
        resources: 
          limits:
            cpu: 250m
            ephemeral-storage: 2Gi
            memory: 500Mi
          requests:
            cpu: 50m
            ephemeral-storage: 2Gi
            memory: 200Mi
        volumeMounts:
        - mountPath: /etc/db
          name: db-pass
        - mountPath: /srv/flyte
          name: shared-data
        - mountPath: /etc/flyte/config
          name: config-volume
        - name: auth
          mountPath: /etc/secrets/
      serviceAccountName: flyteadmin
      volumes:
        - name: db-pass
          secret:
            secretName: db-pass
        - emptyDir: {}
          name: shared-data
        - emptyDir: {}
          name: scratch
        - configMap:
            name: flyte-admin-config
          name: config-volume
        - configMap:
            name: clusterresource-template
          name: resource-templates
        - name: auth
          secret:
            secretName: flyte-admin-secrets
      affinity: 
        podAntiAffinity:
          requiredDuringSchedulingIgnoredDuringExecution:
          - labelSelector:
              matchLabels:
                app.kubernetes.io/name: flyteadmin
            topologyKey: kubernetes.io/hostname
---
# Source: flyte-core/templates/console/deployment.yaml
apiVersion: apps/v1
kind: Deployment
metadata:
  name: flyteconsole
  namespace: flyte
  labels: 
    app.kubernetes.io/name: flyteconsole
    app.kubernetes.io/instance: flyte
    helm.sh/chart: flyte-core-v0.1.10
    app.kubernetes.io/managed-by: Helm
spec:
  replicas: 1
  selector:
    matchLabels: 
      app.kubernetes.io/name: flyteconsole
      app.kubernetes.io/instance: flyte
  template:
    metadata:
      annotations:
        configChecksum: "7f868bf47b27523ca99ad1070cbde82bd09a51d99ab35ed486c642f33d58e2a"
      labels: 
        app.kubernetes.io/name: flyteconsole
        app.kubernetes.io/instance: flyte
        helm.sh/chart: flyte-core-v0.1.10
        app.kubernetes.io/managed-by: Helm
    spec:
      securityContext:
        runAsUser: 1000
        fsGroupChangePolicy: "OnRootMismatch"
      containers:
      - image: "cr.flyte.org/flyteorg/flyteconsole:v0.43.0"
        imagePullPolicy: "IfNotPresent"
        name: flyteconsole
        envFrom:
        - configMapRef:
            name: flyte-console-config
        ports:
        - containerPort: 8080
        resources: 
          limits:
            cpu: 250m
            memory: 250Mi
          requests:
            cpu: 10m
            memory: 50Mi
        volumeMounts:
        - mountPath: /srv/flyte
          name: shared-data
      volumes:
      - emptyDir: {}
        name: shared-data
      affinity: 
        podAntiAffinity:
          requiredDuringSchedulingIgnoredDuringExecution:
          - labelSelector:
              matchLabels:
                app.kubernetes.io/name: flyteconsole
            topologyKey: kubernetes.io/hostname
---
# Source: flyte-core/templates/datacatalog/deployment.yaml
apiVersion: apps/v1
kind: Deployment
metadata:
  name: datacatalog
  namespace: flyte
  labels: 
    app.kubernetes.io/name: datacatalog
    app.kubernetes.io/instance: flyte
    helm.sh/chart: flyte-core-v0.1.10
    app.kubernetes.io/managed-by: Helm
spec:
  replicas: 1
  selector:
    matchLabels: 
      app.kubernetes.io/name: datacatalog
      app.kubernetes.io/instance: flyte
  template:
    metadata:
      annotations:
        configChecksum: "43487b221efc7b181835ab2a929d3d464bf182da8e4e204f8f0e4ac43798b3e"
      labels: 
        app.kubernetes.io/name: datacatalog
        app.kubernetes.io/instance: flyte
        helm.sh/chart: flyte-core-v0.1.10
        app.kubernetes.io/managed-by: Helm
    spec:
      securityContext:
        fsGroup: 1001
        runAsUser: 1001
        fsGroupChangePolicy: "OnRootMismatch"
      initContainers:
      - name: check-db-ready
        image: postgres:10.16-alpine
        securityContext:
          runAsUser: 0
        command:
          - sh
          - -c
          - until pg_isready -h <CLOUD-SQL-IP> -p 5432; do echo waiting for database; sleep 2; done;
      - command:
        - datacatalog
        - --config
        - /etc/datacatalog/config/*.yaml
        - migrate
        - run
        image: "cr.flyte.org/flyteorg/datacatalog:v0.3.23"
        imagePullPolicy: "IfNotPresent"
        name: run-migrations
        volumeMounts:
        - mountPath: /etc/db
          name: db-pass
        - mountPath: /etc/datacatalog/config
          name: config-volume
      containers:
      - command:
        - datacatalog
        - --config
        - /etc/datacatalog/config/*.yaml
        - serve
        image: "cr.flyte.org/flyteorg/datacatalog:v0.3.23"
        imagePullPolicy: "IfNotPresent"
        name: datacatalog
        ports:
        - containerPort: 8088
        - containerPort: 8089
        - containerPort: 10254
        resources: 
          limits:
            cpu: 500m
            ephemeral-storage: 2Gi
            memory: 500Mi
          requests:
            cpu: 50m
            ephemeral-storage: 2Gi
            memory: 200Mi
        volumeMounts:
        - mountPath: /etc/db
          name: db-pass
        - mountPath: /etc/datacatalog/config
          name: config-volume
      serviceAccountName: datacatalog
      volumes:
      - name: db-pass
        secret:
          secretName: db-pass
      - emptyDir: {}
        name: shared-data
      - configMap:
          name: datacatalog-config
        name: config-volume
      affinity: 
        podAntiAffinity:
          requiredDuringSchedulingIgnoredDuringExecution:
          - labelSelector:
              matchLabels:
                app.kubernetes.io/name: datacatalog
            topologyKey: kubernetes.io/hostname
---
# Source: flyte-core/templates/flytescheduler/deployment.yaml
apiVersion: apps/v1
kind: Deployment
metadata:
  name: flytescheduler
  namespace: flyte
  labels: 
    app.kubernetes.io/name: flytescheduler
    app.kubernetes.io/instance: flyte
    helm.sh/chart: flyte-core-v0.1.10
    app.kubernetes.io/managed-by: Helm
spec:
  replicas: 1
  selector:
    matchLabels: 
      app.kubernetes.io/name: flytescheduler
      app.kubernetes.io/instance: flyte
  template:
    metadata:
      annotations:
<<<<<<< HEAD
        configChecksum: "a5c62e7ceb44e47bc99a6cc31ad7202dc754baf6e9dd81001aeb9eac6533009"
=======
        configChecksum: "78f5250dcfd90ce330bcdacb1344d85c6be76908ffa57d7621fea36a3d00523"
>>>>>>> 8fef8e10
      labels: 
        app.kubernetes.io/name: flytescheduler
        app.kubernetes.io/instance: flyte
        helm.sh/chart: flyte-core-v0.1.10
        app.kubernetes.io/managed-by: Helm
    spec:
      securityContext:
        fsGroup: 65534
        runAsUser: 1001
        fsGroupChangePolicy: "Always"
      initContainers:
      - command:
        - flytescheduler
        - precheck
        - --config
        - /etc/flyte/config/*.yaml
        image: "cr.flyte.org/flyteorg/flytescheduler:v0.6.104"
        imagePullPolicy: "IfNotPresent"
        name: flytescheduler-check
        volumeMounts:
          - mountPath: /etc/db
            name: db-pass
          - mountPath: /etc/flyte/config
            name: config-volume
          - name: auth
            mountPath: /etc/secrets/
      containers:
      - command:
        - flytescheduler
        - run
        - --config
        - /etc/flyte/config/*.yaml
        image: "cr.flyte.org/flyteorg/flytescheduler:v0.6.104"
        imagePullPolicy: "IfNotPresent"
        name: flytescheduler
        ports:
          - containerPort: 10254
        resources: 
          limits:
            cpu: 250m
            ephemeral-storage: 100Mi
            memory: 500Mi
          requests:
            cpu: 10m
            ephemeral-storage: 50Mi
            memory: 50Mi
        volumeMounts:
          - mountPath: /etc/db
            name: db-pass
          - mountPath: /etc/flyte/config
            name: config-volume
          - name: auth
            mountPath: /etc/secrets/
      serviceAccountName: flytescheduler
      volumes:
        - name: db-pass
          secret:
            secretName: db-pass
        - emptyDir: {}
          name: shared-data
        - configMap:
            name: flyte-scheduler-config
          name: config-volume
        - name: auth
          secret:
            secretName: flyte-secret-auth
---
# Source: flyte-core/templates/propeller/deployment.yaml
apiVersion: apps/v1
kind: Deployment
metadata:
  namespace: flyte
  name: flytepropeller
  labels: 
    app.kubernetes.io/name: flytepropeller
    app.kubernetes.io/instance: flyte
    helm.sh/chart: flyte-core-v0.1.10
    app.kubernetes.io/managed-by: Helm
spec:
  replicas: 1
  selector:
    matchLabels: 
      app.kubernetes.io/name: flytepropeller
      app.kubernetes.io/instance: flyte
  template:
    metadata:
      annotations:
        configChecksum: "4500b57fd135741a7b095f2927b857f9db6d3b14e0b1266116f22df070144ef"
      labels: 
        app.kubernetes.io/name: flytepropeller
        app.kubernetes.io/instance: flyte
        helm.sh/chart: flyte-core-v0.1.10
        app.kubernetes.io/managed-by: Helm
    spec:
      securityContext:
        fsGroup: 65534
        runAsUser: 1001
        fsGroupChangePolicy: "Always"
      priorityClassName: system-cluster-critical
      containers:
      - command:
        - flytepropeller
        - --config
        - /etc/flyte/config/*.yaml
        env:
        - name: POD_NAME
          valueFrom:
            fieldRef:
              fieldPath: metadata.name
        image: "cr.flyte.org/flyteorg/flytepropeller:v0.16.29"
        imagePullPolicy: "IfNotPresent"
        name: flytepropeller
        ports:
        - containerPort: 10254
        resources: 
          limits:
            cpu: 500m
            ephemeral-storage: 2Gi
            memory: 1Gi
          requests:
            cpu: 50m
            ephemeral-storage: 2Gi
            memory: 1Gi
        volumeMounts:
          - name: config-volume
            mountPath: /etc/flyte/config
          - name: auth
            mountPath: /etc/secrets/
      serviceAccountName: flytepropeller
      volumes:
      - configMap:
          name: flyte-propeller-config
        name: config-volume
      - name: auth
        secret:
          secretName: flyte-secret-auth
      affinity: 
        podAntiAffinity:
          requiredDuringSchedulingIgnoredDuringExecution:
          - labelSelector:
              matchLabels:
                app.kubernetes.io/name: flytepropeller
            topologyKey: kubernetes.io/hostname
---
# Source: flyte-core/templates/propeller/webhook.yaml
# Create the actual deployment
apiVersion: apps/v1
kind: Deployment
metadata:
  name: flyte-pod-webhook
  namespace: flyte
  labels:
    app: flyte-pod-webhook
spec:
  selector:
    matchLabels:
      app: flyte-pod-webhook
  template:
    metadata:
      labels:
        app: flyte-pod-webhook
        app.kubernetes.io/name: flyte-pod-webhook
        app.kubernetes.io/version: v0.16.29
      annotations:
        configChecksum: "4500b57fd135741a7b095f2927b857f9db6d3b14e0b1266116f22df070144ef"
    spec:
      securityContext:
        fsGroup: 65534
        runAsUser: 1001
        fsGroupChangePolicy: "Always"
      serviceAccountName: flyte-pod-webhook
      initContainers:
      - name: generate-secrets
        image: "cr.flyte.org/flyteorg/flytepropeller:v0.16.29"
        imagePullPolicy: "IfNotPresent"
        command:
          - flytepropeller
        args:
          - webhook
          - init-certs
          - --config
          - /etc/flyte/config/*.yaml
        env:
          - name: POD_NAME
            valueFrom:
              fieldRef:
                fieldPath: metadata.name
          - name: POD_NAMESPACE
            valueFrom:
              fieldRef:
                fieldPath: metadata.namespace
        volumeMounts:
          - name: config-volume
            mountPath: /etc/flyte/config
      containers:
        - name: webhook
          image: "cr.flyte.org/flyteorg/flytepropeller:v0.16.29"
          imagePullPolicy: "IfNotPresent"
          command:
            - flytepropeller
          args:
            - webhook
            - --config
            - /etc/flyte/config/*.yaml
          env:
            - name: POD_NAME
              valueFrom:
                fieldRef:
                  fieldPath: metadata.name
            - name: POD_NAMESPACE
              valueFrom:
                fieldRef:
                  fieldPath: metadata.namespace
          volumeMounts:
            - name: config-volume
              mountPath: /etc/flyte/config
              readOnly: true
            - name: webhook-certs
              mountPath: /etc/webhook/certs
              readOnly: true
      volumes:
        - name: config-volume
          configMap:
            name: flyte-propeller-config
        - name: webhook-certs
          secret:
            secretName: flyte-pod-webhook
---
# Source: flyte-core/templates/clusterresourcesync/cronjob.yaml
apiVersion: batch/v1beta1
kind: CronJob
metadata:
  name: syncresources
  namespace: flyte
  labels: 
    app.kubernetes.io/name: flyteadmin
    app.kubernetes.io/instance: flyte
    helm.sh/chart: flyte-core-v0.1.10
    app.kubernetes.io/managed-by: Helm
spec:
  schedule: '*/1 * * * *'
  jobTemplate:
    spec:
      template:
        spec:
          containers:
          - command:
            - flyteadmin
            - --config
            - /etc/flyte/config/*.yaml
            - clusterresource
            - sync
            image: "cr.flyte.org/flyteorg/flyteadmin:v0.6.104"
            imagePullPolicy: "IfNotPresent"
            name: sync-cluster-resources
            volumeMounts:
            - mountPath: /etc/db
              name: db-pass
            - mountPath: /etc/flyte/clusterresource/templates
              name: resource-templates
            - mountPath: /etc/flyte/config
              name: config-volume
          restartPolicy: OnFailure
          serviceAccountName: flyteadmin
          volumes:
          - name: db-pass
            secret:
              secretName: db-pass
          - configMap:
              name: clusterresource-template
            name: resource-templates
          - configMap:
              name: flyte-clusterresourcesync-config
            name: config-volume
---
# Source: flyte-core/templates/common/ingress.yaml
apiVersion: networking.k8s.io/v1
kind: Ingress
metadata:
  name: flyte-core
  namespace: flyte
  annotations: 
    cert-manager.io/issuer: letsencrypt-production
    kubernetes.io/ingress.class: nginx
    nginx.ingress.kubernetes.io/app-root: /console
    nginx.ingress.kubernetes.io/ssl-redirect: "true"
spec:
  rules:
    - http:
        paths:
          # This is useful only for frontend development
          # Port 87 in FlyteAdmin maps to the redoc container.
          - path: /openapi
            pathType: ImplementationSpecific
            backend:
              service:
                name: flyteadmin
                port:
                  number: 87
          # NOTE: If you change this, you must update the BASE_URL value in flyteconsole.yaml
          - path: /console
            pathType: ImplementationSpecific
            backend:
              service:
                name: flyteconsole
                port:
                  number: 80
          - path: /console/*
            pathType: ImplementationSpecific
            backend:
              service:
                name: flyteconsole
                port:
                  number: 80
          - path: /api
            pathType: ImplementationSpecific
            backend:
              service:
                name: flyteadmin
                port:
                  number: 80
          - path: /api/*
            pathType: ImplementationSpecific
            backend:
              service:
                name: flyteadmin
                port:
                  number: 80
          - path: /healthcheck
            pathType: ImplementationSpecific
            backend:
              service:
                name: flyteadmin
                port:
                  number: 80
          - path: /v1/*
            pathType: ImplementationSpecific
            backend:
              service:
                name: flyteadmin
                port:
                  number: 80
          # Port 87 in FlyteAdmin maps to the redoc container.
          - path: /openapi/*
            pathType: ImplementationSpecific
            backend:
              service:
                name: flyteadmin
                port:
                  number: 87
          - path: /.well-known
            pathType: ImplementationSpecific
            backend:
              service:
                name: flyteadmin
                port:
                  number: 80
          - path: /.well-known/*
            pathType: ImplementationSpecific
            backend:
              service:
                name: flyteadmin
                port:
                  number: 80
          - path: /login
            pathType: ImplementationSpecific
            backend:
              service:
                name: flyteadmin
                port:
                  number: 80
          - path: /login/*
            pathType: ImplementationSpecific
            backend:
              service:
                name: flyteadmin
                port:
                  number: 80
          - path: /logout
            pathType: ImplementationSpecific
            backend:
              service:
                name: flyteadmin
                port:
                  number: 80
          - path: /logout/*
            pathType: ImplementationSpecific
            backend:
              service:
                name: flyteadmin
                port:
                  number: 80
          - path: /callback
            pathType: ImplementationSpecific
            backend:
              service:
                name: flyteadmin
                port:
                  number: 80
          - path: /callback/*
            pathType: ImplementationSpecific
            backend:
              service:
                name: flyteadmin
                port:
                  number: 80
          - path: /me
            pathType: ImplementationSpecific
            backend:
              service:
                name: flyteadmin
                port:
                  number: 80
          - path: /config
            pathType: ImplementationSpecific
            backend:
              service:
                name: flyteadmin
                port:
                  number: 80
          - path: /config/*
            pathType: ImplementationSpecific
            backend:
              service:
                name: flyteadmin
                port:
                  number: 80
          - path: /oauth2
            pathType: ImplementationSpecific
            backend:
              service:
                name: flyteadmin
                port:
                  number: 80
          - path: /oauth2/*
            pathType: ImplementationSpecific
            backend:
              service:
                name: flyteadmin
                port:
                  number: 80
      host: '<HOSTNAME>'
  tls:
    - secretName: flyte-flyte-tls
      hosts:
        - '<HOSTNAME>'
  
# Certain ingress controllers like nginx cannot serve HTTP 1 and GRPC with a single ingress because GRPC can only
# enabled on the ingress object, not on backend services (GRPC annotation is set on the ingress, not on the services).
---
# Source: flyte-core/templates/common/ingress.yaml
apiVersion: networking.k8s.io/v1
kind: Ingress
metadata:
  name: flyte-core-grpc
  namespace: flyte
  annotations:
    cert-manager.io/issuer: letsencrypt-production
    kubernetes.io/ingress.class: nginx
    nginx.ingress.kubernetes.io/app-root: /console
    nginx.ingress.kubernetes.io/ssl-redirect: "true"
    nginx.ingress.kubernetes.io/backend-protocol: GRPC
spec:
  rules:
    - host: '<HOSTNAME>'
      http:
        paths:
          #
          # NOTE: Port 81 in flyteadmin is the GRPC server port for FlyteAdmin.
          - path: /flyteidl.service.AdminService
            pathType: ImplementationSpecific
            backend:
              service:
                name: flyteadmin
                port:
                  number: 81
          - path: /flyteidl.service.AdminService/*
            pathType: ImplementationSpecific
            backend:
              service:
                name: flyteadmin
                port:
                  number: 81
          - path: /flyteidl.service.AuthMetadataService
            pathType: ImplementationSpecific
            backend:
              service:
                name: flyteadmin
                port:
                  number: 81
          - path: /flyteidl.service.AuthMetadataService/*
            pathType: ImplementationSpecific
            backend:
              service:
                name: flyteadmin
                port:
                  number: 81
          - path: /flyteidl.service.IdentityService
            pathType: ImplementationSpecific
            backend:
              service:
                name: flyteadmin
                port:
                  number: 81
          - path: /flyteidl.service.IdentityService/*
            pathType: ImplementationSpecific
            backend:
              service:
                name: flyteadmin
                port:
                  number: 81
          - path: /grpc.health.v1.Health
            pathType: ImplementationSpecific
            backend:
              service:
                name: flyteadmin
                port:
                  number: 81
          - path: /grpc.health.v1.Health/*
            pathType: ImplementationSpecific
            backend:
              service:
                name: flyteadmin
                port:
                  number: 81
  tls:
    - secretName: flyte-flyte-tls
      hosts:
        - '<HOSTNAME>'<|MERGE_RESOLUTION|>--- conflicted
+++ resolved
@@ -902,11 +902,7 @@
   template:
     metadata:
       annotations:
-<<<<<<< HEAD
-        configChecksum: "a5c62e7ceb44e47bc99a6cc31ad7202dc754baf6e9dd81001aeb9eac6533009"
-=======
-        configChecksum: "78f5250dcfd90ce330bcdacb1344d85c6be76908ffa57d7621fea36a3d00523"
->>>>>>> 8fef8e10
+        configChecksum: "59f04b289445b7a883e5de2a26b58c442769f954ca1fbeee7430290405a8b14"
       labels: 
         app.kubernetes.io/name: flyteadmin
         app.kubernetes.io/instance: flyte
@@ -1227,11 +1223,7 @@
   template:
     metadata:
       annotations:
-<<<<<<< HEAD
-        configChecksum: "a5c62e7ceb44e47bc99a6cc31ad7202dc754baf6e9dd81001aeb9eac6533009"
-=======
-        configChecksum: "78f5250dcfd90ce330bcdacb1344d85c6be76908ffa57d7621fea36a3d00523"
->>>>>>> 8fef8e10
+        configChecksum: "59f04b289445b7a883e5de2a26b58c442769f954ca1fbeee7430290405a8b14"
       labels: 
         app.kubernetes.io/name: flytescheduler
         app.kubernetes.io/instance: flyte
