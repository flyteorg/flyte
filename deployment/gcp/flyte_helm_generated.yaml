--- conflicted
+++ resolved
@@ -535,15 +535,6 @@
         - k8s-array
   k8s.yaml: | 
     plugins:
-<<<<<<< HEAD
-      agent-service:
-        defaultAgent:
-          endpoint: flyteagent.flyte.svc.cluster.local:8000
-          insecure: true
-        supportedTaskTypes:
-        - bigquery_query_job_task
-=======
->>>>>>> e6fa8120
       k8s:
         default-cpus: 100m
         default-env-vars: []
@@ -1380,11 +1371,7 @@
   template:
     metadata:
       annotations:
-<<<<<<< HEAD
-        configChecksum: "bcbc18a1c7ffaa9cfee27c1ec209bbaf4313fd2eaa803ab9beaed05545a90af"
-=======
         configChecksum: "db2611b8cf44cae2a7ea60b17969e7f6f613c765279c4ac475be76f5046290f"
->>>>>>> e6fa8120
       labels: 
         app.kubernetes.io/name: flytepropeller
         app.kubernetes.io/instance: flyte
@@ -1465,11 +1452,7 @@
         app.kubernetes.io/name: flyte-pod-webhook
         app.kubernetes.io/version: v1.1.116
       annotations:
-<<<<<<< HEAD
-        configChecksum: "bcbc18a1c7ffaa9cfee27c1ec209bbaf4313fd2eaa803ab9beaed05545a90af"
-=======
         configChecksum: "db2611b8cf44cae2a7ea60b17969e7f6f613c765279c4ac475be76f5046290f"
->>>>>>> e6fa8120
     spec:
       securityContext:
         fsGroup: 65534
