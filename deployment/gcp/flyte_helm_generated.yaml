---
# Source: flyte-core/templates/admin/rbac.yaml
apiVersion: v1
kind: ServiceAccount
metadata:
  name: flyteadmin
  namespace: flyte
  labels: 
    app.kubernetes.io/name: flyteadmin
    app.kubernetes.io/instance: flyte
    helm.sh/chart: flyte-core-v0.1.10
    app.kubernetes.io/managed-by: Helm
  annotations: 
    iam.gke.io/gcp-service-account: gsa-flyteadmin@<PROJECT-ID>.iam.gserviceaccount.com
---
# Source: flyte-core/templates/datacatalog/rbac.yaml
apiVersion: v1
kind: ServiceAccount
metadata:
  name: datacatalog
  namespace: flyte
  labels: 
    app.kubernetes.io/name: datacatalog
    app.kubernetes.io/instance: flyte
    helm.sh/chart: flyte-core-v0.1.10
    app.kubernetes.io/managed-by: Helm
  annotations: 
    iam.gke.io/gcp-service-account: gsa-datacatalog@<PROJECT-ID>.iam.gserviceaccount.com
---
# Source: flyte-core/templates/flytescheduler/sa.yaml
apiVersion: v1
kind: ServiceAccount
metadata:
  name: flytescheduler
  namespace: flyte
  labels: 
    app.kubernetes.io/name: flytescheduler
    app.kubernetes.io/instance: flyte
    helm.sh/chart: flyte-core-v0.1.10
    app.kubernetes.io/managed-by: Helm
---
# Source: flyte-core/templates/propeller/rbac.yaml
apiVersion: v1
kind: ServiceAccount
metadata:
  name: flytepropeller
  namespace: flyte
  labels: 
    app.kubernetes.io/name: flytepropeller
    app.kubernetes.io/instance: flyte
    helm.sh/chart: flyte-core-v0.1.10
    app.kubernetes.io/managed-by: Helm
  annotations: 
    iam.gke.io/gcp-service-account: gsa-flytepropeller@<PROJECT-ID>.iam.gserviceaccount.com
---
# Source: flyte-core/templates/propeller/webhook.yaml
# Create a Service Account for webhook
apiVersion: v1
kind: ServiceAccount
metadata:
  name: flyte-pod-webhook
  namespace: flyte
---
# Source: flyte-core/templates/admin/secret.yaml
apiVersion: v1
kind: Secret
metadata:
  name: flyte-admin-secrets
  namespace: flyte
type: Opaque
stringData:
---
# Source: flyte-core/templates/common/secret-auth.yaml
apiVersion: v1
kind: Secret
metadata:
  name: flyte-secret-auth
  namespace: flyte
type: Opaque
stringData:
  client_secret: foobar
---
# Source: flyte-core/templates/common/secret.yaml
apiVersion: v1
kind: Secret
metadata:
  name: db-pass
stringData:
  pass.txt: '<DBPASSWORD>'
type: Opaque
---
# Source: flyte-core/templates/propeller/webhook.yaml
# Create an empty secret that the first propeller pod will populate
apiVersion: v1
kind: Secret
metadata:
  name: flyte-pod-webhook
  namespace: flyte
type: Opaque
---
# Source: flyte-core/templates/admin/configmap.yaml
apiVersion: v1
kind: ConfigMap
metadata:
  name: flyte-admin-clusters-config
  namespace: flyte
  labels: 
    app.kubernetes.io/name: flyteadmin
    app.kubernetes.io/instance: flyte
    helm.sh/chart: flyte-core-v0.1.10
    app.kubernetes.io/managed-by: Helm
data:
  clusters.yaml: |
    clusters:
      clusterConfigs: []
      labelClusterMap: {}
---
# Source: flyte-core/templates/admin/configmap.yaml
apiVersion: v1
kind: ConfigMap
metadata:
  name: flyte-admin-base-config
  namespace: flyte
  labels: 
    app.kubernetes.io/name: flyteadmin
    app.kubernetes.io/instance: flyte
    helm.sh/chart: flyte-core-v0.1.10
    app.kubernetes.io/managed-by: Helm
data:
  db.yaml: | 
    database:
      dbname: flyteadmin
      host: '<CLOUD-SQL-IP>'
      passwordPath: /etc/db/pass.txt
      port: 5432
      username: flyteadmin
  domain.yaml: | 
    domains:
    - id: development
      name: development
    - id: staging
      name: staging
    - id: production
      name: production
  server.yaml: | 
    auth:
      appAuth:
        thirdPartyConfig:
          flyteClient:
            clientId: flytectl
            redirectUri: http://localhost:53593/callback
            scopes:
            - offline
            - all
      authorizedUris:
      - https://localhost:30081
      - http://flyteadmin:80
      - http://flyteadmin.flyte.svc.cluster.local:80
      userAuth:
        openId:
          baseUrl: https://accounts.google.com
          clientId: 657465813211-6eog7ek7li5k7i7fvgv2921075063hpe.apps.googleusercontent.com
          scopes:
          - profile
          - openid
    flyteadmin:
      eventVersion: 2
      metadataStoragePrefix:
      - metadata
      - admin
      metricsScope: 'flyte:'
      profilerPort: 10254
      roleNameKey: iam.amazonaws.com/role
      testing:
        host: http://flyteadmin
    server:
      grpcPort: 8089
      httpPort: 8088
      security:
        allowCors: true
        allowedHeaders:
        - Content-Type
        allowedOrigins:
        - '*'
        secure: false
        useAuth: false
  remoteData.yaml: | 
    remoteData:
      scheme: gcs
      signedUrls:
        durationMinutes: 3
  namespace_config.yaml: | 
    namespace_mapping:
      template: '{{ domain }}'
  storage.yaml: | 
    propeller:
      rawoutput-prefix: gs://<RAWBUCKETNAME>/data
    storage:
      type: stow
      stow:
        kind: google
        config:
          json: ""
          project_id: <PROJECT-ID>
          scopes: https://www.googleapis.com/auth/cloud-platform
      container: "<BUCKETNAME>"
      enable-multicontainer: false
      limits:
        maxDownloadMBs: 10
  task_resource_defaults.yaml: | 
    task_resources:
      defaults:
        cpu: 500m
        memory: 500Mi
        storage: 500Mi
      limits:
        cpu: 2
        gpu: 1
        memory: 1Gi
        storage: 2000Mi
  cluster_resources.yaml: | 
    cluster_resources:
      customData:
      - production:
        - projectQuotaCpu:
            value: "5"
        - projectQuotaMemory:
            value: 4000Mi
        - gsa:
            value: gsa-production@<PROJECT-ID>.iam.gserviceaccount.com
      - staging:
        - projectQuotaCpu:
            value: "2"
        - projectQuotaMemory:
            value: 3000Mi
        - gsa:
            value: gsa-staging@<PROJECT-ID>.iam.gserviceaccount.com
      - development:
        - projectQuotaCpu:
            value: "2"
        - projectQuotaMemory:
            value: 3000Mi
        - gsa:
            value: gsa-development@<PROJECT-ID>.iam.gserviceaccount.com
      refreshInterval: 5m
      standaloneDeployment: false
      templatePath: /etc/flyte/clusterresource/templates
---
# Source: flyte-core/templates/clusterresourcesync/cluster_resource_configmap.yaml
apiVersion: v1
kind: ConfigMap
metadata:
  name: clusterresource-template
  namespace: flyte
  labels: 
    app.kubernetes.io/name: flyteadmin
    app.kubernetes.io/instance: flyte
    helm.sh/chart: flyte-core-v0.1.10
    app.kubernetes.io/managed-by: Helm
data:
  aa_namespace.yaml: | 
    apiVersion: v1
    kind: Namespace
    metadata:
      name: {{ namespace }}
    spec:
      finalizers:
      - kubernetes
    
  aab_default_service_account.yaml: | 
    apiVersion: v1
    kind: ServiceAccount
    metadata:
      name: default
      namespace: {{ namespace }}
      annotations:
        # Needed for gcp workload identity to function
        # https://cloud.google.com/kubernetes-engine/docs/how-to/workload-identity
        iam.gke.io/gcp-service-account: {{ gsa }}
    
  ab_project_resource_quota.yaml: | 
    apiVersion: v1
    kind: ResourceQuota
    metadata:
      name: project-quota
      namespace: {{ namespace }}
    spec:
      hard:
        limits.cpu: {{ projectQuotaCpu }}
        limits.memory: {{ projectQuotaMemory }}
---
# Source: flyte-core/templates/clusterresourcesync/configmap.yaml
apiVersion: v1
kind: ConfigMap
metadata:
  name: flyte-clusterresourcesync-config
  namespace: flyte
  labels: 
    app.kubernetes.io/name: flyteadmin
    app.kubernetes.io/instance: flyte
    helm.sh/chart: flyte-core-v0.1.10
    app.kubernetes.io/managed-by: Helm
data:
  cluster_resources.yaml: | 
    cluster_resources:
      customData:
      - production:
        - projectQuotaCpu:
            value: "5"
        - projectQuotaMemory:
            value: 4000Mi
        - gsa:
            value: gsa-production@<PROJECT-ID>.iam.gserviceaccount.com
      - staging:
        - projectQuotaCpu:
            value: "2"
        - projectQuotaMemory:
            value: 3000Mi
        - gsa:
            value: gsa-staging@<PROJECT-ID>.iam.gserviceaccount.com
      - development:
        - projectQuotaCpu:
            value: "2"
        - projectQuotaMemory:
            value: 3000Mi
        - gsa:
            value: gsa-development@<PROJECT-ID>.iam.gserviceaccount.com
      refreshInterval: 5m
      standaloneDeployment: false
      templatePath: /etc/flyte/clusterresource/templates
  db.yaml: | 
    database:
      dbname: flyteadmin
      host: '<CLOUD-SQL-IP>'
      passwordPath: /etc/db/pass.txt
      port: 5432
      username: flyteadmin
  domain.yaml: | 
    domains:
    - id: development
      name: development
    - id: staging
      name: staging
    - id: production
      name: production
  namespace_config.yaml: | 
    namespace_mapping:
      template: '{{ domain }}'
  clusters.yaml: |
    clusters:
      clusterConfigs: []
      labelClusterMap: {}
---
# Source: flyte-core/templates/console/configmap.yaml
apiVersion: v1
kind: ConfigMap
metadata:
  name: flyte-console-config
  namespace: flyte
  labels: 
    app.kubernetes.io/name: flyteconsole
    app.kubernetes.io/instance: flyte
    helm.sh/chart: flyte-core-v0.1.10
    app.kubernetes.io/managed-by: Helm
data: 
  BASE_URL: /console
  CONFIG_DIR: /etc/flyte/config
---
# Source: flyte-core/templates/datacatalog/configmap.yaml
apiVersion: v1
kind: ConfigMap
metadata:
  name: datacatalog-config
  namespace: flyte
  labels: 
    app.kubernetes.io/name: datacatalog
    app.kubernetes.io/instance: flyte
    helm.sh/chart: flyte-core-v0.1.10
    app.kubernetes.io/managed-by: Helm
data:
  db.yaml: | 
    database:
      dbname: flyteadmin
      host: '<CLOUD-SQL-IP>'
      passwordPath: /etc/db/pass.txt
      port: 5432
      username: flyteadmin
  server.yaml: | 
    application:
      grpcPort: 8089
      grpcServerReflection: true
      httpPort: 8080
    datacatalog:
      heartbeat-grace-period-multiplier: 3
      max-reservation-heartbeat: 30s
      metrics-scope: datacatalog
      profiler-port: 10254
      storage-prefix: metadata/datacatalog
  storage.yaml: | 
    propeller:
      rawoutput-prefix: gs://<RAWBUCKETNAME>/data
    storage:
      type: stow
      stow:
        kind: google
        config:
          json: ""
          project_id: <PROJECT-ID>
          scopes: https://www.googleapis.com/auth/cloud-platform
      container: "<BUCKETNAME>"
      enable-multicontainer: false
      limits:
        maxDownloadMBs: 10
---
# Source: flyte-core/templates/flytescheduler/configmap.yaml
apiVersion: v1
kind: ConfigMap
metadata:
  name: flyte-scheduler-config
  namespace: flyte
  labels: 
    app.kubernetes.io/name: flytescheduler
    app.kubernetes.io/instance: flyte
    helm.sh/chart: flyte-core-v0.1.10
    app.kubernetes.io/managed-by: Helm
data:
  admin.yaml: | 
    admin:
      clientId: 'flytepropeller'
      clientSecretLocation: /etc/secrets/client_secret
      endpoint: flyteadmin:81
      insecure: true
    event:
      capacity: 1000
      rate: 500
      type: admin
  db.yaml: | 
    database:
      dbname: flyteadmin
      host: '<CLOUD-SQL-IP>'
      passwordPath: /etc/db/pass.txt
      port: 5432
      username: flyteadmin
  server.yaml: | 
    scheduler:
      metricsScope: 'flyte:'
      profilerPort: 10254
---
# Source: flyte-core/templates/propeller/configmap.yaml
apiVersion: v1
kind: ConfigMap
metadata:
  name: flyte-propeller-config
  namespace: flyte
  labels: 
    app.kubernetes.io/name: flyteadmin
    app.kubernetes.io/instance: flyte
    helm.sh/chart: flyte-core-v0.1.10
    app.kubernetes.io/managed-by: Helm
data:
  admin.yaml: | 
    admin:
      clientId: 'flytepropeller'
      clientSecretLocation: /etc/secrets/client_secret
      endpoint: flyteadmin:81
      insecure: true
    event:
      capacity: 1000
      rate: 500
      type: admin
  catalog.yaml: | 
    catalog-cache:
      endpoint: datacatalog:89
      insecure: true
      type: datacatalog
  copilot.yaml: | 
    plugins:
      k8s:
        co-pilot:
          image: cr.flyte.org/flyteorg/flytecopilot:v1.10.6
          name: flyte-copilot-
          start-timeout: 30s
  core.yaml: | 
    manager:
      pod-application: flytepropeller
      pod-template-container-name: flytepropeller
      pod-template-name: flytepropeller-template
    propeller:
      downstream-eval-duration: 30s
      enable-admin-launcher: true
      gc-interval: 12h
      kube-client-config:
        burst: 25
        qps: 100
        timeout: 30s
      leader-election:
        enabled: true
        lease-duration: 15s
        lock-config-map:
          name: propeller-leader
          namespace: flyte
        renew-deadline: 10s
        retry-period: 2s
      limit-namespace: all
      max-workflow-retries: 50
      metadata-prefix: metadata/propeller
      metrics-prefix: flyte
      prof-port: 10254
      queue:
        batch-size: -1
        batching-interval: 2s
        queue:
          base-delay: 5s
          capacity: 1000
          max-delay: 120s
          rate: 100
          type: maxof
        sub-queue:
          capacity: 1000
          rate: 100
          type: bucket
        type: batch
      rawoutput-prefix: gs://<BUCKETNAME>/
      workers: 40
      workflow-reeval-duration: 30s
    webhook:
      certDir: /etc/webhook/certs
      serviceName: flyte-pod-webhook
  enabled_plugins.yaml: | 
    tasks:
      task-plugins:
        default-for-task-types:
          container: container
          container_array: k8s-array
          sidecar: sidecar
        enabled-plugins:
        - container
        - sidecar
        - k8s-array
  k8s.yaml: | 
    plugins:
      k8s:
        default-cpus: 100m
        default-env-vars: []
        default-memory: 100Mi
  resource_manager.yaml: | 
    propeller:
      resourcemanager:
        type: noop
  storage.yaml: | 
    propeller:
      rawoutput-prefix: gs://<RAWBUCKETNAME>/data
    storage:
      type: stow
      stow:
        kind: google
        config:
          json: ""
          project_id: <PROJECT-ID>
          scopes: https://www.googleapis.com/auth/cloud-platform
      container: "<BUCKETNAME>"
      enable-multicontainer: false
      limits:
        maxDownloadMBs: 10
  cache.yaml: |
    cache:
      max_size_mbs: 1024
      target_gc_percent: 70
  task_logs.yaml: | 
    plugins:
      k8s-array:
        logs:
          config:
            stackdriver-enabled: true
            stackdriver-logresourcename: k8s_container
      logs:
        cloudwatch-enabled: false
        kubernetes-enabled: false
        stackdriver-enabled: true
        stackdriver-logresourcename: k8s_container
---
# Source: flyte-core/templates/propeller/crds/flyteworkflow.yaml
apiVersion: apiextensions.k8s.io/v1
kind: CustomResourceDefinition
metadata:
  name: flyteworkflows.flyte.lyft.com
spec:
  group: flyte.lyft.com
  names:
    kind: FlyteWorkflow
    plural: flyteworkflows
    shortNames:
      - fly
    singular: flyteworkflow
  scope: Namespaced
  versions:
    - name: v1alpha1
      served: true
      storage: true
      schema:
        openAPIV3Schema:
          type: object
          x-kubernetes-preserve-unknown-fields: true
          properties:
---
# Source: flyte-core/templates/admin/rbac.yaml
apiVersion: rbac.authorization.k8s.io/v1
kind: ClusterRole
metadata:
  name: flyte-flyteadmin
  labels: 
    app.kubernetes.io/name: flyteadmin
    app.kubernetes.io/instance: flyte
    helm.sh/chart: flyte-core-v0.1.10
    app.kubernetes.io/managed-by: Helm
rules:
- apiGroups: 
  - ""
  - flyte.lyft.com
  - rbac.authorization.k8s.io
  resources: 
  - configmaps
  - flyteworkflows
  - namespaces
  - pods
  - resourcequotas
  - roles
  - rolebindings
  - secrets
  - services
  - serviceaccounts
  - spark-role
  - limitranges
  verbs: 
  - '*'
---
# Source: flyte-core/templates/propeller/rbac.yaml
apiVersion: rbac.authorization.k8s.io/v1
kind: ClusterRole
metadata:
  name: flyte-flytepropeller
  labels: 
    app.kubernetes.io/name: flytepropeller
    app.kubernetes.io/instance: flyte
    helm.sh/chart: flyte-core-v0.1.10
    app.kubernetes.io/managed-by: Helm
rules:
# Allow RO access to PODS
- apiGroups:
  - ""
  resources:
  - pods
  verbs:
  - get
  - list
  - watch
# Allow Event recording access
- apiGroups:
  - ""
  resources:
  - events
  verbs:
  - create
  - update
  - delete
  - patch
# Allow Access All plugin objects
- apiGroups:
  - '*'
  resources:
  - '*'
  verbs:
  - get
  - list
  - watch
  - create
  - update
  - delete
  - patch
# Allow Access to CRD
- apiGroups:
  - apiextensions.k8s.io
  resources:
  - customresourcedefinitions
  verbs:
  - get
  - list
  - watch
  - create
  - delete
  - update
# Allow Access to all resources under flyte.lyft.com
- apiGroups:
  - flyte.lyft.com
  resources:
  - flyteworkflows
  - flyteworkflows/finalizers
  verbs:
  - get
  - list
  - watch
  - create
  - update
  - delete
  - patch
  - post
  - deletecollection
---
# Source: flyte-core/templates/propeller/webhook.yaml
# Create a ClusterRole for the webhook
# https://kubernetes.io/docs/admin/authorization/rbac/
kind: ClusterRole
apiVersion: rbac.authorization.k8s.io/v1
metadata:
  name: flyte-flyte-pod-webhook
  namespace: flyte
rules:
  - apiGroups:
      - "*"
    resources:
      - mutatingwebhookconfigurations
      - secrets
      - pods
      - replicasets/finalizers
    verbs:
      - get
      - create
      - update
      - patch
---
# Source: flyte-core/templates/admin/rbac.yaml
apiVersion: rbac.authorization.k8s.io/v1
kind: ClusterRoleBinding
metadata:
  name: flyte-flyteadmin-binding
  labels: 
    app.kubernetes.io/name: flyteadmin
    app.kubernetes.io/instance: flyte
    helm.sh/chart: flyte-core-v0.1.10
    app.kubernetes.io/managed-by: Helm
roleRef:
  apiGroup: rbac.authorization.k8s.io
  kind: ClusterRole
  name: flyte-flyteadmin
subjects:
- kind: ServiceAccount
  name: flyteadmin
  namespace: flyte
---
# Source: flyte-core/templates/propeller/rbac.yaml
apiVersion: rbac.authorization.k8s.io/v1
kind: ClusterRoleBinding
metadata:
  name: flyte-flytepropeller
  labels: 
    app.kubernetes.io/name: flytepropeller
    app.kubernetes.io/instance: flyte
    helm.sh/chart: flyte-core-v0.1.10
    app.kubernetes.io/managed-by: Helm
roleRef:
  apiGroup: rbac.authorization.k8s.io
  kind: ClusterRole
  name: flyte-flytepropeller
subjects:
- kind: ServiceAccount
  name: flytepropeller
  namespace: flyte
---
# Source: flyte-core/templates/propeller/webhook.yaml
# Create a binding from Role -> ServiceAccount
kind: ClusterRoleBinding
apiVersion: rbac.authorization.k8s.io/v1
metadata:
  name: flyte-flyte-pod-webhook
  namespace: flyte
roleRef:
  apiGroup: rbac.authorization.k8s.io
  kind: ClusterRole
  name: flyte-flyte-pod-webhook
subjects:
  - kind: ServiceAccount
    name: flyte-pod-webhook
    namespace: flyte
---
# Source: flyte-core/templates/admin/service.yaml
apiVersion: v1
kind: Service
metadata:
  name: flyteadmin
  namespace: flyte
  labels: 
    app.kubernetes.io/name: flyteadmin
    app.kubernetes.io/instance: flyte
    helm.sh/chart: flyte-core-v0.1.10
    app.kubernetes.io/managed-by: Helm
  annotations: 
    cloud.google.com/app-protocols: '{"grpc":"HTTP2"}'
    projectcontour.io/upstream-protocol.h2c: grpc
spec:
  type: ClusterIP
  ports:
    - name: http
      port: 80
      protocol: TCP
      targetPort: 8088
    - name: grpc
      port: 81
      protocol: TCP
      targetPort: 8089
    - name: redoc
      protocol: TCP
      port: 87
      targetPort: 8087
    - name: http-metrics
      protocol: TCP
      port: 10254
  selector: 
    app.kubernetes.io/name: flyteadmin
    app.kubernetes.io/instance: flyte
---
# Source: flyte-core/templates/console/service.yaml
apiVersion: v1
kind: Service
metadata:
  name: flyteconsole
  namespace: flyte
  labels: 
    app.kubernetes.io/name: flyteconsole
    app.kubernetes.io/instance: flyte
    helm.sh/chart: flyte-core-v0.1.10
    app.kubernetes.io/managed-by: Helm
spec:
  type: ClusterIP
  ports:
  - name: http
    port: 80
    protocol: TCP
    targetPort: 8080
  selector: 
    app.kubernetes.io/name: flyteconsole
    app.kubernetes.io/instance: flyte
---
# Source: flyte-core/templates/datacatalog/service.yaml
apiVersion: v1
kind: Service
metadata:
  name: datacatalog
  namespace: flyte
  labels: 
    app.kubernetes.io/name: datacatalog
    app.kubernetes.io/instance: flyte
    helm.sh/chart: flyte-core-v0.1.10
    app.kubernetes.io/managed-by: Helm
  annotations: 
    cloud.google.com/app-protocols: '{"grpc":"HTTP2"}'
    projectcontour.io/upstream-protocol.h2c: grpc
spec:
  type: NodePort
  ports:
  - name: http
    port: 88
    protocol: TCP
    targetPort: 8088
  - name: grpc
    port: 89
    protocol: TCP
    targetPort: 8089
  selector: 
    app.kubernetes.io/name: datacatalog
    app.kubernetes.io/instance: flyte
---
# Source: flyte-core/templates/propeller/webhook.yaml
# Service
apiVersion: v1
kind: Service
metadata:
  name: flyte-pod-webhook
  namespace: flyte
  annotations: 
    projectcontour.io/upstream-protocol.h2c: grpc
spec:
  selector:
    app: flyte-pod-webhook
  ports:
    - name: https
      protocol: TCP
      port: 443
      targetPort: 9443
---
# Source: flyte-core/templates/admin/deployment.yaml
apiVersion: apps/v1
kind: Deployment
metadata:
  name: flyteadmin
  namespace: flyte
  labels: 
    app.kubernetes.io/name: flyteadmin
    app.kubernetes.io/instance: flyte
    helm.sh/chart: flyte-core-v0.1.10
    app.kubernetes.io/managed-by: Helm
spec:
  replicas: 1
  selector:
    matchLabels: 
      app.kubernetes.io/name: flyteadmin
      app.kubernetes.io/instance: flyte
  template:
    metadata:
      annotations:
        configChecksum: "9d9219756fb27e2d23bc692e9930c853ee43d889befa2efb543c4bb55afabd2"
      labels: 
        app.kubernetes.io/name: flyteadmin
        app.kubernetes.io/instance: flyte
        helm.sh/chart: flyte-core-v0.1.10
        app.kubernetes.io/managed-by: Helm
    spec:
      securityContext:
        fsGroup: 65534
        runAsUser: 1001
        fsGroupChangePolicy: "Always"
      initContainers:
        - command:
          - flyteadmin
          - --config
          - /etc/flyte/config/*.yaml
          - migrate
          - run
          image: "cr.flyte.org/flyteorg/flyteadmin:v1.10.6"
          imagePullPolicy: "IfNotPresent"
          name: run-migrations
          volumeMounts:
          - mountPath: /etc/db
            name: db-pass
          - mountPath: /etc/flyte/config
            name: base-config-volume
        - command:
          - flyteadmin
          - --config
          - /etc/flyte/config/*.yaml
          - migrate
          - seed-projects
          - flytesnacks
          - flytetester
          - flyteexamples
          image: "cr.flyte.org/flyteorg/flyteadmin:v1.10.6"
          imagePullPolicy: "IfNotPresent"
          name: seed-projects
          volumeMounts:
          - mountPath: /etc/db
            name: db-pass
          - mountPath: /etc/flyte/config
            name: base-config-volume
        - command:
          - flyteadmin
          - --config
          - /etc/flyte/config/*.yaml
          - clusterresource
          - sync
          image: "cr.flyte.org/flyteorg/flyteadmin:v1.10.6"
          imagePullPolicy: "IfNotPresent"
          name: sync-cluster-resources
          volumeMounts:
          - mountPath: /etc/db
            name: db-pass
          - mountPath: /etc/flyte/clusterresource/templates
            name: resource-templates
          - mountPath: /etc/flyte/config
            name: clusters-config-volume
          - mountPath: /etc/secrets/
            name: admin-secrets
        - name: generate-secrets
          image: "cr.flyte.org/flyteorg/flyteadmin:v1.10.6"
          imagePullPolicy: "IfNotPresent"
          command: ["/bin/sh", "-c"]
          args:
            [
                "flyteadmin --config=/etc/flyte/config/*.yaml secrets init --localPath /etc/scratch/secrets && flyteadmin --config=/etc/flyte/config/*.yaml secrets create --name flyte-admin-secrets --fromPath /etc/scratch/secrets",
            ]
          volumeMounts:
            - mountPath: /etc/flyte/config
              name: base-config-volume
            - mountPath: /etc/scratch
              name: scratch
          env:
            - name: POD_NAMESPACE
              valueFrom:
                fieldRef:
                  fieldPath: metadata.namespace
      containers:
      - command:
        - flyteadmin
        - --config
        - /etc/flyte/config/*.yaml
        - serve
        image: "cr.flyte.org/flyteorg/flyteadmin:v1.10.6"
        imagePullPolicy: "IfNotPresent"
        name: flyteadmin
        ports:
        - containerPort: 8088
        - containerPort: 8089
        - containerPort: 10254
        readinessProbe:
          exec:
            command: [ "sh", "-c", "reply=$(curl -s -o /dev/null -w %{http_code} http://127.0.0.1:8088/healthcheck); if [ \"$reply\" -lt 200 -o \"$reply\" -ge 400 ]; then exit 1; fi;","grpc_health_probe", "-addr=:8089"]
          initialDelaySeconds: 15
        livenessProbe:
          exec:
            command: [ "sh", "-c", "reply=$(curl -s -o /dev/null -w %{http_code} http://127.0.0.1:8088/healthcheck); if [ \"$reply\" -lt 200 -o \"$reply\" -ge 400 ]; then exit 1; fi;","grpc_health_probe", "-addr=:8089"]
          initialDelaySeconds: 20
          periodSeconds: 5
        resources:
          limits:
            cpu: 250m
            ephemeral-storage: 2Gi
            memory: 500Mi
          requests:
            cpu: 500m
            ephemeral-storage: 2Gi
            memory: 1G
        volumeMounts:
        - mountPath: /etc/db
          name: db-pass
        - mountPath: /srv/flyte
          name: shared-data
        - mountPath: /etc/flyte/config
          name: clusters-config-volume
        - mountPath: /etc/secrets/
          name: admin-secrets
      serviceAccountName: flyteadmin
      volumes:
      - name: db-pass
        secret:
          secretName: db-pass
      - emptyDir: {}
        name: shared-data
      - emptyDir: {}
        name: scratch
      - configMap:
          name: flyte-admin-base-config
        name: base-config-volume
      - projected:
          sources:
            - configMap:
                name: flyte-admin-base-config
            - configMap:
                name: flyte-admin-clusters-config
        name: clusters-config-volume
      - configMap:
          name: clusterresource-template
        name: resource-templates
      - name: admin-secrets
        secret:
          secretName: flyte-admin-secrets
      affinity: 
        podAntiAffinity:
          requiredDuringSchedulingIgnoredDuringExecution:
          - labelSelector:
              matchLabels:
                app.kubernetes.io/name: flyteadmin
            topologyKey: kubernetes.io/hostname
---
# Source: flyte-core/templates/clusterresourcesync/deployment.yaml
apiVersion: apps/v1
kind: Deployment
metadata:
  name: syncresources
  namespace: flyte
  labels: 
    app.kubernetes.io/name: flyteclusterresourcesync
    app.kubernetes.io/instance: flyte
    helm.sh/chart: flyte-core-v0.1.10
    app.kubernetes.io/managed-by: Helm
spec:
  replicas: 1
  selector:
    matchLabels: 
      app.kubernetes.io/name: flyteclusterresourcesync
      app.kubernetes.io/instance: flyte
  template:
    metadata:
      annotations:
        configChecksum: "dc18f5d54e0770c574e6b0693724047e22063030259104eebb554398d63209f"
      labels: 
        app.kubernetes.io/name: flyteclusterresourcesync
        app.kubernetes.io/instance: flyte
        helm.sh/chart: flyte-core-v0.1.10
        app.kubernetes.io/managed-by: Helm
    spec:
      containers:
        - command:
            - flyteadmin
            - --config
            - /etc/flyte/config/*.yaml
            - clusterresource
            - run
          image: "cr.flyte.org/flyteorg/flyteadmin:v1.10.6"
          imagePullPolicy: "IfNotPresent"
          name: sync-cluster-resources
          volumeMounts:
          - mountPath: /etc/db
            name: db-pass
          - mountPath: /etc/flyte/clusterresource/templates
            name: resource-templates
          - mountPath: /etc/flyte/config
            name: config-volume
      serviceAccountName: flyteadmin
      volumes:
        - name: db-pass
          secret:
            secretName: db-pass
        - configMap:
            name: clusterresource-template
          name: resource-templates
        - configMap:
            name: flyte-clusterresourcesync-config
          name: config-volume
---
# Source: flyte-core/templates/console/deployment.yaml
apiVersion: apps/v1
kind: Deployment
metadata:
  name: flyteconsole
  namespace: flyte
  labels: 
    app.kubernetes.io/name: flyteconsole
    app.kubernetes.io/instance: flyte
    helm.sh/chart: flyte-core-v0.1.10
    app.kubernetes.io/managed-by: Helm
spec:
  replicas: 1
  selector:
    matchLabels: 
      app.kubernetes.io/name: flyteconsole
      app.kubernetes.io/instance: flyte
  template:
    metadata:
      annotations:
        configChecksum: "2f930e1732c47d0849f79f9a8d06262ec97597a217bbf2337ae4f2938402ee0"
      labels: 
        app.kubernetes.io/name: flyteconsole
        app.kubernetes.io/instance: flyte
        helm.sh/chart: flyte-core-v0.1.10
        app.kubernetes.io/managed-by: Helm
    spec:
      securityContext:
        runAsUser: 1000
        fsGroupChangePolicy: "OnRootMismatch"
      containers:
      - image: "cr.flyte.org/flyteorg/flyteconsole:v1.10.2"
        imagePullPolicy: "IfNotPresent"
        name: flyteconsole
        envFrom:
        - configMapRef:
            name: flyte-console-config
        ports:
        - containerPort: 8080
        resources: 
          limits:
            cpu: 250m
            memory: 250Mi
          requests:
            cpu: 10m
            memory: 50Mi
        volumeMounts:
        - mountPath: /srv/flyte
          name: shared-data
      volumes:
      - emptyDir: {}
        name: shared-data
      affinity: 
        podAntiAffinity:
          requiredDuringSchedulingIgnoredDuringExecution:
          - labelSelector:
              matchLabels:
                app.kubernetes.io/name: flyteconsole
            topologyKey: kubernetes.io/hostname
---
# Source: flyte-core/templates/datacatalog/deployment.yaml
apiVersion: apps/v1
kind: Deployment
metadata:
  name: datacatalog
  namespace: flyte
  labels: 
    app.kubernetes.io/name: datacatalog
    app.kubernetes.io/instance: flyte
    helm.sh/chart: flyte-core-v0.1.10
    app.kubernetes.io/managed-by: Helm
spec:
  replicas: 1
  selector:
    matchLabels: 
      app.kubernetes.io/name: datacatalog
      app.kubernetes.io/instance: flyte
  template:
    metadata:
      annotations:
        configChecksum: "23d3fe947fb9c83da92d9d05d45cca206ffccba1ecf7e77347da174d576c84c"
      labels: 
        app.kubernetes.io/name: datacatalog
        app.kubernetes.io/instance: flyte
        helm.sh/chart: flyte-core-v0.1.10
        app.kubernetes.io/managed-by: Helm
    spec:
      securityContext:
        fsGroup: 1001
        runAsUser: 1001
        fsGroupChangePolicy: "OnRootMismatch"
      initContainers:
      - command:
        - datacatalog
        - --config
        - /etc/datacatalog/config/*.yaml
        - migrate
        - run
        image: "cr.flyte.org/flyteorg/datacatalog:v1.10.6"
        imagePullPolicy: "IfNotPresent"
        name: run-migrations
        volumeMounts:
        - mountPath: /etc/db
          name: db-pass
        - mountPath: /etc/datacatalog/config
          name: config-volume
      containers:
      - command:
        - datacatalog
        - --config
        - /etc/datacatalog/config/*.yaml
        - serve
        image: "cr.flyte.org/flyteorg/datacatalog:v1.10.6"
        imagePullPolicy: "IfNotPresent"
        name: datacatalog
        ports:
        - containerPort: 8088
        - containerPort: 8089
        - containerPort: 10254
        resources:
          limits:
            cpu: 500m
            ephemeral-storage: 2Gi
            memory: 500Mi
          requests:
            cpu: 50m
            ephemeral-storage: 2Gi
            memory: 200Mi
        volumeMounts:
        - mountPath: /etc/db
          name: db-pass
        - mountPath: /etc/datacatalog/config
          name: config-volume
      serviceAccountName: datacatalog
      volumes:
      - name: db-pass
        secret:
          secretName: db-pass
      - emptyDir: {}
        name: shared-data
      - configMap:
          name: datacatalog-config
        name: config-volume
      affinity: 
        podAntiAffinity:
          requiredDuringSchedulingIgnoredDuringExecution:
          - labelSelector:
              matchLabels:
                app.kubernetes.io/name: datacatalog
            topologyKey: kubernetes.io/hostname
---
# Source: flyte-core/templates/flytescheduler/deployment.yaml
apiVersion: apps/v1
kind: Deployment
metadata:
  name: flytescheduler
  namespace: flyte
  labels: 
    app.kubernetes.io/name: flytescheduler
    app.kubernetes.io/instance: flyte
    helm.sh/chart: flyte-core-v0.1.10
    app.kubernetes.io/managed-by: Helm
spec:
  replicas: 1
  selector:
    matchLabels: 
      app.kubernetes.io/name: flytescheduler
      app.kubernetes.io/instance: flyte
  template:
    metadata:
      annotations:
        configChecksum: "9d9219756fb27e2d23bc692e9930c853ee43d889befa2efb543c4bb55afabd2"
      labels: 
        app.kubernetes.io/name: flytescheduler
        app.kubernetes.io/instance: flyte
        helm.sh/chart: flyte-core-v0.1.10
        app.kubernetes.io/managed-by: Helm
    spec:
      securityContext:
        fsGroup: 65534
        runAsUser: 1001
        fsGroupChangePolicy: "Always"
      initContainers:
      - command:
        - flytescheduler
        - precheck
        - --config
        - /etc/flyte/config/*.yaml
        image: "cr.flyte.org/flyteorg/flytescheduler:v1.10.6"
        imagePullPolicy: "IfNotPresent"
        name: flytescheduler-check
        volumeMounts:
        - mountPath: /etc/db
          name: db-pass
        - mountPath: /etc/flyte/config
          name: config-volume
        - name: auth
          mountPath: /etc/secrets/
      containers:
      - command:
        - flytescheduler
        - run
        - --config
        - /etc/flyte/config/*.yaml
        image: "cr.flyte.org/flyteorg/flytescheduler:v1.10.6"
        imagePullPolicy: "IfNotPresent"
        name: flytescheduler
        ports:
          - containerPort: 10254
        resources:
          limits:
            cpu: 250m
            ephemeral-storage: 100Mi
            memory: 500Mi
          requests:
            cpu: 10m
            ephemeral-storage: 50Mi
            memory: 50Mi
        volumeMounts:
        - mountPath: /etc/db
          name: db-pass
        - mountPath: /etc/flyte/config
          name: config-volume
        - name: auth
          mountPath: /etc/secrets/
      serviceAccountName: flytescheduler
      volumes:
      - name: db-pass
        secret:
          secretName: db-pass
      - emptyDir: {}
        name: shared-data
      - configMap:
          name: flyte-scheduler-config
        name: config-volume
      - name: auth
        secret:
          secretName: flyte-secret-auth
---
# Source: flyte-core/templates/propeller/deployment.yaml
apiVersion: apps/v1
kind: Deployment
metadata:
  namespace: flyte
  name: flytepropeller
  labels: 
    app.kubernetes.io/name: flytepropeller
    app.kubernetes.io/instance: flyte
    helm.sh/chart: flyte-core-v0.1.10
    app.kubernetes.io/managed-by: Helm
spec:
  replicas: 1
  selector:
    matchLabels: 
      app.kubernetes.io/name: flytepropeller
      app.kubernetes.io/instance: flyte
  template:
    metadata:
      annotations:
<<<<<<< HEAD
        configChecksum: "600d4f0d38961f98f5c66875315205e519ae890daf402c7a648a415cb4a5f2a"
=======
        configChecksum: "5cfa27fed34037ee9e992af31d950a82a9abe1e77f10b7bd7f37d2fb6b935e1"
>>>>>>> a726c365
      labels: 
        app.kubernetes.io/name: flytepropeller
        app.kubernetes.io/instance: flyte
        helm.sh/chart: flyte-core-v0.1.10
        app.kubernetes.io/managed-by: Helm
    spec:
      securityContext:
        fsGroup: 65534
        runAsUser: 1001
        fsGroupChangePolicy: "Always"
      containers:
      - command:
        - flytepropeller
        - --config
        - /etc/flyte/config/*.yaml
        env:
        - name: POD_NAME
          valueFrom:
            fieldRef:
              fieldPath: metadata.name
        - name: POD_NAMESPACE
          valueFrom:
            fieldRef:
              fieldPath: metadata.namespace
        image: "cr.flyte.org/flyteorg/flytepropeller:v1.10.6"
        imagePullPolicy: "IfNotPresent"
        name: flytepropeller
        ports:
        - containerPort: 10254
        resources:
          limits:
            cpu: 500m
            ephemeral-storage: 2Gi
            memory: 1Gi
          requests:
            cpu: 50m
            ephemeral-storage: 2Gi
            memory: 1Gi
        volumeMounts:
        - name: config-volume
          mountPath: /etc/flyte/config
        - name: auth
          mountPath: /etc/secrets/
        terminationMessagePolicy: "FallbackToLogsOnError"
      serviceAccountName: flytepropeller
      volumes:
      - configMap:
          name: flyte-propeller-config
        name: config-volume
      - name: auth
        secret:
          secretName: flyte-secret-auth
      affinity: 
        podAntiAffinity:
          requiredDuringSchedulingIgnoredDuringExecution:
          - labelSelector:
              matchLabels:
                app.kubernetes.io/name: flytepropeller
            topologyKey: kubernetes.io/hostname
---
# Source: flyte-core/templates/propeller/webhook.yaml
# Create the actual deployment
apiVersion: apps/v1
kind: Deployment
metadata:
  name: flyte-pod-webhook
  namespace: flyte
  labels:
    app: flyte-pod-webhook
spec:
  selector:
    matchLabels:
      app: flyte-pod-webhook
  template:
    metadata:
      labels:
        app: flyte-pod-webhook
        app.kubernetes.io/name: flyte-pod-webhook
        app.kubernetes.io/version: v1.10.6
      annotations:
<<<<<<< HEAD
        configChecksum: "600d4f0d38961f98f5c66875315205e519ae890daf402c7a648a415cb4a5f2a"
=======
        configChecksum: "5cfa27fed34037ee9e992af31d950a82a9abe1e77f10b7bd7f37d2fb6b935e1"
>>>>>>> a726c365
    spec:
      securityContext:
        fsGroup: 65534
        runAsUser: 1001
        fsGroupChangePolicy: "Always"
      serviceAccountName: flyte-pod-webhook
      initContainers:
      - name: generate-secrets
        image: "cr.flyte.org/flyteorg/flytepropeller:v1.10.6"
        imagePullPolicy: "IfNotPresent"
        command:
          - flytepropeller
        args:
          - webhook
          - init-certs
          - --config
          - /etc/flyte/config/*.yaml
        env:
          - name: POD_NAME
            valueFrom:
              fieldRef:
                fieldPath: metadata.name
          - name: POD_NAMESPACE
            valueFrom:
              fieldRef:
                fieldPath: metadata.namespace
        volumeMounts:
          - name: config-volume
            mountPath: /etc/flyte/config
      containers:
        - name: webhook
          image: "cr.flyte.org/flyteorg/flytepropeller:v1.10.6"
          imagePullPolicy: "IfNotPresent"
          command:
            - flytepropeller
          args:
            - webhook
            - --config
            - /etc/flyte/config/*.yaml
          env:
            - name: POD_NAME
              valueFrom:
                fieldRef:
                  fieldPath: metadata.name
            - name: POD_NAMESPACE
              valueFrom:
                fieldRef:
                  fieldPath: metadata.namespace
          volumeMounts:
            - name: config-volume
              mountPath: /etc/flyte/config
              readOnly: true
            - name: webhook-certs
              mountPath: /etc/webhook/certs
              readOnly: true
      volumes:
        - name: config-volume
          configMap:
            name: flyte-propeller-config
        - name: webhook-certs
          secret:
            secretName: flyte-pod-webhook
---
# Source: flyte-core/templates/common/ingress.yaml
apiVersion: networking.k8s.io/v1
kind: Ingress
metadata:
  name: flyte-core
  namespace: flyte
  annotations: 
    cert-manager.io/issuer: letsencrypt-production
    kubernetes.io/ingress.class: nginx
    nginx.ingress.kubernetes.io/app-root: /console
    nginx.ingress.kubernetes.io/ssl-redirect: "true"
spec:
  rules:
    - http:
        paths:
          # This is useful only for frontend development
          # NOTE: If you change this, you must update the BASE_URL value in flyteconsole.yaml
          - path: /console
            pathType: ImplementationSpecific
            backend:
              service:
                name: flyteconsole
                port:
                  number: 80
          - path: /console/*
            pathType: ImplementationSpecific
            backend:
              service:
                name: flyteconsole
                port:
                  number: 80
          - path: /api
            pathType: ImplementationSpecific
            backend:
              service:
                name: flyteadmin
                port:
                  number: 80
          - path: /api/*
            pathType: ImplementationSpecific
            backend:
              service:
                name: flyteadmin
                port:
                  number: 80
          - path: /healthcheck
            pathType: ImplementationSpecific
            backend:
              service:
                name: flyteadmin
                port:
                  number: 80
          - path: /v1/*
            pathType: ImplementationSpecific
            backend:
              service:
                name: flyteadmin
                port:
                  number: 80
          - path: /.well-known
            pathType: ImplementationSpecific
            backend:
              service:
                name: flyteadmin
                port:
                  number: 80
          - path: /.well-known/*
            pathType: ImplementationSpecific
            backend:
              service:
                name: flyteadmin
                port:
                  number: 80
          - path: /login
            pathType: ImplementationSpecific
            backend:
              service:
                name: flyteadmin
                port:
                  number: 80
          - path: /login/*
            pathType: ImplementationSpecific
            backend:
              service:
                name: flyteadmin
                port:
                  number: 80
          - path: /logout
            pathType: ImplementationSpecific
            backend:
              service:
                name: flyteadmin
                port:
                  number: 80
          - path: /logout/*
            pathType: ImplementationSpecific
            backend:
              service:
                name: flyteadmin
                port:
                  number: 80
          - path: /callback
            pathType: ImplementationSpecific
            backend:
              service:
                name: flyteadmin
                port:
                  number: 80
          - path: /callback/*
            pathType: ImplementationSpecific
            backend:
              service:
                name: flyteadmin
                port:
                  number: 80
          - path: /me
            pathType: ImplementationSpecific
            backend:
              service:
                name: flyteadmin
                port:
                  number: 80
          - path: /config
            pathType: ImplementationSpecific
            backend:
              service:
                name: flyteadmin
                port:
                  number: 80
          - path: /config/*
            pathType: ImplementationSpecific
            backend:
              service:
                name: flyteadmin
                port:
                  number: 80
          - path: /oauth2
            pathType: ImplementationSpecific
            backend:
              service:
                name: flyteadmin
                port:
                  number: 80
          - path: /oauth2/*
            pathType: ImplementationSpecific
            backend:
              service:
                name: flyteadmin
                port:
                  number: 80
      host: '<HOSTNAME>'
  tls:
    - secretName: flyte-flyte-tls
      hosts:
        - '<HOSTNAME>'
  
# Certain ingress controllers like nginx cannot serve HTTP 1 and GRPC with a single ingress because GRPC can only
# enabled on the ingress object, not on backend services (GRPC annotation is set on the ingress, not on the services).
---
# Source: flyte-core/templates/common/ingress.yaml
apiVersion: networking.k8s.io/v1
kind: Ingress
metadata:
  name: flyte-core-grpc
  namespace: flyte
  annotations:
    cert-manager.io/issuer: letsencrypt-production
    kubernetes.io/ingress.class: nginx
    nginx.ingress.kubernetes.io/app-root: /console
    nginx.ingress.kubernetes.io/ssl-redirect: "true"
    nginx.ingress.kubernetes.io/backend-protocol: GRPC
spec:
  rules:
    - host: '<HOSTNAME>'
      http:
        paths:
          #
          
          # NOTE: Port 81 in flyteadmin is the GRPC server port for FlyteAdmin.
          - path: /flyteidl.service.SignalService
            pathType: ImplementationSpecific
            backend:
              service:
                name: flyteadmin
                port:
                  number: 81
          - path: /flyteidl.service.SignalService/*
            pathType: ImplementationSpecific
            backend:
              service:
                name: flyteadmin
                port:
                  number: 81
          - path: /flyteidl.service.AdminService
            pathType: ImplementationSpecific
            backend:
              service:
                name: flyteadmin
                port:
                  number: 81
          - path: /flyteidl.service.AdminService/*
            pathType: ImplementationSpecific
            backend:
              service:
                name: flyteadmin
                port:
                  number: 81
          - path: /flyteidl.service.DataProxyService
            pathType: ImplementationSpecific
            backend:
              service:
                name: flyteadmin
                port:
                  number: 81
          - path: /flyteidl.service.DataProxyService/*
            pathType: ImplementationSpecific
            backend:
              service:
                name: flyteadmin
                port:
                  number: 81
          - path: /flyteidl.service.AuthMetadataService
            pathType: ImplementationSpecific
            backend:
              service:
                name: flyteadmin
                port:
                  number: 81
          - path: /flyteidl.service.AuthMetadataService/*
            pathType: ImplementationSpecific
            backend:
              service:
                name: flyteadmin
                port:
                  number: 81
          - path: /flyteidl.service.IdentityService
            pathType: ImplementationSpecific
            backend:
              service:
                name: flyteadmin
                port:
                  number: 81
          - path: /flyteidl.service.IdentityService/*
            pathType: ImplementationSpecific
            backend:
              service:
                name: flyteadmin
                port:
                  number: 81
          - path: /grpc.health.v1.Health
            pathType: ImplementationSpecific
            backend:
              service:
                name: flyteadmin
                port:
                  number: 81
          - path: /grpc.health.v1.Health/*
            pathType: ImplementationSpecific
            backend:
              service:
                name: flyteadmin
                port:
                  number: 81
  tls:
    - secretName: flyte-flyte-tls
      hosts:
        - '<HOSTNAME>'<|MERGE_RESOLUTION|>--- conflicted
+++ resolved
@@ -1374,11 +1374,7 @@
   template:
     metadata:
       annotations:
-<<<<<<< HEAD
         configChecksum: "600d4f0d38961f98f5c66875315205e519ae890daf402c7a648a415cb4a5f2a"
-=======
-        configChecksum: "5cfa27fed34037ee9e992af31d950a82a9abe1e77f10b7bd7f37d2fb6b935e1"
->>>>>>> a726c365
       labels: 
         app.kubernetes.io/name: flytepropeller
         app.kubernetes.io/instance: flyte
@@ -1459,11 +1455,7 @@
         app.kubernetes.io/name: flyte-pod-webhook
         app.kubernetes.io/version: v1.10.6
       annotations:
-<<<<<<< HEAD
         configChecksum: "600d4f0d38961f98f5c66875315205e519ae890daf402c7a648a415cb4a5f2a"
-=======
-        configChecksum: "5cfa27fed34037ee9e992af31d950a82a9abe1e77f10b7bd7f37d2fb6b935e1"
->>>>>>> a726c365
     spec:
       securityContext:
         fsGroup: 65534
