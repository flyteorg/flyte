--- conflicted
+++ resolved
@@ -1371,11 +1371,7 @@
   template:
     metadata:
       annotations:
-<<<<<<< HEAD
-        configChecksum: "9cc581fa286aec07c966e2cb17cb21f38207d14c037781e5cf39c7423daf57b"
-=======
-        configChecksum: "d79d5b7a6b0475a27cdd4b85f848f0be4bfed0430ec68184d4c165acf0e8329"
->>>>>>> 063a77b1
+        configChecksum: "db2611b8cf44cae2a7ea60b17969e7f6f613c765279c4ac475be76f5046290f"
       labels: 
         app.kubernetes.io/name: flytepropeller
         app.kubernetes.io/instance: flyte
@@ -1456,11 +1452,7 @@
         app.kubernetes.io/name: flyte-pod-webhook
         app.kubernetes.io/version: v1.1.116
       annotations:
-<<<<<<< HEAD
-        configChecksum: "9cc581fa286aec07c966e2cb17cb21f38207d14c037781e5cf39c7423daf57b"
-=======
-        configChecksum: "d79d5b7a6b0475a27cdd4b85f848f0be4bfed0430ec68184d4c165acf0e8329"
->>>>>>> 063a77b1
+        configChecksum: "db2611b8cf44cae2a7ea60b17969e7f6f613c765279c4ac475be76f5046290f"
     spec:
       securityContext:
         fsGroup: 65534
