---
# Source: flyte-core/templates/admin/rbac.yaml
apiVersion: v1
kind: ServiceAccount
metadata:
  name: flyteadmin
  namespace: flyte
  labels: 
    app.kubernetes.io/name: flyteadmin
    app.kubernetes.io/instance: flyte
    helm.sh/chart: flyte-core-v0.1.10
    app.kubernetes.io/managed-by: Helm
  annotations: 
    eks.amazonaws.com/role-arn: arn:aws:iam::<ACCOUNT_NUMBER>:role/iam-role-flyte
---
# Source: flyte-core/templates/datacatalog/rbac.yaml
apiVersion: v1
kind: ServiceAccount
metadata:
  name: datacatalog
  namespace: flyte
  labels: 
    app.kubernetes.io/name: datacatalog
    app.kubernetes.io/instance: flyte
    helm.sh/chart: flyte-core-v0.1.10
    app.kubernetes.io/managed-by: Helm
  annotations: 
    eks.amazonaws.com/role-arn: arn:aws:iam::<ACCOUNT_NUMBER>:role/iam-role-flyte
---
# Source: flyte-core/templates/flytescheduler/sa.yaml
apiVersion: v1
kind: ServiceAccount
metadata:
  name: flytescheduler
  namespace: flyte
  labels: 
    app.kubernetes.io/name: flytescheduler
    app.kubernetes.io/instance: flyte
    helm.sh/chart: flyte-core-v0.1.10
    app.kubernetes.io/managed-by: Helm
---
# Source: flyte-core/templates/admin/secret.yaml
apiVersion: v1
kind: Secret
metadata:
  name: flyte-admin-secrets
  namespace: flyte
type: Opaque
stringData:
---
# Source: flyte-core/templates/common/secret-auth.yaml
apiVersion: v1
kind: Secret
metadata:
  name: flyte-secret-auth
  namespace: flyte
type: Opaque
stringData:
  client_secret: foobar
---
# Source: flyte-core/templates/common/secret.yaml
apiVersion: v1
kind: Secret
metadata:
  name: db-pass
stringData:
  pass.txt: '<DB_PASSWORD>'
type: Opaque
---
# Source: flyte-core/templates/admin/configmap.yaml
apiVersion: v1
kind: ConfigMap
metadata:
  name: flyte-admin-clusters-config
  namespace: flyte
  labels: 
    app.kubernetes.io/name: flyteadmin
    app.kubernetes.io/instance: flyte
    helm.sh/chart: flyte-core-v0.1.10
    app.kubernetes.io/managed-by: Helm
data:
  clusters.yaml: |
    clusters:
      clusterConfigs: []
      labelClusterMap: {}
---
# Source: flyte-core/templates/admin/configmap.yaml
apiVersion: v1
kind: ConfigMap
metadata:
  name: flyte-admin-base-config
  namespace: flyte
  labels: 
    app.kubernetes.io/name: flyteadmin
    app.kubernetes.io/instance: flyte
    helm.sh/chart: flyte-core-v0.1.10
    app.kubernetes.io/managed-by: Helm
data:
  db.yaml: | 
    database:
      dbname: flyteadmin
      host: '<RDS_HOST>'
      passwordPath: /etc/db/pass.txt
      port: 5432
      username: flyteadmin
  project.yaml: | 
    projects:
    - description: flytesnacks project
      name: flytesnacks
    - description: flytetester project
      name: flytetester
    - description: flyteexamples project
      name: flyteexamples
  domain.yaml: | 
    domains:
    - id: development
      name: development
    - id: staging
      name: staging
    - id: production
      name: production
  server.yaml: | 
    auth:
      appAuth:
        thirdPartyConfig:
          flyteClient:
            clientId: flytectl
            redirectUri: http://localhost:53593/callback
            scopes:
            - offline
            - all
      authorizedUris:
      - https://localhost:30081
      - http://flyteadmin:80
      - http://flyteadmin.flyte.svc.cluster.local:80
      userAuth:
        openId:
          baseUrl: https://accounts.google.com
          clientId: 657465813211-6eog7ek7li5k7i7fvgv2921075063hpe.apps.googleusercontent.com
          scopes:
          - profile
          - openid
    flyteadmin:
      eventVersion: 2
      metadataStoragePrefix:
      - metadata
      - admin
      metricsScope: 'flyte:'
      profilerPort: 10254
      roleNameKey: iam.amazonaws.com/role
      testing:
        host: http://flyteadmin
    server:
      grpc:
        port: 8089
      httpPort: 8088
      security:
        allowCors: true
        allowedHeaders:
        - Content-Type
        allowedOrigins:
        - '*'
        secure: false
        useAuth: false
  remoteData.yaml: | 
    remoteData:
      region: us-east-1
      scheme: local
      signedUrls:
        durationMinutes: 3
  storage.yaml: | 
    storage:
      type: s3
      container: "<METADATA_BUCKET_NAME>"
      connection:
        auth-type: iam
        region: <AWS_REGION>
      enable-multicontainer: false
      limits:
        maxDownloadMBs: 10
  task_resource_defaults.yaml: | 
    task_resources:
      defaults:
        cpu: 1000m
        memory: 1000Mi
        storage: 1000Mi
      limits:
        cpu: 2
        gpu: 1
        memory: 1Gi
        storage: 2000Mi
  cluster_resources.yaml: | 
    cluster_resources:
      customData:
      - production:
        - projectQuotaCpu:
            value: "5"
        - projectQuotaMemory:
            value: 4000Mi
        - defaultIamRole:
            value: arn:aws:iam::<ACCOUNT_NUMBER>:role/flyte-user-role
      - staging:
        - projectQuotaCpu:
            value: "2"
        - projectQuotaMemory:
            value: 3000Mi
        - defaultIamRole:
            value: arn:aws:iam::<ACCOUNT_NUMBER>:role/flyte-user-role
      - development:
        - projectQuotaCpu:
            value: "4"
        - projectQuotaMemory:
            value: 3000Mi
        - defaultIamRole:
            value: arn:aws:iam::<ACCOUNT_NUMBER>:role/flyte-user-role
      refreshInterval: 5m
      standaloneDeployment: false
      templatePath: /etc/flyte/clusterresource/templates
---
# Source: flyte-core/templates/clusterresourcesync/cluster_resource_configmap.yaml
apiVersion: v1
kind: ConfigMap
metadata:
  name: clusterresource-template
  namespace: flyte
  labels: 
    app.kubernetes.io/name: flyteadmin
    app.kubernetes.io/instance: flyte
    helm.sh/chart: flyte-core-v0.1.10
    app.kubernetes.io/managed-by: Helm
data:
  aa_namespace.yaml: | 
    apiVersion: v1
    kind: Namespace
    metadata:
      name: {{ namespace }}
    spec:
      finalizers:
      - kubernetes
    
  aab_default_service_account.yaml: | 
    apiVersion: v1
    kind: ServiceAccount
    metadata:
      name: default
      namespace: {{ namespace }}
      annotations:
        eks.amazonaws.com/role-arn: {{ defaultIamRole }}
    
  ab_project_resource_quota.yaml: | 
    apiVersion: v1
    kind: ResourceQuota
    metadata:
      name: project-quota
      namespace: {{ namespace }}
    spec:
      hard:
        limits.cpu: {{ projectQuotaCpu }}
        limits.memory: {{ projectQuotaMemory }}
---
# Source: flyte-core/templates/clusterresourcesync/configmap.yaml
apiVersion: v1
kind: ConfigMap
metadata:
  name: flyte-clusterresourcesync-config
  namespace: flyte
  labels: 
    app.kubernetes.io/name: flyteadmin
    app.kubernetes.io/instance: flyte
    helm.sh/chart: flyte-core-v0.1.10
    app.kubernetes.io/managed-by: Helm
data:
  cluster_resources.yaml: | 
    cluster_resources:
      customData:
      - production:
        - projectQuotaCpu:
            value: "5"
        - projectQuotaMemory:
            value: 4000Mi
        - defaultIamRole:
            value: arn:aws:iam::<ACCOUNT_NUMBER>:role/flyte-user-role
      - staging:
        - projectQuotaCpu:
            value: "2"
        - projectQuotaMemory:
            value: 3000Mi
        - defaultIamRole:
            value: arn:aws:iam::<ACCOUNT_NUMBER>:role/flyte-user-role
      - development:
        - projectQuotaCpu:
            value: "4"
        - projectQuotaMemory:
            value: 3000Mi
        - defaultIamRole:
            value: arn:aws:iam::<ACCOUNT_NUMBER>:role/flyte-user-role
      refreshInterval: 5m
      standaloneDeployment: false
      templatePath: /etc/flyte/clusterresource/templates
  db.yaml: | 
    database:
      dbname: flyteadmin
      host: '<RDS_HOST>'
      passwordPath: /etc/db/pass.txt
      port: 5432
      username: flyteadmin
  domain.yaml: | 
    domains:
    - id: development
      name: development
    - id: staging
      name: staging
    - id: production
      name: production
  clusters.yaml: |
    clusters:
      clusterConfigs: []
      labelClusterMap: {}
---
# Source: flyte-core/templates/console/configmap.yaml
apiVersion: v1
kind: ConfigMap
metadata:
  name: flyte-console-config
  namespace: flyte
  labels: 
    app.kubernetes.io/name: flyteconsole
    app.kubernetes.io/instance: flyte
    helm.sh/chart: flyte-core-v0.1.10
    app.kubernetes.io/managed-by: Helm
data: 
  BASE_URL: /console
  CONFIG_DIR: /etc/flyte/config
---
# Source: flyte-core/templates/datacatalog/configmap.yaml
apiVersion: v1
kind: ConfigMap
metadata:
  name: datacatalog-config
  namespace: flyte
  labels: 
    app.kubernetes.io/name: datacatalog
    app.kubernetes.io/instance: flyte
    helm.sh/chart: flyte-core-v0.1.10
    app.kubernetes.io/managed-by: Helm
data:
  db.yaml: | 
    database:
      dbname: flyteadmin
      host: '<RDS_HOST>'
      passwordPath: /etc/db/pass.txt
      port: 5432
      username: flyteadmin
  server.yaml: | 
    application:
      grpcPort: 8089
      grpcServerReflection: true
      httpPort: 8080
    datacatalog:
      heartbeat-grace-period-multiplier: 3
      max-reservation-heartbeat: 30s
      metrics-scope: datacatalog
      profiler-port: 10254
      storage-prefix: metadata/datacatalog
  storage.yaml: | 
    storage:
      type: s3
      container: "<METADATA_BUCKET_NAME>"
      connection:
        auth-type: iam
        region: <AWS_REGION>
      enable-multicontainer: false
      limits:
        maxDownloadMBs: 10
---
# Source: flyte-core/templates/flytescheduler/configmap.yaml
apiVersion: v1
kind: ConfigMap
metadata:
  name: flyte-scheduler-config
  namespace: flyte
  labels: 
    app.kubernetes.io/name: flytescheduler
    app.kubernetes.io/instance: flyte
    helm.sh/chart: flyte-core-v0.1.10
    app.kubernetes.io/managed-by: Helm
data:
  admin.yaml: | 
    admin:
      clientId: 'flytepropeller'
      clientSecretLocation: /etc/secrets/client_secret
      endpoint: flyteadmin:81
      insecure: true
    event:
      capacity: 1000
      rate: 500
      type: admin
  db.yaml: | 
    database:
      dbname: flyteadmin
      host: '<RDS_HOST>'
      passwordPath: /etc/db/pass.txt
      port: 5432
      username: flyteadmin
  server.yaml: | 
    scheduler:
      metricsScope: 'flyte:'
      profilerPort: 10254
---
# Source: flyte-core/templates/admin/rbac.yaml
apiVersion: rbac.authorization.k8s.io/v1
kind: ClusterRole
metadata:
  name: flyte-flyteadmin
  labels: 
    app.kubernetes.io/name: flyteadmin
    app.kubernetes.io/instance: flyte
    helm.sh/chart: flyte-core-v0.1.10
    app.kubernetes.io/managed-by: Helm
rules:
- apiGroups: 
  - ""
  - flyte.lyft.com
  - rbac.authorization.k8s.io
  resources: 
  - configmaps
  - flyteworkflows
  - namespaces
  - pods
  - resourcequotas
  - roles
  - rolebindings
  - secrets
  - services
  - serviceaccounts
  - spark-role
  - limitranges
  verbs: 
  - '*'
---
# Source: flyte-core/templates/admin/rbac.yaml
apiVersion: rbac.authorization.k8s.io/v1
kind: ClusterRoleBinding
metadata:
  name: flyte-flyteadmin-binding
  labels: 
    app.kubernetes.io/name: flyteadmin
    app.kubernetes.io/instance: flyte
    helm.sh/chart: flyte-core-v0.1.10
    app.kubernetes.io/managed-by: Helm
roleRef:
  apiGroup: rbac.authorization.k8s.io
  kind: ClusterRole
  name: flyte-flyteadmin
subjects:
- kind: ServiceAccount
  name: flyteadmin
  namespace: flyte
---
# Source: flyte-core/templates/admin/service.yaml
apiVersion: v1
kind: Service
metadata:
  name: flyteadmin
  namespace: flyte
  labels: 
    app.kubernetes.io/name: flyteadmin
    app.kubernetes.io/instance: flyte
    helm.sh/chart: flyte-core-v0.1.10
    app.kubernetes.io/managed-by: Helm
  annotations: 
    projectcontour.io/upstream-protocol.h2c: grpc
spec:
  type: ClusterIP
  ports:
    - name: http
      port: 80
      protocol: TCP
      appProtocol: TCP
      targetPort: 8088
    - name: grpc
      port: 81
      protocol: TCP
      # intentionally set to TCP instead of grpc
      appProtocol: TCP
      targetPort: 8089
    - name: redoc
      protocol: TCP
      appProtocol: TCP
      port: 87
      targetPort: 8087
    - name: http-metrics
      protocol: TCP
      appProtocol: TCP
      port: 10254
  selector: 
    app.kubernetes.io/name: flyteadmin
    app.kubernetes.io/instance: flyte
---
# Source: flyte-core/templates/console/service.yaml
apiVersion: v1
kind: Service
metadata:
  name: flyteconsole
  namespace: flyte
  labels: 
    app.kubernetes.io/name: flyteconsole
    app.kubernetes.io/instance: flyte
    helm.sh/chart: flyte-core-v0.1.10
    app.kubernetes.io/managed-by: Helm
spec:
  type: ClusterIP
  ports:
  - name: http
    port: 80
    protocol: TCP
    appProtocol: TCP
    targetPort: 8080
  selector: 
    app.kubernetes.io/name: flyteconsole
    app.kubernetes.io/instance: flyte
---
# Source: flyte-core/templates/datacatalog/service.yaml
apiVersion: v1
kind: Service
metadata:
  name: datacatalog
  namespace: flyte
  labels: 
    app.kubernetes.io/name: datacatalog
    app.kubernetes.io/instance: flyte
    helm.sh/chart: flyte-core-v0.1.10
    app.kubernetes.io/managed-by: Helm
  annotations: 
    projectcontour.io/upstream-protocol.h2c: grpc
spec:
  type: NodePort
  ports:
  - name: http
    port: 88
    protocol: TCP
    targetPort: 8088
  - name: grpc
    port: 89
    protocol: TCP
    targetPort: 8089
  selector: 
    app.kubernetes.io/name: datacatalog
    app.kubernetes.io/instance: flyte
---
# Source: flyte-core/templates/admin/deployment.yaml
apiVersion: apps/v1
kind: Deployment
metadata:
  name: flyteadmin
  namespace: flyte
  labels: 
    app.kubernetes.io/name: flyteadmin
    app.kubernetes.io/instance: flyte
    helm.sh/chart: flyte-core-v0.1.10
    app.kubernetes.io/managed-by: Helm
spec:
  replicas: 2
  selector:
    matchLabels: 
      app.kubernetes.io/name: flyteadmin
      app.kubernetes.io/instance: flyte
  template:
    metadata:
      annotations:
        configChecksum: "292d80f09361b2fd6766eb31cc3c40a0d93510f2aaba6e2f62beb030dfdf860"
      labels: 
        app.kubernetes.io/name: flyteadmin
        app.kubernetes.io/instance: flyte
        helm.sh/chart: flyte-core-v0.1.10
        app.kubernetes.io/managed-by: Helm
    spec:
      securityContext: 
        fsGroup: 65534
        fsGroupChangePolicy: Always
        runAsNonRoot: true
        runAsUser: 1001
        seLinuxOptions:
          type: spc_t
      initContainers:
        - command:
          - flyteadmin
          - --config
          - /etc/flyte/config/*.yaml
          - migrate
          - run
          image: "cr.flyte.org/flyteorg/flyteadmin:v1.13.2"
          imagePullPolicy: "IfNotPresent"
          name: run-migrations
          securityContext:
            allowPrivilegeEscalation: false
            capabilities:
              drop: ["ALL"]
          volumeMounts:
          - mountPath: /etc/db
            name: db-pass
          - mountPath: /etc/flyte/config
            name: base-config-volume
        - command:
          - flyteadmin
          - --config
          - /etc/flyte/config/*.yaml
          - migrate
          - seed-projects
<<<<<<< HEAD
          image: "cr.flyte.org/flyteorg/flyteadmin:v1.13.1"
=======
          - flytesnacks
          - flytetester
          - flyteexamples
          image: "cr.flyte.org/flyteorg/flyteadmin:v1.13.2"
>>>>>>> 881d7a23
          imagePullPolicy: "IfNotPresent"
          name: seed-projects
          securityContext:
            allowPrivilegeEscalation: false
            capabilities:
              drop: ["ALL"]
          volumeMounts:
          - mountPath: /etc/db
            name: db-pass
          - mountPath: /etc/flyte/config
            name: base-config-volume
        - command:
          - flyteadmin
          - --config
          - /etc/flyte/config/*.yaml
          - clusterresource
          - sync
          image: "cr.flyte.org/flyteorg/flyteadmin:v1.13.2"
          imagePullPolicy: "IfNotPresent"
          name: sync-cluster-resources
          securityContext:
            allowPrivilegeEscalation: false
            capabilities:
              drop: ["ALL"]
          volumeMounts:
          - mountPath: /etc/db
            name: db-pass
          - mountPath: /etc/flyte/clusterresource/templates
            name: resource-templates
          - mountPath: /etc/flyte/config
            name: clusters-config-volume
          - mountPath: /etc/secrets/
            name: admin-secrets
        - name: generate-secrets
          image: "cr.flyte.org/flyteorg/flyteadmin:v1.13.2"
          imagePullPolicy: "IfNotPresent"
          command: ["/bin/sh", "-c"]
          args:
            [
                "flyteadmin --config=/etc/flyte/config/*.yaml secrets init --localPath /etc/scratch/secrets && flyteadmin --config=/etc/flyte/config/*.yaml secrets create --name flyte-admin-secrets --fromPath /etc/scratch/secrets",
            ]
          securityContext:
            allowPrivilegeEscalation: false
            capabilities:
              drop: ["ALL"]
          volumeMounts:
            - mountPath: /etc/flyte/config
              name: base-config-volume
            - mountPath: /etc/scratch
              name: scratch
          env:
            - name: POD_NAMESPACE
              valueFrom:
                fieldRef:
                  fieldPath: metadata.namespace
      containers:
      - command:
        - flyteadmin
        - --config
        - /etc/flyte/config/*.yaml
        - serve
        image: "cr.flyte.org/flyteorg/flyteadmin:v1.13.2"
        imagePullPolicy: "IfNotPresent"
        name: flyteadmin
        ports:
        - containerPort: 8088
        - containerPort: 8089
        - containerPort: 10254
        readinessProbe:
          exec:
            command: [ "sh", "-c", "reply=$(curl -s -o /dev/null -w %{http_code} http://127.0.0.1:8088/healthcheck); if [ \"$reply\" -lt 200 -o \"$reply\" -ge 400 ]; then exit 1; fi;","grpc_health_probe", "-addr=:8089"]
          initialDelaySeconds: 15
        livenessProbe:
          exec:
            command: [ "sh", "-c", "reply=$(curl -s -o /dev/null -w %{http_code} http://127.0.0.1:8088/healthcheck); if [ \"$reply\" -lt 200 -o \"$reply\" -ge 400 ]; then exit 1; fi;","grpc_health_probe", "-addr=:8089"]
          initialDelaySeconds: 20
          periodSeconds: 5
        resources:
          limits:
            cpu: 250m
            ephemeral-storage: 200Mi
            memory: 500Mi
          requests:
            cpu: 50m
            ephemeral-storage: 200Mi
            memory: 200Mi
        securityContext:
          allowPrivilegeEscalation: false
          capabilities:
            drop: ["ALL"]
        volumeMounts:
        - mountPath: /etc/db
          name: db-pass
        - mountPath: /srv/flyte
          name: shared-data
        - mountPath: /etc/flyte/config
          name: clusters-config-volume
        - mountPath: /etc/secrets/
          name: admin-secrets
      serviceAccountName: flyteadmin
      volumes:
      - name: db-pass
        secret:
          secretName: db-pass
      - emptyDir: {}
        name: shared-data
      - emptyDir: {}
        name: scratch
      - configMap:
          name: flyte-admin-base-config
        name: base-config-volume
      - projected:
          sources:
            - configMap:
                name: flyte-admin-base-config
            - configMap:
                name: flyte-admin-clusters-config
        name: clusters-config-volume
      - configMap:
          name: clusterresource-template
        name: resource-templates
      - name: admin-secrets
        secret:
          secretName: flyte-admin-secrets
      affinity: 
        podAntiAffinity:
          requiredDuringSchedulingIgnoredDuringExecution:
          - labelSelector:
              matchLabels:
                app.kubernetes.io/name: flyteadmin
            topologyKey: kubernetes.io/hostname
---
# Source: flyte-core/templates/clusterresourcesync/deployment.yaml
apiVersion: apps/v1
kind: Deployment
metadata:
  name: syncresources
  namespace: flyte
  labels: 
    app.kubernetes.io/name: flyteclusterresourcesync
    app.kubernetes.io/instance: flyte
    helm.sh/chart: flyte-core-v0.1.10
    app.kubernetes.io/managed-by: Helm
spec:
  replicas: 1
  selector:
    matchLabels: 
      app.kubernetes.io/name: flyteclusterresourcesync
      app.kubernetes.io/instance: flyte
  template:
    metadata:
      annotations:
        configChecksum: "55ce597c10b17ef6e891f0c9242b17aafb3d7b4e4e414d0a5078d71ad9c804f"
        prometheus.io/path: "/metrics"
        prometheus.io/port: "10254"
      labels: 
        app.kubernetes.io/name: flyteclusterresourcesync
        app.kubernetes.io/instance: flyte
        helm.sh/chart: flyte-core-v0.1.10
        app.kubernetes.io/managed-by: Helm
    spec:
      containers:
        - command:
            - flyteadmin
            - --config
            - /etc/flyte/config/*.yaml
            - clusterresource
            - run
          image: "cr.flyte.org/flyteorg/flyteadmin:v1.13.2"
          imagePullPolicy: "IfNotPresent"
          name: sync-cluster-resources
          volumeMounts:
          - mountPath: /etc/db
            name: db-pass
          - mountPath: /etc/flyte/clusterresource/templates
            name: resource-templates
          - mountPath: /etc/flyte/config
            name: config-volume
      serviceAccountName: flyteadmin
      volumes:
        - name: db-pass
          secret:
            secretName: db-pass
        - configMap:
            name: clusterresource-template
          name: resource-templates
        - configMap:
            name: flyte-clusterresourcesync-config
          name: config-volume
---
# Source: flyte-core/templates/console/deployment.yaml
apiVersion: apps/v1
kind: Deployment
metadata:
  name: flyteconsole
  namespace: flyte
  labels: 
    app.kubernetes.io/name: flyteconsole
    app.kubernetes.io/instance: flyte
    helm.sh/chart: flyte-core-v0.1.10
    app.kubernetes.io/managed-by: Helm
spec:
  replicas: 2
  selector:
    matchLabels: 
      app.kubernetes.io/name: flyteconsole
      app.kubernetes.io/instance: flyte
  template:
    metadata:
      annotations:
        configChecksum: "2f930e1732c47d0849f79f9a8d06262ec97597a217bbf2337ae4f2938402ee0"
      labels: 
        app.kubernetes.io/name: flyteconsole
        app.kubernetes.io/instance: flyte
        helm.sh/chart: flyte-core-v0.1.10
        app.kubernetes.io/managed-by: Helm
    spec:
      securityContext: 
        fsGroupChangePolicy: OnRootMismatch
        runAsNonRoot: true
        runAsUser: 1000
        seLinuxOptions:
          type: spc_t
      containers:
      - image: "cr.flyte.org/flyteorg/flyteconsole:v1.17.1"
        imagePullPolicy: "IfNotPresent"
        name: flyteconsole
        envFrom:
        - configMapRef:
            name: flyte-console-config
        ports:
        - containerPort: 8080
        securityContext:
          allowPrivilegeEscalation: false
          capabilities:
            drop: ["ALL"]
        resources: 
          limits:
            cpu: 250m
            memory: 250Mi
          requests:
            cpu: 10m
            memory: 50Mi
        volumeMounts:
        - mountPath: /srv/flyte
          name: shared-data
      volumes:
      - emptyDir: {}
        name: shared-data
      affinity: 
        podAntiAffinity:
          requiredDuringSchedulingIgnoredDuringExecution:
          - labelSelector:
              matchLabels:
                app.kubernetes.io/name: flyteconsole
            topologyKey: kubernetes.io/hostname
---
# Source: flyte-core/templates/datacatalog/deployment.yaml
apiVersion: apps/v1
kind: Deployment
metadata:
  name: datacatalog
  namespace: flyte
  labels: 
    app.kubernetes.io/name: datacatalog
    app.kubernetes.io/instance: flyte
    helm.sh/chart: flyte-core-v0.1.10
    app.kubernetes.io/managed-by: Helm
spec:
  replicas: 2
  selector:
    matchLabels: 
      app.kubernetes.io/name: datacatalog
      app.kubernetes.io/instance: flyte
  template:
    metadata:
      annotations:
        configChecksum: "c2a15ce5dc2fa465986d6006f93450723da58166b3ad5ee35a91cb37d5c39da"
      labels: 
        app.kubernetes.io/name: datacatalog
        app.kubernetes.io/instance: flyte
        helm.sh/chart: flyte-core-v0.1.10
        app.kubernetes.io/managed-by: Helm
    spec:
      securityContext: 
        fsGroup: 1001
        fsGroupChangePolicy: OnRootMismatch
        runAsNonRoot: true
        runAsUser: 1001
        seLinuxOptions:
          type: spc_t
      initContainers:
      - command:
        - datacatalog
        - --config
        - /etc/datacatalog/config/*.yaml
        - migrate
        - run
        image: "cr.flyte.org/flyteorg/datacatalog:v1.13.2"
        imagePullPolicy: "IfNotPresent"
        name: run-migrations
        volumeMounts:
        - mountPath: /etc/db
          name: db-pass
        - mountPath: /etc/datacatalog/config
          name: config-volume
        securityContext:
          allowPrivilegeEscalation: false
          capabilities:
            drop: ["ALL"]
      containers:
      - command:
        - datacatalog
        - --config
        - /etc/datacatalog/config/*.yaml
        - serve
        image: "cr.flyte.org/flyteorg/datacatalog:v1.13.2"
        imagePullPolicy: "IfNotPresent"
        name: datacatalog
        ports:
        - containerPort: 8080
        - containerPort: 8089
        - containerPort: 10254
        securityContext:
          allowPrivilegeEscalation: false
          capabilities:
            drop: ["ALL"]
        resources:
          limits:
            cpu: 1
            ephemeral-storage: 200Mi
            memory: 500Mi
          requests:
            cpu: 500m
            ephemeral-storage: 200Mi
            memory: 200Mi
        volumeMounts:
        - mountPath: /etc/db
          name: db-pass
        - mountPath: /etc/datacatalog/config
          name: config-volume
      serviceAccountName: datacatalog
      volumes:
      - name: db-pass
        secret:
          secretName: db-pass
      - emptyDir: {}
        name: shared-data
      - configMap:
          name: datacatalog-config
        name: config-volume
      affinity: 
        podAntiAffinity:
          requiredDuringSchedulingIgnoredDuringExecution:
          - labelSelector:
              matchLabels:
                app.kubernetes.io/name: datacatalog
            topologyKey: kubernetes.io/hostname
---
# Source: flyte-core/templates/flytescheduler/deployment.yaml
apiVersion: apps/v1
kind: Deployment
metadata:
  name: flytescheduler
  namespace: flyte
  labels: 
    app.kubernetes.io/name: flytescheduler
    app.kubernetes.io/instance: flyte
    helm.sh/chart: flyte-core-v0.1.10
    app.kubernetes.io/managed-by: Helm
spec:
  replicas: 1
  selector:
    matchLabels: 
      app.kubernetes.io/name: flytescheduler
      app.kubernetes.io/instance: flyte
  template:
    metadata:
      annotations:
        configChecksum: "292d80f09361b2fd6766eb31cc3c40a0d93510f2aaba6e2f62beb030dfdf860"
      labels: 
        app.kubernetes.io/name: flytescheduler
        app.kubernetes.io/instance: flyte
        helm.sh/chart: flyte-core-v0.1.10
        app.kubernetes.io/managed-by: Helm
    spec:
      securityContext: 
        fsGroup: 65534
        fsGroupChangePolicy: Always
        runAsNonRoot: true
        runAsUser: 1001
        seLinuxOptions:
          type: spc_t
      initContainers:
      - command:
        - flytescheduler
        - precheck
        - --config
        - /etc/flyte/config/*.yaml
        image: "cr.flyte.org/flyteorg/flytescheduler:v1.13.2"
        imagePullPolicy: "IfNotPresent"
        name: flytescheduler-check
        securityContext:
          allowPrivilegeEscalation: false
          capabilities:
            drop: ["ALL"]
        volumeMounts:
        - mountPath: /etc/db
          name: db-pass
        - mountPath: /etc/flyte/config
          name: config-volume
        - name: auth
          mountPath: /etc/secrets/
      containers:
      - command:
        - flytescheduler
        - run
        - --config
        - /etc/flyte/config/*.yaml
        image: "cr.flyte.org/flyteorg/flytescheduler:v1.13.2"
        imagePullPolicy: "IfNotPresent"
        name: flytescheduler
        ports:
          - containerPort: 10254
        securityContext:
          allowPrivilegeEscalation: false
          capabilities:
            drop: ["ALL"]
        resources:
          limits:
            cpu: 250m
            ephemeral-storage: 100Mi
            memory: 500Mi
          requests:
            cpu: 10m
            ephemeral-storage: 50Mi
            memory: 50Mi
        volumeMounts:
        - mountPath: /etc/db
          name: db-pass
        - mountPath: /etc/flyte/config
          name: config-volume
        - name: auth
          mountPath: /etc/secrets/
      serviceAccountName: flytescheduler
      volumes:
      - name: db-pass
        secret:
          secretName: db-pass
      - emptyDir: {}
        name: shared-data
      - configMap:
          name: flyte-scheduler-config
        name: config-volume
      - name: auth
        secret:
          secretName: flyte-secret-auth
---
# Source: flyte-core/templates/common/ingress.yaml
apiVersion: networking.k8s.io/v1
kind: Ingress
metadata:
  name: flyte-core
  namespace: flyte
  annotations: 
    alb.ingress.kubernetes.io/actions.ssl-redirect: '{"Type": "redirect", "RedirectConfig":
      { "Protocol": "HTTPS", "Port": "443", "StatusCode": "HTTP_301"}}'
    alb.ingress.kubernetes.io/certificate-arn: '<CERTIFICATE_ARN>'
    alb.ingress.kubernetes.io/group.name: flyte
    alb.ingress.kubernetes.io/listen-ports: '[{"HTTP": 80}, {"HTTPS":443}]'
    alb.ingress.kubernetes.io/scheme: internet-facing
    alb.ingress.kubernetes.io/tags: service_instance=production
    alb.ingress.kubernetes.io/target-type: ip
    kubernetes.io/ingress.class: alb
    nginx.ingress.kubernetes.io/app-root: /console
    nginx.ingress.kubernetes.io/service-upstream: "true"
spec:
  ingressClassName: 
  rules:
    - http:
        paths:
          - path: /*
            pathType: ImplementationSpecific
            backend:
              service:
                name: ssl-redirect
                port:
                  name: use-annotation
          # This is useful only for frontend development
          # NOTE: If you change this, you must update the BASE_URL value in flyteconsole.yaml
          - path: /console
            pathType: ImplementationSpecific
            backend:
              service:
                name: flyteconsole
                port:
                  number: 80
          - path: /console/*
            pathType: ImplementationSpecific
            backend:
              service:
                name: flyteconsole
                port:
                  number: 80
          - path: /api
            pathType: ImplementationSpecific
            backend:
              service:
                name: flyteadmin
                port:
                  number: 80
          - path: /api/*
            pathType: ImplementationSpecific
            backend:
              service:
                name: flyteadmin
                port:
                  number: 80
          - path: /healthcheck
            pathType: ImplementationSpecific
            backend:
              service:
                name: flyteadmin
                port:
                  number: 80
          - path: /v1/*
            pathType: ImplementationSpecific
            backend:
              service:
                name: flyteadmin
                port:
                  number: 80
          - path: /.well-known
            pathType: ImplementationSpecific
            backend:
              service:
                name: flyteadmin
                port:
                  number: 80
          - path: /.well-known/*
            pathType: ImplementationSpecific
            backend:
              service:
                name: flyteadmin
                port:
                  number: 80
          - path: /login
            pathType: ImplementationSpecific
            backend:
              service:
                name: flyteadmin
                port:
                  number: 80
          - path: /login/*
            pathType: ImplementationSpecific
            backend:
              service:
                name: flyteadmin
                port:
                  number: 80
          - path: /logout
            pathType: ImplementationSpecific
            backend:
              service:
                name: flyteadmin
                port:
                  number: 80
          - path: /logout/*
            pathType: ImplementationSpecific
            backend:
              service:
                name: flyteadmin
                port:
                  number: 80
          - path: /callback
            pathType: ImplementationSpecific
            backend:
              service:
                name: flyteadmin
                port:
                  number: 80
          - path: /callback/*
            pathType: ImplementationSpecific
            backend:
              service:
                name: flyteadmin
                port:
                  number: 80
          - path: /me
            pathType: ImplementationSpecific
            backend:
              service:
                name: flyteadmin
                port:
                  number: 80
          - path: /config
            pathType: ImplementationSpecific
            backend:
              service:
                name: flyteadmin
                port:
                  number: 80
          - path: /config/*
            pathType: ImplementationSpecific
            backend:
              service:
                name: flyteadmin
                port:
                  number: 80
          - path: /oauth2
            pathType: ImplementationSpecific
            backend:
              service:
                name: flyteadmin
                port:
                  number: 80
          - path: /oauth2/*
            pathType: ImplementationSpecific
            backend:
              service:
                name: flyteadmin
                port:
                  number: 80
      host: null
# Certain ingress controllers like nginx cannot serve HTTP 1 and GRPC with a single ingress because GRPC can only
# enabled on the ingress object, not on backend services (GRPC annotation is set on the ingress, not on the services).
---
# Source: flyte-core/templates/common/ingress.yaml
apiVersion: networking.k8s.io/v1
kind: Ingress
metadata:
  name: flyte-core-grpc
  namespace: flyte
  annotations: 
    alb.ingress.kubernetes.io/actions.ssl-redirect: '{"Type": "redirect", "RedirectConfig":
      { "Protocol": "HTTPS", "Port": "443", "StatusCode": "HTTP_301"}}'
    alb.ingress.kubernetes.io/backend-protocol-version: GRPC
    alb.ingress.kubernetes.io/certificate-arn: '<CERTIFICATE_ARN>'
    alb.ingress.kubernetes.io/group.name: flyte
    alb.ingress.kubernetes.io/listen-ports: '[{"HTTP": 80}, {"HTTPS":443}]'
    alb.ingress.kubernetes.io/scheme: internet-facing
    alb.ingress.kubernetes.io/tags: service_instance=production
    alb.ingress.kubernetes.io/target-type: ip
    kubernetes.io/ingress.class: alb
    nginx.ingress.kubernetes.io/app-root: /console
    nginx.ingress.kubernetes.io/backend-protocol: GRPC
    nginx.ingress.kubernetes.io/service-upstream: "true"
spec:
  ingressClassName: 
  rules:
    - host: null
      http:
        paths:
          #
          # - backend:
          #     serviceName: ssl-redirect
          #     servicePort: use-annotation
          #   path: /*
          #   pathType: ImplementationSpecific
          #
          
          # NOTE: Port 81 in flyteadmin is the GRPC server port for FlyteAdmin.
          - path: /flyteidl.service.SignalService
            pathType: ImplementationSpecific
            backend:
              service:
                name: flyteadmin
                port:
                  number: 81
          - path: /flyteidl.service.SignalService/*
            pathType: ImplementationSpecific
            backend:
              service:
                name: flyteadmin
                port:
                  number: 81
          - path: /flyteidl.service.AdminService
            pathType: ImplementationSpecific
            backend:
              service:
                name: flyteadmin
                port:
                  number: 81
          - path: /flyteidl.service.AdminService/*
            pathType: ImplementationSpecific
            backend:
              service:
                name: flyteadmin
                port:
                  number: 81
          - path: /flyteidl.service.DataProxyService
            pathType: ImplementationSpecific
            backend:
              service:
                name: flyteadmin
                port:
                  number: 81
          - path: /flyteidl.service.DataProxyService/*
            pathType: ImplementationSpecific
            backend:
              service:
                name: flyteadmin
                port:
                  number: 81
          - path: /flyteidl.service.AuthMetadataService
            pathType: ImplementationSpecific
            backend:
              service:
                name: flyteadmin
                port:
                  number: 81
          - path: /flyteidl.service.AuthMetadataService/*
            pathType: ImplementationSpecific
            backend:
              service:
                name: flyteadmin
                port:
                  number: 81
          - path: /flyteidl.service.IdentityService
            pathType: ImplementationSpecific
            backend:
              service:
                name: flyteadmin
                port:
                  number: 81
          - path: /flyteidl.service.IdentityService/*
            pathType: ImplementationSpecific
            backend:
              service:
                name: flyteadmin
                port:
                  number: 81
          - path: /grpc.health.v1.Health
            pathType: ImplementationSpecific
            backend:
              service:
                name: flyteadmin
                port:
                  number: 81
          - path: /grpc.health.v1.Health/*
            pathType: ImplementationSpecific
            backend:
              service:
                name: flyteadmin
                port:
                  number: 81<|MERGE_RESOLUTION|>--- conflicted
+++ resolved
@@ -607,14 +607,8 @@
           - /etc/flyte/config/*.yaml
           - migrate
           - seed-projects
-<<<<<<< HEAD
-          image: "cr.flyte.org/flyteorg/flyteadmin:v1.13.1"
-=======
-          - flytesnacks
-          - flytetester
-          - flyteexamples
+
           image: "cr.flyte.org/flyteorg/flyteadmin:v1.13.2"
->>>>>>> 881d7a23
           imagePullPolicy: "IfNotPresent"
           name: seed-projects
           securityContext:
