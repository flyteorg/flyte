--- conflicted
+++ resolved
@@ -1283,11 +1283,7 @@
   template:
     metadata:
       annotations:
-<<<<<<< HEAD
-        configChecksum: "79ddcbcba1c70aac67b013b43ab2068b8c0733b23a48da5b721162184ac5a02"
-=======
-        configChecksum: "6c8b21f7f9e96d92cfc0932e5a4289e969380662d96d3e6728a142bf01291c1"
->>>>>>> 56b6d6d7
+        configChecksum: "6572aa999f8e6842b4dba120e12e6ccb8cdfa506373de2a267b62a63146ccde"
         prometheus.io/path: "/metrics"
         prometheus.io/port: "10254"
       labels: 
@@ -1371,11 +1367,7 @@
         app.kubernetes.io/name: flyte-pod-webhook
         app.kubernetes.io/version: v1.13.2
       annotations:
-<<<<<<< HEAD
-        configChecksum: "79ddcbcba1c70aac67b013b43ab2068b8c0733b23a48da5b721162184ac5a02"
-=======
-        configChecksum: "6c8b21f7f9e96d92cfc0932e5a4289e969380662d96d3e6728a142bf01291c1"
->>>>>>> 56b6d6d7
+        configChecksum: "6572aa999f8e6842b4dba120e12e6ccb8cdfa506373de2a267b62a63146ccde"
         prometheus.io/path: "/metrics"
         prometheus.io/port: "10254"
     spec:
