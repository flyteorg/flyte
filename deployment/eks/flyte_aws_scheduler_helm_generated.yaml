---
# Source: flyte-core/templates/admin/rbac.yaml
apiVersion: v1
kind: ServiceAccount
metadata:
  name: flyteadmin
  namespace: flyte
  labels: 
    app.kubernetes.io/name: flyteadmin
    app.kubernetes.io/instance: flyte
    helm.sh/chart: flyte-core-v0.1.10
    app.kubernetes.io/managed-by: Helm
  annotations: 
    eks.amazonaws.com/role-arn: arn:aws:iam::<ACCOUNT_NUMBER>:role/iam-role-flyte
---
# Source: flyte-core/templates/datacatalog/rbac.yaml
apiVersion: v1
kind: ServiceAccount
metadata:
  name: datacatalog
  namespace: flyte
  labels: 
    app.kubernetes.io/name: datacatalog
    app.kubernetes.io/instance: flyte
    helm.sh/chart: flyte-core-v0.1.10
    app.kubernetes.io/managed-by: Helm
  annotations: 
    eks.amazonaws.com/role-arn: arn:aws:iam::<ACCOUNT_NUMBER>:role/iam-role-flyte
---
# Source: flyte-core/templates/propeller/rbac.yaml
apiVersion: v1
kind: ServiceAccount
metadata:
  name: flytepropeller
  namespace: flyte
  labels: 
    app.kubernetes.io/name: flytepropeller
    app.kubernetes.io/instance: flyte
    helm.sh/chart: flyte-core-v0.1.10
    app.kubernetes.io/managed-by: Helm
  annotations: 
    eks.amazonaws.com/role-arn: arn:aws:iam::<ACCOUNT_NUMBER>:role/iam-role-flyte
---
# Source: flyte-core/templates/propeller/webhook.yaml
# Create a Service Account for webhook
apiVersion: v1
kind: ServiceAccount
metadata:
  name: flyte-pod-webhook
  namespace: flyte
---
# Source: flyte-core/templates/admin/secret-auth.yaml
apiVersion: v1
kind: Secret
metadata:
  name: flyte-admin-secrets
  namespace: flyte
type: Opaque
stringData:
---
# Source: flyte-core/templates/common/secret-auth.yaml
apiVersion: v1
kind: Secret
metadata:
  name: flyte-secret-auth
  namespace: flyte
type: Opaque
stringData:
  client_secret: foobar
---
# Source: flyte-core/templates/common/secret.yaml
apiVersion: v1
kind: Secret
metadata:
  name: db-pass
stringData:
  pass.txt: '<DB_PASSWORD>'
type: Opaque
---
# Source: flyte-core/templates/propeller/webhook.yaml
# Create an empty secret that the first propeller pod will populate
apiVersion: v1
kind: Secret
metadata:
  name: flyte-pod-webhook
  namespace: flyte
type: Opaque
---
# Source: flyte-core/templates/admin/cluster_resource_configmap.yaml
apiVersion: v1
kind: ConfigMap
metadata:
  name: clusterresource-template
  namespace: flyte
  labels: 
    app.kubernetes.io/name: flyteadmin
    app.kubernetes.io/instance: flyte
    helm.sh/chart: flyte-core-v0.1.10
    app.kubernetes.io/managed-by: Helm
data:
  aa_namespace.yaml: | 
    apiVersion: v1
    kind: Namespace
    metadata:
      name: {{ namespace }}
    spec:
      finalizers:
      - kubernetes
    
  aab_default_service_account.yaml: | 
    apiVersion: v1
    kind: ServiceAccount
    metadata:
      name: default
      namespace: {{ namespace }}
      annotations:
        eks.amazonaws.com/role-arn: {{ defaultIamRole }}
    
  ab_project_resource_quota.yaml: | 
    apiVersion: v1
    kind: ResourceQuota
    metadata:
      name: project-quota
      namespace: {{ namespace }}
    spec:
      hard:
        limits.cpu: {{ projectQuotaCpu }}
        limits.memory: {{ projectQuotaMemory }}
---
# Source: flyte-core/templates/admin/configmap.yaml
apiVersion: v1
kind: ConfigMap
metadata:
  name: flyte-admin-config
  namespace: flyte
  labels: 
    app.kubernetes.io/name: flyteadmin
    app.kubernetes.io/instance: flyte
    helm.sh/chart: flyte-core-v0.1.10
    app.kubernetes.io/managed-by: Helm
data:
  db.yaml: | 
    database:
      dbname: flyteadmin
      host: '<RDS_HOST>'
      passwordPath: /etc/db/pass.txt
      port: 5432
      username: flyteadmin
  domain.yaml: | 
    domains:
    - id: development
      name: development
    - id: staging
      name: staging
    - id: production
      name: production
  logger.yaml: | 
    logger:
      level: 5
      show-source: true
  server.yaml: | 
    auth:
      appAuth:
        thirdPartyConfig:
          flyteClient:
            clientId: flytectl
            redirectUri: http://localhost:53593/callback
            scopes:
            - offline
            - all
      authorizedUris:
      - https://localhost:30081
      - http://flyteadmin:80
      - http://flyteadmin.flyte.svc.cluster.local:80
      userAuth:
        openId:
          baseUrl: https://accounts.google.com
          clientId: 657465813211-6eog7ek7li5k7i7fvgv2921075063hpe.apps.googleusercontent.com
          scopes:
          - profile
          - openid
    flyteadmin:
      eventVersion: 2
      metadataStoragePrefix:
      - metadata
      - admin
      metricsScope: 'flyte:'
      profilerPort: 10254
      roleNameKey: iam.amazonaws.com/role
      testing:
        host: http://flyteadmin
    server:
      grpcPort: 8089
      httpPort: 8088
      security:
        allowCors: true
        allowedHeaders:
        - Content-Type
        allowedOrigins:
        - '*'
        secure: false
        useAuth: false
  remoteData.yaml: | 
    remoteData:
      region: us-east-1
      scheme: local
      signedUrls:
        durationMinutes: 3
  storage.yaml: | 
    storage:
      type: s3
      container: "<BUCKET_NAME>"
      connection:
        auth-type: iam
        region: <AWS_REGION>
      limits:
        maxDownloadMBs: 10
  task_resource_defaults.yaml: | 
    task_resources:
      defaults:
        cpu: 1000m
        memory: 1000Mi
        storage: 1000Mi
      limits:
        cpu: 2
        gpu: 1
        memory: 1Gi
        storage: 2000Mi
  cluster_resources.yaml: | 
    cluster_resources:
      customData:
      - production:
        - projectQuotaCpu:
            value: "5"
        - projectQuotaMemory:
            value: 4000Mi
        - defaultIamRole:
            value: arn:aws:iam::<ACCOUNT_NUMBER>:role/flyte-user-role
      - staging:
        - projectQuotaCpu:
            value: "2"
        - projectQuotaMemory:
            value: 3000Mi
        - defaultIamRole:
            value: arn:aws:iam::<ACCOUNT_NUMBER>:role/flyte-user-role
      - development:
        - projectQuotaCpu:
            value: "4"
        - projectQuotaMemory:
            value: 3000Mi
        - defaultIamRole:
            value: arn:aws:iam::<ACCOUNT_NUMBER>:role/flyte-user-role
      refresh: 5m
      refreshInterval: 5m
      templatePath: /etc/flyte/clusterresource/templates
  scheduler.yaml: | 
    scheduler:
      eventScheduler:
        region: '<AWS_REGION>'
        scheduleNamePrefix: flyte
        scheduleRole: arn:aws:iam::<ACCOUNT_NUMBER>:role/flyte_cron_scheduler_role
        scheme: aws
        targetName: arn:aws:sqs:<AWS_REGION>:<ACCOUNT_NUMBER>:flyte-helm-test-cron-scheduler-queue
      workflowExecutor:
        accountId: '<ACCOUNT_NUMBER>'
        reconnectAttempts: 10
        reconnectDelaySeconds: 30
        region: '<AWS_REGION>'
        scheduleQueueName: flyte-helm-test-cron-scheduler-queue
        scheme: aws
---
# Source: flyte-core/templates/console/configmap.yaml
apiVersion: v1
kind: ConfigMap
metadata:
  name: flyte-console-config
  namespace: flyte
  labels: 
    app.kubernetes.io/name: flyteconsole
    app.kubernetes.io/instance: flyte
    helm.sh/chart: flyte-core-v0.1.10
    app.kubernetes.io/managed-by: Helm
data: 
  BASE_URL: /console
  CONFIG_DIR: /etc/flyte/config
  DISABLE_AUTH: "1"
---
# Source: flyte-core/templates/datacatalog/configmap.yaml
apiVersion: v1
kind: ConfigMap
metadata:
  name: datacatalog-config
  namespace: flyte
  labels: 
    app.kubernetes.io/name: datacatalog
    app.kubernetes.io/instance: flyte
    helm.sh/chart: flyte-core-v0.1.10
    app.kubernetes.io/managed-by: Helm
data:
  db.yaml: | 
    database:
      dbname: flyteadmin
      host: '<RDS_HOST>'
      passwordPath: /etc/db/pass.txt
      port: 5432
      username: flyteadmin
  logger.yaml: | 
    logger:
      level: 5
      show-source: true
  server.yaml: | 
    application:
      grpcPort: 8089
      grpcServerReflection: true
      httpPort: 8080
    datacatalog:
      metrics-scope: datacatalog
      profiler-port: 10254
      storage-prefix: metadata/datacatalog
  storage.yaml: | 
    storage:
      type: s3
      container: "<BUCKET_NAME>"
      connection:
        auth-type: iam
        region: <AWS_REGION>
      limits:
        maxDownloadMBs: 10
---
# Source: flyte-core/templates/propeller/configmap.yaml
apiVersion: v1
kind: ConfigMap
metadata:
  name: flyte-propeller-config
  namespace: flyte
  labels: 
    app.kubernetes.io/name: flyteadmin
    app.kubernetes.io/instance: flyte
    helm.sh/chart: flyte-core-v0.1.10
    app.kubernetes.io/managed-by: Helm
data:
  admin.yaml: | 
    admin:
      clientId: 'flytepropeller'
      clientSecretLocation: /etc/secrets/client_secret
      endpoint: flyteadmin:81
      insecure: true
    event:
      capacity: 1000
      rate: 500
      type: admin
  catalog.yaml: | 
    catalog-cache:
      endpoint: datacatalog:89
      insecure: true
      type: datacatalog
  copilot.yaml: | 
    plugins:
      k8s:
        co-pilot:
          image: cr.flyte.org/flyteorg/flytecopilot:v0.0.24
          name: flyte-copilot-
          start-timeout: 30s
  core.yaml: | 
    propeller:
      downstream-eval-duration: 30s
      enable-admin-launcher: true
      gc-interval: 12h
      kube-client-config:
        burst: 25
        qps: 100
        timeout: 30s
      leader-election:
        enabled: true
        lease-duration: 15s
        lock-config-map:
          name: propeller-leader
          namespace: flyte
        renew-deadline: 10s
        retry-period: 2s
      limit-namespace: all
      max-workflow-retries: 50
      metadata-prefix: metadata/propeller
      metrics-prefix: flyte
      prof-port: 10254
      queue:
        batch-size: -1
        batching-interval: 2s
        queue:
          base-delay: 5s
          capacity: 1000
          max-delay: 120s
          rate: 100
          type: maxof
        sub-queue:
          capacity: 1000
          rate: 100
          type: bucket
        type: batch
      rawoutput-prefix: s3://<BUCKET_NAME>/
      workers: 40
      workflow-reeval-duration: 30s
    webhook:
      certDir: /etc/webhook/certs
      serviceName: flyte-pod-webhook
  enabled_plugins.yaml: | 
    tasks:
      task-plugins:
        default-for-task-types:
          container: container
          container_array: k8s-array
          sidecar: sidecar
        enabled-plugins:
        - container
        - sidecar
        - k8s-array
  k8s.yaml: | 
    plugins:
      k8s:
        default-cpus: 100m
        default-env-vars: []
        default-memory: 100Mi
  logger.yaml: | 
    logger:
      level: 5
      show-source: true
  resource_manager.yaml: | 
    propeller:
      resourcemanager:
        redis:
          hostKey: '<REDIS_HOST_KEY>'
          hostPath: '<REDIS_HOST_URL>'
        resourceMaxQuota: 10000
        type: redis
  storage.yaml: | 
    storage:
      type: s3
      container: "<BUCKET_NAME>"
      connection:
        auth-type: iam
        region: <AWS_REGION>
      limits:
        maxDownloadMBs: 10
  cache.yaml: |
    cache:
      max_size_mbs: 1024
      target_gc_percent: 70
  task_logs.yaml: | 
    plugins:
      logs:
        cloudwatch-enabled: true
        cloudwatch-log-group: '<LOG_GROUP_NAME>'
        cloudwatch-region: '<AWS_REGION>'
        kubernetes-enabled: false
---
# Source: flyte-core/templates/propeller/crds/flyteworkflow.yaml
apiVersion: apiextensions.k8s.io/v1beta1
kind: CustomResourceDefinition
metadata:
  name: flyteworkflows.flyte.lyft.com
spec:
  group: flyte.lyft.com
  names:
    kind: FlyteWorkflow
    plural: flyteworkflows
    shortNames:
    - fly
    singular: flyteworkflow
  scope: Namespaced
  version: v1alpha1
---
# Source: flyte-core/templates/admin/rbac.yaml
apiVersion: rbac.authorization.k8s.io/v1
kind: ClusterRole
metadata:
  name: flyteadmin
  labels: 
    app.kubernetes.io/name: flyteadmin
    app.kubernetes.io/instance: flyte
    helm.sh/chart: flyte-core-v0.1.10
    app.kubernetes.io/managed-by: Helm
rules:
- apiGroups:
  - ""
  - flyte.lyft.com
  - rbac.authorization.k8s.io
  resources:
  - configmaps
  - flyteworkflows
  - namespaces
  - pods
  - resourcequotas
  - roles
  - rolebindings
  - secrets
  - services
  - serviceaccounts
  - spark-role
  verbs:
  - '*'
---
# Source: flyte-core/templates/propeller/rbac.yaml
apiVersion: rbac.authorization.k8s.io/v1
kind: ClusterRole
metadata:
  name: flytepropeller
  labels: 
    app.kubernetes.io/name: flytepropeller
    app.kubernetes.io/instance: flyte
    helm.sh/chart: flyte-core-v0.1.10
    app.kubernetes.io/managed-by: Helm
rules:
# Allow RO access to PODS
- apiGroups:
  - ""
  resources:
  - pods
  verbs:
  - get
  - list
  - watch
# Allow Event recording access
- apiGroups:
  - ""
  resources:
  - events
  verbs:
  - create
  - update
  - delete
  - patch
# Allow Access All plugin objects
- apiGroups:
  - '*'
  resources:
  - '*'
  verbs:
  - get
  - list
  - watch
  - create
  - update
  - delete
  - patch
# Allow Access to CRD
- apiGroups:
  - apiextensions.k8s.io
  resources:
  - customresourcedefinitions
  verbs:
  - get
  - list
  - watch
  - create
  - delete
  - update
# Allow Access to all resources under flyte.lyft.com
- apiGroups:
  - flyte.lyft.com
  resources:
  - flyteworkflows
  - flyteworkflows/finalizers
  verbs:
  - get
  - list
  - watch
  - create
  - update
  - delete
  - patch
  - post
  - deletecollection
---
# Source: flyte-core/templates/propeller/webhook.yaml
# Create a ClusterRole for the webhook
# https://kubernetes.io/docs/admin/authorization/rbac/
kind: ClusterRole
apiVersion: rbac.authorization.k8s.io/v1
metadata:
  name: flyte-pod-webhook
  namespace: flyte
rules:
  - apiGroups:
      - "*"
    resources:
      - mutatingwebhookconfigurations
      - secrets
      - pods
    verbs:
      - get
      - create
      - update
      - patch
---
# Source: flyte-core/templates/admin/rbac.yaml
apiVersion: rbac.authorization.k8s.io/v1beta1
kind: ClusterRoleBinding
metadata:
  name: flyteadmin-binding
  labels: 
    app.kubernetes.io/name: flyteadmin
    app.kubernetes.io/instance: flyte
    helm.sh/chart: flyte-core-v0.1.10
    app.kubernetes.io/managed-by: Helm
roleRef:
  apiGroup: rbac.authorization.k8s.io
  kind: ClusterRole
  name: flyteadmin
subjects:
- kind: ServiceAccount
  name: flyteadmin
  namespace: flyte
---
# Source: flyte-core/templates/propeller/rbac.yaml
apiVersion: rbac.authorization.k8s.io/v1beta1
kind: ClusterRoleBinding
metadata:
  name: flytepropeller
  labels: 
    app.kubernetes.io/name: flytepropeller
    app.kubernetes.io/instance: flyte
    helm.sh/chart: flyte-core-v0.1.10
    app.kubernetes.io/managed-by: Helm
roleRef:
  apiGroup: rbac.authorization.k8s.io
  kind: ClusterRole
  name: flytepropeller
subjects:
- kind: ServiceAccount
  name: flytepropeller
  namespace: flyte
---
# Source: flyte-core/templates/propeller/webhook.yaml
# Create a binding from Role -> ServiceAccount
kind: ClusterRoleBinding
apiVersion: rbac.authorization.k8s.io/v1
metadata:
  name: flyte-pod-webhook
  namespace: flyte
roleRef:
  apiGroup: rbac.authorization.k8s.io
  kind: ClusterRole
  name: flyte-pod-webhook
subjects:
  - kind: ServiceAccount
    name: flyte-pod-webhook
    namespace: flyte
---
# Source: flyte-core/templates/admin/service.yaml
apiVersion: v1
kind: Service
metadata:
  name: flyteadmin
  namespace: flyte
  labels: 
    app.kubernetes.io/name: flyteadmin
    app.kubernetes.io/instance: flyte
    helm.sh/chart: flyte-core-v0.1.10
    app.kubernetes.io/managed-by: Helm
  annotations: 
    external-dns.alpha.kubernetes.io/hostname: flyte.example.com
    projectcontour.io/upstream-protocol.h2c: grpc
    service.beta.kubernetes.io/aws-load-balancer-connection-idle-timeout: "600"
spec:
  type: LoadBalancer
  loadBalancerSourceRanges:
    [0.0.0.0/0]
  ports:
    - name: http
      port: 80
      protocol: TCP
      targetPort: 8088
    - name: grpc
      port: 81
      protocol: TCP
      targetPort: 8089
    - name: redoc
      protocol: TCP
      port: 87
      targetPort: 8087
    - name: http-metrics
      protocol: TCP
      port: 10254
  selector: 
    app.kubernetes.io/name: flyteadmin
    app.kubernetes.io/instance: flyte
---
# Source: flyte-core/templates/console/service.yaml
apiVersion: v1
kind: Service
metadata:
  name: flyteconsole
  namespace: flyte
  labels: 
    app.kubernetes.io/name: flyteconsole
    app.kubernetes.io/instance: flyte
    helm.sh/chart: flyte-core-v0.1.10
    app.kubernetes.io/managed-by: Helm
  annotations: 
    external-dns.alpha.kubernetes.io/hostname: flyte.example.com
    service.beta.kubernetes.io/aws-load-balancer-connection-idle-timeout: "600"
spec:
  type: LoadBalancer
  ports:
  - port: 80
    protocol: TCP
    targetPort: 8080
  selector: 
    app.kubernetes.io/name: flyteconsole
    app.kubernetes.io/instance: flyte
---
# Source: flyte-core/templates/datacatalog/service.yaml
apiVersion: v1
kind: Service
metadata:
  name: datacatalog
  namespace: flyte
  labels: 
    app.kubernetes.io/name: datacatalog
    app.kubernetes.io/instance: flyte
    helm.sh/chart: flyte-core-v0.1.10
    app.kubernetes.io/managed-by: Helm
  annotations: 
    projectcontour.io/upstream-protocol.h2c: grpc
    service.beta.kubernetes.io/aws-load-balancer-connection-idle-timeout: "600"
spec:
  type: LoadBalancer
  ports:
  - name: grpc-2
    port: 8089
    protocol: TCP
    targetPort: 8089
  - name: http
    port: 88
    protocol: TCP
    targetPort: 8088
  - name: grpc
    port: 89
    protocol: TCP
    targetPort: 8089
  selector: 
    app.kubernetes.io/name: datacatalog
    app.kubernetes.io/instance: flyte
---
# Source: flyte-core/templates/propeller/webhook.yaml
# Service
apiVersion: v1
kind: Service
metadata:
  name: flyte-pod-webhook
  namespace: flyte
  annotations: 
    projectcontour.io/upstream-protocol.h2c: grpc
spec:
  selector:
    app: flyte-pod-webhook
  ports:
    - name: https
      protocol: TCP
      port: 443
      targetPort: 9443
---
# Source: flyte-core/templates/admin/deployment.yaml
apiVersion: apps/v1
kind: Deployment
metadata:
  name: flyteadmin
  namespace: flyte
  labels: 
    app.kubernetes.io/name: flyteadmin
    app.kubernetes.io/instance: flyte
    helm.sh/chart: flyte-core-v0.1.10
    app.kubernetes.io/managed-by: Helm
spec:
  replicas: 2
  selector:
    matchLabels: 
      app.kubernetes.io/name: flyteadmin
      app.kubernetes.io/instance: flyte
  template:
    metadata:
      annotations:
        configChecksum: "895d98f3bc9f174c989b1aea900196eb545d63aa9bf81bcb1784df0b0486f6f"
      labels: 
        app.kubernetes.io/name: flyteadmin
        app.kubernetes.io/instance: flyte
        helm.sh/chart: flyte-core-v0.1.10
        app.kubernetes.io/managed-by: Helm
    spec:
      securityContext:
        fsGroup: 65534
        runAsUser: 1001
        fsGroupChangePolicy: "Always"
      initContainers:
        - command:
          - flyteadmin
          - --config
          - /etc/flyte/config/*.yaml
          - migrate
          - run
          image: "cr.flyte.org/flyteorg/flyteadmin:v0.6.64"
          imagePullPolicy: "IfNotPresent"
          name: run-migrations
          volumeMounts:
          - mountPath: /etc/db
            name: db-pass
          - mountPath: /etc/flyte/config
            name: config-volume
        - command:
          - flyteadmin
          - --config
          - /etc/flyte/config/*.yaml
          - migrate
          - seed-projects
          - flytesnacks
          - flytetester
          - flyteexamples
          image: "cr.flyte.org/flyteorg/flyteadmin:v0.6.64"
          imagePullPolicy: "IfNotPresent"
          name: seed-projects
          volumeMounts:
          - mountPath: /etc/db
            name: db-pass
          - mountPath: /etc/flyte/config
            name: config-volume
        - command:
          - flyteadmin
          - --config
          - /etc/flyte/config/*.yaml
          - clusterresource
          - sync
          image: "cr.flyte.org/flyteorg/flyteadmin:v0.6.64"
          imagePullPolicy: "IfNotPresent"
          name: sync-cluster-resources
          volumeMounts:
          - mountPath: /etc/db
            name: db-pass
          - mountPath: /etc/flyte/clusterresource/templates
            name: resource-templates
          - mountPath: /etc/flyte/config
            name: config-volume
        - name: generate-secrets
          image: "cr.flyte.org/flyteorg/flyteadmin:v0.6.64"
          imagePullPolicy: "IfNotPresent"
          command: ["/bin/sh", "-c"]
          args:
            [
                "flyteadmin --config=/etc/flyte/config/*.yaml secrets init --localPath /etc/scratch/secrets && flyteadmin --config=/etc/flyte/config/*.yaml secrets create --name flyte-admin-secrets --fromPath /etc/scratch/secrets",
            ]
          volumeMounts:
            - name: config-volume
              mountPath: /etc/flyte/config
            - name: scratch
              mountPath: /etc/scratch
          env:
            - name: POD_NAMESPACE
              valueFrom:
                fieldRef:
                  fieldPath: metadata.namespace
      containers:
      - command:
        - flyteadmin
        - --config
        - /etc/flyte/config/*.yaml
        - serve
        image: "cr.flyte.org/flyteorg/flyteadmin:v0.6.64"
        imagePullPolicy: "IfNotPresent"
        name: flyteadmin
        ports:
        - containerPort: 8088
        - containerPort: 8089
        - containerPort: 10254
        resources: 
          limits:
            cpu: 250m
            ephemeral-storage: 200Mi
            memory: 500Mi
          requests:
            cpu: 50m
            ephemeral-storage: 200Mi
            memory: 200Mi
        volumeMounts:
        - mountPath: /etc/db
          name: db-pass
        - mountPath: /srv/flyte
          name: shared-data
        - mountPath: /etc/flyte/config
          name: config-volume
        - name: auth
          mountPath: /etc/secrets/
      serviceAccountName: flyteadmin
      volumes:
        - name: db-pass
          secret:
            secretName: db-pass
        - emptyDir: {}
          name: shared-data
        - emptyDir: {}
          name: scratch
        - configMap:
            name: flyte-admin-config
          name: config-volume
        - configMap:
            name: clusterresource-template
          name: resource-templates
        - name: auth
          secret:
            secretName: flyte-admin-secrets
      affinity: 
        podAntiAffinity:
          requiredDuringSchedulingIgnoredDuringExecution:
          - labelSelector:
              matchLabels:
                app.kubernetes.io/name: flyteadmin
            topologyKey: kubernetes.io/hostname
---
# Source: flyte-core/templates/console/deployment.yaml
apiVersion: apps/v1
kind: Deployment
metadata:
  name: flyteconsole
  namespace: flyte
  labels: 
    app.kubernetes.io/name: flyteconsole
    app.kubernetes.io/instance: flyte
    helm.sh/chart: flyte-core-v0.1.10
    app.kubernetes.io/managed-by: Helm
spec:
  replicas: 2
  selector:
    matchLabels: 
      app.kubernetes.io/name: flyteconsole
      app.kubernetes.io/instance: flyte
  template:
    metadata:
      annotations:
        configChecksum: "7f868bf47b27523ca99ad1070cbde82bd09a51d99ab35ed486c642f33d58e2a"
      labels: 
        app.kubernetes.io/name: flyteconsole
        app.kubernetes.io/instance: flyte
        helm.sh/chart: flyte-core-v0.1.10
        app.kubernetes.io/managed-by: Helm
    spec:
      securityContext:
        runAsUser: 1000
        fsGroupChangePolicy: "OnRootMismatch"
      containers:
      - image: "cr.flyte.org/flyteorg/flyteconsole:v0.34.0"
        imagePullPolicy: "IfNotPresent"
        name: flyteconsole
        envFrom:
        - configMapRef:
            name: flyte-console-config
        ports:
        - containerPort: 8080
        resources: 
          limits:
            cpu: 250m
            memory: 250Mi
          requests:
            cpu: 10m
            memory: 50Mi
        volumeMounts:
        - mountPath: /srv/flyte
          name: shared-data
      volumes:
      - emptyDir: {}
        name: shared-data
      affinity: 
        podAntiAffinity:
          requiredDuringSchedulingIgnoredDuringExecution:
          - labelSelector:
              matchLabels:
                app.kubernetes.io/name: flyteconsole
            topologyKey: kubernetes.io/hostname
---
# Source: flyte-core/templates/datacatalog/deployment.yaml
apiVersion: apps/v1
kind: Deployment
metadata:
  name: datacatalog
  namespace: flyte
  labels: 
    app.kubernetes.io/name: datacatalog
    app.kubernetes.io/instance: flyte
    helm.sh/chart: flyte-core-v0.1.10
    app.kubernetes.io/managed-by: Helm
spec:
  replicas: 2
  selector:
    matchLabels: 
      app.kubernetes.io/name: datacatalog
      app.kubernetes.io/instance: flyte
  template:
    metadata:
      annotations:
        configChecksum: "16485df0a5bd977709b6fe864dac703333ac764982922e2680fec44db3dccd8"
      labels: 
        app.kubernetes.io/name: datacatalog
        app.kubernetes.io/instance: flyte
        helm.sh/chart: flyte-core-v0.1.10
        app.kubernetes.io/managed-by: Helm
    spec:
      securityContext:
        fsGroup: 1001
        runAsUser: 1001
        fsGroupChangePolicy: "OnRootMismatch"
      initContainers:
      - command:
        - datacatalog
        - --config
        - /etc/datacatalog/config/*.yaml
        - migrate
        - run
        image: "cr.flyte.org/flyteorg/datacatalog:v0.3.19"
        imagePullPolicy: "IfNotPresent"
        name: run-migrations
        volumeMounts:
        - mountPath: /etc/db
          name: db-pass
        - mountPath: /etc/datacatalog/config
          name: config-volume
      containers:
      - command:
        - datacatalog
        - --config
        - /etc/datacatalog/config/*.yaml
        - serve
        image: "cr.flyte.org/flyteorg/datacatalog:v0.3.19"
        imagePullPolicy: "IfNotPresent"
        name: datacatalog
        ports:
        - containerPort: 8088
        - containerPort: 8089
        - containerPort: 10254
        resources: 
          limits:
            cpu: 500m
            ephemeral-storage: 200Mi
            memory: 500Mi
          requests:
            cpu: 50m
            ephemeral-storage: 200Mi
            memory: 200Mi
        volumeMounts:
        - mountPath: /etc/db
          name: db-pass
        - mountPath: /etc/datacatalog/config
          name: config-volume
      serviceAccountName: datacatalog
      volumes:
      - name: db-pass
        secret:
          secretName: db-pass
      - emptyDir: {}
        name: shared-data
      - configMap:
          name: datacatalog-config
        name: config-volume
      affinity: 
        podAntiAffinity:
          requiredDuringSchedulingIgnoredDuringExecution:
          - labelSelector:
              matchLabels:
                app.kubernetes.io/name: datacatalog
            topologyKey: kubernetes.io/hostname
---
# Source: flyte-core/templates/propeller/deployment.yaml
apiVersion: apps/v1
kind: Deployment
metadata:
  name: flytepropeller
  namespace: flyte
  labels: 
    app.kubernetes.io/name: flytepropeller
    app.kubernetes.io/instance: flyte
    helm.sh/chart: flyte-core-v0.1.10
    app.kubernetes.io/managed-by: Helm
spec:
  replicas: 2
  selector:
    matchLabels: 
      app.kubernetes.io/name: flytepropeller
      app.kubernetes.io/instance: flyte
  template:
    metadata:
      annotations:
<<<<<<< HEAD
        configChecksum: "12dfbae80d24b6518a8494f03ee13d86598067ec1917c474e9fb164df66c0b9"
=======
        configChecksum: "8f1f41461263aacbc1dccf45c3047fbdf810c7e5209b26f2aeba12dc96e8813"
>>>>>>> e948ac02
      labels: 
        app.kubernetes.io/name: flytepropeller
        app.kubernetes.io/instance: flyte
        helm.sh/chart: flyte-core-v0.1.10
        app.kubernetes.io/managed-by: Helm
    spec:
      securityContext:
        fsGroup: 65534
        runAsUser: 1001
        fsGroupChangePolicy: "Always"
      containers:
      - command:
        - flytepropeller
        - --config
        - /etc/flyte/config/*.yaml
        env:
        - name: POD_NAME
          valueFrom:
            fieldRef:
              fieldPath: metadata.name
        image: "cr.flyte.org/flyteorg/flytepropeller:v0.16.4"
        imagePullPolicy: "IfNotPresent"
        name: flytepropeller
        ports:
        - containerPort: 10254
        resources: 
          limits:
            cpu: 1
            ephemeral-storage: 1Gi
            memory: 2Gi
          requests:
            cpu: 1
            ephemeral-storage: 1Gi
            memory: 2Gi
        volumeMounts:
          - name: config-volume
            mountPath: /etc/flyte/config
          - name: auth
            mountPath: /etc/secrets/
      serviceAccountName: flytepropeller
      volumes:
      - configMap:
          name: flyte-propeller-config
        name: config-volume
      - name: auth
        secret:
          secretName: flyte-secret-auth
      affinity: 
        podAntiAffinity:
          requiredDuringSchedulingIgnoredDuringExecution:
          - labelSelector:
              matchLabels:
                app.kubernetes.io/name: flytepropeller
            topologyKey: kubernetes.io/hostname
---
# Source: flyte-core/templates/propeller/webhook.yaml
# Create the actual deployment
apiVersion: apps/v1
kind: Deployment
metadata:
  name: flyte-pod-webhook
  namespace: flyte
  labels:
    app: flyte-pod-webhook
spec:
  selector:
    matchLabels:
      app: flyte-pod-webhook
  template:
    metadata:
      labels:
        app: flyte-pod-webhook
        app.kubernetes.io/name: flyte-pod-webhook
        app.kubernetes.io/version: v0.16.4
      annotations:
<<<<<<< HEAD
        configChecksum: "12dfbae80d24b6518a8494f03ee13d86598067ec1917c474e9fb164df66c0b9"
=======
        configChecksum: "8f1f41461263aacbc1dccf45c3047fbdf810c7e5209b26f2aeba12dc96e8813"
>>>>>>> e948ac02
    spec:
      securityContext:
        fsGroup: 65534
        runAsUser: 1001
        fsGroupChangePolicy: "Always"
      serviceAccountName: flyte-pod-webhook
      initContainers:
      - name: generate-secrets
        image: "cr.flyte.org/flyteorg/flytepropeller:v0.16.4"
        imagePullPolicy: "IfNotPresent"
        command:
          - flytepropeller
        args:
          - webhook
          - init-certs
          - --config
          - /etc/flyte/config/*.yaml
        env:
          - name: POD_NAME
            valueFrom:
              fieldRef:
                fieldPath: metadata.name
          - name: POD_NAMESPACE
            valueFrom:
              fieldRef:
                fieldPath: metadata.namespace
        volumeMounts:
          - name: config-volume
            mountPath: /etc/flyte/config
      containers:
        - name: webhook
          image: "cr.flyte.org/flyteorg/flytepropeller:v0.16.4"
          imagePullPolicy: "IfNotPresent"
          command:
            - flytepropeller
          args:
            - webhook
            - --config
            - /etc/flyte/config/*.yaml
          env:
            - name: POD_NAME
              valueFrom:
                fieldRef:
                  fieldPath: metadata.name
            - name: POD_NAMESPACE
              valueFrom:
                fieldRef:
                  fieldPath: metadata.namespace
          volumeMounts:
            - name: config-volume
              mountPath: /etc/flyte/config
              readOnly: true
            - name: webhook-certs
              mountPath: /etc/webhook/certs
              readOnly: true
      volumes:
        - name: config-volume
          configMap:
            name: flyte-propeller-config
        - name: webhook-certs
          secret:
            secretName: flyte-pod-webhook
---
# Source: flyte-core/templates/admin/cronjob.yaml
apiVersion: batch/v1beta1
kind: CronJob
metadata:
  name: syncresources
  namespace: flyte
  labels: 
    app.kubernetes.io/name: flyteadmin
    app.kubernetes.io/instance: flyte
    helm.sh/chart: flyte-core-v0.1.10
    app.kubernetes.io/managed-by: Helm
spec:
  schedule: '*/1 * * * *'
  jobTemplate:
    spec:
      template:
        spec:
          containers:
          - command:
            - flyteadmin
            - --config
            - /etc/flyte/config/*.yaml
            - clusterresource
            - sync
            image: "cr.flyte.org/flyteorg/flyteadmin:v0.6.64"
            imagePullPolicy: "IfNotPresent"
            name: sync-cluster-resources
            volumeMounts:
            - mountPath: /etc/db
              name: db-pass
            - mountPath: /etc/flyte/clusterresource/templates
              name: resource-templates
            - mountPath: /etc/flyte/config
              name: config-volume
          restartPolicy: OnFailure
          serviceAccountName: flyteadmin
          volumes:
          - name: db-pass
            secret:
              secretName: db-pass
          - configMap:
              name: clusterresource-template
            name: resource-templates
          - configMap:
              name: flyte-admin-config
            name: config-volume
---
# Source: flyte-core/templates/common/ingress.yaml
apiVersion: networking.k8s.io/v1beta1
kind: Ingress
metadata:
  name: flyte-core
  namespace: flyte
  annotations: 
    alb.ingress.kubernetes.io/actions.ssl-redirect: '{"Type": "redirect", "RedirectConfig":
      { "Protocol": "HTTPS", "Port": "443", "StatusCode": "HTTP_301"}}'
    alb.ingress.kubernetes.io/certificate-arn: '<CERTIFICATE_ARN>'
    alb.ingress.kubernetes.io/group.name: flyte
    alb.ingress.kubernetes.io/listen-ports: '[{"HTTP": 80}, {"HTTPS":443}]'
    alb.ingress.kubernetes.io/scheme: internet-facing
    alb.ingress.kubernetes.io/tags: service_instance=production
    kubernetes.io/ingress.class: alb
    nginx.ingress.kubernetes.io/app-root: /console
spec:
  rules:
    - http:
        paths:
          - path: /*
            pathType: ImplementationSpecific
            backend:
              serviceName: ssl-redirect
              servicePort: use-annotation
          # This is useful only for frontend development
          # Port 87 in FlyteAdmin maps to the redoc container.
          - path: /openapi
            pathType: ImplementationSpecific
            backend:
              serviceName: flyteadmin
              servicePort: 87
          # NOTE: If you change this, you must update the BASE_URL value in flyteconsole.yaml
          - path: /console
            pathType: ImplementationSpecific
            backend:
              serviceName: flyteconsole
              servicePort: 80
          - path: /console/*
            pathType: ImplementationSpecific
            backend:
              serviceName: flyteconsole
              servicePort: 80
          - path: /api
            pathType: ImplementationSpecific
            backend:
              serviceName: flyteadmin
              servicePort: 80
          - path: /api/*
            pathType: ImplementationSpecific
            backend:
              serviceName: flyteadmin
              servicePort: 80
          - path: /healthcheck
            pathType: ImplementationSpecific
            backend:
              serviceName: flyteadmin
              servicePort: 80
          - path: /v1/*
            pathType: ImplementationSpecific
            backend:
              serviceName: flyteadmin
              servicePort: 80
          # Port 87 in FlyteAdmin maps to the redoc container.
          - path: /openapi/*
            pathType: ImplementationSpecific
            backend:
              serviceName: flyteadmin
              servicePort: 87
          - path: /.well-known
            pathType: ImplementationSpecific
            backend:
              serviceName: flyteadmin
              servicePort: 80
          - path: /.well-known/*
            pathType: ImplementationSpecific
            backend:
              serviceName: flyteadmin
              servicePort: 80
          - path: /login
            pathType: ImplementationSpecific
            backend:
              serviceName: flyteadmin
              servicePort: 80
          - path: /login/*
            pathType: ImplementationSpecific
            backend:
              serviceName: flyteadmin
              servicePort: 80
          - path: /logout
            pathType: ImplementationSpecific
            backend:
              serviceName: flyteadmin
              servicePort: 80
          - path: /logout/*
            pathType: ImplementationSpecific
            backend:
              serviceName: flyteadmin
              servicePort: 80
          - path: /callback
            pathType: ImplementationSpecific
            backend:
              serviceName: flyteadmin
              servicePort: 80
          - path: /callback/*
            pathType: ImplementationSpecific
            backend:
              serviceName: flyteadmin
              servicePort: 80
          - path: /me
            pathType: ImplementationSpecific
            backend:
              serviceName: flyteadmin
              servicePort: 80
          - path: /config
            pathType: ImplementationSpecific
            backend:
              serviceName: flyteadmin
              servicePort: 80
          - path: /config/*
            pathType: ImplementationSpecific
            backend:
              serviceName: flyteadmin
              servicePort: 80
          - path: /oauth2
            pathType: ImplementationSpecific
            backend:
              serviceName: flyteadmin
              servicePort: 80
          - path: /oauth2/*
            pathType: ImplementationSpecific
            backend:
              serviceName: flyteadmin
              servicePort: 80
      host: null
# Certain ingress controllers like nginx cannot serve HTTP 1 and GRPC with a single ingress because GRPC can only
# enabled on the ingress object, not on backend services (GRPC annotation is set on the ingress, not on the services).
---
# Source: flyte-core/templates/common/ingress.yaml
apiVersion: networking.k8s.io/v1beta1
kind: Ingress
metadata:
  name: flyte-core-grpc
  namespace: flyte
  annotations:
    alb.ingress.kubernetes.io/actions.ssl-redirect: '{"Type": "redirect", "RedirectConfig":
      { "Protocol": "HTTPS", "Port": "443", "StatusCode": "HTTP_301"}}'
    alb.ingress.kubernetes.io/certificate-arn: '<CERTIFICATE_ARN>'
    alb.ingress.kubernetes.io/group.name: flyte
    alb.ingress.kubernetes.io/listen-ports: '[{"HTTP": 80}, {"HTTPS":443}]'
    alb.ingress.kubernetes.io/scheme: internet-facing
    alb.ingress.kubernetes.io/tags: service_instance=production
    kubernetes.io/ingress.class: alb
    nginx.ingress.kubernetes.io/app-root: /console
    alb.ingress.kubernetes.io/backend-protocol-version: HTTP2
    nginx.ingress.kubernetes.io/backend-protocol: GRPC
spec:
  rules:
    - host: null
      http:
        paths:
          #
          # - backend:
          #     serviceName: ssl-redirect
          #     servicePort: use-annotation
          #   path: /*
          #   pathType: ImplementationSpecific
          #
          # NOTE: Port 81 in flyteadmin is the GRPC server port for FlyteAdmin.
          - path: /flyteidl.service.AdminService
            pathType: ImplementationSpecific
            backend:
              serviceName: flyteadmin
              servicePort: 81
          - path: /flyteidl.service.AdminService/*
            pathType: ImplementationSpecific
            backend:
              serviceName: flyteadmin
              servicePort: 81
          - path: /flyteidl.service.AuthMetadataService
            pathType: ImplementationSpecific
            backend:
              serviceName: flyteadmin
              servicePort: 81
          - path: /flyteidl.service.AuthMetadataService/*
            pathType: ImplementationSpecific
            backend:
              serviceName: flyteadmin
              servicePort: 81
          - path: /flyteidl.service.IdentityService
            pathType: ImplementationSpecific
            backend:
              serviceName: flyteadmin
              servicePort: 81
          - path: /flyteidl.service.IdentityService/*
            pathType: ImplementationSpecific
            backend:
              serviceName: flyteadmin
              servicePort: 81
          - path: /grpc.health.v1.Health
            pathType: ImplementationSpecific
            backend:
              serviceName: flyteadmin
              servicePort: 81
          - path: /grpc.health.v1.Health/*
            pathType: ImplementationSpecific
            backend:
              serviceName: flyteadmin
              servicePort: 81<|MERGE_RESOLUTION|>--- conflicted
+++ resolved
@@ -1085,11 +1085,7 @@
   template:
     metadata:
       annotations:
-<<<<<<< HEAD
-        configChecksum: "12dfbae80d24b6518a8494f03ee13d86598067ec1917c474e9fb164df66c0b9"
-=======
-        configChecksum: "8f1f41461263aacbc1dccf45c3047fbdf810c7e5209b26f2aeba12dc96e8813"
->>>>>>> e948ac02
+        configChecksum: "37d4895ee7356850d0dfdbd10f38c723865aa6e4c4b6ed1eb2a4a279dbabbc4"
       labels: 
         app.kubernetes.io/name: flytepropeller
         app.kubernetes.io/instance: flyte
@@ -1165,11 +1161,7 @@
         app.kubernetes.io/name: flyte-pod-webhook
         app.kubernetes.io/version: v0.16.4
       annotations:
-<<<<<<< HEAD
-        configChecksum: "12dfbae80d24b6518a8494f03ee13d86598067ec1917c474e9fb164df66c0b9"
-=======
-        configChecksum: "8f1f41461263aacbc1dccf45c3047fbdf810c7e5209b26f2aeba12dc96e8813"
->>>>>>> e948ac02
+        configChecksum: "37d4895ee7356850d0dfdbd10f38c723865aa6e4c4b6ed1eb2a4a279dbabbc4"
     spec:
       securityContext:
         fsGroup: 65534
