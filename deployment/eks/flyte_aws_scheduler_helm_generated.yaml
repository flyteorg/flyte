--- conflicted
+++ resolved
@@ -1268,11 +1268,7 @@
   template:
     metadata:
       annotations:
-<<<<<<< HEAD
-        configChecksum: "ab9f3b81cd9e4a406179615bbca142195b4fb74d42aa6c784b0f079a84a63eb"
-=======
         configChecksum: "6b3ace0186a0b36f4d87ebd8ef0b7114608b9ad0b63d9c1af3bb84d4d2da857"
->>>>>>> 5fc57fa5
       labels: 
         app.kubernetes.io/name: flytepropeller
         app.kubernetes.io/instance: flyte
@@ -1354,11 +1350,7 @@
         app.kubernetes.io/name: flyte-pod-webhook
         app.kubernetes.io/version: v1.11.0-b0
       annotations:
-<<<<<<< HEAD
-        configChecksum: "ab9f3b81cd9e4a406179615bbca142195b4fb74d42aa6c784b0f079a84a63eb"
-=======
         configChecksum: "6b3ace0186a0b36f4d87ebd8ef0b7114608b9ad0b63d9c1af3bb84d4d2da857"
->>>>>>> 5fc57fa5
     spec:
       securityContext: 
         fsGroup: 65534
