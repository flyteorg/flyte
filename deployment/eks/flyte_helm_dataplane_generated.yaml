---
# Source: flyte-core/templates/admin/rbac.yaml
apiVersion: v1
kind: ServiceAccount
metadata:
  name: flyteadmin
  namespace: flyte
  labels: 
    app.kubernetes.io/name: flyteadmin
    app.kubernetes.io/instance: flyte
    helm.sh/chart: flyte-core-v0.1.10
    app.kubernetes.io/managed-by: Helm
  annotations: 
    eks.amazonaws.com/role-arn: arn:aws:iam::<ACCOUNT_NUMBER>:role/iam-role-flyte
---
# Source: flyte-core/templates/propeller/rbac.yaml
apiVersion: v1
kind: ServiceAccount
metadata:
  name: flytepropeller
  namespace: flyte
  labels: 
    app.kubernetes.io/name: flytepropeller
    app.kubernetes.io/instance: flyte
    helm.sh/chart: flyte-core-v0.1.10
    app.kubernetes.io/managed-by: Helm
  annotations: 
    eks.amazonaws.com/role-arn: arn:aws:iam::<ACCOUNT_NUMBER>:role/iam-role-flyte
---
# Source: flyte-core/templates/propeller/webhook.yaml
# Create a Service Account for webhook
apiVersion: v1
kind: ServiceAccount
metadata:
  name: flyte-pod-webhook
  namespace: flyte
---
# Source: flyte-core/templates/common/secret-auth.yaml
apiVersion: v1
kind: Secret
metadata:
  name: flyte-secret-auth
  namespace: flyte
type: Opaque
stringData:
  client_secret: foobar
---
# Source: flyte-core/templates/common/secret.yaml
apiVersion: v1
kind: Secret
metadata:
  name: db-pass
stringData:
  pass.txt: '<DB_PASSWORD>'
type: Opaque
---
# Source: flyte-core/templates/propeller/webhook.yaml
# Create an empty secret that the first propeller pod will populate
apiVersion: v1
kind: Secret
metadata:
  name: flyte-pod-webhook
  namespace: flyte
type: Opaque
---
# Source: flyte-core/templates/clusterresourcesync/cluster_resource_configmap.yaml
apiVersion: v1
kind: ConfigMap
metadata:
  name: clusterresource-template
  namespace: flyte
  labels: 
    app.kubernetes.io/name: flyteadmin
    app.kubernetes.io/instance: flyte
    helm.sh/chart: flyte-core-v0.1.10
    app.kubernetes.io/managed-by: Helm
data:
  aa_namespace.yaml: | 
    apiVersion: v1
    kind: Namespace
    metadata:
      name: {{ namespace }}
    spec:
      finalizers:
      - kubernetes
    
  aab_default_service_account.yaml: | 
    apiVersion: v1
    kind: ServiceAccount
    metadata:
      name: default
      namespace: {{ namespace }}
      annotations:
        eks.amazonaws.com/role-arn: {{ defaultIamRole }}
    
  ab_project_resource_quota.yaml: | 
    apiVersion: v1
    kind: ResourceQuota
    metadata:
      name: project-quota
      namespace: {{ namespace }}
    spec:
      hard:
        limits.cpu: {{ projectQuotaCpu }}
        limits.memory: {{ projectQuotaMemory }}
---
# Source: flyte-core/templates/clusterresourcesync/configmap.yaml
apiVersion: v1
kind: ConfigMap
metadata:
  name: flyte-clusterresourcesync-config
  namespace: flyte
  labels: 
    app.kubernetes.io/name: flyteadmin
    app.kubernetes.io/instance: flyte
    helm.sh/chart: flyte-core-v0.1.10
    app.kubernetes.io/managed-by: Helm
data:
  storage.yaml: | 
    storage:
      type: s3
      container: "<BUCKET_NAME>"
      connection:
        auth-type: iam
        region: <AWS_REGION>
      enable-multicontainer: false
      limits:
        maxDownloadMBs: 10
      cache:
        max_size_mbs: 1024
        target_gc_percent: 70
  cluster_resources.yaml: | 
    cluster_resources:
      customData:
      - production:
        - projectQuotaCpu:
            value: "5"
        - projectQuotaMemory:
            value: 4000Mi
        - defaultIamRole:
            value: arn:aws:iam::<ACCOUNT_NUMBER>:role/flyte-user-role
      - staging:
        - projectQuotaCpu:
            value: "2"
        - projectQuotaMemory:
            value: 3000Mi
        - defaultIamRole:
            value: arn:aws:iam::<ACCOUNT_NUMBER>:role/flyte-user-role
      - development:
        - projectQuotaCpu:
            value: "4"
        - projectQuotaMemory:
            value: 3000Mi
        - defaultIamRole:
            value: arn:aws:iam::<ACCOUNT_NUMBER>:role/flyte-user-role
      refreshInterval: 5m
      standaloneDeployment: false
      templatePath: /etc/flyte/clusterresource/templates
  db.yaml: | 
    database:
      dbname: flyteadmin
      host: '<RDS_HOST>'
      passwordPath: /etc/db/pass.txt
      port: 5432
      username: flyteadmin
  domain.yaml: | 
    domains:
    - id: development
      name: development
    - id: staging
      name: staging
    - id: production
      name: production
  clusters.yaml: |
    clusters:
      clusterConfigs: []
      labelClusterMap: {}
---
# Source: flyte-core/templates/propeller/configmap.yaml
apiVersion: v1
kind: ConfigMap
metadata:
  name: flyte-propeller-config
  namespace: flyte
  labels: 
    app.kubernetes.io/name: flyteadmin
    app.kubernetes.io/instance: flyte
    helm.sh/chart: flyte-core-v0.1.10
    app.kubernetes.io/managed-by: Helm
data:
  admin.yaml: | 
    admin:
      clientId: 'flytepropeller'
      clientSecretLocation: /etc/secrets/client_secret
      endpoint: flyteadmin:81
      insecure: true
    event:
      capacity: 1000
      rate: 500
      type: admin
  catalog.yaml: | 
    catalog-cache:
      endpoint: datacatalog:89
      insecure: true
      type: datacatalog
  copilot.yaml: | 
    plugins:
      k8s:
        co-pilot:
<<<<<<< HEAD
          image: cr.flyte.org/flyteorg/flytecopilot:v1.11.0-b1
=======
          image: cr.flyte.org/flyteorg/flytecopilot:v1.12.0
>>>>>>> bd3ed0d2
          name: flyte-copilot-
          start-timeout: 30s
  core.yaml: | 
    manager:
      pod-application: flytepropeller
      pod-template-container-name: flytepropeller
      pod-template-name: flytepropeller-template
    propeller:
      downstream-eval-duration: 30s
      enable-admin-launcher: true
      gc-interval: 12h
      kube-client-config:
        burst: 25
        qps: 100
        timeout: 30s
      leader-election:
        enabled: true
        lease-duration: 15s
        lock-config-map:
          name: propeller-leader
          namespace: flyte
        renew-deadline: 10s
        retry-period: 2s
      limit-namespace: all
      max-workflow-retries: 50
      metadata-prefix: metadata/propeller
      metrics-prefix: flyte
      prof-port: 10254
      queue:
        batch-size: -1
        batching-interval: 2s
        queue:
          base-delay: 5s
          capacity: 1000
          max-delay: 120s
          rate: 100
          type: maxof
        sub-queue:
          capacity: 1000
          rate: 100
          type: bucket
        type: batch
      rawoutput-prefix: s3://<RAW_DATA_BUCKET_NAME>/
      workers: 40
      workflow-reeval-duration: 30s
    webhook:
      certDir: /etc/webhook/certs
      serviceName: flyte-pod-webhook
  enabled_plugins.yaml: | 
    tasks:
      task-plugins:
        default-for-task-types:
          container: container
          container_array: k8s-array
          sidecar: sidecar
        enabled-plugins:
        - container
        - sidecar
        - k8s-array
        - agent-service
  k8s.yaml: | 
    plugins:
      k8s:
        default-cpus: 100m
        default-env-vars: []
        default-memory: 100Mi
  resource_manager.yaml: | 
    propeller:
      resourcemanager:
        type: noop
  storage.yaml: | 
    storage:
      type: s3
      container: "<METADATA_BUCKET_NAME>"
      connection:
        auth-type: iam
        region: <AWS_REGION>
      enable-multicontainer: false
      limits:
        maxDownloadMBs: 10
      cache:
        max_size_mbs: 1024
        target_gc_percent: 70
  task_logs.yaml: | 
    plugins:
      logs:
        cloudwatch-enabled: true
        cloudwatch-log-group: '<LOG_GROUP_NAME>'
        cloudwatch-region: '<AWS_REGION>'
        kubernetes-enabled: false
---
# Source: flyte-core/templates/propeller/crds/flyteworkflow.yaml
apiVersion: apiextensions.k8s.io/v1
kind: CustomResourceDefinition
metadata:
  name: flyteworkflows.flyte.lyft.com
spec:
  group: flyte.lyft.com
  names:
    kind: FlyteWorkflow
    plural: flyteworkflows
    shortNames:
      - fly
    singular: flyteworkflow
  scope: Namespaced
  versions:
    - name: v1alpha1
      served: true
      storage: true
      schema:
        openAPIV3Schema:
          type: object
          x-kubernetes-preserve-unknown-fields: true
          properties:
---
# Source: flyte-core/templates/admin/rbac.yaml
apiVersion: rbac.authorization.k8s.io/v1
kind: ClusterRole
metadata:
  name: flyte-flyteadmin
  labels: 
    app.kubernetes.io/name: flyteadmin
    app.kubernetes.io/instance: flyte
    helm.sh/chart: flyte-core-v0.1.10
    app.kubernetes.io/managed-by: Helm
rules:
- apiGroups: 
  - ""
  - flyte.lyft.com
  - rbac.authorization.k8s.io
  resources: 
  - configmaps
  - flyteworkflows
  - namespaces
  - pods
  - resourcequotas
  - roles
  - rolebindings
  - secrets
  - services
  - serviceaccounts
  - spark-role
  - limitranges
  verbs: 
  - '*'
---
# Source: flyte-core/templates/propeller/rbac.yaml
apiVersion: rbac.authorization.k8s.io/v1
kind: ClusterRole
metadata:
  name: flyte-flytepropeller
  labels: 
    app.kubernetes.io/name: flytepropeller
    app.kubernetes.io/instance: flyte
    helm.sh/chart: flyte-core-v0.1.10
    app.kubernetes.io/managed-by: Helm
rules:
# Allow RO access to PODS
- apiGroups:
  - ""
  resources:
  - pods
  verbs:
  - get
  - list
  - watch
# Allow Event recording access
- apiGroups:
  - ""
  resources:
  - events
  verbs:
  - create
  - update
  - delete
  - patch
# Allow Access All plugin objects
- apiGroups:
  - '*'
  resources:
  - '*'
  verbs:
  - get
  - list
  - watch
  - create
  - update
  - delete
  - patch
# Allow Access to CRD
- apiGroups:
  - apiextensions.k8s.io
  resources:
  - customresourcedefinitions
  verbs:
  - get
  - list
  - watch
  - create
  - delete
  - update
# Allow Access to all resources under flyte.lyft.com
- apiGroups:
  - flyte.lyft.com
  resources:
  - flyteworkflows
  - flyteworkflows/finalizers
  verbs:
  - get
  - list
  - watch
  - create
  - update
  - delete
  - patch
  - post
  - deletecollection
---
# Source: flyte-core/templates/propeller/webhook.yaml
# Create a ClusterRole for the webhook
# https://kubernetes.io/docs/admin/authorization/rbac/
kind: ClusterRole
apiVersion: rbac.authorization.k8s.io/v1
metadata:
  name: flyte-flyte-pod-webhook
  namespace: flyte
rules:
  - apiGroups:
      - "*"
    resources:
      - mutatingwebhookconfigurations
      - secrets
      - pods
      - replicasets/finalizers
    verbs:
      - get
      - create
      - update
      - patch
---
# Source: flyte-core/templates/admin/rbac.yaml
apiVersion: rbac.authorization.k8s.io/v1
kind: ClusterRoleBinding
metadata:
  name: flyte-flyteadmin-binding
  labels: 
    app.kubernetes.io/name: flyteadmin
    app.kubernetes.io/instance: flyte
    helm.sh/chart: flyte-core-v0.1.10
    app.kubernetes.io/managed-by: Helm
roleRef:
  apiGroup: rbac.authorization.k8s.io
  kind: ClusterRole
  name: flyte-flyteadmin
subjects:
- kind: ServiceAccount
  name: flyteadmin
  namespace: flyte
---
# Source: flyte-core/templates/propeller/rbac.yaml
apiVersion: rbac.authorization.k8s.io/v1
kind: ClusterRoleBinding
metadata:
  name: flyte-flytepropeller
  labels: 
    app.kubernetes.io/name: flytepropeller
    app.kubernetes.io/instance: flyte
    helm.sh/chart: flyte-core-v0.1.10
    app.kubernetes.io/managed-by: Helm
roleRef:
  apiGroup: rbac.authorization.k8s.io
  kind: ClusterRole
  name: flyte-flytepropeller
subjects:
- kind: ServiceAccount
  name: flytepropeller
  namespace: flyte
---
# Source: flyte-core/templates/propeller/webhook.yaml
# Create a binding from Role -> ServiceAccount
kind: ClusterRoleBinding
apiVersion: rbac.authorization.k8s.io/v1
metadata:
  name: flyte-flyte-pod-webhook
  namespace: flyte
roleRef:
  apiGroup: rbac.authorization.k8s.io
  kind: ClusterRole
  name: flyte-flyte-pod-webhook
subjects:
  - kind: ServiceAccount
    name: flyte-pod-webhook
    namespace: flyte
---
# Source: flyte-core/templates/propeller/webhook.yaml
# Service
apiVersion: v1
kind: Service
metadata:
  name: flyte-pod-webhook
  namespace: flyte
  annotations: 
    projectcontour.io/upstream-protocol.h2c: grpc
spec:
  selector:
    app: flyte-pod-webhook
  ports:
    - name: https
      protocol: TCP
      port: 443
      targetPort: 9443
---
# Source: flyte-core/templates/propeller/deployment.yaml
apiVersion: apps/v1
kind: Deployment
metadata:
  namespace: flyte
  name: flytepropeller
  labels: 
    app.kubernetes.io/name: flytepropeller
    app.kubernetes.io/instance: flyte
    helm.sh/chart: flyte-core-v0.1.10
    app.kubernetes.io/managed-by: Helm
spec:
  replicas: 2
  selector:
    matchLabels: 
      app.kubernetes.io/name: flytepropeller
      app.kubernetes.io/instance: flyte
  template:
    metadata:
      annotations:
<<<<<<< HEAD
        configChecksum: "6f580bc477903d807fd016b16fc0e9b21b8a44008eaca55124d7eb505466b74"
=======
        configChecksum: "30754d520f947609ef5d5093123c673af1437e3fedd2e55f9cb58ed457e8b79"
>>>>>>> bd3ed0d2
      labels: 
        app.kubernetes.io/name: flytepropeller
        app.kubernetes.io/instance: flyte
        helm.sh/chart: flyte-core-v0.1.10
        app.kubernetes.io/managed-by: Helm
    spec:
      securityContext: 
        fsGroup: 65534
        fsGroupChangePolicy: Always
        runAsUser: 1001
      priorityClassName: system-cluster-critical
      containers:
      - command:
        - flytepropeller
        - --config
        - /etc/flyte/config/*.yaml
        env:
        - name: POD_NAME
          valueFrom:
            fieldRef:
              fieldPath: metadata.name
        - name: POD_NAMESPACE
          valueFrom:
            fieldRef:
              fieldPath: metadata.namespace
<<<<<<< HEAD
        image: "cr.flyte.org/flyteorg/flytepropeller:v1.11.0-b1"
=======
        image: "cr.flyte.org/flyteorg/flytepropeller:v1.12.0"
>>>>>>> bd3ed0d2
        imagePullPolicy: "IfNotPresent"
        name: flytepropeller
        ports:
        - containerPort: 10254
        resources:
          limits:
            cpu: 1
            ephemeral-storage: 1Gi
            memory: 2Gi
          requests:
            cpu: 1
            ephemeral-storage: 1Gi
            memory: 2Gi
        volumeMounts:
        - name: config-volume
          mountPath: /etc/flyte/config
        - name: auth
          mountPath: /etc/secrets/
        terminationMessagePolicy: "FallbackToLogsOnError"
      serviceAccountName: flytepropeller
      volumes:
      - configMap:
          name: flyte-propeller-config
        name: config-volume
      - name: auth
        secret:
          secretName: flyte-secret-auth
      affinity: 
        podAntiAffinity:
          requiredDuringSchedulingIgnoredDuringExecution:
          - labelSelector:
              matchLabels:
                app.kubernetes.io/name: flytepropeller
            topologyKey: kubernetes.io/hostname
---
# Source: flyte-core/templates/propeller/webhook.yaml
# Create the actual deployment
apiVersion: apps/v1
kind: Deployment
metadata:
  name: flyte-pod-webhook
  namespace: flyte
  labels:
    app: flyte-pod-webhook
spec:
  selector:
    matchLabels:
      app: flyte-pod-webhook
  template:
    metadata:
      labels:
        app: flyte-pod-webhook
        app.kubernetes.io/name: flyte-pod-webhook
<<<<<<< HEAD
        app.kubernetes.io/version: v1.11.0-b1
      annotations:
        configChecksum: "6f580bc477903d807fd016b16fc0e9b21b8a44008eaca55124d7eb505466b74"
=======
        app.kubernetes.io/version: v1.12.0
      annotations:
        configChecksum: "30754d520f947609ef5d5093123c673af1437e3fedd2e55f9cb58ed457e8b79"
>>>>>>> bd3ed0d2
    spec:
      securityContext: 
        fsGroup: 65534
        fsGroupChangePolicy: Always
        runAsNonRoot: true
        runAsUser: 1001
        seLinuxOptions:
          type: spc_t
      serviceAccountName: flyte-pod-webhook
      initContainers:
      - name: generate-secrets
<<<<<<< HEAD
        image: "cr.flyte.org/flyteorg/flytepropeller:v1.11.0-b1"
=======
        image: "cr.flyte.org/flyteorg/flytepropeller:v1.12.0"
>>>>>>> bd3ed0d2
        imagePullPolicy: "IfNotPresent"
        command:
          - flytepropeller
        args:
          - webhook
          - init-certs
          - --config
          - /etc/flyte/config/*.yaml
        env:
          - name: POD_NAME
            valueFrom:
              fieldRef:
                fieldPath: metadata.name
          - name: POD_NAMESPACE
            valueFrom:
              fieldRef:
                fieldPath: metadata.namespace
        securityContext:
          allowPrivilegeEscalation: false
          capabilities:
            drop: ["ALL"]
        volumeMounts:
          - name: config-volume
            mountPath: /etc/flyte/config
      containers:
        - name: webhook
<<<<<<< HEAD
          image: "cr.flyte.org/flyteorg/flytepropeller:v1.11.0-b1"
=======
          image: "cr.flyte.org/flyteorg/flytepropeller:v1.12.0"
>>>>>>> bd3ed0d2
          imagePullPolicy: "IfNotPresent"
          command:
            - flytepropeller
          args:
            - webhook
            - --config
            - /etc/flyte/config/*.yaml
          env:
            - name: POD_NAME
              valueFrom:
                fieldRef:
                  fieldPath: metadata.name
            - name: POD_NAMESPACE
              valueFrom:
                fieldRef:
                  fieldPath: metadata.namespace
          ports:
          - containerPort: 9443
          securityContext:
            allowPrivilegeEscalation: false
            capabilities:
              drop: ["ALL"]
          resources:
            requests:
              cpu: 200m
              ephemeral-storage: 500Mi
              memory: 500Mi
          volumeMounts:
            - name: config-volume
              mountPath: /etc/flyte/config
              readOnly: true
            - name: webhook-certs
              mountPath: /etc/webhook/certs
              readOnly: true
      volumes:
        - name: config-volume
          configMap:
            name: flyte-propeller-config
        - name: webhook-certs
          secret:
            secretName: flyte-pod-webhook
---
# Source: flyte-core/templates/common/ingress.yaml
apiVersion: networking.k8s.io/v1
kind: Ingress
metadata:
  name: flyte-core
  namespace: flyte
  annotations: 
    alb.ingress.kubernetes.io/actions.ssl-redirect: '{"Type": "redirect", "RedirectConfig":
      { "Protocol": "HTTPS", "Port": "443", "StatusCode": "HTTP_301"}}'
    alb.ingress.kubernetes.io/certificate-arn: '<CERTIFICATE_ARN>'
    alb.ingress.kubernetes.io/group.name: flyte
    alb.ingress.kubernetes.io/listen-ports: '[{"HTTP": 80}, {"HTTPS":443}]'
    alb.ingress.kubernetes.io/scheme: internet-facing
    alb.ingress.kubernetes.io/tags: service_instance=production
    alb.ingress.kubernetes.io/target-type: ip
    kubernetes.io/ingress.class: alb
    nginx.ingress.kubernetes.io/app-root: /console
spec:
  ingressClassName: 
  rules:
    - http:
        paths:
          - path: /*
            pathType: ImplementationSpecific
            backend:
              service:
                name: ssl-redirect
                port:
                  name: use-annotation
          # This is useful only for frontend development
          # NOTE: If you change this, you must update the BASE_URL value in flyteconsole.yaml
          - path: /console
            pathType: ImplementationSpecific
            backend:
              service:
                name: flyteconsole
                port:
                  number: 80
          - path: /console/*
            pathType: ImplementationSpecific
            backend:
              service:
                name: flyteconsole
                port:
                  number: 80
          - path: /api
            pathType: ImplementationSpecific
            backend:
              service:
                name: flyteadmin
                port:
                  number: 80
          - path: /api/*
            pathType: ImplementationSpecific
            backend:
              service:
                name: flyteadmin
                port:
                  number: 80
          - path: /healthcheck
            pathType: ImplementationSpecific
            backend:
              service:
                name: flyteadmin
                port:
                  number: 80
          - path: /v1/*
            pathType: ImplementationSpecific
            backend:
              service:
                name: flyteadmin
                port:
                  number: 80
          - path: /.well-known
            pathType: ImplementationSpecific
            backend:
              service:
                name: flyteadmin
                port:
                  number: 80
          - path: /.well-known/*
            pathType: ImplementationSpecific
            backend:
              service:
                name: flyteadmin
                port:
                  number: 80
          - path: /login
            pathType: ImplementationSpecific
            backend:
              service:
                name: flyteadmin
                port:
                  number: 80
          - path: /login/*
            pathType: ImplementationSpecific
            backend:
              service:
                name: flyteadmin
                port:
                  number: 80
          - path: /logout
            pathType: ImplementationSpecific
            backend:
              service:
                name: flyteadmin
                port:
                  number: 80
          - path: /logout/*
            pathType: ImplementationSpecific
            backend:
              service:
                name: flyteadmin
                port:
                  number: 80
          - path: /callback
            pathType: ImplementationSpecific
            backend:
              service:
                name: flyteadmin
                port:
                  number: 80
          - path: /callback/*
            pathType: ImplementationSpecific
            backend:
              service:
                name: flyteadmin
                port:
                  number: 80
          - path: /me
            pathType: ImplementationSpecific
            backend:
              service:
                name: flyteadmin
                port:
                  number: 80
          - path: /config
            pathType: ImplementationSpecific
            backend:
              service:
                name: flyteadmin
                port:
                  number: 80
          - path: /config/*
            pathType: ImplementationSpecific
            backend:
              service:
                name: flyteadmin
                port:
                  number: 80
          - path: /oauth2
            pathType: ImplementationSpecific
            backend:
              service:
                name: flyteadmin
                port:
                  number: 80
          - path: /oauth2/*
            pathType: ImplementationSpecific
            backend:
              service:
                name: flyteadmin
                port:
                  number: 80
      host: null
# Certain ingress controllers like nginx cannot serve HTTP 1 and GRPC with a single ingress because GRPC can only
# enabled on the ingress object, not on backend services (GRPC annotation is set on the ingress, not on the services).
---
# Source: flyte-core/templates/common/ingress.yaml
apiVersion: networking.k8s.io/v1
kind: Ingress
metadata:
  name: flyte-core-grpc
  namespace: flyte
  annotations: 
    alb.ingress.kubernetes.io/actions.ssl-redirect: '{"Type": "redirect", "RedirectConfig":
      { "Protocol": "HTTPS", "Port": "443", "StatusCode": "HTTP_301"}}'
    alb.ingress.kubernetes.io/backend-protocol-version: GRPC
    alb.ingress.kubernetes.io/certificate-arn: '<CERTIFICATE_ARN>'
    alb.ingress.kubernetes.io/group.name: flyte
    alb.ingress.kubernetes.io/listen-ports: '[{"HTTP": 80}, {"HTTPS":443}]'
    alb.ingress.kubernetes.io/scheme: internet-facing
    alb.ingress.kubernetes.io/tags: service_instance=production
    alb.ingress.kubernetes.io/target-type: ip
    kubernetes.io/ingress.class: alb
    nginx.ingress.kubernetes.io/app-root: /console
    nginx.ingress.kubernetes.io/backend-protocol: GRPC
spec:
  ingressClassName: 
  rules:
    - host: null
      http:
        paths:
          #
          # - backend:
          #     serviceName: ssl-redirect
          #     servicePort: use-annotation
          #   path: /*
          #   pathType: ImplementationSpecific
          #
          
          # NOTE: Port 81 in flyteadmin is the GRPC server port for FlyteAdmin.
          - path: /flyteidl.service.SignalService
            pathType: ImplementationSpecific
            backend:
              service:
                name: flyteadmin
                port:
                  number: 81
          - path: /flyteidl.service.SignalService/*
            pathType: ImplementationSpecific
            backend:
              service:
                name: flyteadmin
                port:
                  number: 81
          - path: /flyteidl.service.AdminService
            pathType: ImplementationSpecific
            backend:
              service:
                name: flyteadmin
                port:
                  number: 81
          - path: /flyteidl.service.AdminService/*
            pathType: ImplementationSpecific
            backend:
              service:
                name: flyteadmin
                port:
                  number: 81
          - path: /flyteidl.service.DataProxyService
            pathType: ImplementationSpecific
            backend:
              service:
                name: flyteadmin
                port:
                  number: 81
          - path: /flyteidl.service.DataProxyService/*
            pathType: ImplementationSpecific
            backend:
              service:
                name: flyteadmin
                port:
                  number: 81
          - path: /flyteidl.service.AuthMetadataService
            pathType: ImplementationSpecific
            backend:
              service:
                name: flyteadmin
                port:
                  number: 81
          - path: /flyteidl.service.AuthMetadataService/*
            pathType: ImplementationSpecific
            backend:
              service:
                name: flyteadmin
                port:
                  number: 81
          - path: /flyteidl.service.IdentityService
            pathType: ImplementationSpecific
            backend:
              service:
                name: flyteadmin
                port:
                  number: 81
          - path: /flyteidl.service.IdentityService/*
            pathType: ImplementationSpecific
            backend:
              service:
                name: flyteadmin
                port:
                  number: 81
          - path: /grpc.health.v1.Health
            pathType: ImplementationSpecific
            backend:
              service:
                name: flyteadmin
                port:
                  number: 81
          - path: /grpc.health.v1.Health/*
            pathType: ImplementationSpecific
            backend:
              service:
                name: flyteadmin
                port:
                  number: 81<|MERGE_RESOLUTION|>--- conflicted
+++ resolved
@@ -119,7 +119,7 @@
   storage.yaml: | 
     storage:
       type: s3
-      container: "<BUCKET_NAME>"
+      container: "<METADATA_BUCKET_NAME>"
       connection:
         auth-type: iam
         region: <AWS_REGION>
@@ -207,11 +207,7 @@
     plugins:
       k8s:
         co-pilot:
-<<<<<<< HEAD
-          image: cr.flyte.org/flyteorg/flytecopilot:v1.11.0-b1
-=======
           image: cr.flyte.org/flyteorg/flytecopilot:v1.12.0
->>>>>>> bd3ed0d2
           name: flyte-copilot-
           start-timeout: 30s
   core.yaml: | 
@@ -544,11 +540,7 @@
   template:
     metadata:
       annotations:
-<<<<<<< HEAD
-        configChecksum: "6f580bc477903d807fd016b16fc0e9b21b8a44008eaca55124d7eb505466b74"
-=======
-        configChecksum: "30754d520f947609ef5d5093123c673af1437e3fedd2e55f9cb58ed457e8b79"
->>>>>>> bd3ed0d2
+        configChecksum: "d12cf8feabbe27124f9a86f10e33fed153024161ae98b3d419f7efbeb031bd8"
       labels: 
         app.kubernetes.io/name: flytepropeller
         app.kubernetes.io/instance: flyte
@@ -574,11 +566,7 @@
           valueFrom:
             fieldRef:
               fieldPath: metadata.namespace
-<<<<<<< HEAD
-        image: "cr.flyte.org/flyteorg/flytepropeller:v1.11.0-b1"
-=======
         image: "cr.flyte.org/flyteorg/flytepropeller:v1.12.0"
->>>>>>> bd3ed0d2
         imagePullPolicy: "IfNotPresent"
         name: flytepropeller
         ports:
@@ -632,15 +620,9 @@
       labels:
         app: flyte-pod-webhook
         app.kubernetes.io/name: flyte-pod-webhook
-<<<<<<< HEAD
-        app.kubernetes.io/version: v1.11.0-b1
-      annotations:
-        configChecksum: "6f580bc477903d807fd016b16fc0e9b21b8a44008eaca55124d7eb505466b74"
-=======
         app.kubernetes.io/version: v1.12.0
       annotations:
-        configChecksum: "30754d520f947609ef5d5093123c673af1437e3fedd2e55f9cb58ed457e8b79"
->>>>>>> bd3ed0d2
+        configChecksum: "d12cf8feabbe27124f9a86f10e33fed153024161ae98b3d419f7efbeb031bd8"
     spec:
       securityContext: 
         fsGroup: 65534
@@ -652,11 +634,7 @@
       serviceAccountName: flyte-pod-webhook
       initContainers:
       - name: generate-secrets
-<<<<<<< HEAD
-        image: "cr.flyte.org/flyteorg/flytepropeller:v1.11.0-b1"
-=======
         image: "cr.flyte.org/flyteorg/flytepropeller:v1.12.0"
->>>>>>> bd3ed0d2
         imagePullPolicy: "IfNotPresent"
         command:
           - flytepropeller
@@ -683,11 +661,7 @@
             mountPath: /etc/flyte/config
       containers:
         - name: webhook
-<<<<<<< HEAD
-          image: "cr.flyte.org/flyteorg/flytepropeller:v1.11.0-b1"
-=======
           image: "cr.flyte.org/flyteorg/flytepropeller:v1.12.0"
->>>>>>> bd3ed0d2
           imagePullPolicy: "IfNotPresent"
           command:
             - flytepropeller
