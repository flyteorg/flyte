---
# Source: flyte-core/templates/admin/rbac.yaml
apiVersion: v1
kind: ServiceAccount
metadata:
  name: flyteadmin
  namespace: flyte
  labels: 
    app.kubernetes.io/name: flyteadmin
    app.kubernetes.io/instance: flyte
    helm.sh/chart: flyte-core-v0.1.10
    app.kubernetes.io/managed-by: Helm
  annotations: 
    eks.amazonaws.com/role-arn: arn:aws:iam::<ACCOUNT_NUMBER>:role/iam-role-flyte
---
# Source: flyte-core/templates/propeller/rbac.yaml
apiVersion: v1
kind: ServiceAccount
metadata:
  name: flytepropeller
  namespace: flyte
  labels: 
    app.kubernetes.io/name: flytepropeller
    app.kubernetes.io/instance: flyte
    helm.sh/chart: flyte-core-v0.1.10
    app.kubernetes.io/managed-by: Helm
  annotations: 
    eks.amazonaws.com/role-arn: arn:aws:iam::<ACCOUNT_NUMBER>:role/iam-role-flyte
---
# Source: flyte-core/templates/propeller/webhook.yaml
# Create a Service Account for webhook
apiVersion: v1
kind: ServiceAccount
metadata:
  name: flyte-pod-webhook
  namespace: flyte
---
# Source: flyte-core/templates/common/secret-auth.yaml
apiVersion: v1
kind: Secret
metadata:
  name: flyte-secret-auth
  namespace: flyte
type: Opaque
stringData:
  client_secret: foobar
---
# Source: flyte-core/templates/common/secret.yaml
apiVersion: v1
kind: Secret
metadata:
  name: db-pass
stringData:
  pass.txt: '<DB_PASSWORD>'
type: Opaque
---
# Source: flyte-core/templates/propeller/webhook.yaml
# Create an empty secret that the first propeller pod will populate
apiVersion: v1
kind: Secret
metadata:
  name: flyte-pod-webhook
  namespace: flyte
type: Opaque
---
# Source: flyte-core/templates/propeller/configmap.yaml
apiVersion: v1
kind: ConfigMap
metadata:
  name: flyte-propeller-config
  namespace: flyte
  labels: 
    app.kubernetes.io/name: flyteadmin
    app.kubernetes.io/instance: flyte
    helm.sh/chart: flyte-core-v0.1.10
    app.kubernetes.io/managed-by: Helm
data:
  admin.yaml: | 
    admin:
      clientId: 'flytepropeller'
      clientSecretLocation: /etc/secrets/client_secret
      endpoint: flyteadmin:81
      insecure: true
    event:
      capacity: 1000
      rate: 500
      type: admin
  catalog.yaml: | 
    catalog-cache:
      endpoint: datacatalog:89
      insecure: true
      type: datacatalog
  copilot.yaml: | 
    plugins:
      k8s:
        co-pilot:
          image: cr.flyte.org/flyteorg/flytecopilot:v1.13.1-rc0
          name: flyte-copilot-
          start-timeout: 30s
  core.yaml: | 
    manager:
      pod-application: flytepropeller
      pod-template-container-name: flytepropeller
      pod-template-name: flytepropeller-template
    propeller:
      downstream-eval-duration: 30s
      enable-admin-launcher: true
      gc-interval: 12h
      kube-client-config:
        burst: 25
        qps: 100
        timeout: 30s
      leader-election:
        enabled: true
        lease-duration: 15s
        lock-config-map:
          name: propeller-leader
          namespace: flyte
        renew-deadline: 10s
        retry-period: 2s
      limit-namespace: all
      max-workflow-retries: 50
      metadata-prefix: metadata/propeller
      metrics-prefix: flyte
      prof-port: 10254
      queue:
        batch-size: -1
        batching-interval: 2s
        queue:
          base-delay: 5s
          capacity: 1000
          max-delay: 120s
          rate: 100
          type: maxof
        sub-queue:
          capacity: 1000
          rate: 100
          type: bucket
        type: batch
      rawoutput-prefix: s3://<RAW_DATA_BUCKET_NAME>/
      workers: 40
      workflow-reeval-duration: 30s
    webhook:
      certDir: /etc/webhook/certs
      serviceName: flyte-pod-webhook
  enabled_plugins.yaml: | 
    tasks:
      task-plugins:
        default-for-task-types:
          container: container
          container_array: k8s-array
          sidecar: sidecar
        enabled-plugins:
        - container
        - sidecar
        - k8s-array
        - agent-service
        - echo
  k8s.yaml: | 
    plugins:
      k8s:
        default-cpus: 100m
        default-env-vars: []
        default-memory: 100Mi
  resource_manager.yaml: | 
    propeller:
      resourcemanager:
        type: noop
  storage.yaml: | 
    storage:
      type: s3
      container: "<METADATA_BUCKET_NAME>"
      connection:
        auth-type: iam
        region: <AWS_REGION>
      enable-multicontainer: false
      limits:
        maxDownloadMBs: 10
  cache.yaml: |
    cache:
      max_size_mbs: 1024
      target_gc_percent: 70
  task_logs.yaml: | 
    plugins:
      logs:
        cloudwatch-enabled: true
        cloudwatch-log-group: '<LOG_GROUP_NAME>'
        cloudwatch-region: '<AWS_REGION>'
        kubernetes-enabled: false
---
# Source: flyte-core/templates/propeller/crds/flyteworkflow.yaml
apiVersion: apiextensions.k8s.io/v1
kind: CustomResourceDefinition
metadata:
  name: flyteworkflows.flyte.lyft.com
spec:
  group: flyte.lyft.com
  names:
    kind: FlyteWorkflow
    plural: flyteworkflows
    shortNames:
      - fly
    singular: flyteworkflow
  scope: Namespaced
  versions:
    - name: v1alpha1
      served: true
      storage: true
      schema:
        openAPIV3Schema:
          type: object
          x-kubernetes-preserve-unknown-fields: true
          properties:
---
# Source: flyte-core/templates/admin/rbac.yaml
apiVersion: rbac.authorization.k8s.io/v1
kind: ClusterRole
metadata:
  name: flyte-flyteadmin
  labels: 
    app.kubernetes.io/name: flyteadmin
    app.kubernetes.io/instance: flyte
    helm.sh/chart: flyte-core-v0.1.10
    app.kubernetes.io/managed-by: Helm
rules:
- apiGroups: 
  - ""
  - flyte.lyft.com
  - rbac.authorization.k8s.io
  resources: 
  - configmaps
  - flyteworkflows
  - namespaces
  - pods
  - resourcequotas
  - roles
  - rolebindings
  - secrets
  - services
  - serviceaccounts
  - spark-role
  - limitranges
  verbs: 
  - '*'
---
# Source: flyte-core/templates/propeller/rbac.yaml
apiVersion: rbac.authorization.k8s.io/v1
kind: ClusterRole
metadata:
  name: flyte-flytepropeller
  labels: 
    app.kubernetes.io/name: flytepropeller
    app.kubernetes.io/instance: flyte
    helm.sh/chart: flyte-core-v0.1.10
    app.kubernetes.io/managed-by: Helm
rules:
# Allow RO access to PODS
- apiGroups:
  - ""
  resources:
  - pods
  verbs:
  - get
  - list
  - watch
# Allow Event recording access
- apiGroups:
  - ""
  resources:
  - events
  verbs:
  - create
  - update
  - delete
  - patch
# Allow Access All plugin objects
- apiGroups:
  - '*'
  resources:
  - '*'
  verbs:
  - get
  - list
  - watch
  - create
  - update
  - delete
  - patch
# Allow Access to CRD
- apiGroups:
  - apiextensions.k8s.io
  resources:
  - customresourcedefinitions
  verbs:
  - get
  - list
  - watch
  - create
  - delete
  - update
# Allow Access to all resources under flyte.lyft.com
- apiGroups:
  - flyte.lyft.com
  resources:
  - flyteworkflows
  - flyteworkflows/finalizers
  verbs:
  - get
  - list
  - watch
  - create
  - update
  - delete
  - patch
  - post
  - deletecollection
---
# Source: flyte-core/templates/propeller/webhook.yaml
# Create a ClusterRole for the webhook
# https://kubernetes.io/docs/admin/authorization/rbac/
kind: ClusterRole
apiVersion: rbac.authorization.k8s.io/v1
metadata:
  name: flyte-flyte-pod-webhook
  namespace: flyte
rules:
  - apiGroups:
      - "*"
    resources:
      - mutatingwebhookconfigurations
      - secrets
      - pods
      - replicasets/finalizers
    verbs:
      - get
      - create
      - update
      - patch
---
# Source: flyte-core/templates/admin/rbac.yaml
apiVersion: rbac.authorization.k8s.io/v1
kind: ClusterRoleBinding
metadata:
  name: flyte-flyteadmin-binding
  labels: 
    app.kubernetes.io/name: flyteadmin
    app.kubernetes.io/instance: flyte
    helm.sh/chart: flyte-core-v0.1.10
    app.kubernetes.io/managed-by: Helm
roleRef:
  apiGroup: rbac.authorization.k8s.io
  kind: ClusterRole
  name: flyte-flyteadmin
subjects:
- kind: ServiceAccount
  name: flyteadmin
  namespace: flyte
---
# Source: flyte-core/templates/propeller/rbac.yaml
apiVersion: rbac.authorization.k8s.io/v1
kind: ClusterRoleBinding
metadata:
  name: flyte-flytepropeller
  labels: 
    app.kubernetes.io/name: flytepropeller
    app.kubernetes.io/instance: flyte
    helm.sh/chart: flyte-core-v0.1.10
    app.kubernetes.io/managed-by: Helm
roleRef:
  apiGroup: rbac.authorization.k8s.io
  kind: ClusterRole
  name: flyte-flytepropeller
subjects:
- kind: ServiceAccount
  name: flytepropeller
  namespace: flyte
---
# Source: flyte-core/templates/propeller/webhook.yaml
# Create a binding from Role -> ServiceAccount
kind: ClusterRoleBinding
apiVersion: rbac.authorization.k8s.io/v1
metadata:
  name: flyte-flyte-pod-webhook
  namespace: flyte
roleRef:
  apiGroup: rbac.authorization.k8s.io
  kind: ClusterRole
  name: flyte-flyte-pod-webhook
subjects:
  - kind: ServiceAccount
    name: flyte-pod-webhook
    namespace: flyte
---
# Source: flyte-core/templates/propeller/webhook.yaml
# Service
apiVersion: v1
kind: Service
metadata:
  name: flyte-pod-webhook
  namespace: flyte
  annotations: 
    projectcontour.io/upstream-protocol.h2c: grpc
spec:
  selector:
    app: flyte-pod-webhook
  ports:
    - name: https
      protocol: TCP
      port: 443
      targetPort: 9443
---
# Source: flyte-core/templates/propeller/deployment.yaml
apiVersion: apps/v1
kind: Deployment
metadata:
  namespace: flyte
  name: flytepropeller
  labels: 
    app.kubernetes.io/name: flytepropeller
    app.kubernetes.io/instance: flyte
    helm.sh/chart: flyte-core-v0.1.10
    app.kubernetes.io/managed-by: Helm
spec:
  replicas: 2
  selector:
    matchLabels: 
      app.kubernetes.io/name: flytepropeller
      app.kubernetes.io/instance: flyte
  template:
    metadata:
      annotations:
<<<<<<< HEAD
        configChecksum: "ee14c75d560241789cd29abfd0e93d20e874eef022a7a8313337875023bfd90"
=======
        configChecksum: "de81ec89079e3abbbc351f1e9dd5f918ac37e7a302dfe32a4ce4da1083980cd"
>>>>>>> 705bc045
        prometheus.io/path: "/metrics"
        prometheus.io/port: "10254"
      labels: 
        app.kubernetes.io/name: flytepropeller
        app.kubernetes.io/instance: flyte
        helm.sh/chart: flyte-core-v0.1.10
        app.kubernetes.io/managed-by: Helm
    spec:
      securityContext: 
        fsGroup: 65534
        fsGroupChangePolicy: Always
        runAsUser: 1001
      priorityClassName: system-cluster-critical
      containers:
      - command:
        - flytepropeller
        - --config
        - /etc/flyte/config/*.yaml
        env:
        - name: POD_NAME
          valueFrom:
            fieldRef:
              fieldPath: metadata.name
        - name: POD_NAMESPACE
          valueFrom:
            fieldRef:
              fieldPath: metadata.namespace
        image: "cr.flyte.org/flyteorg/flytepropeller:v1.13.1-rc0"
        imagePullPolicy: "IfNotPresent"
        name: flytepropeller
        ports:
        - containerPort: 10254
        resources:
          limits:
            cpu: 1
            ephemeral-storage: 1Gi
            memory: 2Gi
          requests:
            cpu: 1
            ephemeral-storage: 1Gi
            memory: 2Gi
        volumeMounts:
        - name: config-volume
          mountPath: /etc/flyte/config
        - name: auth
          mountPath: /etc/secrets/
        terminationMessagePolicy: "FallbackToLogsOnError"
      serviceAccountName: flytepropeller
      volumes:
      - configMap:
          name: flyte-propeller-config
        name: config-volume
      - name: auth
        secret:
          secretName: flyte-secret-auth
      affinity: 
        podAntiAffinity:
          requiredDuringSchedulingIgnoredDuringExecution:
          - labelSelector:
              matchLabels:
                app.kubernetes.io/name: flytepropeller
            topologyKey: kubernetes.io/hostname
---
# Source: flyte-core/templates/propeller/webhook.yaml
# Create the actual deployment
apiVersion: apps/v1
kind: Deployment
metadata:
  name: flyte-pod-webhook
  namespace: flyte
  labels:
    app: flyte-pod-webhook
spec:
  selector:
    matchLabels:
      app: flyte-pod-webhook
  template:
    metadata:
      labels:
        app: flyte-pod-webhook
        app.kubernetes.io/name: flyte-pod-webhook
        app.kubernetes.io/version: v1.13.1-rc0
      annotations:
<<<<<<< HEAD
        configChecksum: "ee14c75d560241789cd29abfd0e93d20e874eef022a7a8313337875023bfd90"
=======
        configChecksum: "de81ec89079e3abbbc351f1e9dd5f918ac37e7a302dfe32a4ce4da1083980cd"
>>>>>>> 705bc045
        prometheus.io/path: "/metrics"
        prometheus.io/port: "10254"
    spec:
      securityContext: 
        fsGroup: 65534
        fsGroupChangePolicy: Always
        runAsNonRoot: true
        runAsUser: 1001
        seLinuxOptions:
          type: spc_t
      serviceAccountName: flyte-pod-webhook
      initContainers:
      - name: generate-secrets
        image: "cr.flyte.org/flyteorg/flytepropeller:v1.13.1-rc0"
        imagePullPolicy: "IfNotPresent"
        command:
          - flytepropeller
        args:
          - webhook
          - init-certs
          - --config
          - /etc/flyte/config/*.yaml
        env:
          - name: POD_NAME
            valueFrom:
              fieldRef:
                fieldPath: metadata.name
          - name: POD_NAMESPACE
            valueFrom:
              fieldRef:
                fieldPath: metadata.namespace
        securityContext:
          allowPrivilegeEscalation: false
          capabilities:
            drop: ["ALL"]
        volumeMounts:
          - name: config-volume
            mountPath: /etc/flyte/config
      containers:
        - name: webhook
          image: "cr.flyte.org/flyteorg/flytepropeller:v1.13.1-rc0"
          imagePullPolicy: "IfNotPresent"
          command:
            - flytepropeller
          args:
            - webhook
            - --config
            - /etc/flyte/config/*.yaml
          env:
            - name: POD_NAME
              valueFrom:
                fieldRef:
                  fieldPath: metadata.name
            - name: POD_NAMESPACE
              valueFrom:
                fieldRef:
                  fieldPath: metadata.namespace
          ports:
          - containerPort: 9443
          securityContext:
            allowPrivilegeEscalation: false
            capabilities:
              drop: ["ALL"]
          resources:
            requests:
              cpu: 200m
              ephemeral-storage: 500Mi
              memory: 500Mi
          volumeMounts:
            - name: config-volume
              mountPath: /etc/flyte/config
              readOnly: true
            - name: webhook-certs
              mountPath: /etc/webhook/certs
              readOnly: true
      volumes:
        - name: config-volume
          configMap:
            name: flyte-propeller-config
        - name: webhook-certs
          secret:
            secretName: flyte-pod-webhook
---
# Source: flyte-core/templates/common/ingress.yaml
apiVersion: networking.k8s.io/v1
kind: Ingress
metadata:
  name: flyte-core
  namespace: flyte
  annotations: 
    alb.ingress.kubernetes.io/actions.ssl-redirect: '{"Type": "redirect", "RedirectConfig":
      { "Protocol": "HTTPS", "Port": "443", "StatusCode": "HTTP_301"}}'
    alb.ingress.kubernetes.io/certificate-arn: '<CERTIFICATE_ARN>'
    alb.ingress.kubernetes.io/group.name: flyte
    alb.ingress.kubernetes.io/listen-ports: '[{"HTTP": 80}, {"HTTPS":443}]'
    alb.ingress.kubernetes.io/scheme: internet-facing
    alb.ingress.kubernetes.io/tags: service_instance=production
    alb.ingress.kubernetes.io/target-type: ip
    kubernetes.io/ingress.class: alb
    nginx.ingress.kubernetes.io/app-root: /console
    nginx.ingress.kubernetes.io/service-upstream: "true"
spec:
  ingressClassName: 
  rules:
    - http:
        paths:
          - path: /*
            pathType: ImplementationSpecific
            backend:
              service:
                name: ssl-redirect
                port:
                  name: use-annotation
          # This is useful only for frontend development
          # NOTE: If you change this, you must update the BASE_URL value in flyteconsole.yaml
          - path: /console
            pathType: ImplementationSpecific
            backend:
              service:
                name: flyteconsole
                port:
                  number: 80
          - path: /console/*
            pathType: ImplementationSpecific
            backend:
              service:
                name: flyteconsole
                port:
                  number: 80
          - path: /api
            pathType: ImplementationSpecific
            backend:
              service:
                name: flyteadmin
                port:
                  number: 80
          - path: /api/*
            pathType: ImplementationSpecific
            backend:
              service:
                name: flyteadmin
                port:
                  number: 80
          - path: /healthcheck
            pathType: ImplementationSpecific
            backend:
              service:
                name: flyteadmin
                port:
                  number: 80
          - path: /v1/*
            pathType: ImplementationSpecific
            backend:
              service:
                name: flyteadmin
                port:
                  number: 80
          - path: /.well-known
            pathType: ImplementationSpecific
            backend:
              service:
                name: flyteadmin
                port:
                  number: 80
          - path: /.well-known/*
            pathType: ImplementationSpecific
            backend:
              service:
                name: flyteadmin
                port:
                  number: 80
          - path: /login
            pathType: ImplementationSpecific
            backend:
              service:
                name: flyteadmin
                port:
                  number: 80
          - path: /login/*
            pathType: ImplementationSpecific
            backend:
              service:
                name: flyteadmin
                port:
                  number: 80
          - path: /logout
            pathType: ImplementationSpecific
            backend:
              service:
                name: flyteadmin
                port:
                  number: 80
          - path: /logout/*
            pathType: ImplementationSpecific
            backend:
              service:
                name: flyteadmin
                port:
                  number: 80
          - path: /callback
            pathType: ImplementationSpecific
            backend:
              service:
                name: flyteadmin
                port:
                  number: 80
          - path: /callback/*
            pathType: ImplementationSpecific
            backend:
              service:
                name: flyteadmin
                port:
                  number: 80
          - path: /me
            pathType: ImplementationSpecific
            backend:
              service:
                name: flyteadmin
                port:
                  number: 80
          - path: /config
            pathType: ImplementationSpecific
            backend:
              service:
                name: flyteadmin
                port:
                  number: 80
          - path: /config/*
            pathType: ImplementationSpecific
            backend:
              service:
                name: flyteadmin
                port:
                  number: 80
          - path: /oauth2
            pathType: ImplementationSpecific
            backend:
              service:
                name: flyteadmin
                port:
                  number: 80
          - path: /oauth2/*
            pathType: ImplementationSpecific
            backend:
              service:
                name: flyteadmin
                port:
                  number: 80
      host: null
# Certain ingress controllers like nginx cannot serve HTTP 1 and GRPC with a single ingress because GRPC can only
# enabled on the ingress object, not on backend services (GRPC annotation is set on the ingress, not on the services).
---
# Source: flyte-core/templates/common/ingress.yaml
apiVersion: networking.k8s.io/v1
kind: Ingress
metadata:
  name: flyte-core-grpc
  namespace: flyte
  annotations: 
    alb.ingress.kubernetes.io/actions.ssl-redirect: '{"Type": "redirect", "RedirectConfig":
      { "Protocol": "HTTPS", "Port": "443", "StatusCode": "HTTP_301"}}'
    alb.ingress.kubernetes.io/backend-protocol-version: GRPC
    alb.ingress.kubernetes.io/certificate-arn: '<CERTIFICATE_ARN>'
    alb.ingress.kubernetes.io/group.name: flyte
    alb.ingress.kubernetes.io/listen-ports: '[{"HTTP": 80}, {"HTTPS":443}]'
    alb.ingress.kubernetes.io/scheme: internet-facing
    alb.ingress.kubernetes.io/tags: service_instance=production
    alb.ingress.kubernetes.io/target-type: ip
    kubernetes.io/ingress.class: alb
    nginx.ingress.kubernetes.io/app-root: /console
    nginx.ingress.kubernetes.io/backend-protocol: GRPC
    nginx.ingress.kubernetes.io/service-upstream: "true"
spec:
  ingressClassName: 
  rules:
    - host: null
      http:
        paths:
          #
          # - backend:
          #     serviceName: ssl-redirect
          #     servicePort: use-annotation
          #   path: /*
          #   pathType: ImplementationSpecific
          #
          
          # NOTE: Port 81 in flyteadmin is the GRPC server port for FlyteAdmin.
          - path: /flyteidl.service.SignalService
            pathType: ImplementationSpecific
            backend:
              service:
                name: flyteadmin
                port:
                  number: 81
          - path: /flyteidl.service.SignalService/*
            pathType: ImplementationSpecific
            backend:
              service:
                name: flyteadmin
                port:
                  number: 81
          - path: /flyteidl.service.AdminService
            pathType: ImplementationSpecific
            backend:
              service:
                name: flyteadmin
                port:
                  number: 81
          - path: /flyteidl.service.AdminService/*
            pathType: ImplementationSpecific
            backend:
              service:
                name: flyteadmin
                port:
                  number: 81
          - path: /flyteidl.service.DataProxyService
            pathType: ImplementationSpecific
            backend:
              service:
                name: flyteadmin
                port:
                  number: 81
          - path: /flyteidl.service.DataProxyService/*
            pathType: ImplementationSpecific
            backend:
              service:
                name: flyteadmin
                port:
                  number: 81
          - path: /flyteidl.service.AuthMetadataService
            pathType: ImplementationSpecific
            backend:
              service:
                name: flyteadmin
                port:
                  number: 81
          - path: /flyteidl.service.AuthMetadataService/*
            pathType: ImplementationSpecific
            backend:
              service:
                name: flyteadmin
                port:
                  number: 81
          - path: /flyteidl.service.IdentityService
            pathType: ImplementationSpecific
            backend:
              service:
                name: flyteadmin
                port:
                  number: 81
          - path: /flyteidl.service.IdentityService/*
            pathType: ImplementationSpecific
            backend:
              service:
                name: flyteadmin
                port:
                  number: 81
          - path: /grpc.health.v1.Health
            pathType: ImplementationSpecific
            backend:
              service:
                name: flyteadmin
                port:
                  number: 81
          - path: /grpc.health.v1.Health/*
            pathType: ImplementationSpecific
            backend:
              service:
                name: flyteadmin
                port:
                  number: 81<|MERGE_RESOLUTION|>--- conflicted
+++ resolved
@@ -429,11 +429,7 @@
   template:
     metadata:
       annotations:
-<<<<<<< HEAD
-        configChecksum: "ee14c75d560241789cd29abfd0e93d20e874eef022a7a8313337875023bfd90"
-=======
-        configChecksum: "de81ec89079e3abbbc351f1e9dd5f918ac37e7a302dfe32a4ce4da1083980cd"
->>>>>>> 705bc045
+        configChecksum: "1735241ec2dc344e0981710648434250b5a173b2ef36e552a2c97882753ad2d"
         prometheus.io/path: "/metrics"
         prometheus.io/port: "10254"
       labels: 
@@ -517,11 +513,7 @@
         app.kubernetes.io/name: flyte-pod-webhook
         app.kubernetes.io/version: v1.13.1-rc0
       annotations:
-<<<<<<< HEAD
-        configChecksum: "ee14c75d560241789cd29abfd0e93d20e874eef022a7a8313337875023bfd90"
-=======
-        configChecksum: "de81ec89079e3abbbc351f1e9dd5f918ac37e7a302dfe32a4ce4da1083980cd"
->>>>>>> 705bc045
+        configChecksum: "1735241ec2dc344e0981710648434250b5a173b2ef36e552a2c97882753ad2d"
         prometheus.io/path: "/metrics"
         prometheus.io/port: "10254"
     spec:
