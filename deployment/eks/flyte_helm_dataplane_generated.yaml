---
# Source: flyte-core/templates/admin/rbac.yaml
apiVersion: v1
kind: ServiceAccount
metadata:
  name: flyteadmin
  namespace: flyte
  labels: 
    app.kubernetes.io/name: flyteadmin
    app.kubernetes.io/instance: flyte
    helm.sh/chart: flyte-core-v0.1.10
    app.kubernetes.io/managed-by: Helm
  annotations: 
    eks.amazonaws.com/role-arn: arn:aws:iam::<ACCOUNT_NUMBER>:role/iam-role-flyte
---
# Source: flyte-core/templates/propeller/rbac.yaml
apiVersion: v1
kind: ServiceAccount
metadata:
  name: flytepropeller
  namespace: flyte
  labels: 
    app.kubernetes.io/name: flytepropeller
    app.kubernetes.io/instance: flyte
    helm.sh/chart: flyte-core-v0.1.10
    app.kubernetes.io/managed-by: Helm
  annotations: 
    eks.amazonaws.com/role-arn: arn:aws:iam::<ACCOUNT_NUMBER>:role/iam-role-flyte
---
# Source: flyte-core/templates/propeller/webhook.yaml
# Create a Service Account for webhook
apiVersion: v1
kind: ServiceAccount
metadata:
  name: flyte-pod-webhook
  namespace: flyte
---
# Source: flyte-core/templates/common/secret-auth.yaml
apiVersion: v1
kind: Secret
metadata:
  name: flyte-secret-auth
  namespace: flyte
type: Opaque
stringData:
  client_secret: foobar
---
# Source: flyte-core/templates/common/secret.yaml
apiVersion: v1
kind: Secret
metadata:
  name: db-pass
stringData:
  pass.txt: '<DB_PASSWORD>'
type: Opaque
---
# Source: flyte-core/templates/propeller/webhook.yaml
# Create an empty secret that the first propeller pod will populate
apiVersion: v1
kind: Secret
metadata:
  name: flyte-pod-webhook
  namespace: flyte
type: Opaque
---
# Source: flyte-core/templates/propeller/configmap.yaml
apiVersion: v1
kind: ConfigMap
metadata:
  name: flyte-propeller-config
  namespace: flyte
  labels: 
    app.kubernetes.io/name: flyteadmin
    app.kubernetes.io/instance: flyte
    helm.sh/chart: flyte-core-v0.1.10
    app.kubernetes.io/managed-by: Helm
data:
  admin.yaml: | 
    admin:
      clientId: 'flytepropeller'
      clientSecretLocation: /etc/secrets/client_secret
      endpoint: flyteadmin:81
      insecure: true
    event:
      capacity: 1000
      rate: 500
      type: admin
  catalog.yaml: | 
    catalog-cache:
      endpoint: datacatalog:89
      insecure: true
      type: datacatalog
  copilot.yaml: | 
    plugins:
      k8s:
        co-pilot:
          image: cr.flyte.org/flyteorg/flytecopilot:v1.13.1
          name: flyte-copilot-
          start-timeout: 30s
  core.yaml: | 
    manager:
      pod-application: flytepropeller
      pod-template-container-name: flytepropeller
      pod-template-name: flytepropeller-template
    propeller:
      downstream-eval-duration: 30s
      enable-admin-launcher: true
      gc-interval: 12h
      kube-client-config:
        burst: 25
        qps: 100
        timeout: 30s
      leader-election:
        enabled: true
        lease-duration: 15s
        lock-config-map:
          name: propeller-leader
          namespace: flyte
        renew-deadline: 10s
        retry-period: 2s
      limit-namespace: all
      max-workflow-retries: 50
      metadata-prefix: metadata/propeller
      metrics-prefix: flyte
      prof-port: 10254
      queue:
        batch-size: -1
        batching-interval: 2s
        queue:
          base-delay: 5s
          capacity: 1000
          max-delay: 120s
          rate: 100
          type: maxof
        sub-queue:
          capacity: 1000
          rate: 100
          type: bucket
        type: batch
      rawoutput-prefix: s3://<RAW_DATA_BUCKET_NAME>/
      workers: 40
      workflow-reeval-duration: 30s
    webhook:
      certDir: /etc/webhook/certs
      serviceName: flyte-pod-webhook
  enabled_plugins.yaml: | 
    tasks:
      task-plugins:
        default-for-task-types:
          container: container
          container_array: k8s-array
          sidecar: sidecar
        enabled-plugins:
        - container
        - sidecar
        - k8s-array
        - agent-service
        - echo
  k8s.yaml: | 
    plugins:
      k8s:
        default-cpus: 100m
        default-env-vars: []
        default-memory: 100Mi
  resource_manager.yaml: | 
    propeller:
      resourcemanager:
        type: noop
  storage.yaml: | 
    storage:
      type: s3
      container: "<METADATA_BUCKET_NAME>"
      connection:
        auth-type: iam
        region: <AWS_REGION>
      enable-multicontainer: false
      limits:
        maxDownloadMBs: 10
  cache.yaml: |
    cache:
      max_size_mbs: 1024
      target_gc_percent: 70
  task_logs.yaml: | 
    plugins:
      logs:
        cloudwatch-enabled: true
        cloudwatch-log-group: '<LOG_GROUP_NAME>'
        cloudwatch-region: '<AWS_REGION>'
        kubernetes-enabled: false
---
# Source: flyte-core/templates/propeller/crds/flyteworkflow.yaml
apiVersion: apiextensions.k8s.io/v1
kind: CustomResourceDefinition
metadata:
  name: flyteworkflows.flyte.lyft.com
spec:
  group: flyte.lyft.com
  names:
    kind: FlyteWorkflow
    plural: flyteworkflows
    shortNames:
      - fly
    singular: flyteworkflow
  scope: Namespaced
  versions:
    - name: v1alpha1
      served: true
      storage: true
      schema:
        openAPIV3Schema:
          type: object
          x-kubernetes-preserve-unknown-fields: true
          properties:
---
# Source: flyte-core/templates/admin/rbac.yaml
apiVersion: rbac.authorization.k8s.io/v1
kind: ClusterRole
metadata:
  name: flyte-flyteadmin
  labels: 
    app.kubernetes.io/name: flyteadmin
    app.kubernetes.io/instance: flyte
    helm.sh/chart: flyte-core-v0.1.10
    app.kubernetes.io/managed-by: Helm
rules:
- apiGroups: 
  - ""
  - flyte.lyft.com
  - rbac.authorization.k8s.io
  resources: 
  - configmaps
  - flyteworkflows
  - namespaces
  - pods
  - resourcequotas
  - roles
  - rolebindings
  - secrets
  - services
  - serviceaccounts
  - spark-role
  - limitranges
  verbs: 
  - '*'
---
# Source: flyte-core/templates/propeller/rbac.yaml
apiVersion: rbac.authorization.k8s.io/v1
kind: ClusterRole
metadata:
  name: flyte-flytepropeller
  labels: 
    app.kubernetes.io/name: flytepropeller
    app.kubernetes.io/instance: flyte
    helm.sh/chart: flyte-core-v0.1.10
    app.kubernetes.io/managed-by: Helm
rules:
# Allow RO access to PODS
- apiGroups:
  - ""
  resources:
  - pods
  verbs:
  - get
  - list
  - watch
# Allow Event recording access
- apiGroups:
  - ""
  resources:
  - events
  verbs:
  - create
  - update
  - delete
  - patch
# Allow Access All plugin objects
- apiGroups:
  - '*'
  resources:
  - '*'
  verbs:
  - get
  - list
  - watch
  - create
  - update
  - delete
  - patch
# Allow Access to CRD
- apiGroups:
  - apiextensions.k8s.io
  resources:
  - customresourcedefinitions
  verbs:
  - get
  - list
  - watch
  - create
  - delete
  - update
# Allow Access to all resources under flyte.lyft.com
- apiGroups:
  - flyte.lyft.com
  resources:
  - flyteworkflows
  - flyteworkflows/finalizers
  verbs:
  - get
  - list
  - watch
  - create
  - update
  - delete
  - patch
  - post
  - deletecollection
---
# Source: flyte-core/templates/propeller/webhook.yaml
# Create a ClusterRole for the webhook
# https://kubernetes.io/docs/admin/authorization/rbac/
kind: ClusterRole
apiVersion: rbac.authorization.k8s.io/v1
metadata:
  name: flyte-flyte-pod-webhook
  namespace: flyte
rules:
  - apiGroups:
      - "*"
    resources:
      - mutatingwebhookconfigurations
      - secrets
      - pods
      - replicasets/finalizers
    verbs:
      - get
      - create
      - update
      - patch
---
# Source: flyte-core/templates/admin/rbac.yaml
apiVersion: rbac.authorization.k8s.io/v1
kind: ClusterRoleBinding
metadata:
  name: flyte-flyteadmin-binding
  labels: 
    app.kubernetes.io/name: flyteadmin
    app.kubernetes.io/instance: flyte
    helm.sh/chart: flyte-core-v0.1.10
    app.kubernetes.io/managed-by: Helm
roleRef:
  apiGroup: rbac.authorization.k8s.io
  kind: ClusterRole
  name: flyte-flyteadmin
subjects:
- kind: ServiceAccount
  name: flyteadmin
  namespace: flyte
---
# Source: flyte-core/templates/propeller/rbac.yaml
apiVersion: rbac.authorization.k8s.io/v1
kind: ClusterRoleBinding
metadata:
  name: flyte-flytepropeller
  labels: 
    app.kubernetes.io/name: flytepropeller
    app.kubernetes.io/instance: flyte
    helm.sh/chart: flyte-core-v0.1.10
    app.kubernetes.io/managed-by: Helm
roleRef:
  apiGroup: rbac.authorization.k8s.io
  kind: ClusterRole
  name: flyte-flytepropeller
subjects:
- kind: ServiceAccount
  name: flytepropeller
  namespace: flyte
---
# Source: flyte-core/templates/propeller/webhook.yaml
# Create a binding from Role -> ServiceAccount
kind: ClusterRoleBinding
apiVersion: rbac.authorization.k8s.io/v1
metadata:
  name: flyte-flyte-pod-webhook
  namespace: flyte
roleRef:
  apiGroup: rbac.authorization.k8s.io
  kind: ClusterRole
  name: flyte-flyte-pod-webhook
subjects:
  - kind: ServiceAccount
    name: flyte-pod-webhook
    namespace: flyte
---
# Source: flyte-core/templates/propeller/webhook.yaml
# Service
apiVersion: v1
kind: Service
metadata:
  name: flyte-pod-webhook
  namespace: flyte
  annotations: 
    projectcontour.io/upstream-protocol.h2c: grpc
spec:
  selector:
    app: flyte-pod-webhook
  ports:
    - name: https
      protocol: TCP
      port: 443
      targetPort: 9443
---
# Source: flyte-core/templates/propeller/deployment.yaml
apiVersion: apps/v1
kind: Deployment
metadata:
  namespace: flyte
  name: flytepropeller
  labels: 
    app.kubernetes.io/name: flytepropeller
    app.kubernetes.io/instance: flyte
    helm.sh/chart: flyte-core-v0.1.10
    app.kubernetes.io/managed-by: Helm
spec:
  replicas: 2
  selector:
    matchLabels: 
      app.kubernetes.io/name: flytepropeller
      app.kubernetes.io/instance: flyte
  template:
    metadata:
      annotations:
<<<<<<< HEAD
        configChecksum: "2c07cc26dc843ebb682b228885de557a6958e88895ddd00bc3eea4188282aa6"
=======
        configChecksum: "cf07450d68fd5fcd2055e08e48664a18edabf2e13904b93096f2f6aa7ea7f5c"
>>>>>>> 7136919f
        prometheus.io/path: "/metrics"
        prometheus.io/port: "10254"
      labels: 
        app.kubernetes.io/name: flytepropeller
        app.kubernetes.io/instance: flyte
        helm.sh/chart: flyte-core-v0.1.10
        app.kubernetes.io/managed-by: Helm
    spec:
      securityContext: 
        fsGroup: 65534
        fsGroupChangePolicy: Always
        runAsUser: 1001
      priorityClassName: system-cluster-critical
      containers:
      - command:
        - flytepropeller
        - --config
        - /etc/flyte/config/*.yaml
        env:
        - name: POD_NAME
          valueFrom:
            fieldRef:
              fieldPath: metadata.name
        - name: POD_NAMESPACE
          valueFrom:
            fieldRef:
              fieldPath: metadata.namespace
        image: "cr.flyte.org/flyteorg/flytepropeller:v1.13.1"
        imagePullPolicy: "IfNotPresent"
        name: flytepropeller
        ports:
        - containerPort: 10254
        resources:
          limits:
            cpu: 1
            ephemeral-storage: 1Gi
            memory: 2Gi
          requests:
            cpu: 1
            ephemeral-storage: 1Gi
            memory: 2Gi
        volumeMounts:
        - name: config-volume
          mountPath: /etc/flyte/config
        - name: auth
          mountPath: /etc/secrets/
        terminationMessagePolicy: "FallbackToLogsOnError"
      serviceAccountName: flytepropeller
      volumes:
      - configMap:
          name: flyte-propeller-config
        name: config-volume
      - name: auth
        secret:
          secretName: flyte-secret-auth
      affinity: 
        podAntiAffinity:
          requiredDuringSchedulingIgnoredDuringExecution:
          - labelSelector:
              matchLabels:
                app.kubernetes.io/name: flytepropeller
            topologyKey: kubernetes.io/hostname
---
# Source: flyte-core/templates/propeller/webhook.yaml
# Create the actual deployment
apiVersion: apps/v1
kind: Deployment
metadata:
  name: flyte-pod-webhook
  namespace: flyte
  labels:
    app: flyte-pod-webhook
spec:
  selector:
    matchLabels:
      app: flyte-pod-webhook
  template:
    metadata:
      labels:
        app: flyte-pod-webhook
        app.kubernetes.io/name: flyte-pod-webhook
        app.kubernetes.io/version: v1.13.1
      annotations:
<<<<<<< HEAD
        configChecksum: "2c07cc26dc843ebb682b228885de557a6958e88895ddd00bc3eea4188282aa6"
=======
        configChecksum: "cf07450d68fd5fcd2055e08e48664a18edabf2e13904b93096f2f6aa7ea7f5c"
>>>>>>> 7136919f
        prometheus.io/path: "/metrics"
        prometheus.io/port: "10254"
    spec:
      securityContext: 
        fsGroup: 65534
        fsGroupChangePolicy: Always
        runAsNonRoot: true
        runAsUser: 1001
        seLinuxOptions:
          type: spc_t
      serviceAccountName: flyte-pod-webhook
      initContainers:
      - name: generate-secrets
        image: "cr.flyte.org/flyteorg/flytepropeller:v1.13.1"
        imagePullPolicy: "IfNotPresent"
        command:
          - flytepropeller
        args:
          - webhook
          - init-certs
          - --config
          - /etc/flyte/config/*.yaml
        env:
          - name: POD_NAME
            valueFrom:
              fieldRef:
                fieldPath: metadata.name
          - name: POD_NAMESPACE
            valueFrom:
              fieldRef:
                fieldPath: metadata.namespace
        securityContext:
          allowPrivilegeEscalation: false
          capabilities:
            drop: ["ALL"]
        volumeMounts:
          - name: config-volume
            mountPath: /etc/flyte/config
      containers:
        - name: webhook
          image: "cr.flyte.org/flyteorg/flytepropeller:v1.13.1"
          imagePullPolicy: "IfNotPresent"
          command:
            - flytepropeller
          args:
            - webhook
            - --config
            - /etc/flyte/config/*.yaml
          env:
            - name: POD_NAME
              valueFrom:
                fieldRef:
                  fieldPath: metadata.name
            - name: POD_NAMESPACE
              valueFrom:
                fieldRef:
                  fieldPath: metadata.namespace
          ports:
          - containerPort: 9443
          securityContext:
            allowPrivilegeEscalation: false
            capabilities:
              drop: ["ALL"]
          resources:
            requests:
              cpu: 200m
              ephemeral-storage: 500Mi
              memory: 500Mi
          volumeMounts:
            - name: config-volume
              mountPath: /etc/flyte/config
              readOnly: true
            - name: webhook-certs
              mountPath: /etc/webhook/certs
              readOnly: true
      volumes:
        - name: config-volume
          configMap:
            name: flyte-propeller-config
        - name: webhook-certs
          secret:
            secretName: flyte-pod-webhook
---
# Source: flyte-core/templates/common/ingress.yaml
apiVersion: networking.k8s.io/v1
kind: Ingress
metadata:
  name: flyte-core
  namespace: flyte
  annotations: 
    alb.ingress.kubernetes.io/actions.ssl-redirect: '{"Type": "redirect", "RedirectConfig":
      { "Protocol": "HTTPS", "Port": "443", "StatusCode": "HTTP_301"}}'
    alb.ingress.kubernetes.io/certificate-arn: '<CERTIFICATE_ARN>'
    alb.ingress.kubernetes.io/group.name: flyte
    alb.ingress.kubernetes.io/listen-ports: '[{"HTTP": 80}, {"HTTPS":443}]'
    alb.ingress.kubernetes.io/scheme: internet-facing
    alb.ingress.kubernetes.io/tags: service_instance=production
    alb.ingress.kubernetes.io/target-type: ip
    kubernetes.io/ingress.class: alb
    nginx.ingress.kubernetes.io/app-root: /console
    nginx.ingress.kubernetes.io/service-upstream: "true"
spec:
  ingressClassName: 
  rules:
    - http:
        paths:
          - path: /*
            pathType: ImplementationSpecific
            backend:
              service:
                name: ssl-redirect
                port:
                  name: use-annotation
          # This is useful only for frontend development
          # NOTE: If you change this, you must update the BASE_URL value in flyteconsole.yaml
          - path: /console
            pathType: ImplementationSpecific
            backend:
              service:
                name: flyteconsole
                port:
                  number: 80
          - path: /console/*
            pathType: ImplementationSpecific
            backend:
              service:
                name: flyteconsole
                port:
                  number: 80
          - path: /api
            pathType: ImplementationSpecific
            backend:
              service:
                name: flyteadmin
                port:
                  number: 80
          - path: /api/*
            pathType: ImplementationSpecific
            backend:
              service:
                name: flyteadmin
                port:
                  number: 80
          - path: /healthcheck
            pathType: ImplementationSpecific
            backend:
              service:
                name: flyteadmin
                port:
                  number: 80
          - path: /v1/*
            pathType: ImplementationSpecific
            backend:
              service:
                name: flyteadmin
                port:
                  number: 80
          - path: /.well-known
            pathType: ImplementationSpecific
            backend:
              service:
                name: flyteadmin
                port:
                  number: 80
          - path: /.well-known/*
            pathType: ImplementationSpecific
            backend:
              service:
                name: flyteadmin
                port:
                  number: 80
          - path: /login
            pathType: ImplementationSpecific
            backend:
              service:
                name: flyteadmin
                port:
                  number: 80
          - path: /login/*
            pathType: ImplementationSpecific
            backend:
              service:
                name: flyteadmin
                port:
                  number: 80
          - path: /logout
            pathType: ImplementationSpecific
            backend:
              service:
                name: flyteadmin
                port:
                  number: 80
          - path: /logout/*
            pathType: ImplementationSpecific
            backend:
              service:
                name: flyteadmin
                port:
                  number: 80
          - path: /callback
            pathType: ImplementationSpecific
            backend:
              service:
                name: flyteadmin
                port:
                  number: 80
          - path: /callback/*
            pathType: ImplementationSpecific
            backend:
              service:
                name: flyteadmin
                port:
                  number: 80
          - path: /me
            pathType: ImplementationSpecific
            backend:
              service:
                name: flyteadmin
                port:
                  number: 80
          - path: /config
            pathType: ImplementationSpecific
            backend:
              service:
                name: flyteadmin
                port:
                  number: 80
          - path: /config/*
            pathType: ImplementationSpecific
            backend:
              service:
                name: flyteadmin
                port:
                  number: 80
          - path: /oauth2
            pathType: ImplementationSpecific
            backend:
              service:
                name: flyteadmin
                port:
                  number: 80
          - path: /oauth2/*
            pathType: ImplementationSpecific
            backend:
              service:
                name: flyteadmin
                port:
                  number: 80
      host: null
# Certain ingress controllers like nginx cannot serve HTTP 1 and GRPC with a single ingress because GRPC can only
# enabled on the ingress object, not on backend services (GRPC annotation is set on the ingress, not on the services).
---
# Source: flyte-core/templates/common/ingress.yaml
apiVersion: networking.k8s.io/v1
kind: Ingress
metadata:
  name: flyte-core-grpc
  namespace: flyte
  annotations: 
    alb.ingress.kubernetes.io/actions.ssl-redirect: '{"Type": "redirect", "RedirectConfig":
      { "Protocol": "HTTPS", "Port": "443", "StatusCode": "HTTP_301"}}'
    alb.ingress.kubernetes.io/backend-protocol-version: GRPC
    alb.ingress.kubernetes.io/certificate-arn: '<CERTIFICATE_ARN>'
    alb.ingress.kubernetes.io/group.name: flyte
    alb.ingress.kubernetes.io/listen-ports: '[{"HTTP": 80}, {"HTTPS":443}]'
    alb.ingress.kubernetes.io/scheme: internet-facing
    alb.ingress.kubernetes.io/tags: service_instance=production
    alb.ingress.kubernetes.io/target-type: ip
    kubernetes.io/ingress.class: alb
    nginx.ingress.kubernetes.io/app-root: /console
    nginx.ingress.kubernetes.io/backend-protocol: GRPC
    nginx.ingress.kubernetes.io/service-upstream: "true"
spec:
  ingressClassName: 
  rules:
    - host: null
      http:
        paths:
          #
          # - backend:
          #     serviceName: ssl-redirect
          #     servicePort: use-annotation
          #   path: /*
          #   pathType: ImplementationSpecific
          #
          
          # NOTE: Port 81 in flyteadmin is the GRPC server port for FlyteAdmin.
          - path: /flyteidl.service.SignalService
            pathType: ImplementationSpecific
            backend:
              service:
                name: flyteadmin
                port:
                  number: 81
          - path: /flyteidl.service.SignalService/*
            pathType: ImplementationSpecific
            backend:
              service:
                name: flyteadmin
                port:
                  number: 81
          - path: /flyteidl.service.AdminService
            pathType: ImplementationSpecific
            backend:
              service:
                name: flyteadmin
                port:
                  number: 81
          - path: /flyteidl.service.AdminService/*
            pathType: ImplementationSpecific
            backend:
              service:
                name: flyteadmin
                port:
                  number: 81
          - path: /flyteidl.service.DataProxyService
            pathType: ImplementationSpecific
            backend:
              service:
                name: flyteadmin
                port:
                  number: 81
          - path: /flyteidl.service.DataProxyService/*
            pathType: ImplementationSpecific
            backend:
              service:
                name: flyteadmin
                port:
                  number: 81
          - path: /flyteidl.service.AuthMetadataService
            pathType: ImplementationSpecific
            backend:
              service:
                name: flyteadmin
                port:
                  number: 81
          - path: /flyteidl.service.AuthMetadataService/*
            pathType: ImplementationSpecific
            backend:
              service:
                name: flyteadmin
                port:
                  number: 81
          - path: /flyteidl.service.IdentityService
            pathType: ImplementationSpecific
            backend:
              service:
                name: flyteadmin
                port:
                  number: 81
          - path: /flyteidl.service.IdentityService/*
            pathType: ImplementationSpecific
            backend:
              service:
                name: flyteadmin
                port:
                  number: 81
          - path: /grpc.health.v1.Health
            pathType: ImplementationSpecific
            backend:
              service:
                name: flyteadmin
                port:
                  number: 81
          - path: /grpc.health.v1.Health/*
            pathType: ImplementationSpecific
            backend:
              service:
                name: flyteadmin
                port:
                  number: 81<|MERGE_RESOLUTION|>--- conflicted
+++ resolved
@@ -429,11 +429,7 @@
   template:
     metadata:
       annotations:
-<<<<<<< HEAD
-        configChecksum: "2c07cc26dc843ebb682b228885de557a6958e88895ddd00bc3eea4188282aa6"
-=======
-        configChecksum: "cf07450d68fd5fcd2055e08e48664a18edabf2e13904b93096f2f6aa7ea7f5c"
->>>>>>> 7136919f
+        configChecksum: "33bc4dd986fdb015ce49d998deedf122e119579ec09db311e67276230678a70"
         prometheus.io/path: "/metrics"
         prometheus.io/port: "10254"
       labels: 
@@ -517,11 +513,7 @@
         app.kubernetes.io/name: flyte-pod-webhook
         app.kubernetes.io/version: v1.13.1
       annotations:
-<<<<<<< HEAD
-        configChecksum: "2c07cc26dc843ebb682b228885de557a6958e88895ddd00bc3eea4188282aa6"
-=======
-        configChecksum: "cf07450d68fd5fcd2055e08e48664a18edabf2e13904b93096f2f6aa7ea7f5c"
->>>>>>> 7136919f
+        configChecksum: "33bc4dd986fdb015ce49d998deedf122e119579ec09db311e67276230678a70"
         prometheus.io/path: "/metrics"
         prometheus.io/port: "10254"
     spec:
