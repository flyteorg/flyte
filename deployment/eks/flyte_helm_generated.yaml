---
# Source: flyte-core/templates/admin/rbac.yaml
apiVersion: v1
kind: ServiceAccount
metadata:
  name: flyteadmin
  namespace: flyte
  labels: 
    app.kubernetes.io/name: flyteadmin
    app.kubernetes.io/instance: flyte
    helm.sh/chart: flyte-core-v0.1.10
    app.kubernetes.io/managed-by: Helm
  annotations: 
    eks.amazonaws.com/role-arn: arn:aws:iam::<ACCOUNT_NUMBER>:role/iam-role-flyte
---
# Source: flyte-core/templates/datacatalog/rbac.yaml
apiVersion: v1
kind: ServiceAccount
metadata:
  name: datacatalog
  namespace: flyte
  labels: 
    app.kubernetes.io/name: datacatalog
    app.kubernetes.io/instance: flyte
    helm.sh/chart: flyte-core-v0.1.10
    app.kubernetes.io/managed-by: Helm
  annotations: 
    eks.amazonaws.com/role-arn: arn:aws:iam::<ACCOUNT_NUMBER>:role/iam-role-flyte
---
# Source: flyte-core/templates/flytescheduler/sa.yaml
apiVersion: v1
kind: ServiceAccount
metadata:
  name: flytescheduler
  namespace: flyte
  labels: 
    app.kubernetes.io/name: flytescheduler
    app.kubernetes.io/instance: flyte
    helm.sh/chart: flyte-core-v0.1.10
    app.kubernetes.io/managed-by: Helm
---
# Source: flyte-core/templates/propeller/rbac.yaml
apiVersion: v1
kind: ServiceAccount
metadata:
  name: flytepropeller
  namespace: flyte
  labels: 
    app.kubernetes.io/name: flytepropeller
    app.kubernetes.io/instance: flyte
    helm.sh/chart: flyte-core-v0.1.10
    app.kubernetes.io/managed-by: Helm
  annotations: 
    eks.amazonaws.com/role-arn: arn:aws:iam::<ACCOUNT_NUMBER>:role/iam-role-flyte
---
# Source: flyte-core/templates/propeller/webhook.yaml
# Create a Service Account for webhook
apiVersion: v1
kind: ServiceAccount
metadata:
  name: flyte-pod-webhook
  namespace: flyte
---
# Source: flyte-core/templates/admin/secret-auth.yaml
apiVersion: v1
kind: Secret
metadata:
  name: flyte-admin-secrets
  namespace: flyte
type: Opaque
stringData:
---
# Source: flyte-core/templates/common/secret-auth.yaml
apiVersion: v1
kind: Secret
metadata:
  name: flyte-secret-auth
  namespace: flyte
type: Opaque
stringData:
  client_secret: foobar
---
# Source: flyte-core/templates/common/secret.yaml
apiVersion: v1
kind: Secret
metadata:
  name: db-pass
stringData:
  pass.txt: '<DB_PASSWORD>'
type: Opaque
---
# Source: flyte-core/templates/propeller/webhook.yaml
# Create an empty secret that the first propeller pod will populate
apiVersion: v1
kind: Secret
metadata:
  name: flyte-pod-webhook
  namespace: flyte
type: Opaque
---
# Source: flyte-core/templates/admin/cluster_resource_configmap.yaml
apiVersion: v1
kind: ConfigMap
metadata:
  name: clusterresource-template
  namespace: flyte
  labels: 
    app.kubernetes.io/name: flyteadmin
    app.kubernetes.io/instance: flyte
    helm.sh/chart: flyte-core-v0.1.10
    app.kubernetes.io/managed-by: Helm
data:
  aa_namespace.yaml: | 
    apiVersion: v1
    kind: Namespace
    metadata:
      name: {{ namespace }}
    spec:
      finalizers:
      - kubernetes
    
  aab_default_service_account.yaml: | 
    apiVersion: v1
    kind: ServiceAccount
    metadata:
      name: default
      namespace: {{ namespace }}
      annotations:
        eks.amazonaws.com/role-arn: {{ defaultIamRole }}
    
  ab_project_resource_quota.yaml: | 
    apiVersion: v1
    kind: ResourceQuota
    metadata:
      name: project-quota
      namespace: {{ namespace }}
    spec:
      hard:
        limits.cpu: {{ projectQuotaCpu }}
        limits.memory: {{ projectQuotaMemory }}
---
# Source: flyte-core/templates/admin/configmap.yaml
apiVersion: v1
kind: ConfigMap
metadata:
  name: flyte-admin-config
  namespace: flyte
  labels: 
    app.kubernetes.io/name: flyteadmin
    app.kubernetes.io/instance: flyte
    helm.sh/chart: flyte-core-v0.1.10
    app.kubernetes.io/managed-by: Helm
data:
  db.yaml: | 
    database:
      dbname: flyteadmin
      host: '<RDS_HOST>'
      passwordPath: /etc/db/pass.txt
      port: 5432
      username: flyteadmin
  domain.yaml: | 
    domains:
    - id: development
      name: development
    - id: staging
      name: staging
    - id: production
      name: production
  logger.yaml: | 
    logger:
      level: 5
      show-source: true
  server.yaml: | 
    auth:
      appAuth:
        thirdPartyConfig:
          flyteClient:
            clientId: flytectl
            redirectUri: http://localhost:53593/callback
            scopes:
            - offline
            - all
      authorizedUris:
      - https://localhost:30081
      - http://flyteadmin:80
      - http://flyteadmin.flyte.svc.cluster.local:80
      userAuth:
        openId:
          baseUrl: https://accounts.google.com
          clientId: 657465813211-6eog7ek7li5k7i7fvgv2921075063hpe.apps.googleusercontent.com
          scopes:
          - profile
          - openid
    flyteadmin:
      eventVersion: 2
      metadataStoragePrefix:
      - metadata
      - admin
      metricsScope: 'flyte:'
      profilerPort: 10254
      roleNameKey: iam.amazonaws.com/role
      testing:
        host: http://flyteadmin
    server:
      grpcPort: 8089
      httpPort: 8088
      security:
        allowCors: true
        allowedHeaders:
        - Content-Type
        allowedOrigins:
        - '*'
        secure: false
        useAuth: false
  remoteData.yaml: | 
    remoteData:
      region: us-east-1
      scheme: local
      signedUrls:
        durationMinutes: 3
  storage.yaml: | 
    storage:
      type: s3
      container: "<BUCKET_NAME>"
      connection:
        auth-type: iam
        region: <AWS_REGION>
      limits:
        maxDownloadMBs: 10
  task_resource_defaults.yaml: | 
    task_resources:
      defaults:
        cpu: 1000m
        memory: 1000Mi
        storage: 1000Mi
      limits:
        cpu: 2
        gpu: 1
        memory: 1Gi
        storage: 2000Mi
  cluster_resources.yaml: | 
    cluster_resources:
      customData:
      - production:
        - projectQuotaCpu:
            value: "5"
        - projectQuotaMemory:
            value: 4000Mi
        - defaultIamRole:
            value: arn:aws:iam::<ACCOUNT_NUMBER>:role/flyte-user-role
      - staging:
        - projectQuotaCpu:
            value: "2"
        - projectQuotaMemory:
            value: 3000Mi
        - defaultIamRole:
            value: arn:aws:iam::<ACCOUNT_NUMBER>:role/flyte-user-role
      - development:
        - projectQuotaCpu:
            value: "4"
        - projectQuotaMemory:
            value: 3000Mi
        - defaultIamRole:
            value: arn:aws:iam::<ACCOUNT_NUMBER>:role/flyte-user-role
      refresh: 5m
      refreshInterval: 5m
      templatePath: /etc/flyte/clusterresource/templates
---
# Source: flyte-core/templates/console/configmap.yaml
apiVersion: v1
kind: ConfigMap
metadata:
  name: flyte-console-config
  namespace: flyte
  labels: 
    app.kubernetes.io/name: flyteconsole
    app.kubernetes.io/instance: flyte
    helm.sh/chart: flyte-core-v0.1.10
    app.kubernetes.io/managed-by: Helm
data: 
  BASE_URL: /console
  CONFIG_DIR: /etc/flyte/config
  DISABLE_AUTH: "1"
---
# Source: flyte-core/templates/datacatalog/configmap.yaml
apiVersion: v1
kind: ConfigMap
metadata:
  name: datacatalog-config
  namespace: flyte
  labels: 
    app.kubernetes.io/name: datacatalog
    app.kubernetes.io/instance: flyte
    helm.sh/chart: flyte-core-v0.1.10
    app.kubernetes.io/managed-by: Helm
data:
  db.yaml: | 
    database:
      dbname: flyteadmin
      host: '<RDS_HOST>'
      passwordPath: /etc/db/pass.txt
      port: 5432
      username: flyteadmin
  logger.yaml: | 
    logger:
      level: 5
      show-source: true
  server.yaml: | 
    application:
      grpcPort: 8089
      grpcServerReflection: true
      httpPort: 8080
    datacatalog:
      metrics-scope: datacatalog
      profiler-port: 10254
      storage-prefix: metadata/datacatalog
  storage.yaml: | 
    storage:
      type: s3
      container: "<BUCKET_NAME>"
      connection:
        auth-type: iam
        region: <AWS_REGION>
      limits:
        maxDownloadMBs: 10
---
# Source: flyte-core/templates/flytescheduler/configmap.yaml
apiVersion: v1
kind: ConfigMap
metadata:
  name: flyte-scheduler-config
  namespace: flyte
  labels: 
    app.kubernetes.io/name: flytescheduler
    app.kubernetes.io/instance: flyte
    helm.sh/chart: flyte-core-v0.1.10
    app.kubernetes.io/managed-by: Helm
data:
  admin.yaml: | 
    admin:
      clientId: flytepropeller
      clientSecretLocation: /etc/secrets/client_secret
      endpoint: flyteadmin:81
      insecure: true
    event:
      capacity: 1000
      rate: 500
      type: admin
  db.yaml: | 
    database:
      dbname: flyteadmin
      host: '<RDS_HOST>'
      passwordPath: /etc/db/pass.txt
      port: 5432
      username: flyteadmin
  logger.yaml: | 
    logger:
      level: 5
      show-source: true
---
# Source: flyte-core/templates/propeller/configmap.yaml
apiVersion: v1
kind: ConfigMap
metadata:
  name: flyte-propeller-config
  namespace: flyte
  labels: 
    app.kubernetes.io/name: flyteadmin
    app.kubernetes.io/instance: flyte
    helm.sh/chart: flyte-core-v0.1.10
    app.kubernetes.io/managed-by: Helm
data:
  admin.yaml: | 
    admin:
      clientId: 'flytepropeller'
      clientSecretLocation: /etc/secrets/client_secret
      endpoint: flyteadmin:81
      insecure: true
    event:
      capacity: 1000
      rate: 500
      type: admin
  catalog.yaml: | 
    catalog-cache:
      endpoint: datacatalog:89
      insecure: true
      type: datacatalog
  copilot.yaml: | 
    plugins:
      k8s:
        co-pilot:
<<<<<<< HEAD
          image: cr.flyte.org/flyteorg/flytecopilot:v0.0.22
=======
          image: cr.flyte.org/flyteorg/flytecopilot:v0.0.15
>>>>>>> 860a6d87
          name: flyte-copilot-
          start-timeout: 30s
  core.yaml: | 
    propeller:
      downstream-eval-duration: 30s
      enable-admin-launcher: true
      gc-interval: 12h
      kube-client-config:
        burst: 25
        qps: 100
        timeout: 30s
      leader-election:
        enabled: true
        lease-duration: 15s
        lock-config-map:
          name: propeller-leader
          namespace: flyte
        renew-deadline: 10s
        retry-period: 2s
      limit-namespace: all
      max-workflow-retries: 50
      metadata-prefix: metadata/propeller
      metrics-prefix: flyte
      prof-port: 10254
      queue:
        batch-size: -1
        batching-interval: 2s
        queue:
          base-delay: 5s
          capacity: 1000
          max-delay: 120s
          rate: 100
          type: maxof
        sub-queue:
          capacity: 1000
          rate: 100
          type: bucket
        type: batch
      rawoutput-prefix: s3://<BUCKET_NAME>/
      workers: 40
      workflow-reeval-duration: 30s
    webhook:
      certDir: /etc/webhook/certs
      serviceName: flyte-pod-webhook
  enabled_plugins.yaml: | 
    tasks:
      task-plugins:
        default-for-task-types:
          container: container
          container_array: k8s-array
          sidecar: sidecar
        enabled-plugins:
        - container
        - sidecar
        - k8s-array
  k8s.yaml: | 
    plugins:
      k8s:
        default-cpus: 100m
        default-env-vars: []
        default-memory: 100Mi
  logger.yaml: | 
    logger:
      level: 5
      show-source: true
  resource_manager.yaml: | 
    propeller:
      resourcemanager:
        redis:
          hostKey: '{{ .Values.userSettings.redisHostKey }}'
          hostPath: '{{ .Values.userSettings.redisHostUrl }}'
        resourceMaxQuota: 10000
        type: redis
  storage.yaml: | 
    storage:
      type: s3
      container: "<BUCKET_NAME>"
      connection:
        auth-type: iam
        region: <AWS_REGION>
      limits:
        maxDownloadMBs: 10
  cache.yaml: |
    cache:
      max_size_mbs: 1024
      target_gc_percent: 70
  task_logs.yaml: | 
    plugins:
      logs:
        cloudwatch-enabled: true
        cloudwatch-log-group: '<LOG_GROUP_NAME>'
        cloudwatch-region: '<AWS_REGION>'
        kubernetes-enabled: false
---
# Source: flyte-core/templates/propeller/crds/flyteworkflow.yaml
apiVersion: apiextensions.k8s.io/v1beta1
kind: CustomResourceDefinition
metadata:
  name: flyteworkflows.flyte.lyft.com
spec:
  group: flyte.lyft.com
  names:
    kind: FlyteWorkflow
    plural: flyteworkflows
    shortNames:
    - fly
    singular: flyteworkflow
  scope: Namespaced
  version: v1alpha1
---
# Source: flyte-core/templates/admin/rbac.yaml
apiVersion: rbac.authorization.k8s.io/v1
kind: ClusterRole
metadata:
  name: flyteadmin
  labels: 
    app.kubernetes.io/name: flyteadmin
    app.kubernetes.io/instance: flyte
    helm.sh/chart: flyte-core-v0.1.10
    app.kubernetes.io/managed-by: Helm
rules:
- apiGroups:
  - ""
  - flyte.lyft.com
  - rbac.authorization.k8s.io
  resources:
  - configmaps
  - flyteworkflows
  - namespaces
  - pods
  - resourcequotas
  - roles
  - rolebindings
  - secrets
  - services
  - serviceaccounts
  - spark-role
  verbs:
  - '*'
---
# Source: flyte-core/templates/propeller/rbac.yaml
apiVersion: rbac.authorization.k8s.io/v1
kind: ClusterRole
metadata:
  name: flytepropeller
  labels: 
    app.kubernetes.io/name: flytepropeller
    app.kubernetes.io/instance: flyte
    helm.sh/chart: flyte-core-v0.1.10
    app.kubernetes.io/managed-by: Helm
rules:
# Allow RO access to PODS
- apiGroups:
  - ""
  resources:
  - pods
  verbs:
  - get
  - list
  - watch
# Allow Event recording access
- apiGroups:
  - ""
  resources:
  - events
  verbs:
  - create
  - update
  - delete
  - patch
# Allow Access All plugin objects
- apiGroups:
  - '*'
  resources:
  - '*'
  verbs:
  - get
  - list
  - watch
  - create
  - update
  - delete
  - patch
# Allow Access to CRD
- apiGroups:
  - apiextensions.k8s.io
  resources:
  - customresourcedefinitions
  verbs:
  - get
  - list
  - watch
  - create
  - delete
  - update
# Allow Access to all resources under flyte.lyft.com
- apiGroups:
  - flyte.lyft.com
  resources:
  - flyteworkflows
  - flyteworkflows/finalizers
  verbs:
  - get
  - list
  - watch
  - create
  - update
  - delete
  - patch
  - post
  - deletecollection
---
# Source: flyte-core/templates/propeller/webhook.yaml
# Create a ClusterRole for the webhook
# https://kubernetes.io/docs/admin/authorization/rbac/
kind: ClusterRole
apiVersion: rbac.authorization.k8s.io/v1
metadata:
  name: flyte-pod-webhook
  namespace: flyte
rules:
  - apiGroups:
      - "*"
    resources:
      - mutatingwebhookconfigurations
      - secrets
      - pods
    verbs:
      - get
      - create
      - update
      - patch
---
# Source: flyte-core/templates/admin/rbac.yaml
apiVersion: rbac.authorization.k8s.io/v1beta1
kind: ClusterRoleBinding
metadata:
  name: flyteadmin-binding
  labels: 
    app.kubernetes.io/name: flyteadmin
    app.kubernetes.io/instance: flyte
    helm.sh/chart: flyte-core-v0.1.10
    app.kubernetes.io/managed-by: Helm
roleRef:
  apiGroup: rbac.authorization.k8s.io
  kind: ClusterRole
  name: flyteadmin
subjects:
- kind: ServiceAccount
  name: flyteadmin
  namespace: flyte
---
# Source: flyte-core/templates/propeller/rbac.yaml
apiVersion: rbac.authorization.k8s.io/v1beta1
kind: ClusterRoleBinding
metadata:
  name: flytepropeller
  labels: 
    app.kubernetes.io/name: flytepropeller
    app.kubernetes.io/instance: flyte
    helm.sh/chart: flyte-core-v0.1.10
    app.kubernetes.io/managed-by: Helm
roleRef:
  apiGroup: rbac.authorization.k8s.io
  kind: ClusterRole
  name: flytepropeller
subjects:
- kind: ServiceAccount
  name: flytepropeller
  namespace: flyte
---
# Source: flyte-core/templates/propeller/webhook.yaml
# Create a binding from Role -> ServiceAccount
kind: ClusterRoleBinding
apiVersion: rbac.authorization.k8s.io/v1
metadata:
  name: flyte-pod-webhook
  namespace: flyte
roleRef:
  apiGroup: rbac.authorization.k8s.io
  kind: ClusterRole
  name: flyte-pod-webhook
subjects:
  - kind: ServiceAccount
    name: flyte-pod-webhook
    namespace: flyte
---
# Source: flyte-core/templates/admin/service.yaml
apiVersion: v1
kind: Service
metadata:
  name: flyteadmin
  namespace: flyte
  labels: 
    app.kubernetes.io/name: flyteadmin
    app.kubernetes.io/instance: flyte
    helm.sh/chart: flyte-core-v0.1.10
    app.kubernetes.io/managed-by: Helm
  annotations: 
    external-dns.alpha.kubernetes.io/hostname: flyte.example.com
    projectcontour.io/upstream-protocol.h2c: grpc
    service.beta.kubernetes.io/aws-load-balancer-connection-idle-timeout: "600"
spec:
  type: LoadBalancer
  loadBalancerSourceRanges:
    [0.0.0.0/0]
  ports:
    - name: http
      port: 80
      protocol: TCP
      targetPort: 8088
    - name: grpc
      port: 81
      protocol: TCP
      targetPort: 8089
    - name: redoc
      protocol: TCP
      port: 87
      targetPort: 8087
    - name: http-metrics
      protocol: TCP
      port: 10254
  selector: 
    app.kubernetes.io/name: flyteadmin
    app.kubernetes.io/instance: flyte
---
# Source: flyte-core/templates/console/service.yaml
apiVersion: v1
kind: Service
metadata:
  name: flyteconsole
  namespace: flyte
  labels: 
    app.kubernetes.io/name: flyteconsole
    app.kubernetes.io/instance: flyte
    helm.sh/chart: flyte-core-v0.1.10
    app.kubernetes.io/managed-by: Helm
  annotations: 
    external-dns.alpha.kubernetes.io/hostname: flyte.example.com
    service.beta.kubernetes.io/aws-load-balancer-connection-idle-timeout: "600"
spec:
  type: LoadBalancer
  ports:
  - port: 80
    protocol: TCP
    targetPort: 8080
  selector: 
    app.kubernetes.io/name: flyteconsole
    app.kubernetes.io/instance: flyte
---
# Source: flyte-core/templates/datacatalog/service.yaml
apiVersion: v1
kind: Service
metadata:
  name: datacatalog
  namespace: flyte
  labels: 
    app.kubernetes.io/name: datacatalog
    app.kubernetes.io/instance: flyte
    helm.sh/chart: flyte-core-v0.1.10
    app.kubernetes.io/managed-by: Helm
  annotations: 
    projectcontour.io/upstream-protocol.h2c: grpc
    service.beta.kubernetes.io/aws-load-balancer-connection-idle-timeout: "600"
spec:
  type: LoadBalancer
  ports:
  - name: grpc-2
    port: 8089
    protocol: TCP
    targetPort: 8089
  - name: http
    port: 88
    protocol: TCP
    targetPort: 8088
  - name: grpc
    port: 89
    protocol: TCP
    targetPort: 8089
  selector: 
    app.kubernetes.io/name: datacatalog
    app.kubernetes.io/instance: flyte
---
# Source: flyte-core/templates/propeller/webhook.yaml
# Service
apiVersion: v1
kind: Service
metadata:
  name: flyte-pod-webhook
  namespace: flyte
  annotations: 
    projectcontour.io/upstream-protocol.h2c: grpc
spec:
  selector:
    app: flyte-pod-webhook
  ports:
    - name: https
      protocol: TCP
      port: 443
      targetPort: 9443
---
# Source: flyte-core/templates/admin/deployment.yaml
apiVersion: apps/v1
kind: Deployment
metadata:
  name: flyteadmin
  namespace: flyte
  labels: 
    app.kubernetes.io/name: flyteadmin
    app.kubernetes.io/instance: flyte
    helm.sh/chart: flyte-core-v0.1.10
    app.kubernetes.io/managed-by: Helm
spec:
  replicas: 2
  selector:
    matchLabels: 
      app.kubernetes.io/name: flyteadmin
      app.kubernetes.io/instance: flyte
  template:
    metadata:
      annotations:
        configChecksum: "fcf0dfae32fcbeb50142b91c4bfc6d9cb8d7c5bc0c18640873c5e499f46bea5"
      labels: 
        app.kubernetes.io/name: flyteadmin
        app.kubernetes.io/instance: flyte
        helm.sh/chart: flyte-core-v0.1.10
        app.kubernetes.io/managed-by: Helm
    spec:
      securityContext:
        fsGroup: 65534
        runAsUser: 1001
        fsGroupChangePolicy: "Always"
      initContainers:
        - command:
          - flyteadmin
          - --config
          - /etc/flyte/config/*.yaml
          - migrate
          - run
          image: "cr.flyte.org/flyteorg/flyteadmin:v0.6.61"
          imagePullPolicy: "IfNotPresent"
          name: run-migrations
          volumeMounts:
          - mountPath: /etc/db
            name: db-pass
          - mountPath: /etc/flyte/config
            name: config-volume
        - command:
          - flyteadmin
          - --config
          - /etc/flyte/config/*.yaml
          - migrate
          - seed-projects
          - flytesnacks
          - flytetester
          - flyteexamples
          image: "cr.flyte.org/flyteorg/flyteadmin:v0.6.61"
          imagePullPolicy: "IfNotPresent"
          name: seed-projects
          volumeMounts:
          - mountPath: /etc/db
            name: db-pass
          - mountPath: /etc/flyte/config
            name: config-volume
        - command:
          - flyteadmin
          - --config
          - /etc/flyte/config/*.yaml
          - clusterresource
          - sync
          image: "cr.flyte.org/flyteorg/flyteadmin:v0.6.61"
          imagePullPolicy: "IfNotPresent"
          name: sync-cluster-resources
          volumeMounts:
          - mountPath: /etc/db
            name: db-pass
          - mountPath: /etc/flyte/clusterresource/templates
            name: resource-templates
          - mountPath: /etc/flyte/config
            name: config-volume
        - name: generate-secrets
          image: "cr.flyte.org/flyteorg/flyteadmin:v0.6.61"
          imagePullPolicy: "IfNotPresent"
          command: ["/bin/sh", "-c"]
          args:
            [
                "flyteadmin --config=/etc/flyte/config/*.yaml secrets init --localPath /etc/scratch/secrets && flyteadmin --config=/etc/flyte/config/*.yaml secrets create --name flyte-admin-secrets --fromPath /etc/scratch/secrets",
            ]
          volumeMounts:
            - name: config-volume
              mountPath: /etc/flyte/config
            - name: scratch
              mountPath: /etc/scratch
          env:
            - name: POD_NAMESPACE
              valueFrom:
                fieldRef:
                  fieldPath: metadata.namespace
      containers:
      - command:
        - flyteadmin
        - --config
        - /etc/flyte/config/*.yaml
        - serve
        image: "cr.flyte.org/flyteorg/flyteadmin:v0.6.61"
        imagePullPolicy: "IfNotPresent"
        name: flyteadmin
        ports:
        - containerPort: 8088
        - containerPort: 8089
        resources: 
          limits:
            cpu: 250m
            ephemeral-storage: 200Mi
            memory: 500Mi
          requests:
            cpu: 50m
            ephemeral-storage: 200Mi
            memory: 200Mi
        volumeMounts:
        - mountPath: /etc/db
          name: db-pass
        - mountPath: /srv/flyte
          name: shared-data
        - mountPath: /etc/flyte/config
          name: config-volume
        - name: auth
          mountPath: /etc/secrets/
      serviceAccountName: flyteadmin
      volumes:
        - name: db-pass
          secret:
            secretName: db-pass
        - emptyDir: {}
          name: shared-data
        - emptyDir: {}
          name: scratch
        - configMap:
            name: flyte-admin-config
          name: config-volume
        - configMap:
            name: clusterresource-template
          name: resource-templates
        - name: auth
          secret:
            secretName: flyte-admin-secrets
      affinity: 
        podAntiAffinity:
          requiredDuringSchedulingIgnoredDuringExecution:
          - labelSelector:
              matchLabels:
                app.kubernetes.io/name: flyteadmin
            topologyKey: kubernetes.io/hostname
---
# Source: flyte-core/templates/console/deployment.yaml
apiVersion: apps/v1
kind: Deployment
metadata:
  name: flyteconsole
  namespace: flyte
  labels: 
    app.kubernetes.io/name: flyteconsole
    app.kubernetes.io/instance: flyte
    helm.sh/chart: flyte-core-v0.1.10
    app.kubernetes.io/managed-by: Helm
spec:
  replicas: 2
  selector:
    matchLabels: 
      app.kubernetes.io/name: flyteconsole
      app.kubernetes.io/instance: flyte
  template:
    metadata:
      annotations:
        configChecksum: "7f868bf47b27523ca99ad1070cbde82bd09a51d99ab35ed486c642f33d58e2a"
      labels: 
        app.kubernetes.io/name: flyteconsole
        app.kubernetes.io/instance: flyte
        helm.sh/chart: flyte-core-v0.1.10
        app.kubernetes.io/managed-by: Helm
    spec:
      securityContext:
        runAsUser: 1000
        fsGroupChangePolicy: "OnRootMismatch"
      containers:
      - image: "cr.flyte.org/flyteorg/flyteconsole:v0.30.0"
        imagePullPolicy: "IfNotPresent"
        name: flyteconsole
        envFrom:
        - configMapRef:
            name: flyte-console-config
        ports:
        - containerPort: 8080
        resources: 
          limits:
            cpu: 250m
            memory: 250Mi
          requests:
            cpu: 10m
            memory: 50Mi
        volumeMounts:
        - mountPath: /srv/flyte
          name: shared-data
      volumes:
      - emptyDir: {}
        name: shared-data
      affinity: 
        podAntiAffinity:
          requiredDuringSchedulingIgnoredDuringExecution:
          - labelSelector:
              matchLabels:
                app.kubernetes.io/name: flyteconsole
            topologyKey: kubernetes.io/hostname
---
# Source: flyte-core/templates/datacatalog/deployment.yaml
apiVersion: apps/v1
kind: Deployment
metadata:
  name: datacatalog
  namespace: flyte
  labels: 
    app.kubernetes.io/name: datacatalog
    app.kubernetes.io/instance: flyte
    helm.sh/chart: flyte-core-v0.1.10
    app.kubernetes.io/managed-by: Helm
spec:
  replicas: 2
  selector:
    matchLabels: 
      app.kubernetes.io/name: datacatalog
      app.kubernetes.io/instance: flyte
  template:
    metadata:
      annotations:
        configChecksum: "16485df0a5bd977709b6fe864dac703333ac764982922e2680fec44db3dccd8"
      labels: 
        app.kubernetes.io/name: datacatalog
        app.kubernetes.io/instance: flyte
        helm.sh/chart: flyte-core-v0.1.10
        app.kubernetes.io/managed-by: Helm
    spec:
      securityContext:
        fsGroup: 1001
        runAsUser: 1001
        fsGroupChangePolicy: "OnRootMismatch"
      initContainers:
      - command:
        - datacatalog
        - --config
        - /etc/datacatalog/config/*.yaml
        - migrate
        - run
        image: "cr.flyte.org/flyteorg/datacatalog:v0.3.16"
        imagePullPolicy: "IfNotPresent"
        name: run-migrations
        volumeMounts:
        - mountPath: /etc/db
          name: db-pass
        - mountPath: /etc/datacatalog/config
          name: config-volume
      containers:
      - command:
        - datacatalog
        - --config
        - /etc/datacatalog/config/*.yaml
        - serve
        image: "cr.flyte.org/flyteorg/datacatalog:v0.3.16"
        imagePullPolicy: "IfNotPresent"
        name: datacatalog
        ports:
        - containerPort: 8088
        - containerPort: 8089
        resources: 
          limits:
            cpu: 500m
            ephemeral-storage: 200Mi
            memory: 500Mi
          requests:
            cpu: 50m
            ephemeral-storage: 200Mi
            memory: 200Mi
        volumeMounts:
        - mountPath: /etc/db
          name: db-pass
        - mountPath: /etc/datacatalog/config
          name: config-volume
      serviceAccountName: datacatalog
      volumes:
      - name: db-pass
        secret:
          secretName: db-pass
      - emptyDir: {}
        name: shared-data
      - configMap:
          name: datacatalog-config
        name: config-volume
      affinity: 
        podAntiAffinity:
          requiredDuringSchedulingIgnoredDuringExecution:
          - labelSelector:
              matchLabels:
                app.kubernetes.io/name: datacatalog
            topologyKey: kubernetes.io/hostname
---
# Source: flyte-core/templates/flytescheduler/deployment.yaml
apiVersion: apps/v1
kind: Deployment
metadata:
  name: flytescheduler
  namespace: flyte
  labels: 
    app.kubernetes.io/name: flytescheduler
    app.kubernetes.io/instance: flyte
    helm.sh/chart: flyte-core-v0.1.10
    app.kubernetes.io/managed-by: Helm
spec:
  replicas: 1
  selector:
    matchLabels: 
      app.kubernetes.io/name: flytescheduler
      app.kubernetes.io/instance: flyte
  template:
    metadata:
      annotations:
        configChecksum: "fcf0dfae32fcbeb50142b91c4bfc6d9cb8d7c5bc0c18640873c5e499f46bea5"
      labels: 
        app.kubernetes.io/name: flytescheduler
        app.kubernetes.io/instance: flyte
        helm.sh/chart: flyte-core-v0.1.10
        app.kubernetes.io/managed-by: Helm
    spec:
      securityContext:
        fsGroup: 65534
        runAsUser: 1001
        fsGroupChangePolicy: "Always"
      initContainers:
      - command:
        - flytescheduler
        - precheck
        - --config
        - /etc/flyte/config/*.yaml
        image: "cr.flyte.org/flyteorg/flytescheduler:v0.6.61"
        imagePullPolicy: "IfNotPresent"
        name: flytescheduler-check
        volumeMounts:
          - mountPath: /etc/db
            name: db-pass
          - mountPath: /etc/flyte/config
            name: config-volume
          - name: auth
            mountPath: /etc/secrets/
      containers:
      - command:
        - flytescheduler
        - run
        - --config
        - /etc/flyte/config/*.yaml
        image: "cr.flyte.org/flyteorg/flytescheduler:v0.6.61"
        imagePullPolicy: "IfNotPresent"
        name: flytescheduler
        resources: 
          limits:
            cpu: 250m
            ephemeral-storage: 100Mi
            memory: 500Mi
          requests:
            cpu: 10m
            ephemeral-storage: 50Mi
            memory: 50Mi
        volumeMounts:
          - mountPath: /etc/db
            name: db-pass
          - mountPath: /etc/flyte/config
            name: config-volume
          - name: auth
            mountPath: /etc/secrets/
      serviceAccountName: flytescheduler
      volumes:
        - name: db-pass
          secret:
            secretName: db-pass
        - emptyDir: {}
          name: shared-data
        - configMap:
            name: flyte-scheduler-config
          name: config-volume
        - name: auth
          secret:
            secretName: flyte-propeller-auth
---
# Source: flyte-core/templates/propeller/deployment.yaml
apiVersion: apps/v1
kind: Deployment
metadata:
  name: flytepropeller
  namespace: flyte
  labels: 
    app.kubernetes.io/name: flytepropeller
    app.kubernetes.io/instance: flyte
    helm.sh/chart: flyte-core-v0.1.10
    app.kubernetes.io/managed-by: Helm
spec:
  replicas: 2
  selector:
    matchLabels: 
      app.kubernetes.io/name: flytepropeller
      app.kubernetes.io/instance: flyte
  template:
    metadata:
      annotations:
<<<<<<< HEAD
        configChecksum: "88227f5382435c7f420a19be89657233fd63b3188ae55095a0d1b3128359ca2"
=======
        configChecksum: "9fa73005d5997f161e0d43a2da25d57a5b5a3023f57314a6c5ff4c59be9a239"
>>>>>>> 860a6d87
      labels: 
        app.kubernetes.io/name: flytepropeller
        app.kubernetes.io/instance: flyte
        helm.sh/chart: flyte-core-v0.1.10
        app.kubernetes.io/managed-by: Helm
    spec:
      securityContext:
        fsGroup: 65534
        runAsUser: 1001
        fsGroupChangePolicy: "Always"
      containers:
      - command:
        - flytepropeller
        - --config
        - /etc/flyte/config/*.yaml
        env:
        - name: POD_NAME
          valueFrom:
            fieldRef:
              fieldPath: metadata.name
        image: "cr.flyte.org/flyteorg/flytepropeller:v0.15.17"
        imagePullPolicy: "IfNotPresent"
        name: flytepropeller
        ports:
        - containerPort: 10254
        resources: 
          limits:
            cpu: 1
            ephemeral-storage: 1Gi
            memory: 2Gi
          requests:
            cpu: 1
            ephemeral-storage: 1Gi
            memory: 2Gi
        volumeMounts:
          - name: config-volume
            mountPath: /etc/flyte/config
          - name: auth
            mountPath: /etc/secrets/
      serviceAccountName: flytepropeller
      volumes:
      - configMap:
          name: flyte-propeller-config
        name: config-volume
      - name: auth
        secret:
          secretName: flyte-secret-auth
      affinity: 
        podAntiAffinity:
          requiredDuringSchedulingIgnoredDuringExecution:
          - labelSelector:
              matchLabels:
                app.kubernetes.io/name: flytepropeller
            topologyKey: kubernetes.io/hostname
---
# Source: flyte-core/templates/propeller/webhook.yaml
# Create the actual deployment
apiVersion: apps/v1
kind: Deployment
metadata:
  name: flyte-pod-webhook
  namespace: flyte
  labels:
    app: flyte-pod-webhook
spec:
  selector:
    matchLabels:
      app: flyte-pod-webhook
  template:
    metadata:
      labels:
        app: flyte-pod-webhook
        app.kubernetes.io/name: flyte-pod-webhook
        app.kubernetes.io/version: v0.15.17
      annotations:
<<<<<<< HEAD
        configChecksum: "88227f5382435c7f420a19be89657233fd63b3188ae55095a0d1b3128359ca2"
=======
        configChecksum: "9fa73005d5997f161e0d43a2da25d57a5b5a3023f57314a6c5ff4c59be9a239"
>>>>>>> 860a6d87
    spec:
      securityContext:
        fsGroup: 65534
        runAsUser: 1001
        fsGroupChangePolicy: "Always"
      serviceAccountName: flyte-pod-webhook
      initContainers:
      - name: generate-secrets
        image: "cr.flyte.org/flyteorg/flytepropeller:v0.15.17"
        imagePullPolicy: "IfNotPresent"
        command:
          - flytepropeller
        args:
          - webhook
          - init-certs
          - --config
          - /etc/flyte/config/*.yaml
        env:
          - name: POD_NAME
            valueFrom:
              fieldRef:
                fieldPath: metadata.name
          - name: POD_NAMESPACE
            valueFrom:
              fieldRef:
                fieldPath: metadata.namespace
        volumeMounts:
          - name: config-volume
            mountPath: /etc/flyte/config
      containers:
        - name: webhook
          image: "cr.flyte.org/flyteorg/flytepropeller:v0.15.17"
          imagePullPolicy: "IfNotPresent"
          command:
            - flytepropeller
          args:
            - webhook
            - --config
            - /etc/flyte/config/*.yaml
          env:
            - name: POD_NAME
              valueFrom:
                fieldRef:
                  fieldPath: metadata.name
            - name: POD_NAMESPACE
              valueFrom:
                fieldRef:
                  fieldPath: metadata.namespace
          volumeMounts:
            - name: config-volume
              mountPath: /etc/flyte/config
              readOnly: true
            - name: webhook-certs
              mountPath: /etc/webhook/certs
              readOnly: true
      volumes:
        - name: config-volume
          configMap:
            name: flyte-propeller-config
        - name: webhook-certs
          secret:
            secretName: flyte-pod-webhook
---
# Source: flyte-core/templates/admin/cronjob.yaml
apiVersion: batch/v1beta1
kind: CronJob
metadata:
  name: syncresources
  namespace: flyte
  labels: 
    app.kubernetes.io/name: flyteadmin
    app.kubernetes.io/instance: flyte
    helm.sh/chart: flyte-core-v0.1.10
    app.kubernetes.io/managed-by: Helm
spec:
  schedule: '*/1 * * * *'
  jobTemplate:
    spec:
      template:
        spec:
          containers:
          - command:
            - flyteadmin
            - --config
            - /etc/flyte/config/*.yaml
            - clusterresource
            - sync
            image: "cr.flyte.org/flyteorg/flyteadmin:v0.6.61"
            imagePullPolicy: "IfNotPresent"
            name: sync-cluster-resources
            volumeMounts:
            - mountPath: /etc/db
              name: db-pass
            - mountPath: /etc/flyte/clusterresource/templates
              name: resource-templates
            - mountPath: /etc/flyte/config
              name: config-volume
          restartPolicy: OnFailure
          serviceAccountName: flyteadmin
          volumes:
          - name: db-pass
            secret:
              secretName: db-pass
          - configMap:
              name: clusterresource-template
            name: resource-templates
          - configMap:
              name: flyte-admin-config
            name: config-volume
---
# Source: flyte-core/templates/common/ingress.yaml
apiVersion: networking.k8s.io/v1beta1
kind: Ingress
metadata:
  name: flyte-core
  namespace: flyte
  annotations: 
    alb.ingress.kubernetes.io/actions.ssl-redirect: '{"Type": "redirect", "RedirectConfig":
      { "Protocol": "HTTPS", "Port": "443", "StatusCode": "HTTP_301"}}'
    alb.ingress.kubernetes.io/certificate-arn: '<CERTIFICATE_ARN>'
    alb.ingress.kubernetes.io/group.name: flyte
    alb.ingress.kubernetes.io/listen-ports: '[{"HTTP": 80}, {"HTTPS":443}]'
    alb.ingress.kubernetes.io/scheme: internet-facing
    alb.ingress.kubernetes.io/tags: service_instance=production
    kubernetes.io/ingress.class: alb
    nginx.ingress.kubernetes.io/app-root: /console
spec:
  rules:
    - http:
        paths:
          - path: /*
            pathType: ImplementationSpecific
            backend:
              serviceName: ssl-redirect
              servicePort: use-annotation
          # This is useful only for frontend development
          # Port 87 in FlyteAdmin maps to the redoc container.
          - path: /openapi
            pathType: ImplementationSpecific
            backend:
              serviceName: flyteadmin
              servicePort: 87
          # NOTE: If you change this, you must update the BASE_URL value in flyteconsole.yaml
          - path: /console
            pathType: ImplementationSpecific
            backend:
              serviceName: flyteconsole
              servicePort: 80
          - path: /console/*
            pathType: ImplementationSpecific
            backend:
              serviceName: flyteconsole
              servicePort: 80
          - path: /api
            pathType: ImplementationSpecific
            backend:
              serviceName: flyteadmin
              servicePort: 80
          - path: /api/*
            pathType: ImplementationSpecific
            backend:
              serviceName: flyteadmin
              servicePort: 80
          - path: /healthcheck
            pathType: ImplementationSpecific
            backend:
              serviceName: flyteadmin
              servicePort: 80
          - path: /v1/*
            pathType: ImplementationSpecific
            backend:
              serviceName: flyteadmin
              servicePort: 80
          # Port 87 in FlyteAdmin maps to the redoc container.
          - path: /openapi/*
            pathType: ImplementationSpecific
            backend:
              serviceName: flyteadmin
              servicePort: 87
          - path: /.well-known
            pathType: ImplementationSpecific
            backend:
              serviceName: flyteadmin
              servicePort: 80
          - path: /.well-known/*
            pathType: ImplementationSpecific
            backend:
              serviceName: flyteadmin
              servicePort: 80
          - path: /login
            pathType: ImplementationSpecific
            backend:
              serviceName: flyteadmin
              servicePort: 80
          - path: /login/*
            pathType: ImplementationSpecific
            backend:
              serviceName: flyteadmin
              servicePort: 80
          - path: /logout
            pathType: ImplementationSpecific
            backend:
              serviceName: flyteadmin
              servicePort: 80
          - path: /logout/*
            pathType: ImplementationSpecific
            backend:
              serviceName: flyteadmin
              servicePort: 80
          - path: /callback
            pathType: ImplementationSpecific
            backend:
              serviceName: flyteadmin
              servicePort: 80
          - path: /callback/*
            pathType: ImplementationSpecific
            backend:
              serviceName: flyteadmin
              servicePort: 80
          - path: /me
            pathType: ImplementationSpecific
            backend:
              serviceName: flyteadmin
              servicePort: 80
          - path: /config
            pathType: ImplementationSpecific
            backend:
              serviceName: flyteadmin
              servicePort: 80
          - path: /config/*
            pathType: ImplementationSpecific
            backend:
              serviceName: flyteadmin
              servicePort: 80
          - path: /oauth2
            pathType: ImplementationSpecific
            backend:
              serviceName: flyteadmin
              servicePort: 80
          - path: /oauth2/*
            pathType: ImplementationSpecific
            backend:
              serviceName: flyteadmin
              servicePort: 80
      host: null
# Certain ingress controllers like nginx cannot serve HTTP 1 and GRPC with a single ingress because GRPC can only
# enabled on the ingress object, not on backend services (GRPC annotation is set on the ingress, not on the services).
---
# Source: flyte-core/templates/common/ingress.yaml
apiVersion: networking.k8s.io/v1beta1
kind: Ingress
metadata:
  name: flyte-core-grpc
  namespace: flyte
  annotations:
    alb.ingress.kubernetes.io/actions.ssl-redirect: '{"Type": "redirect", "RedirectConfig":
      { "Protocol": "HTTPS", "Port": "443", "StatusCode": "HTTP_301"}}'
    alb.ingress.kubernetes.io/certificate-arn: '<CERTIFICATE_ARN>'
    alb.ingress.kubernetes.io/group.name: flyte
    alb.ingress.kubernetes.io/listen-ports: '[{"HTTP": 80}, {"HTTPS":443}]'
    alb.ingress.kubernetes.io/scheme: internet-facing
    alb.ingress.kubernetes.io/tags: service_instance=production
    kubernetes.io/ingress.class: alb
    nginx.ingress.kubernetes.io/app-root: /console
    alb.ingress.kubernetes.io/backend-protocol-version: HTTP2
    nginx.ingress.kubernetes.io/backend-protocol: GRPC
spec:
  rules:
    - host: null
      http:
        paths:
          #
          # - backend:
          #     serviceName: ssl-redirect
          #     servicePort: use-annotation
          #   path: /*
          #   pathType: ImplementationSpecific
          #
          # NOTE: Port 81 in flyteadmin is the GRPC server port for FlyteAdmin.
          - path: /flyteidl.service.AdminService
            pathType: ImplementationSpecific
            backend:
              serviceName: flyteadmin
              servicePort: 81
          - path: /flyteidl.service.AdminService/*
            pathType: ImplementationSpecific
            backend:
              serviceName: flyteadmin
              servicePort: 81
          - path: /flyteidl.service.AuthMetadataService
            pathType: ImplementationSpecific
            backend:
              serviceName: flyteadmin
              servicePort: 81
          - path: /flyteidl.service.AuthMetadataService/*
            pathType: ImplementationSpecific
            backend:
              serviceName: flyteadmin
              servicePort: 81
          - path: /flyteidl.service.IdentityService
            pathType: ImplementationSpecific
            backend:
              serviceName: flyteadmin
              servicePort: 81
          - path: /flyteidl.service.IdentityService/*
            pathType: ImplementationSpecific
            backend:
              serviceName: flyteadmin
              servicePort: 81
          - path: /grpc.health.v1.Health
            pathType: ImplementationSpecific
            backend:
              serviceName: flyteadmin
              servicePort: 81
          - path: /grpc.health.v1.Health/*
            pathType: ImplementationSpecific
            backend:
              serviceName: flyteadmin
              servicePort: 81<|MERGE_RESOLUTION|>--- conflicted
+++ resolved
@@ -338,7 +338,7 @@
 data:
   admin.yaml: | 
     admin:
-      clientId: flytepropeller
+      clientId: 'flytepropeller'
       clientSecretLocation: /etc/secrets/client_secret
       endpoint: flyteadmin:81
       insecure: true
@@ -389,11 +389,7 @@
     plugins:
       k8s:
         co-pilot:
-<<<<<<< HEAD
           image: cr.flyte.org/flyteorg/flytecopilot:v0.0.22
-=======
-          image: cr.flyte.org/flyteorg/flytecopilot:v0.0.15
->>>>>>> 860a6d87
           name: flyte-copilot-
           start-timeout: 30s
   core.yaml: | 
@@ -1182,7 +1178,7 @@
           name: config-volume
         - name: auth
           secret:
-            secretName: flyte-propeller-auth
+            secretName: flyte-secret-auth
 ---
 # Source: flyte-core/templates/propeller/deployment.yaml
 apiVersion: apps/v1
@@ -1204,11 +1200,7 @@
   template:
     metadata:
       annotations:
-<<<<<<< HEAD
-        configChecksum: "88227f5382435c7f420a19be89657233fd63b3188ae55095a0d1b3128359ca2"
-=======
-        configChecksum: "9fa73005d5997f161e0d43a2da25d57a5b5a3023f57314a6c5ff4c59be9a239"
->>>>>>> 860a6d87
+        configChecksum: "1e72d494bd5435f255ec2df3735e87ee355b07567b8b380cd2e3c32429b2f9b"
       labels: 
         app.kubernetes.io/name: flytepropeller
         app.kubernetes.io/instance: flyte
@@ -1284,11 +1276,7 @@
         app.kubernetes.io/name: flyte-pod-webhook
         app.kubernetes.io/version: v0.15.17
       annotations:
-<<<<<<< HEAD
-        configChecksum: "88227f5382435c7f420a19be89657233fd63b3188ae55095a0d1b3128359ca2"
-=======
-        configChecksum: "9fa73005d5997f161e0d43a2da25d57a5b5a3023f57314a6c5ff4c59be9a239"
->>>>>>> 860a6d87
+        configChecksum: "1e72d494bd5435f255ec2df3735e87ee355b07567b8b380cd2e3c32429b2f9b"
     spec:
       securityContext:
         fsGroup: 65534
