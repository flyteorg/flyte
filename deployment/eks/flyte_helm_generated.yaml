--- conflicted
+++ resolved
@@ -1398,11 +1398,7 @@
   template:
     metadata:
       annotations:
-<<<<<<< HEAD
-        configChecksum: "6b3ace0186a0b36f4d87ebd8ef0b7114608b9ad0b63d9c1af3bb84d4d2da857"
-=======
-        configChecksum: "6f925c4627a6ae0040ea2073d2f5faca3fbfa82c90d90eae474819f23d52212"
->>>>>>> ba592586
+        configChecksum: "e03c74684e3570657bfe4736b326b2c14061258946ad20677b3186b9657f455"
       labels: 
         app.kubernetes.io/name: flytepropeller
         app.kubernetes.io/instance: flyte
@@ -1484,11 +1480,7 @@
         app.kubernetes.io/name: flyte-pod-webhook
         app.kubernetes.io/version: v1.11.0-b1
       annotations:
-<<<<<<< HEAD
-        configChecksum: "6b3ace0186a0b36f4d87ebd8ef0b7114608b9ad0b63d9c1af3bb84d4d2da857"
-=======
-        configChecksum: "6f925c4627a6ae0040ea2073d2f5faca3fbfa82c90d90eae474819f23d52212"
->>>>>>> ba592586
+        configChecksum: "e03c74684e3570657bfe4736b326b2c14061258946ad20677b3186b9657f455"
     spec:
       securityContext: 
         fsGroup: 65534
