---
# Source: flyte/templates/pytorch-operator/namespace.yaml
apiVersion: v1
kind: Namespace
metadata:
  name: pytorch-operator
---
# Source: flyte/charts/sparkoperator/templates/serviceaccount.yaml
apiVersion: v1
kind: ServiceAccount
metadata:
  name: flyte-sparkoperator
  labels:
    helm.sh/chart: sparkoperator-1.0.6
    app.kubernetes.io/name: sparkoperator
    app.kubernetes.io/instance: flyte
    app.kubernetes.io/version: "v1beta2-1.2.0-3.0.0"
    app.kubernetes.io/managed-by: Helm
---
# Source: flyte/charts/sparkoperator/templates/spark-serviceaccount.yaml
apiVersion: v1
kind: ServiceAccount
metadata:
  name: flyte-spark
  namespace: flyte
  labels:
    helm.sh/chart: sparkoperator-1.0.6
    app.kubernetes.io/name: sparkoperator
    app.kubernetes.io/instance: flyte
    app.kubernetes.io/version: "v1beta2-1.2.0-3.0.0"
    app.kubernetes.io/managed-by: Helm
---
# Source: flyte/templates/admin/rbac.yaml
apiVersion: v1
kind: ServiceAccount
metadata:
  name: flyteadmin
  namespace: flyte
  labels: 
    app.kubernetes.io/name: flyteadmin
    app.kubernetes.io/instance: flyte
    helm.sh/chart: flyte-v0.1.10
    app.kubernetes.io/managed-by: Helm
  annotations: 
    eks.amazonaws.com/role-arn: arn:aws:iam::<ACCOUNT_NUMBER>:role/iam-role-flyte
---
# Source: flyte/templates/datacatalog/rbac.yaml
apiVersion: v1
kind: ServiceAccount
metadata:
  name: datacatalog
  namespace: flyte
  labels: 
    app.kubernetes.io/name: datacatalog
    app.kubernetes.io/instance: flyte
    helm.sh/chart: flyte-v0.1.10
    app.kubernetes.io/managed-by: Helm
  annotations: 
    eks.amazonaws.com/role-arn: arn:aws:iam::<ACCOUNT_NUMBER>:role/iam-role-flyte
---
# Source: flyte/templates/propeller/rbac.yaml
apiVersion: v1
kind: ServiceAccount
metadata:
  name: flytepropeller
  namespace: flyte
  labels: 
    app.kubernetes.io/name: flytepropeller
    app.kubernetes.io/instance: flyte
    helm.sh/chart: flyte-v0.1.10
    app.kubernetes.io/managed-by: Helm
  annotations: 
    eks.amazonaws.com/role-arn: arn:aws:iam::<ACCOUNT_NUMBER>:role/iam-role-flyte
---
# Source: flyte/templates/propeller/webhook.yaml
# Create a Service Account for webhook
apiVersion: v1
kind: ServiceAccount
metadata:
  name: flyte-pod-webhook
  namespace: flyte
---
# Source: flyte/templates/pytorch-operator/rbac.yaml
apiVersion: v1
kind: ServiceAccount
metadata:
  name: pytorch-operator
  namespace: pytorch-operator
  labels: 
    app.kubernetes.io/name: pytorch-operator
    app.kubernetes.io/instance: flyte
    helm.sh/chart: flyte-v0.1.10
    app.kubernetes.io/managed-by: Helm
---
# Source: flyte/templates/admin/secret-auth.yaml
apiVersion: v1
kind: Secret
metadata:
  name: flyte-admin-secrets
  namespace: flyte
type: Opaque
stringData:
---
# Source: flyte/templates/common/secret.yaml
apiVersion: v1
kind: Secret
metadata:
  name: db-pass
stringData:
  pass.txt: <DB_PASSWORD>
type: Opaque
---
# Source: flyte/templates/propeller/secret-auth.yaml
apiVersion: v1
kind: Secret
metadata:
  name: flyte-propeller-auth
  namespace: flyte
type: Opaque
stringData:
  client_secret: foobar
---
# Source: flyte/templates/propeller/webhook.yaml
# Create an empty secret that the first propeller pod will populate
apiVersion: v1
kind: Secret
metadata:
  name: flyte-pod-webhook
  namespace: flyte
type: Opaque
---
# Source: flyte/templates/admin/cluster_resource_configmap.yaml
apiVersion: v1
kind: ConfigMap
metadata:
  name: clusterresource-template
  namespace: flyte
  labels: 
    app.kubernetes.io/name: flyteadmin
    app.kubernetes.io/instance: flyte
    helm.sh/chart: flyte-v0.1.10
    app.kubernetes.io/managed-by: Helm
data:
  aa_namespace.yaml: | 
    apiVersion: v1
    kind: Namespace
    metadata:
      name: {{ namespace }}
    spec:
      finalizers:
      - kubernetes
    
  aab_default_service_account.yaml: | 
    apiVersion: v1
    kind: ServiceAccount
    metadata:
      name: default
      namespace: {{ namespace }}
      annotations:
        eks.amazonaws.com/role-arn: {{ defaultIamRole }}
    
  ab_project_resource_quota.yaml: | 
    apiVersion: v1
    kind: ResourceQuota
    metadata:
      name: project-quota
      namespace: {{ namespace }}
    spec:
      hard:
        limits.cpu: {{ projectQuotaCpu }}
        limits.memory: {{ projectQuotaMemory }}
    
  ad_spark_role.yaml: | 
    apiVersion: rbac.authorization.k8s.io/v1beta1
    kind: Role
    metadata:
      name: spark-role
      namespace: {{ namespace }}
    rules:
    - apiGroups:
      - ""
      resources:
      - pods
      verbs:
      - '*'
    - apiGroups:
      - ""
      resources:
      - services
      verbs:
      - '*'
    - apiGroups:
      - ""
      resources:
      - configmaps
      verbs:
      - '*'
    
  ae_spark_service_account.yaml: | 
    apiVersion: v1
    kind: ServiceAccount
    metadata:
      name: spark
      namespace: {{ namespace }}
      annotations:
        eks.amazonaws.com/role-arn: {{ defaultIamRole }}
    
  af_spark_role_binding.yaml: | 
    apiVersion: rbac.authorization.k8s.io/v1beta1
    kind: RoleBinding
    metadata:
      name: spark-role-binding
      namespace: {{ namespace }}
    roleRef:
      apiGroup: rbac.authorization.k8s.io
      kind: Role
      name: spark-role
    subjects:
    - kind: ServiceAccount
      name: spark
      namespace: {{ namespace }}
    
  zz_copilot_config.yaml: | 
    kind: ConfigMap
    apiVersion: v1
    metadata:
      name: flyte-data-config
      namespace: {{ namespace }}
    data:
      config.yaml: | 
        storage:
          type: s3
          container: "<BUCKET_NAME>"
          connection:
            auth-type: iam
            region: <AWS_REGION>
          enable-multicontainer: true
---
# Source: flyte/templates/admin/configmap.yaml
apiVersion: v1
kind: ConfigMap
metadata:
  name: flyte-admin-config
  namespace: flyte
  labels: 
    app.kubernetes.io/name: flyteadmin
    app.kubernetes.io/instance: flyte
    helm.sh/chart: flyte-v0.1.10
    app.kubernetes.io/managed-by: Helm
data:
  db.yaml: | 
    database:
      dbname: flyteadmin
      host: <RDS_HOST_DNS>
      passwordPath: /etc/db/pass.txt
      port: 5432
      username: flyteadmin
  domain.yaml: | 
    domains:
    - id: development
      name: development
    - id: staging
      name: staging
    - id: production
      name: production
  logger.yaml: | 
    logger:
      level: 5
      show-source: true
  server.yaml: | 
    auth:
      appAuth:
        thirdPartyConfig:
          flyteClient:
            clientId: flytectl
            redirectUri: http://localhost:53593/callback
            scopes:
            - offline
            - all
      authorizedUris:
      - https://localhost:30081
      - http://flyteadmin:80
      - http://flyteadmin.flyte.svc.cluster.local:80
      userAuth:
        openId:
          baseUrl: https://accounts.google.com
          clientId: 657465813211-6eog7ek7li5k7i7fvgv2921075063hpe.apps.googleusercontent.com
          scopes:
          - profile
          - openid
    flyteadmin:
      eventVersion: 1
      metadataStoragePrefix:
      - metadata
      - admin
      metricsScope: 'flyte:'
      profilerPort: 10254
      roleNameKey: iam.amazonaws.com/role
      testing:
        host: http://flyteadmin
    server:
      grpcPort: 8089
      httpPort: 8088
      security:
        allowCors: true
        allowedHeaders:
        - Content-Type
        allowedOrigins:
        - '*'
        secure: false
        useAuth: false
  remoteData.yaml: | 
    remoteData:
      region: us-east-1
      scheme: local
      signedUrls:
        durationMinutes: 3
  storage.yaml: | 
    storage:
      type: s3
      container: "<BUCKET_NAME>"
      connection:
        auth-type: iam
        region: <AWS_REGION>
      limits:
        maxDownloadMBs: 10
  task_resource_defaults.yaml: | 
    task_resources:
      defaults:
        cpu: 1000m
        memory: 1000Mi
        storage: 1000Mi
      limits:
        cpu: 2
        gpu: 1
        memory: 8Gi
        storage: 2000Mi
  cluster_resources.yaml: | 
    cluster_resources:
      customData:
      - production:
        - projectQuotaCpu:
            value: "5"
        - projectQuotaMemory:
            value: 4000Mi
        - defaultIamRole:
            value: arn:aws:iam::<ACCOUNT_NUMBER>:role/flyte-user-role
      - staging:
        - projectQuotaCpu:
            value: "2"
        - projectQuotaMemory:
            value: 3000Mi
        - defaultIamRole:
            value: arn:aws:iam::<ACCOUNT_NUMBER>:role/flyte-user-role
      - development:
        - projectQuotaCpu:
            value: "4"
        - projectQuotaMemory:
            value: 3000Mi
        - defaultIamRole:
            value: arn:aws:iam::<ACCOUNT_NUMBER>:role/flyte-user-role
      refresh: 5m
      refreshInterval: 5m
      templatePath: /etc/flyte/clusterresource/templates
---
# Source: flyte/templates/console/configmap.yaml
apiVersion: v1
kind: ConfigMap
metadata:
  name: flyte-console-config
  namespace: flyte
  labels: 
    app.kubernetes.io/name: flyteconsole
    app.kubernetes.io/instance: flyte
    helm.sh/chart: flyte-v0.1.10
    app.kubernetes.io/managed-by: Helm
data: 
  BASE_URL: /console
  CONFIG_DIR: /etc/flyte/config
  DISABLE_AUTH: "1"
---
# Source: flyte/templates/datacatalog/configmap.yaml
apiVersion: v1
kind: ConfigMap
metadata:
  name: datacatalog-config
  namespace: flyte
  labels: 
    app.kubernetes.io/name: datacatalog
    app.kubernetes.io/instance: flyte
    helm.sh/chart: flyte-v0.1.10
    app.kubernetes.io/managed-by: Helm
data:
  db.yaml: | 
    database:
      dbname: flyteadmin
      host: <RDS_HOST_DNS>
      passwordPath: /etc/db/pass.txt
      port: 5432
      username: flyteadmin
  logger.yaml: | 
    logger:
      level: 5
      show-source: true
  server.yaml: | 
    application:
      grpcPort: 8089
      grpcServerReflection: true
      httpPort: 8080
    datacatalog:
      metrics-scope: datacatalog
      profiler-port: 10254
      storage-prefix: metadata/datacatalog
  storage.yaml: | 
    storage:
      type: s3
      container: "<BUCKET_NAME>"
      connection:
        auth-type: iam
        region: <AWS_REGION>
      limits:
        maxDownloadMBs: 10
---
# Source: flyte/templates/propeller/configmap.yaml
apiVersion: v1
kind: ConfigMap
metadata:
  name: flyte-propeller-config
  namespace: flyte
  labels: 
    app.kubernetes.io/name: flyteadmin
    app.kubernetes.io/instance: flyte
    helm.sh/chart: flyte-v0.1.10
    app.kubernetes.io/managed-by: Helm
data:
  admin.yaml: | 
    admin:
      clientId: flytepropeller
      clientSecretLocation: /etc/secrets/client_secret
      endpoint: flyteadmin:81
      insecure: true
    event:
      capacity: 1000
      rate: 500
      type: admin
  catalog.yaml: | 
    catalog-cache:
      endpoint: datacatalog:89
      insecure: true
      type: datacatalog
  copilot.yaml: | 
    plugins:
      k8s:
        co-pilot:
          image: cr.flyte.org/lyft/flyteplugins/flytecopilot:dc4bdbd61cac88a39a5ff43e40f026bdbc2c78a2
          name: flyte-copilot-
          start-timeout: 30s
  core.yaml: | 
    propeller:
      downstream-eval-duration: 30s
      enable-admin-launcher: true
      gc-interval: 12h
      kube-client-config:
        burst: 25
        qps: 100
        timeout: 30s
      leader-election:
        enabled: true
        lease-duration: 15s
        lock-config-map:
          name: propeller-leader
          namespace: flyte
        renew-deadline: 10s
        retry-period: 2s
      limit-namespace: all
      max-workflow-retries: 50
      metadata-prefix: metadata/propeller
      metrics-prefix: flyte
      prof-port: 10254
      queue:
        batch-size: -1
        batching-interval: 2s
        queue:
          base-delay: 5s
          capacity: 1000
          max-delay: 120s
          rate: 100
          type: maxof
        sub-queue:
          capacity: 1000
          rate: 100
          type: bucket
        type: batch
      rawoutput-prefix: s3://<BUCKET_NAME>/
      workers: 40
      workflow-reeval-duration: 30s
    webhook:
      certDir: /etc/webhook/certs
      serviceName: flyte-pod-webhook
  enabled_plugins.yaml: | 
    tasks:
      task-plugins:
        default-for-task-types:
          container: container
          container_array: k8s-array
          hive: athena
          pytorch: pytorch
          sidecar: sidecar
          spark: spark
        enabled-plugins:
        - container
        - sidecar
        - spark
        - k8s-array
        - pytorch
        - athena
  k8s.yaml: | 
    plugins:
      k8s:
        default-cpus: 100m
        default-env-vars: []
        default-memory: 100Mi
  logger.yaml: | 
    logger:
      level: 5
      show-source: true
  resource_manager.yaml: | 
    propeller:
      resourcemanager:
        redis:
          hostKey: mypassword
          hostPath: redis-resource-manager:6379
        resourceMaxQuota: 10000
        type: redis
  spark.yaml: | 
    plugins:
      spark:
        spark-config-default:
        - spark.hadoop.fs.s3a.aws.credentials.provider: com.amazonaws.auth.DefaultAWSCredentialsProviderChain
        - spark.hadoop.mapreduce.fileoutputcommitter.algorithm.version: "2"
        - spark.kubernetes.allocation.batch.size: "50"
        - spark.hadoop.fs.s3a.acl.default: BucketOwnerFullControl
        - spark.hadoop.fs.s3n.impl: org.apache.hadoop.fs.s3a.S3AFileSystem
        - spark.hadoop.fs.AbstractFileSystem.s3n.impl: org.apache.hadoop.fs.s3a.S3A
        - spark.hadoop.fs.s3.impl: org.apache.hadoop.fs.s3a.S3AFileSystem
        - spark.hadoop.fs.AbstractFileSystem.s3.impl: org.apache.hadoop.fs.s3a.S3A
        - spark.hadoop.fs.s3a.impl: org.apache.hadoop.fs.s3a.S3AFileSystem
        - spark.hadoop.fs.AbstractFileSystem.s3a.impl: org.apache.hadoop.fs.s3a.S3A
        - spark.hadoop.fs.s3a.multipart.threshold: "536870912"
        - spark.blacklist.enabled: "true"
        - spark.blacklist.timeout: 5m
        - spark.task.maxfailures: "8"
  storage.yaml: | 
    storage:
      type: s3
      container: "<BUCKET_NAME>"
      connection:
        auth-type: iam
        region: <AWS_REGION>
      limits:
        maxDownloadMBs: 10
  cache.yaml: |
    cache:
      max_size_mbs: 1024
      target_gc_percent: 70
  task_logs.yaml: | 
    plugins:
      logs:
        cloudwatch-enabled: true
        cloudwatch-log-group: <LOG_GROUP_NAME>
        cloudwatch-region: <AWS_REGION>
        kubernetes-enabled: false
---
# Source: flyte/templates/propeller/crds/flyteworkflow.yaml
apiVersion: apiextensions.k8s.io/v1beta1
kind: CustomResourceDefinition
metadata:
  name: flyteworkflows.flyte.lyft.com
spec:
  group: flyte.lyft.com
  names:
    kind: FlyteWorkflow
    plural: flyteworkflows
    shortNames:
    - fly
    singular: flyteworkflow
  scope: Namespaced
  version: v1alpha1
---
# Source: flyte/templates/pytorch-operator/crds/pytorchjobs.yaml
apiVersion: apiextensions.k8s.io/v1beta1
kind: CustomResourceDefinition
metadata:
  name: pytorchjobs.kubeflow.org
spec:
  additionalPrinterColumns:
  - JSONPath: .status.conditions[-1:].type
    name: State
    type: string
  - JSONPath: .metadata.creationTimestamp
    name: Age
    type: date
  group: kubeflow.org
  names:
    kind: PyTorchJob
    plural: pytorchjobs
    singular: pytorchjob
  scope: Namespaced
  subresources:
    status: {}
  validation:
    openAPIV3Schema:
      properties:
        spec:
          properties:
            pytorchReplicaSpecs:
              properties:
                Master:
                  properties:
                    replicas:
                      maximum: 1
                      minimum: 1
                      type: integer
                Worker:
                  properties:
                    replicas:
                      minimum: 1
                      type: integer
  versions:
  - name: v1
    served: true
    storage: true
---
# Source: flyte/charts/sparkoperator/templates/rbac.yaml
apiVersion: rbac.authorization.k8s.io/v1
kind: ClusterRole
metadata:
  name: flyte-sparkoperator
  labels:
    helm.sh/chart: sparkoperator-1.0.6
    app.kubernetes.io/name: sparkoperator
    app.kubernetes.io/instance: flyte
    app.kubernetes.io/version: "v1beta2-1.2.0-3.0.0"
    app.kubernetes.io/managed-by: Helm
rules:
- apiGroups:
  - ""
  resources:
  - pods
  verbs:
  - "*"
- apiGroups:
  - ""
  resources:
  - services
  - configmaps
  - secrets
  verbs:
  - create
  - get
  - delete
  - update
- apiGroups:
  - extensions
  - networking.k8s.io
  resources:
  - ingresses
  verbs:
  - create
  - get
  - delete
- apiGroups:
  - ""
  resources:
  - nodes
  verbs:
  - get
- apiGroups:
  - ""
  resources:
  - events
  verbs:
  - create
  - update
  - patch
- apiGroups:
  - ""
  resources:
  - resourcequotas
  verbs:
  - get
  - list
  - watch
- apiGroups:
  - apiextensions.k8s.io
  resources:
  - customresourcedefinitions
  verbs:
  - create
  - get
  - update
  - delete
- apiGroups:
  - admissionregistration.k8s.io
  resources:
  - mutatingwebhookconfigurations
  - validatingwebhookconfigurations
  verbs:
  - create
  - get
  - update
  - delete
- apiGroups:
  - sparkoperator.k8s.io
  resources:
  - sparkapplications
  - sparkapplications/status
  - scheduledsparkapplications
  - scheduledsparkapplications/status
  verbs:
  - "*"
---
# Source: flyte/templates/admin/rbac.yaml
apiVersion: rbac.authorization.k8s.io/v1
kind: ClusterRole
metadata:
  name: flyteadmin
  labels: 
    app.kubernetes.io/name: flyteadmin
    app.kubernetes.io/instance: flyte
    helm.sh/chart: flyte-v0.1.10
    app.kubernetes.io/managed-by: Helm
rules:
- apiGroups:
  - ""
  - flyte.lyft.com
  - rbac.authorization.k8s.io
  resources:
  - configmaps
  - flyteworkflows
  - namespaces
  - pods
  - resourcequotas
  - roles
  - rolebindings
  - secrets
  - services
  - serviceaccounts
  - spark-role
  verbs:
  - '*'
---
# Source: flyte/templates/propeller/rbac.yaml
apiVersion: rbac.authorization.k8s.io/v1
kind: ClusterRole
metadata:
  name: flytepropeller
  labels: 
    app.kubernetes.io/name: flytepropeller
    app.kubernetes.io/instance: flyte
    helm.sh/chart: flyte-v0.1.10
    app.kubernetes.io/managed-by: Helm
rules:
# Allow RO access to PODS
- apiGroups:
  - ""
  resources:
  - pods
  verbs:
  - get
  - list
  - watch
# Allow Event recording access
- apiGroups:
  - ""
  resources:
  - events
  verbs:
  - create
  - update
  - delete
  - patch
# Allow Access All plugin objects
- apiGroups:
  - '*'
  resources:
  - '*'
  verbs:
  - get
  - list
  - watch
  - create
  - update
  - delete
  - patch
# Allow Access to CRD
- apiGroups:
  - apiextensions.k8s.io
  resources:
  - customresourcedefinitions
  verbs:
  - get
  - list
  - watch
  - create
  - delete
  - update
# Allow Access to all resources under flyte.lyft.com
- apiGroups:
  - flyte.lyft.com
  resources:
  - flyteworkflows
  - flyteworkflows/finalizers
  verbs:
  - get
  - list
  - watch
  - create
  - update
  - delete
  - patch
  - post
  - deletecollection
---
# Source: flyte/templates/propeller/webhook.yaml
# Create a ClusterRole for the webhook
# https://kubernetes.io/docs/admin/authorization/rbac/
kind: ClusterRole
apiVersion: rbac.authorization.k8s.io/v1
metadata:
  name: flyte-pod-webhook
  namespace: flyte
rules:
  - apiGroups:
      - "*"
    resources:
      - mutatingwebhookconfigurations
      - secrets
      - pods
    verbs:
      - get
      - create
      - update
      - patch
---
# Source: flyte/templates/pytorch-operator/rbac.yaml
apiVersion: rbac.authorization.k8s.io/v1
kind: ClusterRole
metadata:
  name: pytorch-operator-admin
  labels: 
    app.kubernetes.io/name: pytorch-operator
    app.kubernetes.io/instance: flyte
    helm.sh/chart: flyte-v0.1.10
    app.kubernetes.io/managed-by: Helm
rules: []
aggregationRule:
  clusterRoleSelectors:
  - matchLabels:
      rbac.authorization.kubeflow.org/aggregate-to-kubeflow-pytorchjobs-admin: "true"
---
# Source: flyte/templates/pytorch-operator/rbac.yaml
apiVersion: rbac.authorization.k8s.io/v1
kind: ClusterRole
metadata:
  name: pytorch-operator-edit
  labels: 
    app.kubernetes.io/name: pytorch-operator
    app.kubernetes.io/instance: flyte
    helm.sh/chart: flyte-v0.1.10
    app.kubernetes.io/managed-by: Helm
rules:
- apiGroups:
  - kubeflow.org
  resources:
  - pytorchjobs
  - pytorchjobs/status
  verbs:
  - get
  - list
  - watch
  - create
  - delete
  - deletecollection
  - patch
  - update
---
# Source: flyte/templates/pytorch-operator/rbac.yaml
apiVersion: rbac.authorization.k8s.io/v1
kind: ClusterRole
metadata:
  name: pytorch-operator-view
  labels: 
    app.kubernetes.io/name: pytorch-operator
    app.kubernetes.io/instance: flyte
    helm.sh/chart: flyte-v0.1.10
    app.kubernetes.io/managed-by: Helm
rules:
- apiGroups:
  - kubeflow.org
  resources:
  - pytorchjobs
  - pytorchjobs/status
  verbs:
  - get
  - list
  - watch
---
# Source: flyte/templates/pytorch-operator/rbac.yaml
apiVersion: rbac.authorization.k8s.io/v1
kind: ClusterRole
metadata:
  name: pytorch-operator
  labels: 
    app.kubernetes.io/name: pytorch-operator
    app.kubernetes.io/instance: flyte
    helm.sh/chart: flyte-v0.1.10
    app.kubernetes.io/managed-by: Helm
rules:
- apiGroups:
  - kubeflow.org
  resources:
  - pytorchjobs
  - pytorchjobs/status
  verbs:
  - '*'
- apiGroups:
  - apiextensions.k8s.io
  resources:
  - customresourcedefinitions
  verbs:
  - '*'
- apiGroups:
  - ""
  resources:
  - pods
  - services
  - endpoints
  - events
  verbs:
  - '*'
---
# Source: flyte/charts/sparkoperator/templates/rbac.yaml
apiVersion: rbac.authorization.k8s.io/v1
kind: ClusterRoleBinding
metadata:
  name: flyte-sparkoperator
  labels:
    helm.sh/chart: sparkoperator-1.0.6
    app.kubernetes.io/name: sparkoperator
    app.kubernetes.io/instance: flyte
    app.kubernetes.io/version: "v1beta2-1.2.0-3.0.0"
    app.kubernetes.io/managed-by: Helm
subjects:
  - kind: ServiceAccount
    name: flyte-sparkoperator
    namespace: flyte
roleRef:
  kind: ClusterRole
  name: flyte-sparkoperator
  apiGroup: rbac.authorization.k8s.io
---
# Source: flyte/templates/admin/rbac.yaml
apiVersion: rbac.authorization.k8s.io/v1beta1
kind: ClusterRoleBinding
metadata:
  name: flyteadmin-binding
  labels: 
    app.kubernetes.io/name: flyteadmin
    app.kubernetes.io/instance: flyte
    helm.sh/chart: flyte-v0.1.10
    app.kubernetes.io/managed-by: Helm
roleRef:
  apiGroup: rbac.authorization.k8s.io
  kind: ClusterRole
  name: flyteadmin
subjects:
- kind: ServiceAccount
  name: flyteadmin
  namespace: flyte
---
# Source: flyte/templates/propeller/rbac.yaml
apiVersion: rbac.authorization.k8s.io/v1beta1
kind: ClusterRoleBinding
metadata:
  name: flytepropeller
  labels: 
    app.kubernetes.io/name: flytepropeller
    app.kubernetes.io/instance: flyte
    helm.sh/chart: flyte-v0.1.10
    app.kubernetes.io/managed-by: Helm
roleRef:
  apiGroup: rbac.authorization.k8s.io
  kind: ClusterRole
  name: flytepropeller
subjects:
- kind: ServiceAccount
  name: flytepropeller
  namespace: flyte
---
# Source: flyte/templates/propeller/webhook.yaml
# Create a binding from Role -> ServiceAccount
kind: ClusterRoleBinding
apiVersion: rbac.authorization.k8s.io/v1
metadata:
  name: flyte-pod-webhook
  namespace: flyte
roleRef:
  apiGroup: rbac.authorization.k8s.io
  kind: ClusterRole
  name: flyte-pod-webhook
subjects:
  - kind: ServiceAccount
    name: flyte-pod-webhook
    namespace: flyte
---
# Source: flyte/templates/pytorch-operator/rbac.yaml
apiVersion: rbac.authorization.k8s.io/v1beta1
kind: ClusterRoleBinding
metadata:
  name: pytorch-operator
  labels: 
    app.kubernetes.io/name: pytorch-operator
    app.kubernetes.io/instance: flyte
    helm.sh/chart: flyte-v0.1.10
    app.kubernetes.io/managed-by: Helm
roleRef:
  apiGroup: rbac.authorization.k8s.io
  kind: ClusterRole
  name: pytorch-operator
subjects:
- kind: ServiceAccount
  name: pytorch-operator
  namespace: pytorch-operator
---
# Source: flyte/charts/sparkoperator/templates/spark-rbac.yaml
apiVersion: rbac.authorization.k8s.io/v1
kind: Role
metadata:
  name: spark-role
  namespace: flyte
  labels:
    helm.sh/chart: sparkoperator-1.0.6
    app.kubernetes.io/name: sparkoperator
    app.kubernetes.io/instance: flyte
    app.kubernetes.io/version: "v1beta2-1.2.0-3.0.0"
    app.kubernetes.io/managed-by: Helm
rules:
- apiGroups:
  - ""
  resources:
  - pods
  verbs:
  - "*"
- apiGroups:
  - ""
  resources:
  - services
  verbs:
  - "*"
---
# Source: flyte/charts/sparkoperator/templates/spark-rbac.yaml
apiVersion: rbac.authorization.k8s.io/v1
kind: RoleBinding
metadata:
  name: spark
  namespace: flyte
  labels:
    helm.sh/chart: sparkoperator-1.0.6
    app.kubernetes.io/name: sparkoperator
    app.kubernetes.io/instance: flyte
    app.kubernetes.io/version: "v1beta2-1.2.0-3.0.0"
    app.kubernetes.io/managed-by: Helm
subjects:
- kind: ServiceAccount
  name: flyte-spark
  namespace: flyte
roleRef:
  kind: Role
  name: spark-role
  apiGroup: rbac.authorization.k8s.io
---
# Source: flyte/templates/admin/service.yaml
apiVersion: v1
kind: Service
metadata:
  name: flyteadmin
  namespace: flyte
  labels: 
    app.kubernetes.io/name: flyteadmin
    app.kubernetes.io/instance: flyte
    helm.sh/chart: flyte-v0.1.10
    app.kubernetes.io/managed-by: Helm
  annotations: 
    external-dns.alpha.kubernetes.io/hostname: flyte.example.com
    projectcontour.io/upstream-protocol.h2c: grpc
    service.beta.kubernetes.io/aws-load-balancer-connection-idle-timeout: "600"
spec:
  type: LoadBalancer
  loadBalancerSourceRanges:
    [0.0.0.0/0]
  ports:
    - name: http
      port: 80
      protocol: TCP
      targetPort: 8088
    - name: grpc
      port: 81
      protocol: TCP
      targetPort: 8089
    - name: redoc
      protocol: TCP
      port: 87
      targetPort: 8087
    - name: http-metrics
      protocol: TCP
      port: 10254
  selector: 
    app.kubernetes.io/name: flyteadmin
    app.kubernetes.io/instance: flyte
---
# Source: flyte/templates/console/service.yaml
apiVersion: v1
kind: Service
metadata:
  name: flyteconsole
  namespace: flyte
  labels: 
    app.kubernetes.io/name: flyteconsole
    app.kubernetes.io/instance: flyte
    helm.sh/chart: flyte-v0.1.10
    app.kubernetes.io/managed-by: Helm
  annotations: 
    external-dns.alpha.kubernetes.io/hostname: flyte.example.com
    service.beta.kubernetes.io/aws-load-balancer-connection-idle-timeout: "600"
spec:
  type: LoadBalancer
  ports:
  - port: 80
    protocol: TCP
    targetPort: 8080
  selector: 
    app.kubernetes.io/name: flyteconsole
    app.kubernetes.io/instance: flyte
---
# Source: flyte/templates/datacatalog/service.yaml
apiVersion: v1
kind: Service
metadata:
  name: datacatalog
  namespace: flyte
  labels: 
    app.kubernetes.io/name: datacatalog
    app.kubernetes.io/instance: flyte
    helm.sh/chart: flyte-v0.1.10
    app.kubernetes.io/managed-by: Helm
  annotations: 
    projectcontour.io/upstream-protocol.h2c: grpc
    service.beta.kubernetes.io/aws-load-balancer-connection-idle-timeout: "600"
spec:
  type: LoadBalancer
  ports:
  - name: grpc-2
    port: 8089
    protocol: TCP
    targetPort: 8089
  - name: http
    port: 88
    protocol: TCP
    targetPort: 8088
  - name: grpc
    port: 89
    protocol: TCP
    targetPort: 8089
  selector: 
    app.kubernetes.io/name: datacatalog
    app.kubernetes.io/instance: flyte
---
# Source: flyte/templates/propeller/webhook.yaml
# Service
apiVersion: v1
kind: Service
metadata:
  name: flyte-pod-webhook
  namespace: flyte
  annotations: 
    projectcontour.io/upstream-protocol.h2c: grpc
spec:
  selector:
    app: flyte-pod-webhook
  ports:
    - name: https
      protocol: TCP
      port: 443
      targetPort: 9443
---
# Source: flyte/templates/pytorch-operator/service.yaml
apiVersion: v1
kind: Service
metadata:
  name: pytorch-operator
  namespace: pytorch-operator
  labels: 
    app.kubernetes.io/name: pytorch-operator
    app.kubernetes.io/instance: flyte
    helm.sh/chart: flyte-v0.1.10
    app.kubernetes.io/managed-by: Helm
spec:
  type: ClusterIP
  ports:
  - name: monitoring-port
    port: 8443
    targetPort: 8443
  selector: 
    app.kubernetes.io/name: pytorch-operator
    app.kubernetes.io/instance: flyte
---
# Source: flyte/templates/redis/service.yaml
apiVersion: v1
kind: Service
metadata:
  name: redis-resource-manager
  namespace: flyte
  labels: 
    app.kubernetes.io/name: redis
    app.kubernetes.io/instance: flyte
    helm.sh/chart: flyte-v0.1.10
    app.kubernetes.io/managed-by: Helm
spec:
  type: ClusterIP
  ports:
  - name: redis
    port: 6379
    protocol: TCP
    targetPort: redis
  selector: 
    app.kubernetes.io/name: redis
    app.kubernetes.io/instance: flyte
---
# Source: flyte/charts/sparkoperator/templates/deployment.yaml
# If the admission webhook is enabled, then a post-install step is required
# to generate and install the secret in the operator namespace.

# In the post-install hook, the token corresponding to the operator service account
# is used to authenticate with the Kubernetes API server to install the secret bundle.

apiVersion: apps/v1
kind: Deployment
metadata:
  name: flyte-sparkoperator
  labels:
    helm.sh/chart: sparkoperator-1.0.6
    app.kubernetes.io/name: sparkoperator
    app.kubernetes.io/instance: flyte
    app.kubernetes.io/version: "v1beta2-1.2.0-3.0.0"
    app.kubernetes.io/managed-by: Helm
spec:
  replicas: 1
  selector:
    matchLabels:
      app.kubernetes.io/name: sparkoperator
      app.kubernetes.io/instance: flyte
  strategy:
    type: Recreate
  template:
    metadata:
      annotations:
        prometheus.io/scrape: "true"
        prometheus.io/port: "10254"
        prometheus.io/path: /metrics
      labels:
        app.kubernetes.io/name: sparkoperator
        app.kubernetes.io/instance: flyte
    spec:
      serviceAccountName: flyte-sparkoperator
      securityContext:
        {}
      containers:
      - name: sparkoperator
        image: gcr.io/spark-operator/spark-operator:v1beta2-1.2.0-3.0.0
        imagePullPolicy: IfNotPresent
        securityContext:
          {}
        ports:
          - name: "metrics"
            containerPort: 10254
        
        args:
        - -v=2
        - -logtostderr
        - -namespace=
        - -ingress-url-format=
        - -controller-threads=10
        - -resync-interval=30
        - -enable-batch-scheduler=false
        - -enable-metrics=true
        - -metrics-labels=app_type
        - -metrics-port=10254
        - -metrics-endpoint=/metrics
        - -metrics-prefix=
        - -enable-resource-quota-enforcement=false
        resources:
          limits:
            cpu: 1000m
            memory: 1000Mi
          requests:
            cpu: 50m
            memory: 250Mi
---
# Source: flyte/templates/admin/deployment.yaml
apiVersion: apps/v1
kind: Deployment
metadata:
  name: flyteadmin
  namespace: flyte
  labels: 
    app.kubernetes.io/name: flyteadmin
    app.kubernetes.io/instance: flyte
    helm.sh/chart: flyte-v0.1.10
    app.kubernetes.io/managed-by: Helm
spec:
  replicas: 2
  selector:
    matchLabels: 
      app.kubernetes.io/name: flyteadmin
      app.kubernetes.io/instance: flyte
  template:
    metadata:
      annotations:
<<<<<<< HEAD
        configChecksum: "946b15fa099f61d7285a6264594569e7a596e6d452cbba115956223ff42957d"
=======
        configChecksum: "4aa9a2abfee56b62e33c3ae4c82a2c67d897636ffe28692c8827c124d95f179"
>>>>>>> 52bfd522
      labels: 
        app.kubernetes.io/name: flyteadmin
        app.kubernetes.io/instance: flyte
        helm.sh/chart: flyte-v0.1.10
        app.kubernetes.io/managed-by: Helm
    spec:
      initContainers:
        - command:
          - flyteadmin
          - --config
          - /etc/flyte/config/*.yaml
          - migrate
          - run
          image: "cr.flyte.org/flyteorg/flyteadmin:v0.6.10"
          imagePullPolicy: "IfNotPresent"
          name: run-migrations
          volumeMounts:
          - mountPath: /etc/db
            name: db-pass
          - mountPath: /etc/flyte/config
            name: config-volume
        - command:
          - flyteadmin
          - --config
          - /etc/flyte/config/*.yaml
          - migrate
          - seed-projects
          - flytesnacks
          - flytetester
          - flyteexamples
          image: "cr.flyte.org/flyteorg/flyteadmin:v0.6.10"
          imagePullPolicy: "IfNotPresent"
          name: seed-projects
          volumeMounts:
          - mountPath: /etc/db
            name: db-pass
          - mountPath: /etc/flyte/config
            name: config-volume
        - command:
          - flyteadmin
          - --config
          - /etc/flyte/config/*.yaml
          - clusterresource
          - sync
          image: "cr.flyte.org/flyteorg/flyteadmin:v0.6.10"
          imagePullPolicy: "IfNotPresent"
          name: sync-cluster-resources
          volumeMounts:
          - mountPath: /etc/db
            name: db-pass
          - mountPath: /etc/flyte/clusterresource/templates
            name: resource-templates
          - mountPath: /etc/flyte/config
            name: config-volume
        - name: generate-secrets
          image: "cr.flyte.org/flyteorg/flyteadmin:v0.6.10"
          imagePullPolicy: "IfNotPresent"
          command: ["/bin/sh", "-c"]
          args:
            [
                "flyteadmin --config=/etc/flyte/config/*.yaml secrets init --localPath /etc/secrets/auth && flyteadmin --config=/etc/flyte/config/*.yaml secrets create --name flyte-admin-secrets --fromPath /etc/secrets/auth",
            ]
          volumeMounts:
            - name: config-volume
              mountPath: /etc/flyte/config
          env:
            - name: POD_NAMESPACE
              valueFrom:
                fieldRef:
                  fieldPath: metadata.namespace
      containers:
      - command:
        - flyteadmin
        - --config
        - /etc/flyte/config/*.yaml
        - serve
        image: "cr.flyte.org/flyteorg/flyteadmin:v0.6.10"
        imagePullPolicy: "IfNotPresent"
        name: flyteadmin
        ports:
        - containerPort: 8088
        - containerPort: 8089
        resources: 
          limits:
            cpu: 250m
            ephemeral-storage: 200Mi
            memory: 500Mi
          requests:
            cpu: 50m
            ephemeral-storage: 200Mi
            memory: 200Mi
        volumeMounts:
        - mountPath: /etc/db
          name: db-pass
        - mountPath: /srv/flyte
          name: shared-data
        - mountPath: /etc/flyte/config
          name: config-volume
        - name: auth
          mountPath: /etc/secrets/
      - command:
        - sh
        - -c
        - ln -s /usr/share/nginx/html /usr/share/nginx/html/openapi && sh /usr/local/bin/docker-run.sh
        env:
        - name: PAGE_TITLE
          value: Flyte Admin OpenAPI
        - name: SPEC_URL
          value: /api/v1/openapi
        - name: PORT
          value: "8087"
        image: docker.io/redocly/redoc
        imagePullPolicy: IfNotPresent
        name: redoc
        ports:
        - containerPort: 8087
        resources:
          limits:
            cpu: "0.1"
            memory: 200Mi
      serviceAccountName: flyteadmin
      volumes:
        - name: db-pass
          secret:
            secretName: db-pass
        - emptyDir: {}
          name: shared-data
        - configMap:
            name: flyte-admin-config
          name: config-volume
        - configMap:
            name: clusterresource-template
          name: resource-templates
        - name: auth
          secret:
            secretName: flyte-admin-secrets
      affinity: 
        podAntiAffinity:
          requiredDuringSchedulingIgnoredDuringExecution:
          - labelSelector:
              matchLabels:
                app.kubernetes.io/name: flyteadmin
            topologyKey: kubernetes.io/hostname
---
# Source: flyte/templates/console/deployment.yaml
apiVersion: apps/v1
kind: Deployment
metadata:
  name: flyteconsole
  namespace: flyte
  labels: 
    app.kubernetes.io/name: flyteconsole
    app.kubernetes.io/instance: flyte
    helm.sh/chart: flyte-v0.1.10
    app.kubernetes.io/managed-by: Helm
spec:
  replicas: 2
  selector:
    matchLabels: 
      app.kubernetes.io/name: flyteconsole
      app.kubernetes.io/instance: flyte
  template:
    metadata:
      annotations:
        configChecksum: "8ef03d2ed4468082a4585c0454139c5df15794f3340e17c7ea338cd6e781b91"
      labels: 
        app.kubernetes.io/name: flyteconsole
        app.kubernetes.io/instance: flyte
        helm.sh/chart: flyte-v0.1.10
        app.kubernetes.io/managed-by: Helm
    spec:
      containers:
      - image: "cr.flyte.org/flyteorg/flyteconsole:v0.20.1"
        imagePullPolicy: "IfNotPresent"
        name: flyteconsole
        envFrom:
        - configMapRef:
            name: flyte-console-config
        ports:
        - containerPort: 8080
        resources: 
          limits:
            cpu: 250m
            memory: 250Mi
          requests:
            cpu: 10m
            memory: 50Mi
        volumeMounts:
        - mountPath: /srv/flyte
          name: shared-data
      volumes:
      - emptyDir: {}
        name: shared-data
      affinity: 
        podAntiAffinity:
          requiredDuringSchedulingIgnoredDuringExecution:
          - labelSelector:
              matchLabels:
                app.kubernetes.io/name: flyteconsole
            topologyKey: kubernetes.io/hostname
---
# Source: flyte/templates/datacatalog/deployment.yaml
apiVersion: apps/v1
kind: Deployment
metadata:
  name: datacatalog
  namespace: flyte
  labels: 
    app.kubernetes.io/name: datacatalog
    app.kubernetes.io/instance: flyte
    helm.sh/chart: flyte-v0.1.10
    app.kubernetes.io/managed-by: Helm
spec:
  replicas: 2
  selector:
    matchLabels: 
      app.kubernetes.io/name: datacatalog
      app.kubernetes.io/instance: flyte
  template:
    metadata:
      annotations:
        configChecksum: "8ed5710602cdb84df59a4c4cb642b695f643af6908953661ff22d854c7f7919"
      labels: 
        app.kubernetes.io/name: datacatalog
        app.kubernetes.io/instance: flyte
        helm.sh/chart: flyte-v0.1.10
        app.kubernetes.io/managed-by: Helm
    spec:
      initContainers:
      - command:
        - datacatalog
        - --config
        - /etc/datacatalog/config/*.yaml
        - migrate
        - run
        image: "cr.flyte.org/flyteorg/datacatalog:v0.3.5"
        imagePullPolicy: "IfNotPresent"
        name: run-migrations
        volumeMounts:
        - mountPath: /etc/db
          name: db-pass
        - mountPath: /etc/datacatalog/config
          name: config-volume 
      containers:
      - command:
        - datacatalog
        - --config
        - /etc/datacatalog/config/*.yaml
        - serve
        image: "cr.flyte.org/flyteorg/datacatalog:v0.3.5"
        imagePullPolicy: "IfNotPresent"
        name: datacatalog
        ports:
        - containerPort: 8088
        - containerPort: 8089
        resources: 
          limits:
            cpu: 500m
            ephemeral-storage: 200Mi
            memory: 500Mi
          requests:
            cpu: 50m
            ephemeral-storage: 200Mi
            memory: 200Mi
        volumeMounts:
        - mountPath: /etc/db
          name: db-pass
        - mountPath: /etc/datacatalog/config
          name: config-volume
      serviceAccountName: datacatalog
      volumes:
      - name: db-pass
        secret:
          secretName: db-pass
      - emptyDir: {}
        name: shared-data
      - configMap:
          name: datacatalog-config
        name: config-volume
      affinity: 
        podAntiAffinity:
          requiredDuringSchedulingIgnoredDuringExecution:
          - labelSelector:
              matchLabels:
                app.kubernetes.io/name: datacatalog
            topologyKey: kubernetes.io/hostname
---
# Source: flyte/templates/propeller/deployment.yaml
apiVersion: apps/v1
kind: Deployment
metadata:
  name: flytepropeller
  namespace: flyte
  labels: 
    app.kubernetes.io/name: flytepropeller
    app.kubernetes.io/instance: flyte
    helm.sh/chart: flyte-v0.1.10
    app.kubernetes.io/managed-by: Helm
spec:
  replicas: 2
  selector:
    matchLabels: 
      app.kubernetes.io/name: flytepropeller
      app.kubernetes.io/instance: flyte
  template:
    metadata:
      annotations:
        configChecksum: "be1167826c5b79e2f8be53be18f9247a46193fa8987e249982030b0f7b3cad7"
      labels: 
        app.kubernetes.io/name: flytepropeller
        app.kubernetes.io/instance: flyte
        helm.sh/chart: flyte-v0.1.10
        app.kubernetes.io/managed-by: Helm
    spec:
      containers:
      - command:
        - flytepropeller
        - --config
        - /etc/flyte/config/*.yaml
        env:
        - name: POD_NAME
          valueFrom:
            fieldRef:
              fieldPath: metadata.name
        image: "cr.flyte.org/flyteorg/flytepropeller:v0.12.9"
        imagePullPolicy: "IfNotPresent"
        name: flytepropeller
        ports:
        - containerPort: 10254
        resources: 
          limits:
            cpu: 1
            ephemeral-storage: 1Gi
            memory: 2Gi
          requests:
            cpu: 1
            ephemeral-storage: 1Gi
            memory: 2Gi
        volumeMounts:
          - name: config-volume
            mountPath: /etc/flyte/config
          - name: auth
            mountPath: /etc/secrets/
      serviceAccountName: flytepropeller
      volumes:
      - configMap:
          name: flyte-propeller-config
        name: config-volume
      - name: auth
        secret:
          secretName: flyte-propeller-auth
      affinity: 
        podAntiAffinity:
          requiredDuringSchedulingIgnoredDuringExecution:
          - labelSelector:
              matchLabels:
                app.kubernetes.io/name: flytepropeller
            topologyKey: kubernetes.io/hostname
---
# Source: flyte/templates/propeller/webhook.yaml
# Create the actual deployment
apiVersion: apps/v1
kind: Deployment
metadata:
  name: flyte-pod-webhook
  namespace: flyte
  labels:
    app: flyte-pod-webhook
spec:
  selector:
    matchLabels:
      app: flyte-pod-webhook
  template:
    metadata:
      labels:
        app: flyte-pod-webhook
        app.kubernetes.io/name: flyte-pod-webhook
        app.kubernetes.io/version: v0.12.9
      annotations:
        configChecksum: "be1167826c5b79e2f8be53be18f9247a46193fa8987e249982030b0f7b3cad7"
    spec:
      serviceAccountName: flyte-pod-webhook
      initContainers:
      - name: generate-secrets
        image: "cr.flyte.org/flyteorg/flytepropeller:v0.12.9"
        imagePullPolicy: "IfNotPresent"
        command:
          - flytepropeller
        args:
          - webhook
          - init-certs
          - --config
          - /etc/flyte/config/*.yaml
        env:
          - name: POD_NAME
            valueFrom:
              fieldRef:
                fieldPath: metadata.name
          - name: POD_NAMESPACE
            valueFrom:
              fieldRef:
                fieldPath: metadata.namespace
        volumeMounts:
          - name: config-volume
            mountPath: /etc/flyte/config
      containers:
        - name: webhook
          image: "cr.flyte.org/flyteorg/flytepropeller:v0.12.9"
          imagePullPolicy: "IfNotPresent"
          command:
            - flytepropeller
          args:
            - webhook
            - --config
            - /etc/flyte/config/*.yaml
          env:
            - name: POD_NAME
              valueFrom:
                fieldRef:
                  fieldPath: metadata.name
            - name: POD_NAMESPACE
              valueFrom:
                fieldRef:
                  fieldPath: metadata.namespace
          volumeMounts:
            - name: config-volume
              mountPath: /etc/flyte/config
              readOnly: true
            - name: webhook-certs
              mountPath: /etc/webhook/certs
              readOnly: true
      volumes:
        - name: config-volume
          configMap:
            name: flyte-propeller-config
        - name: webhook-certs
          secret:
            secretName: flyte-pod-webhook
---
# Source: flyte/templates/pytorch-operator/deployment.yaml
apiVersion: apps/v1
kind: Deployment
metadata:
  name: pytorch-operator
  namespace: pytorch-operator
  labels: 
    app.kubernetes.io/name: pytorch-operator
    app.kubernetes.io/instance: flyte
    helm.sh/chart: flyte-v0.1.10
    app.kubernetes.io/managed-by: Helm
spec:
  replicas: 1
  selector:
    matchLabels: 
      app.kubernetes.io/name: pytorch-operator
      app.kubernetes.io/instance: flyte
  template:
    metadata:
      labels: 
        app.kubernetes.io/name: pytorch-operator
        app.kubernetes.io/instance: flyte
        helm.sh/chart: flyte-v0.1.10
        app.kubernetes.io/managed-by: Helm
    spec:
      containers:
      - image: "gcr.io/kubeflow-images-public/pytorch-operator:v1.0.0-g047cf0f"
        imagePullPolicy: "IfNotPresent"
        name: pytorch-operator
        command:
        - /pytorch-operator.v1
        - --alsologtostderr
        - -v=1
        - --monitoring-port=8443
        env:
        - name: MY_POD_NAMESPACE
          valueFrom:
            fieldRef:
              fieldPath: metadata.namespace
        - name: MY_POD_NAME
          valueFrom:
            fieldRef:
              fieldPath: metadata.name
        resources: 
          limits:
            cpu: 1000m
            memory: 1000Mi
          requests:
            cpu: 50m
            memory: 250Mi
      serviceAccountName: pytorch-operator
---
# Source: flyte/templates/redis/statefulset.yaml
apiVersion: apps/v1
kind: StatefulSet
metadata:
  name: redis
  namespace: flyte
  labels: 
    app.kubernetes.io/name: redis
    app.kubernetes.io/instance: flyte
    helm.sh/chart: flyte-v0.1.10
    app.kubernetes.io/managed-by: Helm
spec:
  replicas: 1
  selector:
    matchLabels: 
      app.kubernetes.io/name: redis
      app.kubernetes.io/instance: flyte
  serviceName: redis-resource-manager
  template:
    metadata:
      labels: 
        app.kubernetes.io/name: redis
        app.kubernetes.io/instance: flyte
        helm.sh/chart: flyte-v0.1.10
        app.kubernetes.io/managed-by: Helm
    spec:
      containers:
      - image: "docker.io/bitnami/redis:4.0.2-r1"
        imagePullPolicy: "IfNotPresent"
        name: redis
        env:
        - name: REDIS_PASSWORD
          value: mypassword
        livenessProbe:
          exec:
            command:
            - redis-cli
            - ping
          failureThreshold: 3
          initialDelaySeconds: 30
          periodSeconds: 10
          successThreshold: 1
          timeoutSeconds: 5
        readinessProbe:
          exec:
            command:
            - redis-cli
            - ping
          failureThreshold: 3
          initialDelaySeconds: 5
          periodSeconds: 10
          successThreshold: 1
          timeoutSeconds: 1
        ports:
        - containerPort: 6379
          name: redis
          protocol: TCP
        resources: 
          limits:
            cpu: 1000m
            memory: 1Gi
          requests:
            cpu: 100m
            memory: 250Mi
        volumeMounts:
        - mountPath: /bitnami
          name: redis-data
     
      dnsPolicy: ClusterFirst
      restartPolicy: Always
      volumes:
      - emptyDir: {}
        name: redis-data
---
# Source: flyte/templates/admin/cronjob.yaml
apiVersion: batch/v1beta1
kind: CronJob
metadata:
  name: syncresources
  namespace: flyte
  labels: 
    app.kubernetes.io/name: flyteadmin
    app.kubernetes.io/instance: flyte
    helm.sh/chart: flyte-v0.1.10
    app.kubernetes.io/managed-by: Helm
spec:
  schedule: '*/1 * * * *'
  jobTemplate:
    spec:
      template:
        spec:
          containers:
          - command:
            - flyteadmin
            - --config
            - /etc/flyte/config/*.yaml
            - clusterresource
            - sync
            image: "cr.flyte.org/flyteorg/flyteadmin:v0.6.10"
            imagePullPolicy: "IfNotPresent"
            name: sync-cluster-resources
            volumeMounts:
            - mountPath: /etc/db
              name: db-pass
            - mountPath: /etc/flyte/clusterresource/templates
              name: resource-templates
            - mountPath: /etc/flyte/config
              name: config-volume
          restartPolicy: OnFailure
          serviceAccountName: flyteadmin
          volumes:
          - name: db-pass
            secret:
              secretName: db-pass
          - configMap:
              name: clusterresource-template
            name: resource-templates
          - configMap:
              name: flyte-admin-config
            name: config-volume
---
# Source: flyte/templates/common/ingress.yaml
apiVersion: networking.k8s.io/v1beta1
kind: Ingress
metadata:
  name: flyte
  namespace: flyte
  annotations: 
    alb.ingress.kubernetes.io/actions.ssl-redirect: '{"Type": "redirect", "RedirectConfig":
      { "Protocol": "HTTPS", "Port": "443", "StatusCode": "HTTP_301"}}'
    alb.ingress.kubernetes.io/certificate-arn: <CERTIFICATE_ARN>
    alb.ingress.kubernetes.io/group.name: flyte
    alb.ingress.kubernetes.io/listen-ports: '[{"HTTP": 80}, {"HTTPS":443}]'
    alb.ingress.kubernetes.io/scheme: internet-facing
    alb.ingress.kubernetes.io/tags: service_instance=production
    kubernetes.io/ingress.class: alb
spec:
  rules:
    - http:
        paths:
          - path: /*
            pathType: ImplementationSpecific
            backend:
              serviceName: ssl-redirect
              servicePort: use-annotation
          # This is useful only for frontend development
          # Port 87 in FlyteAdmin maps to the redoc container.
          - path: /openapi
            pathType: ImplementationSpecific
            backend:
              serviceName: flyteadmin
              servicePort: 87
          # NOTE: If you change this, you must update the BASE_URL value in flyteconsole.yaml
          - path: /console
            pathType: ImplementationSpecific
            backend:
              serviceName: flyteconsole
              servicePort: 80
          - path: /console/*
            pathType: ImplementationSpecific
            backend:
              serviceName: flyteconsole
              servicePort: 80
          - path: /api
            pathType: ImplementationSpecific
            backend:
              serviceName: flyteadmin
              servicePort: 80
          - path: /api/*
            pathType: ImplementationSpecific
            backend:
              serviceName: flyteadmin
              servicePort: 80
          - path: /healthcheck
            pathType: ImplementationSpecific
            backend:
              serviceName: flyteadmin
              servicePort: 80
          - path: /v1/*
            pathType: ImplementationSpecific
            backend:
              serviceName: flyteadmin
              servicePort: 80
          # Port 87 in FlyteAdmin maps to the redoc container.
          - path: /openapi/*
            pathType: ImplementationSpecific
            backend:
              serviceName: flyteadmin
              servicePort: 80
          - path: /.well-known
            pathType: ImplementationSpecific
            backend:
              serviceName: flyteadmin
              servicePort: 80
          - path: /.well-known/*
            pathType: ImplementationSpecific
            backend:
              serviceName: flyteadmin
              servicePort: 80
          - path: /login
            pathType: ImplementationSpecific
            backend:
              serviceName: flyteadmin
              servicePort: 80
          - path: /login/*
            pathType: ImplementationSpecific
            backend:
              serviceName: flyteadmin
              servicePort: 80
          - path: /logout
            pathType: ImplementationSpecific
            backend:
              serviceName: flyteadmin
              servicePort: 80
          - path: /logout/*
            pathType: ImplementationSpecific
            backend:
              serviceName: flyteadmin
              servicePort: 80
          - path: /callback
            pathType: ImplementationSpecific
            backend:
              serviceName: flyteadmin
              servicePort: 80
          - path: /callback/*
            pathType: ImplementationSpecific
            backend:
              serviceName: flyteadmin
              servicePort: 80
          - path: /me
            pathType: ImplementationSpecific
            backend:
              serviceName: flyteadmin
              servicePort: 80
          - path: /config
            pathType: ImplementationSpecific
            backend:
              serviceName: flyteadmin
              servicePort: 80
          - path: /config/*
            pathType: ImplementationSpecific
            backend:
              serviceName: flyteadmin
              servicePort: 80
          - path: /oauth2
            pathType: ImplementationSpecific
            backend:
              serviceName: flyteadmin
              servicePort: 80
          - path: /oauth2/*
            pathType: ImplementationSpecific
            backend:
              serviceName: flyteadmin
              servicePort: 80
# Certain ingress controllers like nginx cannot serve HTTP 1 and GRPC with a single ingress because GRPC can only
# enabled on the ingress object, not on backend services (GRPC annotation is set on the ingress, not on the services).
---
# Source: flyte/templates/common/ingress.yaml
apiVersion: networking.k8s.io/v1beta1
kind: Ingress
metadata:
  name: flyte-grpc
  namespace: flyte
  annotations:
    alb.ingress.kubernetes.io/actions.ssl-redirect: '{"Type": "redirect", "RedirectConfig":
      { "Protocol": "HTTPS", "Port": "443", "StatusCode": "HTTP_301"}}'
    alb.ingress.kubernetes.io/certificate-arn: <CERTIFICATE_ARN>
    alb.ingress.kubernetes.io/group.name: flyte
    alb.ingress.kubernetes.io/listen-ports: '[{"HTTP": 80}, {"HTTPS":443}]'
    alb.ingress.kubernetes.io/scheme: internet-facing
    alb.ingress.kubernetes.io/tags: service_instance=production
    kubernetes.io/ingress.class: alb
    alb.ingress.kubernetes.io/backend-protocol-version: HTTP2
    nginx.ingress.kubernetes.io/backend-protocol: GRPC
spec:
  rules:
    - http:
        paths:
          #
          # - backend:
          #     serviceName: ssl-redirect
          #     servicePort: use-annotation
          #   path: /*
          #   pathType: ImplementationSpecific
          #
          # NOTE: Port 81 in flyteadmin is the GRPC server port for FlyteAdmin.
          - path: /flyteidl.service.AdminService
            pathType: ImplementationSpecific
            backend:
              serviceName: flyteadmin
              servicePort: 81
          - path: /flyteidl.service.AdminService/*
            pathType: ImplementationSpecific
            backend:
              serviceName: flyteadmin
              servicePort: 81
          - path: /flyteidl.service.AuthMetadataService
            pathType: ImplementationSpecific
            backend:
              serviceName: flyteadmin
              servicePort: 81
          - path: /flyteidl.service.AuthMetadataService/*
            pathType: ImplementationSpecific
            backend:
              serviceName: flyteadmin
              servicePort: 81
          - path: /flyteidl.service.IdentityService
            pathType: ImplementationSpecific
            backend:
              serviceName: flyteadmin
              servicePort: 81
          - path: /flyteidl.service.IdentityService/*
            pathType: ImplementationSpecific
            backend:
              serviceName: flyteadmin
              servicePort: 81<|MERGE_RESOLUTION|>--- conflicted
+++ resolved
@@ -1327,11 +1327,7 @@
   template:
     metadata:
       annotations:
-<<<<<<< HEAD
-        configChecksum: "946b15fa099f61d7285a6264594569e7a596e6d452cbba115956223ff42957d"
-=======
-        configChecksum: "4aa9a2abfee56b62e33c3ae4c82a2c67d897636ffe28692c8827c124d95f179"
->>>>>>> 52bfd522
+        configChecksum: "7c5a7103d7e5b0462f3b3403813fd5abe1ed437bd5010c4b89df42f30b6d5b6"
       labels: 
         app.kubernetes.io/name: flyteadmin
         app.kubernetes.io/instance: flyte
