---
# Source: flyte/templates/pytorch-operator/namespace.yaml
apiVersion: v1
kind: Namespace
metadata:
  name: pytorch-operator
---
# Source: flyte/charts/sparkoperator/templates/serviceaccount.yaml
apiVersion: v1
kind: ServiceAccount
metadata:
  name: flyte-sparkoperator
  labels:
    helm.sh/chart: sparkoperator-1.0.6
    app.kubernetes.io/name: sparkoperator
    app.kubernetes.io/instance: flyte
    app.kubernetes.io/version: "v1beta2-1.2.0-3.0.0"
    app.kubernetes.io/managed-by: Helm
---
# Source: flyte/charts/sparkoperator/templates/spark-serviceaccount.yaml
apiVersion: v1
kind: ServiceAccount
metadata:
  name: flyte-spark
  namespace: flyte
  labels:
    helm.sh/chart: sparkoperator-1.0.6
    app.kubernetes.io/name: sparkoperator
    app.kubernetes.io/instance: flyte
    app.kubernetes.io/version: "v1beta2-1.2.0-3.0.0"
    app.kubernetes.io/managed-by: Helm
---
# Source: flyte/templates/admin/rbac.yaml
apiVersion: v1
kind: ServiceAccount
metadata:
  name: flyteadmin
  namespace: flyte
  labels: 
    app.kubernetes.io/name: flyteadmin
    app.kubernetes.io/instance: flyte
    helm.sh/chart: flyte-v0.1.10
    app.kubernetes.io/managed-by: Helm
  annotations: 
    eks.amazonaws.com/role-arn: arn:aws:iam::<ACCOUNT_NUMBER>:role/iam-role-flyte
---
# Source: flyte/templates/datacatalog/rbac.yaml
apiVersion: v1
kind: ServiceAccount
metadata:
  name: datacatalog
  namespace: flyte
  labels: 
    app.kubernetes.io/name: datacatalog
    app.kubernetes.io/instance: flyte
    helm.sh/chart: flyte-v0.1.10
    app.kubernetes.io/managed-by: Helm
  annotations: 
    eks.amazonaws.com/role-arn: arn:aws:iam::<ACCOUNT_NUMBER>:role/iam-role-flyte
---
# Source: flyte/templates/propeller/rbac.yaml
apiVersion: v1
kind: ServiceAccount
metadata:
  name: flytepropeller
  namespace: flyte
  labels: 
    app.kubernetes.io/name: flytepropeller
    app.kubernetes.io/instance: flyte
    helm.sh/chart: flyte-v0.1.10
    app.kubernetes.io/managed-by: Helm
  annotations: 
    eks.amazonaws.com/role-arn: arn:aws:iam::<ACCOUNT_NUMBER>:role/iam-role-flyte
---
# Source: flyte/templates/propeller/webhook.yaml
# Create a Service Account for webhook
apiVersion: v1
kind: ServiceAccount
metadata:
  name: flyte-pod-webhook
  namespace: flyte
---
# Source: flyte/templates/pytorch-operator/rbac.yaml
apiVersion: v1
kind: ServiceAccount
metadata:
  name: pytorch-operator
  namespace: pytorch-operator
  labels: 
    app.kubernetes.io/name: pytorch-operator
    app.kubernetes.io/instance: flyte
    helm.sh/chart: flyte-v0.1.10
    app.kubernetes.io/managed-by: Helm
---
# Source: flyte/templates/admin/secret-auth.yaml
apiVersion: v1
kind: Secret
metadata:
  name: flyte-admin-secrets
  namespace: flyte
type: Opaque
stringData:
---
# Source: flyte/templates/common/secret-auth.yaml
apiVersion: v1
kind: Secret
metadata:
  name: flyte-common-auth
  namespace: flyte
type: Opaque
stringData:
  client_secret: foobar
---
# Source: flyte/templates/common/secret.yaml
apiVersion: v1
kind: Secret
metadata:
  name: db-pass
stringData:
  pass.txt: '<DB_PASSWORD>'
type: Opaque
---
# Source: flyte/templates/propeller/webhook.yaml
# Create an empty secret that the first propeller pod will populate
apiVersion: v1
kind: Secret
metadata:
  name: flyte-pod-webhook
  namespace: flyte
type: Opaque
---
# Source: flyte/templates/admin/cluster_resource_configmap.yaml
apiVersion: v1
kind: ConfigMap
metadata:
  name: clusterresource-template
  namespace: flyte
  labels: 
    app.kubernetes.io/name: flyteadmin
    app.kubernetes.io/instance: flyte
    helm.sh/chart: flyte-v0.1.10
    app.kubernetes.io/managed-by: Helm
data:
  aa_namespace.yaml: | 
    apiVersion: v1
    kind: Namespace
    metadata:
      name: {{ namespace }}
    spec:
      finalizers:
      - kubernetes
    
  aab_default_service_account.yaml: | 
    apiVersion: v1
    kind: ServiceAccount
    metadata:
      name: default
      namespace: {{ namespace }}
      annotations:
        eks.amazonaws.com/role-arn: {{ defaultIamRole }}
    
  ab_project_resource_quota.yaml: | 
    apiVersion: v1
    kind: ResourceQuota
    metadata:
      name: project-quota
      namespace: {{ namespace }}
    spec:
      hard:
        limits.cpu: {{ projectQuotaCpu }}
        limits.memory: {{ projectQuotaMemory }}
    
  ad_spark_role.yaml: | 
    apiVersion: rbac.authorization.k8s.io/v1beta1
    kind: Role
    metadata:
      name: spark-role
      namespace: {{ namespace }}
    rules:
    - apiGroups:
      - ""
      resources:
      - pods
      verbs:
      - '*'
    - apiGroups:
      - ""
      resources:
      - services
      verbs:
      - '*'
    - apiGroups:
      - ""
      resources:
      - configmaps
      verbs:
      - '*'
    
  ae_spark_service_account.yaml: | 
    apiVersion: v1
    kind: ServiceAccount
    metadata:
      name: spark
      namespace: {{ namespace }}
      annotations:
        eks.amazonaws.com/role-arn: {{ defaultIamRole }}
    
  af_spark_role_binding.yaml: | 
    apiVersion: rbac.authorization.k8s.io/v1beta1
    kind: RoleBinding
    metadata:
      name: spark-role-binding
      namespace: {{ namespace }}
    roleRef:
      apiGroup: rbac.authorization.k8s.io
      kind: Role
      name: spark-role
    subjects:
    - kind: ServiceAccount
      name: spark
      namespace: {{ namespace }}
    
  zz_copilot_config.yaml: | 
    kind: ConfigMap
    apiVersion: v1
    metadata:
      name: flyte-data-config
      namespace: {{ namespace }}
    data:
      config.yaml: | 
        storage:
          type: s3
          container: "<BUCKET_NAME>"
          connection:
            auth-type: iam
            region: <AWS_REGION>
          enable-multicontainer: true
---
# Source: flyte/templates/admin/configmap.yaml
apiVersion: v1
kind: ConfigMap
metadata:
  name: flyte-admin-config
  namespace: flyte
  labels: 
    app.kubernetes.io/name: flyteadmin
    app.kubernetes.io/instance: flyte
    helm.sh/chart: flyte-v0.1.10
    app.kubernetes.io/managed-by: Helm
data:
  admin.yaml: | 
    admin:
      clientSecret: foobar
      endpoint: flyteadmin:81
      insecure: true
    event:
      capacity: 1000
      rate: 500
      type: admin
  db.yaml: | 
    database:
      dbname: flyteadmin
      host: '<RDS_HOST>'
      passwordPath: /etc/db/pass.txt
      port: 5432
      username: flyteadmin
  domain.yaml: | 
    domains:
    - id: development
      name: development
    - id: staging
      name: staging
    - id: production
      name: production
  logger.yaml: | 
    logger:
      level: 5
      show-source: true
  server.yaml: | 
    auth:
      appAuth:
        thirdPartyConfig:
          flyteClient:
            clientId: flytectl
            redirectUri: http://localhost:53593/callback
            scopes:
            - offline
            - all
      authorizedUris:
      - https://localhost:30081
      - http://flyteadmin:80
      - http://flyteadmin.flyte.svc.cluster.local:80
      userAuth:
        openId:
          baseUrl: https://accounts.google.com
          clientId: 657465813211-6eog7ek7li5k7i7fvgv2921075063hpe.apps.googleusercontent.com
          scopes:
          - profile
          - openid
    flyteadmin:
      eventVersion: 1
      metadataStoragePrefix:
      - metadata
      - admin
      metricsScope: 'flyte:'
      profilerPort: 10254
      roleNameKey: iam.amazonaws.com/role
      testing:
        host: http://flyteadmin
    server:
      grpcPort: 8089
      httpPort: 8088
      security:
        allowCors: true
        allowedHeaders:
        - Content-Type
        allowedOrigins:
        - '*'
        secure: false
        useAuth: false
  remoteData.yaml: | 
    remoteData:
      region: us-east-1
      scheme: local
      signedUrls:
        durationMinutes: 3
  storage.yaml: | 
    storage:
      type: s3
      container: "<BUCKET_NAME>"
      connection:
        auth-type: iam
        region: <AWS_REGION>
      limits:
        maxDownloadMBs: 10
  task_resource_defaults.yaml: | 
    task_resources:
      defaults:
        cpu: 1000m
        memory: 1000Mi
        storage: 1000Mi
      limits:
        cpu: 2
        gpu: 1
        memory: 1Gi
        storage: 2000Mi
  cluster_resources.yaml: | 
    cluster_resources:
      customData:
      - production:
        - projectQuotaCpu:
            value: "5"
        - projectQuotaMemory:
            value: 4000Mi
        - defaultIamRole:
            value: arn:aws:iam::<ACCOUNT_NUMBER>:role/flyte-user-role
      - staging:
        - projectQuotaCpu:
            value: "2"
        - projectQuotaMemory:
            value: 3000Mi
        - defaultIamRole:
            value: arn:aws:iam::<ACCOUNT_NUMBER>:role/flyte-user-role
      - development:
        - projectQuotaCpu:
            value: "4"
        - projectQuotaMemory:
            value: 3000Mi
        - defaultIamRole:
            value: arn:aws:iam::<ACCOUNT_NUMBER>:role/flyte-user-role
      refresh: 5m
      refreshInterval: 5m
      templatePath: /etc/flyte/clusterresource/templates
---
# Source: flyte/templates/console/configmap.yaml
apiVersion: v1
kind: ConfigMap
metadata:
  name: flyte-console-config
  namespace: flyte
  labels: 
    app.kubernetes.io/name: flyteconsole
    app.kubernetes.io/instance: flyte
    helm.sh/chart: flyte-v0.1.10
    app.kubernetes.io/managed-by: Helm
data: 
  BASE_URL: /console
  CONFIG_DIR: /etc/flyte/config
  DISABLE_AUTH: "1"
---
# Source: flyte/templates/datacatalog/configmap.yaml
apiVersion: v1
kind: ConfigMap
metadata:
  name: datacatalog-config
  namespace: flyte
  labels: 
    app.kubernetes.io/name: datacatalog
    app.kubernetes.io/instance: flyte
    helm.sh/chart: flyte-v0.1.10
    app.kubernetes.io/managed-by: Helm
data:
  db.yaml: | 
    database:
      dbname: flyteadmin
      host: '<RDS_HOST>'
      passwordPath: /etc/db/pass.txt
      port: 5432
      username: flyteadmin
  logger.yaml: | 
    logger:
      level: 5
      show-source: true
  server.yaml: | 
    application:
      grpcPort: 8089
      grpcServerReflection: true
      httpPort: 8080
    datacatalog:
      metrics-scope: datacatalog
      profiler-port: 10254
      storage-prefix: metadata/datacatalog
  storage.yaml: | 
    storage:
      type: s3
      container: "<BUCKET_NAME>"
      connection:
        auth-type: iam
        region: <AWS_REGION>
      limits:
        maxDownloadMBs: 10
---
# Source: flyte/templates/propeller/configmap.yaml
apiVersion: v1
kind: ConfigMap
metadata:
  name: flyte-propeller-config
  namespace: flyte
  labels: 
    app.kubernetes.io/name: flyteadmin
    app.kubernetes.io/instance: flyte
    helm.sh/chart: flyte-v0.1.10
    app.kubernetes.io/managed-by: Helm
data:
  admin.yaml: | 
    admin:
      clientSecret: foobar
      endpoint: flyteadmin:81
      insecure: true
    event:
      capacity: 1000
      rate: 500
      type: admin
  catalog.yaml: | 
    catalog-cache:
      endpoint: datacatalog:89
      insecure: true
      type: datacatalog
  copilot.yaml: | 
    plugins:
      k8s:
        co-pilot:
          image: cr.flyte.org/lyft/flyteplugins/flytecopilot:dc4bdbd61cac88a39a5ff43e40f026bdbc2c78a2
          name: flyte-copilot-
          start-timeout: 30s
  core.yaml: | 
    propeller:
      downstream-eval-duration: 30s
      enable-admin-launcher: true
      gc-interval: 12h
      kube-client-config:
        burst: 25
        qps: 100
        timeout: 30s
      leader-election:
        enabled: true
        lease-duration: 15s
        lock-config-map:
          name: propeller-leader
          namespace: flyte
        renew-deadline: 10s
        retry-period: 2s
      limit-namespace: all
      max-workflow-retries: 50
      metadata-prefix: metadata/propeller
      metrics-prefix: flyte
      prof-port: 10254
      queue:
        batch-size: -1
        batching-interval: 2s
        queue:
          base-delay: 5s
          capacity: 1000
          max-delay: 120s
          rate: 100
          type: maxof
        sub-queue:
          capacity: 1000
          rate: 100
          type: bucket
        type: batch
      rawoutput-prefix: s3://<BUCKET_NAME>/
      workers: 40
      workflow-reeval-duration: 30s
    webhook:
      certDir: /etc/webhook/certs
      serviceName: flyte-pod-webhook
  enabled_plugins.yaml: | 
    tasks:
      task-plugins:
        default-for-task-types:
          container: container
          container_array: k8s-array
          hive: athena
          pytorch: pytorch
          sidecar: sidecar
          spark: spark
        enabled-plugins:
        - container
        - sidecar
        - spark
        - k8s-array
        - pytorch
        - athena
  k8s.yaml: | 
    plugins:
      k8s:
        default-cpus: 100m
        default-env-vars: []
        default-memory: 100Mi
  logger.yaml: | 
    logger:
      level: 5
      show-source: true
  resource_manager.yaml: | 
    propeller:
      resourcemanager:
        redis:
          hostKey: mypassword
          hostPath: redis-resource-manager:6379
        resourceMaxQuota: 10000
        type: noop
  spark.yaml: | 
    plugins:
      spark:
        spark-config-default:
        - spark.hadoop.fs.s3a.aws.credentials.provider: com.amazonaws.auth.DefaultAWSCredentialsProviderChain
        - spark.hadoop.mapreduce.fileoutputcommitter.algorithm.version: "2"
        - spark.kubernetes.allocation.batch.size: "50"
        - spark.hadoop.fs.s3a.acl.default: BucketOwnerFullControl
        - spark.hadoop.fs.s3n.impl: org.apache.hadoop.fs.s3a.S3AFileSystem
        - spark.hadoop.fs.AbstractFileSystem.s3n.impl: org.apache.hadoop.fs.s3a.S3A
        - spark.hadoop.fs.s3.impl: org.apache.hadoop.fs.s3a.S3AFileSystem
        - spark.hadoop.fs.AbstractFileSystem.s3.impl: org.apache.hadoop.fs.s3a.S3A
        - spark.hadoop.fs.s3a.impl: org.apache.hadoop.fs.s3a.S3AFileSystem
        - spark.hadoop.fs.AbstractFileSystem.s3a.impl: org.apache.hadoop.fs.s3a.S3A
        - spark.hadoop.fs.s3a.multipart.threshold: "536870912"
        - spark.blacklist.enabled: "true"
        - spark.blacklist.timeout: 5m
        - spark.task.maxfailures: "8"
  storage.yaml: | 
    storage:
      type: s3
      container: "<BUCKET_NAME>"
      connection:
        auth-type: iam
        region: <AWS_REGION>
      limits:
        maxDownloadMBs: 10
  cache.yaml: |
    cache:
      max_size_mbs: 1024
      target_gc_percent: 70
  task_logs.yaml: | 
    plugins:
      logs:
        cloudwatch-enabled: true
        cloudwatch-log-group: '<LOG_GROUP_NAME>'
        cloudwatch-region: '<AWS_REGION>'
        kubernetes-enabled: false
---
# Source: flyte/templates/propeller/crds/flyteworkflow.yaml
apiVersion: apiextensions.k8s.io/v1beta1
kind: CustomResourceDefinition
metadata:
  name: flyteworkflows.flyte.lyft.com
spec:
  group: flyte.lyft.com
  names:
    kind: FlyteWorkflow
    plural: flyteworkflows
    shortNames:
    - fly
    singular: flyteworkflow
  scope: Namespaced
  version: v1alpha1
---
# Source: flyte/templates/pytorch-operator/crds/pytorchjobs.yaml
apiVersion: apiextensions.k8s.io/v1beta1
kind: CustomResourceDefinition
metadata:
  name: pytorchjobs.kubeflow.org
spec:
  additionalPrinterColumns:
  - JSONPath: .status.conditions[-1:].type
    name: State
    type: string
  - JSONPath: .metadata.creationTimestamp
    name: Age
    type: date
  group: kubeflow.org
  names:
    kind: PyTorchJob
    plural: pytorchjobs
    singular: pytorchjob
  scope: Namespaced
  subresources:
    status: {}
  validation:
    openAPIV3Schema:
      properties:
        spec:
          properties:
            pytorchReplicaSpecs:
              properties:
                Master:
                  properties:
                    replicas:
                      maximum: 1
                      minimum: 1
                      type: integer
                Worker:
                  properties:
                    replicas:
                      minimum: 1
                      type: integer
  versions:
  - name: v1
    served: true
    storage: true
---
# Source: flyte/charts/sparkoperator/templates/rbac.yaml
apiVersion: rbac.authorization.k8s.io/v1
kind: ClusterRole
metadata:
  name: flyte-sparkoperator
  labels:
    helm.sh/chart: sparkoperator-1.0.6
    app.kubernetes.io/name: sparkoperator
    app.kubernetes.io/instance: flyte
    app.kubernetes.io/version: "v1beta2-1.2.0-3.0.0"
    app.kubernetes.io/managed-by: Helm
rules:
- apiGroups:
  - ""
  resources:
  - pods
  verbs:
  - "*"
- apiGroups:
  - ""
  resources:
  - services
  - configmaps
  - secrets
  verbs:
  - create
  - get
  - delete
  - update
- apiGroups:
  - extensions
  - networking.k8s.io
  resources:
  - ingresses
  verbs:
  - create
  - get
  - delete
- apiGroups:
  - ""
  resources:
  - nodes
  verbs:
  - get
- apiGroups:
  - ""
  resources:
  - events
  verbs:
  - create
  - update
  - patch
- apiGroups:
  - ""
  resources:
  - resourcequotas
  verbs:
  - get
  - list
  - watch
- apiGroups:
  - apiextensions.k8s.io
  resources:
  - customresourcedefinitions
  verbs:
  - create
  - get
  - update
  - delete
- apiGroups:
  - admissionregistration.k8s.io
  resources:
  - mutatingwebhookconfigurations
  - validatingwebhookconfigurations
  verbs:
  - create
  - get
  - update
  - delete
- apiGroups:
  - sparkoperator.k8s.io
  resources:
  - sparkapplications
  - sparkapplications/status
  - scheduledsparkapplications
  - scheduledsparkapplications/status
  verbs:
  - "*"
---
# Source: flyte/templates/admin/rbac.yaml
apiVersion: rbac.authorization.k8s.io/v1
kind: ClusterRole
metadata:
  name: flyteadmin
  labels: 
    app.kubernetes.io/name: flyteadmin
    app.kubernetes.io/instance: flyte
    helm.sh/chart: flyte-v0.1.10
    app.kubernetes.io/managed-by: Helm
rules:
- apiGroups:
  - ""
  - flyte.lyft.com
  - rbac.authorization.k8s.io
  resources:
  - configmaps
  - flyteworkflows
  - namespaces
  - pods
  - resourcequotas
  - roles
  - rolebindings
  - secrets
  - services
  - serviceaccounts
  - spark-role
  verbs:
  - '*'
---
# Source: flyte/templates/propeller/rbac.yaml
apiVersion: rbac.authorization.k8s.io/v1
kind: ClusterRole
metadata:
  name: flytepropeller
  labels: 
    app.kubernetes.io/name: flytepropeller
    app.kubernetes.io/instance: flyte
    helm.sh/chart: flyte-v0.1.10
    app.kubernetes.io/managed-by: Helm
rules:
# Allow RO access to PODS
- apiGroups:
  - ""
  resources:
  - pods
  verbs:
  - get
  - list
  - watch
# Allow Event recording access
- apiGroups:
  - ""
  resources:
  - events
  verbs:
  - create
  - update
  - delete
  - patch
# Allow Access All plugin objects
- apiGroups:
  - '*'
  resources:
  - '*'
  verbs:
  - get
  - list
  - watch
  - create
  - update
  - delete
  - patch
# Allow Access to CRD
- apiGroups:
  - apiextensions.k8s.io
  resources:
  - customresourcedefinitions
  verbs:
  - get
  - list
  - watch
  - create
  - delete
  - update
# Allow Access to all resources under flyte.lyft.com
- apiGroups:
  - flyte.lyft.com
  resources:
  - flyteworkflows
  - flyteworkflows/finalizers
  verbs:
  - get
  - list
  - watch
  - create
  - update
  - delete
  - patch
  - post
  - deletecollection
---
# Source: flyte/templates/propeller/webhook.yaml
# Create a ClusterRole for the webhook
# https://kubernetes.io/docs/admin/authorization/rbac/
kind: ClusterRole
apiVersion: rbac.authorization.k8s.io/v1
metadata:
  name: flyte-pod-webhook
  namespace: flyte
rules:
  - apiGroups:
      - "*"
    resources:
      - mutatingwebhookconfigurations
      - secrets
      - pods
    verbs:
      - get
      - create
      - update
      - patch
---
# Source: flyte/templates/pytorch-operator/rbac.yaml
apiVersion: rbac.authorization.k8s.io/v1
kind: ClusterRole
metadata:
  name: pytorch-operator-admin
  labels: 
    app.kubernetes.io/name: pytorch-operator
    app.kubernetes.io/instance: flyte
    helm.sh/chart: flyte-v0.1.10
    app.kubernetes.io/managed-by: Helm
rules: []
aggregationRule:
  clusterRoleSelectors:
  - matchLabels:
      rbac.authorization.kubeflow.org/aggregate-to-kubeflow-pytorchjobs-admin: "true"
---
# Source: flyte/templates/pytorch-operator/rbac.yaml
apiVersion: rbac.authorization.k8s.io/v1
kind: ClusterRole
metadata:
  name: pytorch-operator-edit
  labels: 
    app.kubernetes.io/name: pytorch-operator
    app.kubernetes.io/instance: flyte
    helm.sh/chart: flyte-v0.1.10
    app.kubernetes.io/managed-by: Helm
rules:
- apiGroups:
  - kubeflow.org
  resources:
  - pytorchjobs
  - pytorchjobs/status
  verbs:
  - get
  - list
  - watch
  - create
  - delete
  - deletecollection
  - patch
  - update
---
# Source: flyte/templates/pytorch-operator/rbac.yaml
apiVersion: rbac.authorization.k8s.io/v1
kind: ClusterRole
metadata:
  name: pytorch-operator-view
  labels: 
    app.kubernetes.io/name: pytorch-operator
    app.kubernetes.io/instance: flyte
    helm.sh/chart: flyte-v0.1.10
    app.kubernetes.io/managed-by: Helm
rules:
- apiGroups:
  - kubeflow.org
  resources:
  - pytorchjobs
  - pytorchjobs/status
  verbs:
  - get
  - list
  - watch
---
# Source: flyte/templates/pytorch-operator/rbac.yaml
apiVersion: rbac.authorization.k8s.io/v1
kind: ClusterRole
metadata:
  name: pytorch-operator
  labels: 
    app.kubernetes.io/name: pytorch-operator
    app.kubernetes.io/instance: flyte
    helm.sh/chart: flyte-v0.1.10
    app.kubernetes.io/managed-by: Helm
rules:
- apiGroups:
  - kubeflow.org
  resources:
  - pytorchjobs
  - pytorchjobs/status
  verbs:
  - '*'
- apiGroups:
  - apiextensions.k8s.io
  resources:
  - customresourcedefinitions
  verbs:
  - '*'
- apiGroups:
  - ""
  resources:
  - pods
  - services
  - endpoints
  - events
  verbs:
  - '*'
---
# Source: flyte/charts/sparkoperator/templates/rbac.yaml
apiVersion: rbac.authorization.k8s.io/v1
kind: ClusterRoleBinding
metadata:
  name: flyte-sparkoperator
  labels:
    helm.sh/chart: sparkoperator-1.0.6
    app.kubernetes.io/name: sparkoperator
    app.kubernetes.io/instance: flyte
    app.kubernetes.io/version: "v1beta2-1.2.0-3.0.0"
    app.kubernetes.io/managed-by: Helm
subjects:
  - kind: ServiceAccount
    name: flyte-sparkoperator
    namespace: flyte
roleRef:
  kind: ClusterRole
  name: flyte-sparkoperator
  apiGroup: rbac.authorization.k8s.io
---
# Source: flyte/templates/admin/rbac.yaml
apiVersion: rbac.authorization.k8s.io/v1beta1
kind: ClusterRoleBinding
metadata:
  name: flyteadmin-binding
  labels: 
    app.kubernetes.io/name: flyteadmin
    app.kubernetes.io/instance: flyte
    helm.sh/chart: flyte-v0.1.10
    app.kubernetes.io/managed-by: Helm
roleRef:
  apiGroup: rbac.authorization.k8s.io
  kind: ClusterRole
  name: flyteadmin
subjects:
- kind: ServiceAccount
  name: flyteadmin
  namespace: flyte
---
# Source: flyte/templates/propeller/rbac.yaml
apiVersion: rbac.authorization.k8s.io/v1beta1
kind: ClusterRoleBinding
metadata:
  name: flytepropeller
  labels: 
    app.kubernetes.io/name: flytepropeller
    app.kubernetes.io/instance: flyte
    helm.sh/chart: flyte-v0.1.10
    app.kubernetes.io/managed-by: Helm
roleRef:
  apiGroup: rbac.authorization.k8s.io
  kind: ClusterRole
  name: flytepropeller
subjects:
- kind: ServiceAccount
  name: flytepropeller
  namespace: flyte
---
# Source: flyte/templates/propeller/webhook.yaml
# Create a binding from Role -> ServiceAccount
kind: ClusterRoleBinding
apiVersion: rbac.authorization.k8s.io/v1
metadata:
  name: flyte-pod-webhook
  namespace: flyte
roleRef:
  apiGroup: rbac.authorization.k8s.io
  kind: ClusterRole
  name: flyte-pod-webhook
subjects:
  - kind: ServiceAccount
    name: flyte-pod-webhook
    namespace: flyte
---
# Source: flyte/templates/pytorch-operator/rbac.yaml
apiVersion: rbac.authorization.k8s.io/v1beta1
kind: ClusterRoleBinding
metadata:
  name: pytorch-operator
  labels: 
    app.kubernetes.io/name: pytorch-operator
    app.kubernetes.io/instance: flyte
    helm.sh/chart: flyte-v0.1.10
    app.kubernetes.io/managed-by: Helm
roleRef:
  apiGroup: rbac.authorization.k8s.io
  kind: ClusterRole
  name: pytorch-operator
subjects:
- kind: ServiceAccount
  name: pytorch-operator
  namespace: pytorch-operator
---
# Source: flyte/charts/sparkoperator/templates/spark-rbac.yaml
apiVersion: rbac.authorization.k8s.io/v1
kind: Role
metadata:
  name: spark-role
  namespace: flyte
  labels:
    helm.sh/chart: sparkoperator-1.0.6
    app.kubernetes.io/name: sparkoperator
    app.kubernetes.io/instance: flyte
    app.kubernetes.io/version: "v1beta2-1.2.0-3.0.0"
    app.kubernetes.io/managed-by: Helm
rules:
- apiGroups:
  - ""
  resources:
  - pods
  verbs:
  - "*"
- apiGroups:
  - ""
  resources:
  - services
  verbs:
  - "*"
---
# Source: flyte/charts/sparkoperator/templates/spark-rbac.yaml
apiVersion: rbac.authorization.k8s.io/v1
kind: RoleBinding
metadata:
  name: spark
  namespace: flyte
  labels:
    helm.sh/chart: sparkoperator-1.0.6
    app.kubernetes.io/name: sparkoperator
    app.kubernetes.io/instance: flyte
    app.kubernetes.io/version: "v1beta2-1.2.0-3.0.0"
    app.kubernetes.io/managed-by: Helm
subjects:
- kind: ServiceAccount
  name: flyte-spark
  namespace: flyte
roleRef:
  kind: Role
  name: spark-role
  apiGroup: rbac.authorization.k8s.io
---
# Source: flyte/templates/admin/service.yaml
apiVersion: v1
kind: Service
metadata:
  name: flyteadmin
  namespace: flyte
  labels: 
    app.kubernetes.io/name: flyteadmin
    app.kubernetes.io/instance: flyte
    helm.sh/chart: flyte-v0.1.10
    app.kubernetes.io/managed-by: Helm
  annotations: 
    external-dns.alpha.kubernetes.io/hostname: flyte.example.com
    projectcontour.io/upstream-protocol.h2c: grpc
    service.beta.kubernetes.io/aws-load-balancer-connection-idle-timeout: "600"
spec:
  type: LoadBalancer
  loadBalancerSourceRanges:
    [0.0.0.0/0]
  ports:
    - name: http
      port: 80
      protocol: TCP
      targetPort: 8088
    - name: grpc
      port: 81
      protocol: TCP
      targetPort: 8089
    - name: redoc
      protocol: TCP
      port: 87
      targetPort: 8087
    - name: http-metrics
      protocol: TCP
      port: 10254
  selector: 
    app.kubernetes.io/name: flyteadmin
    app.kubernetes.io/instance: flyte
---
# Source: flyte/templates/console/service.yaml
apiVersion: v1
kind: Service
metadata:
  name: flyteconsole
  namespace: flyte
  labels: 
    app.kubernetes.io/name: flyteconsole
    app.kubernetes.io/instance: flyte
    helm.sh/chart: flyte-v0.1.10
    app.kubernetes.io/managed-by: Helm
  annotations: 
    external-dns.alpha.kubernetes.io/hostname: flyte.example.com
    service.beta.kubernetes.io/aws-load-balancer-connection-idle-timeout: "600"
spec:
  type: LoadBalancer
  ports:
  - port: 80
    protocol: TCP
    targetPort: 8080
  selector: 
    app.kubernetes.io/name: flyteconsole
    app.kubernetes.io/instance: flyte
---
# Source: flyte/templates/datacatalog/service.yaml
apiVersion: v1
kind: Service
metadata:
  name: datacatalog
  namespace: flyte
  labels: 
    app.kubernetes.io/name: datacatalog
    app.kubernetes.io/instance: flyte
    helm.sh/chart: flyte-v0.1.10
    app.kubernetes.io/managed-by: Helm
  annotations: 
    projectcontour.io/upstream-protocol.h2c: grpc
    service.beta.kubernetes.io/aws-load-balancer-connection-idle-timeout: "600"
spec:
  type: LoadBalancer
  ports:
  - name: grpc-2
    port: 8089
    protocol: TCP
    targetPort: 8089
  - name: http
    port: 88
    protocol: TCP
    targetPort: 8088
  - name: grpc
    port: 89
    protocol: TCP
    targetPort: 8089
  selector: 
    app.kubernetes.io/name: datacatalog
    app.kubernetes.io/instance: flyte
---
# Source: flyte/templates/propeller/webhook.yaml
# Service
apiVersion: v1
kind: Service
metadata:
  name: flyte-pod-webhook
  namespace: flyte
  annotations: 
    projectcontour.io/upstream-protocol.h2c: grpc
spec:
  selector:
    app: flyte-pod-webhook
  ports:
    - name: https
      protocol: TCP
      port: 443
      targetPort: 9443
---
# Source: flyte/templates/pytorch-operator/service.yaml
apiVersion: v1
kind: Service
metadata:
  name: pytorch-operator
  namespace: pytorch-operator
  labels: 
    app.kubernetes.io/name: pytorch-operator
    app.kubernetes.io/instance: flyte
    helm.sh/chart: flyte-v0.1.10
    app.kubernetes.io/managed-by: Helm
spec:
  type: ClusterIP
  ports:
  - name: monitoring-port
    port: 8443
    targetPort: 8443
  selector: 
    app.kubernetes.io/name: pytorch-operator
    app.kubernetes.io/instance: flyte
---
# Source: flyte/templates/redis/service.yaml
apiVersion: v1
kind: Service
metadata:
  name: redis-resource-manager
  namespace: flyte
  labels: 
    app.kubernetes.io/name: redis
    app.kubernetes.io/instance: flyte
    helm.sh/chart: flyte-v0.1.10
    app.kubernetes.io/managed-by: Helm
spec:
  type: ClusterIP
  ports:
  - name: redis
    port: 6379
    protocol: TCP
    targetPort: redis
  selector: 
    app.kubernetes.io/name: redis
    app.kubernetes.io/instance: flyte
---
# Source: flyte/charts/sparkoperator/templates/deployment.yaml
# If the admission webhook is enabled, then a post-install step is required
# to generate and install the secret in the operator namespace.

# In the post-install hook, the token corresponding to the operator service account
# is used to authenticate with the Kubernetes API server to install the secret bundle.

apiVersion: apps/v1
kind: Deployment
metadata:
  name: flyte-sparkoperator
  labels:
    helm.sh/chart: sparkoperator-1.0.6
    app.kubernetes.io/name: sparkoperator
    app.kubernetes.io/instance: flyte
    app.kubernetes.io/version: "v1beta2-1.2.0-3.0.0"
    app.kubernetes.io/managed-by: Helm
spec:
  replicas: 1
  selector:
    matchLabels:
      app.kubernetes.io/name: sparkoperator
      app.kubernetes.io/instance: flyte
  strategy:
    type: Recreate
  template:
    metadata:
      annotations:
        prometheus.io/scrape: "true"
        prometheus.io/port: "10254"
        prometheus.io/path: /metrics
      labels:
        app.kubernetes.io/name: sparkoperator
        app.kubernetes.io/instance: flyte
    spec:
      serviceAccountName: flyte-sparkoperator
      securityContext:
        {}
      containers:
      - name: sparkoperator
        image: gcr.io/spark-operator/spark-operator:v1beta2-1.2.0-3.0.0
        imagePullPolicy: IfNotPresent
        securityContext:
          {}
        ports:
          - name: "metrics"
            containerPort: 10254
        
        args:
        - -v=2
        - -logtostderr
        - -namespace=
        - -ingress-url-format=
        - -controller-threads=10
        - -resync-interval=30
        - -enable-batch-scheduler=false
        - -enable-metrics=true
        - -metrics-labels=app_type
        - -metrics-port=10254
        - -metrics-endpoint=/metrics
        - -metrics-prefix=
        - -enable-resource-quota-enforcement=false
        resources:
          limits:
            cpu: 1000m
            memory: 1000Mi
          requests:
            cpu: 50m
            memory: 250Mi
---
# Source: flyte/templates/admin/deployment.yaml
apiVersion: apps/v1
kind: Deployment
metadata:
  name: flyteadmin
  namespace: flyte
  labels: 
    app.kubernetes.io/name: flyteadmin
    app.kubernetes.io/instance: flyte
    helm.sh/chart: flyte-v0.1.10
    app.kubernetes.io/managed-by: Helm
spec:
  replicas: 2
  selector:
    matchLabels: 
      app.kubernetes.io/name: flyteadmin
      app.kubernetes.io/instance: flyte
  template:
    metadata:
      annotations:
        configChecksum: "63ff496cc99ae8c3652496ff5e4d0ba60a3125ff579642b3f05b84de6126317"
      labels: 
        app.kubernetes.io/name: flyteadmin
        app.kubernetes.io/instance: flyte
        helm.sh/chart: flyte-v0.1.10
        app.kubernetes.io/managed-by: Helm
    spec:
      initContainers:
        - command:
          - flyteadmin
          - --config
          - /etc/flyte/config/*.yaml
          - migrate
          - run
<<<<<<< HEAD
          image: "cr.flyte.org/flyteorg/flyteadmin:latest"
=======
          image: "cr.flyte.org/flyteorg/flyteadmin:v0.6.22"
>>>>>>> af51fa93
          imagePullPolicy: "IfNotPresent"
          name: run-migrations
          volumeMounts:
          - mountPath: /etc/db
            name: db-pass
          - mountPath: /etc/flyte/config
            name: config-volume
        - command:
          - flyteadmin
          - --config
          - /etc/flyte/config/*.yaml
          - migrate
          - seed-projects
          - flytesnacks
          - flytetester
          - flyteexamples
<<<<<<< HEAD
          image: "cr.flyte.org/flyteorg/flyteadmin:latest"
=======
          image: "cr.flyte.org/flyteorg/flyteadmin:v0.6.22"
>>>>>>> af51fa93
          imagePullPolicy: "IfNotPresent"
          name: seed-projects
          volumeMounts:
          - mountPath: /etc/db
            name: db-pass
          - mountPath: /etc/flyte/config
            name: config-volume
        - command:
          - flyteadmin
          - --config
          - /etc/flyte/config/*.yaml
          - clusterresource
          - sync
<<<<<<< HEAD
          image: "cr.flyte.org/flyteorg/flyteadmin:latest"
=======
          image: "cr.flyte.org/flyteorg/flyteadmin:v0.6.22"
>>>>>>> af51fa93
          imagePullPolicy: "IfNotPresent"
          name: sync-cluster-resources
          volumeMounts:
          - mountPath: /etc/db
            name: db-pass
          - mountPath: /etc/flyte/clusterresource/templates
            name: resource-templates
          - mountPath: /etc/flyte/config
            name: config-volume
        - name: generate-secrets
<<<<<<< HEAD
          image: "cr.flyte.org/flyteorg/flyteadmin:latest"
=======
          image: "cr.flyte.org/flyteorg/flyteadmin:v0.6.22"
>>>>>>> af51fa93
          imagePullPolicy: "IfNotPresent"
          command: ["/bin/sh", "-c"]
          args:
            [
                "flyteadmin --config=/etc/flyte/config/*.yaml secrets init --localPath /etc/secrets/auth && flyteadmin --config=/etc/flyte/config/*.yaml secrets create --name flyte-admin-secrets --fromPath /etc/secrets/auth",
            ]
          volumeMounts:
            - name: config-volume
              mountPath: /etc/flyte/config
          env:
            - name: POD_NAMESPACE
              valueFrom:
                fieldRef:
                  fieldPath: metadata.namespace
      containers:
      - command:
        - flyteadmin
        - --config
        - /etc/flyte/config/*.yaml
        - serve
<<<<<<< HEAD
        image: "cr.flyte.org/flyteorg/flyteadmin:latest"
=======
        image: "cr.flyte.org/flyteorg/flyteadmin:v0.6.22"
>>>>>>> af51fa93
        imagePullPolicy: "IfNotPresent"
        name: flyteadmin
        ports:
        - containerPort: 8088
        - containerPort: 8089
        resources: 
          limits:
            cpu: 250m
            ephemeral-storage: 200Mi
            memory: 500Mi
          requests:
            cpu: 50m
            ephemeral-storage: 200Mi
            memory: 200Mi
        volumeMounts:
        - mountPath: /etc/db
          name: db-pass
        - mountPath: /srv/flyte
          name: shared-data
        - mountPath: /etc/flyte/config
          name: config-volume
        - name: auth
          mountPath: /etc/secrets/
      - command:
        - sh
        - -c
        - ln -s /usr/share/nginx/html /usr/share/nginx/html/openapi && sh /usr/local/bin/docker-run.sh
        env:
        - name: PAGE_TITLE
          value: Flyte Admin OpenAPI
        - name: SPEC_URL
          value: /api/v1/openapi
        - name: PORT
          value: "8087"
        image: docker.io/redocly/redoc
        imagePullPolicy: IfNotPresent
        name: redoc
        ports:
        - containerPort: 8087
        resources:
          limits:
            cpu: "0.1"
            memory: 200Mi
      serviceAccountName: flyteadmin
      volumes:
        - name: db-pass
          secret:
            secretName: db-pass
        - emptyDir: {}
          name: shared-data
        - configMap:
            name: flyte-admin-config
          name: config-volume
        - name: common-auth
          secret:
            secretName: flyte-common-auth
        - configMap:
            name: clusterresource-template
          name: resource-templates
        - name: auth
          secret:
            secretName: flyte-admin-secrets
      affinity: 
        podAntiAffinity:
          requiredDuringSchedulingIgnoredDuringExecution:
          - labelSelector:
              matchLabels:
                app.kubernetes.io/name: flyteadmin
            topologyKey: kubernetes.io/hostname
---
# Source: flyte/templates/admin/flytescheduler.yaml
apiVersion: apps/v1
kind: Deployment
metadata:
  name: flytescheduler
  namespace: flyte
  labels: 
    app.kubernetes.io/name: flytescheduler
    app.kubernetes.io/instance: flyte
    helm.sh/chart: flyte-v0.1.10
    app.kubernetes.io/managed-by: Helm
spec:
  replicas: 1
  selector:
    matchLabels: 
      app.kubernetes.io/name: flytescheduler
      app.kubernetes.io/instance: flyte
  template:
    metadata:
      annotations:
        configChecksum: "63ff496cc99ae8c3652496ff5e4d0ba60a3125ff579642b3f05b84de6126317"
      labels: 
        app.kubernetes.io/name: flytescheduler
        app.kubernetes.io/instance: flyte
        helm.sh/chart: flyte-v0.1.10
        app.kubernetes.io/managed-by: Helm
    spec:
      initContainers:
      - command: ["/bin/sleep","60"]
        image: "alpine:3.3"
        imagePullPolicy: "IfNotPresent"
        name: sleep
      containers:
      - command:
        - flytescheduler
        - run
        - --config
        - /etc/flyte/config/*.yaml
        image: "cr.flyte.org/flyteorg/flytescheduler:latest"
        imagePullPolicy: "IfNotPresent"
        name: flytescheduler
        volumeMounts:
          - mountPath: /etc/db
            name: db-pass
          - mountPath: /etc/flyte/config
            name: config-volume
          - name: auth
            mountPath: /etc/secrets/
      serviceAccountName: flyteadmin
      volumes:
        - name: db-pass
          secret:
            secretName: db-pass
        - emptyDir: {}
          name: shared-data
        - configMap:
            name: flyte-admin-config
          name: config-volume
        - name: auth
          secret:
            secretName: flyte-admin-secrets
---
# Source: flyte/templates/console/deployment.yaml
apiVersion: apps/v1
kind: Deployment
metadata:
  name: flyteconsole
  namespace: flyte
  labels: 
    app.kubernetes.io/name: flyteconsole
    app.kubernetes.io/instance: flyte
    helm.sh/chart: flyte-v0.1.10
    app.kubernetes.io/managed-by: Helm
spec:
  replicas: 2
  selector:
    matchLabels: 
      app.kubernetes.io/name: flyteconsole
      app.kubernetes.io/instance: flyte
  template:
    metadata:
      annotations:
        configChecksum: "8ef03d2ed4468082a4585c0454139c5df15794f3340e17c7ea338cd6e781b91"
      labels: 
        app.kubernetes.io/name: flyteconsole
        app.kubernetes.io/instance: flyte
        helm.sh/chart: flyte-v0.1.10
        app.kubernetes.io/managed-by: Helm
    spec:
      containers:
      - image: "cr.flyte.org/flyteorg/flyteconsole:v0.25.0"
        imagePullPolicy: "IfNotPresent"
        name: flyteconsole
        envFrom:
        - configMapRef:
            name: flyte-console-config
        ports:
        - containerPort: 8080
        resources: 
          limits:
            cpu: 250m
            memory: 250Mi
          requests:
            cpu: 10m
            memory: 50Mi
        volumeMounts:
        - mountPath: /srv/flyte
          name: shared-data
      volumes:
      - emptyDir: {}
        name: shared-data
      affinity: 
        podAntiAffinity:
          requiredDuringSchedulingIgnoredDuringExecution:
          - labelSelector:
              matchLabels:
                app.kubernetes.io/name: flyteconsole
            topologyKey: kubernetes.io/hostname
---
# Source: flyte/templates/datacatalog/deployment.yaml
apiVersion: apps/v1
kind: Deployment
metadata:
  name: datacatalog
  namespace: flyte
  labels: 
    app.kubernetes.io/name: datacatalog
    app.kubernetes.io/instance: flyte
    helm.sh/chart: flyte-v0.1.10
    app.kubernetes.io/managed-by: Helm
spec:
  replicas: 2
  selector:
    matchLabels: 
      app.kubernetes.io/name: datacatalog
      app.kubernetes.io/instance: flyte
  template:
    metadata:
      annotations:
        configChecksum: "0cf9d3a246a3eb65c44535f3ae9c441761bb4599ec44c50d433774959354336"
      labels: 
        app.kubernetes.io/name: datacatalog
        app.kubernetes.io/instance: flyte
        helm.sh/chart: flyte-v0.1.10
        app.kubernetes.io/managed-by: Helm
    spec:
      initContainers:
      - command:
        - datacatalog
        - --config
        - /etc/datacatalog/config/*.yaml
        - migrate
        - run
        image: "cr.flyte.org/flyteorg/datacatalog:v0.3.9"
        imagePullPolicy: "IfNotPresent"
        name: run-migrations
        volumeMounts:
        - mountPath: /etc/db
          name: db-pass
        - mountPath: /etc/datacatalog/config
          name: config-volume
      containers:
      - command:
        - datacatalog
        - --config
        - /etc/datacatalog/config/*.yaml
        - serve
        image: "cr.flyte.org/flyteorg/datacatalog:v0.3.9"
        imagePullPolicy: "IfNotPresent"
        name: datacatalog
        ports:
        - containerPort: 8088
        - containerPort: 8089
        resources: 
          limits:
            cpu: 500m
            ephemeral-storage: 200Mi
            memory: 500Mi
          requests:
            cpu: 50m
            ephemeral-storage: 200Mi
            memory: 200Mi
        volumeMounts:
        - mountPath: /etc/db
          name: db-pass
        - mountPath: /etc/datacatalog/config
          name: config-volume
      serviceAccountName: datacatalog
      volumes:
      - name: db-pass
        secret:
          secretName: db-pass
      - emptyDir: {}
        name: shared-data
      - configMap:
          name: datacatalog-config
        name: config-volume
      affinity: 
        podAntiAffinity:
          requiredDuringSchedulingIgnoredDuringExecution:
          - labelSelector:
              matchLabels:
                app.kubernetes.io/name: datacatalog
            topologyKey: kubernetes.io/hostname
---
# Source: flyte/templates/propeller/deployment.yaml
apiVersion: apps/v1
kind: Deployment
metadata:
  name: flytepropeller
  namespace: flyte
  labels: 
    app.kubernetes.io/name: flytepropeller
    app.kubernetes.io/instance: flyte
    helm.sh/chart: flyte-v0.1.10
    app.kubernetes.io/managed-by: Helm
spec:
  replicas: 2
  selector:
    matchLabels: 
      app.kubernetes.io/name: flytepropeller
      app.kubernetes.io/instance: flyte
  template:
    metadata:
      annotations:
<<<<<<< HEAD
        configChecksum: "7f8c2af53e42b24196954da13e0722fb56a4808bf73468a864f673452060983"
=======
        configChecksum: "08ecba3dfce27eb9ba518185f130dd04e1133f60fa432e53e7ec2ddf9abc8de"
>>>>>>> af51fa93
      labels: 
        app.kubernetes.io/name: flytepropeller
        app.kubernetes.io/instance: flyte
        helm.sh/chart: flyte-v0.1.10
        app.kubernetes.io/managed-by: Helm
    spec:
      containers:
      - command:
        - flytepropeller
        - --config
        - /etc/flyte/config/*.yaml
        env:
        - name: POD_NAME
          valueFrom:
            fieldRef:
              fieldPath: metadata.name
        image: "cr.flyte.org/flyteorg/flytepropeller:v0.13.20"
        imagePullPolicy: "IfNotPresent"
        name: flytepropeller
        ports:
        - containerPort: 10254
        resources: 
          limits:
            cpu: 1
            ephemeral-storage: 1Gi
            memory: 2Gi
          requests:
            cpu: 1
            ephemeral-storage: 1Gi
            memory: 2Gi
        volumeMounts:
          - name: config-volume
            mountPath: /etc/flyte/config
          - name: auth
            mountPath: /etc/secrets/
      serviceAccountName: flytepropeller
      volumes:
      - configMap:
          name: flyte-propeller-config
        name: config-volume
      - name: auth
        secret:
          secretName: flyte-common-auth
      affinity: 
        podAntiAffinity:
          requiredDuringSchedulingIgnoredDuringExecution:
          - labelSelector:
              matchLabels:
                app.kubernetes.io/name: flytepropeller
            topologyKey: kubernetes.io/hostname
---
# Source: flyte/templates/propeller/webhook.yaml
# Create the actual deployment
apiVersion: apps/v1
kind: Deployment
metadata:
  name: flyte-pod-webhook
  namespace: flyte
  labels:
    app: flyte-pod-webhook
spec:
  selector:
    matchLabels:
      app: flyte-pod-webhook
  template:
    metadata:
      labels:
        app: flyte-pod-webhook
        app.kubernetes.io/name: flyte-pod-webhook
        app.kubernetes.io/version: v0.13.20
      annotations:
<<<<<<< HEAD
        configChecksum: "7f8c2af53e42b24196954da13e0722fb56a4808bf73468a864f673452060983"
=======
        configChecksum: "08ecba3dfce27eb9ba518185f130dd04e1133f60fa432e53e7ec2ddf9abc8de"
>>>>>>> af51fa93
    spec:
      serviceAccountName: flyte-pod-webhook
      initContainers:
      - name: generate-secrets
        image: "cr.flyte.org/flyteorg/flytepropeller:v0.13.20"
        imagePullPolicy: "IfNotPresent"
        command:
          - flytepropeller
        args:
          - webhook
          - init-certs
          - --config
          - /etc/flyte/config/*.yaml
        env:
          - name: POD_NAME
            valueFrom:
              fieldRef:
                fieldPath: metadata.name
          - name: POD_NAMESPACE
            valueFrom:
              fieldRef:
                fieldPath: metadata.namespace
        volumeMounts:
          - name: config-volume
            mountPath: /etc/flyte/config
      containers:
        - name: webhook
          image: "cr.flyte.org/flyteorg/flytepropeller:v0.13.20"
          imagePullPolicy: "IfNotPresent"
          command:
            - flytepropeller
          args:
            - webhook
            - --config
            - /etc/flyte/config/*.yaml
          env:
            - name: POD_NAME
              valueFrom:
                fieldRef:
                  fieldPath: metadata.name
            - name: POD_NAMESPACE
              valueFrom:
                fieldRef:
                  fieldPath: metadata.namespace
          volumeMounts:
            - name: config-volume
              mountPath: /etc/flyte/config
              readOnly: true
            - name: webhook-certs
              mountPath: /etc/webhook/certs
              readOnly: true
      volumes:
        - name: config-volume
          configMap:
            name: flyte-propeller-config
        - name: webhook-certs
          secret:
            secretName: flyte-pod-webhook
---
# Source: flyte/templates/pytorch-operator/deployment.yaml
apiVersion: apps/v1
kind: Deployment
metadata:
  name: pytorch-operator
  namespace: pytorch-operator
  labels: 
    app.kubernetes.io/name: pytorch-operator
    app.kubernetes.io/instance: flyte
    helm.sh/chart: flyte-v0.1.10
    app.kubernetes.io/managed-by: Helm
spec:
  replicas: 1
  selector:
    matchLabels: 
      app.kubernetes.io/name: pytorch-operator
      app.kubernetes.io/instance: flyte
  template:
    metadata:
      labels: 
        app.kubernetes.io/name: pytorch-operator
        app.kubernetes.io/instance: flyte
        helm.sh/chart: flyte-v0.1.10
        app.kubernetes.io/managed-by: Helm
    spec:
      containers:
      - image: "gcr.io/kubeflow-images-public/pytorch-operator:v1.0.0-g047cf0f"
        imagePullPolicy: "IfNotPresent"
        name: pytorch-operator
        command:
        - /pytorch-operator.v1
        - --alsologtostderr
        - -v=1
        - --monitoring-port=8443
        env:
        - name: MY_POD_NAMESPACE
          valueFrom:
            fieldRef:
              fieldPath: metadata.namespace
        - name: MY_POD_NAME
          valueFrom:
            fieldRef:
              fieldPath: metadata.name
        resources: 
          limits:
            cpu: 1000m
            memory: 1000Mi
          requests:
            cpu: 50m
            memory: 250Mi
      serviceAccountName: pytorch-operator
---
# Source: flyte/templates/redis/statefulset.yaml
apiVersion: apps/v1
kind: StatefulSet
metadata:
  name: redis
  namespace: flyte
  labels: 
    app.kubernetes.io/name: redis
    app.kubernetes.io/instance: flyte
    helm.sh/chart: flyte-v0.1.10
    app.kubernetes.io/managed-by: Helm
spec:
  replicas: 1
  selector:
    matchLabels: 
      app.kubernetes.io/name: redis
      app.kubernetes.io/instance: flyte
  serviceName: redis-resource-manager
  template:
    metadata:
      labels: 
        app.kubernetes.io/name: redis
        app.kubernetes.io/instance: flyte
        helm.sh/chart: flyte-v0.1.10
        app.kubernetes.io/managed-by: Helm
    spec:
      containers:
      - image: "docker.io/bitnami/redis:4.0.2-r1"
        imagePullPolicy: "IfNotPresent"
        name: redis
        env:
        - name: REDIS_PASSWORD
          value: mypassword
        livenessProbe:
          exec:
            command:
            - redis-cli
            - ping
          failureThreshold: 3
          initialDelaySeconds: 30
          periodSeconds: 10
          successThreshold: 1
          timeoutSeconds: 5
        readinessProbe:
          exec:
            command:
            - redis-cli
            - ping
          failureThreshold: 3
          initialDelaySeconds: 5
          periodSeconds: 10
          successThreshold: 1
          timeoutSeconds: 1
        ports:
        - containerPort: 6379
          name: redis
          protocol: TCP
        resources: 
          limits:
            cpu: 1000m
            memory: 1Gi
          requests:
            cpu: 100m
            memory: 250Mi
        volumeMounts:
        - mountPath: /bitnami
          name: redis-data
     
      dnsPolicy: ClusterFirst
      restartPolicy: Always
      volumes:
      - emptyDir: {}
        name: redis-data
---
# Source: flyte/templates/admin/cronjob.yaml
apiVersion: batch/v1beta1
kind: CronJob
metadata:
  name: syncresources
  namespace: flyte
  labels: 
    app.kubernetes.io/name: flyteadmin
    app.kubernetes.io/instance: flyte
    helm.sh/chart: flyte-v0.1.10
    app.kubernetes.io/managed-by: Helm
spec:
  schedule: '*/1 * * * *'
  jobTemplate:
    spec:
      template:
        spec:
          containers:
          - command:
            - flyteadmin
            - --config
            - /etc/flyte/config/*.yaml
            - clusterresource
            - sync
<<<<<<< HEAD
            image: "cr.flyte.org/flyteorg/flyteadmin:latest"
=======
            image: "cr.flyte.org/flyteorg/flyteadmin:v0.6.22"
>>>>>>> af51fa93
            imagePullPolicy: "IfNotPresent"
            name: sync-cluster-resources
            volumeMounts:
            - mountPath: /etc/db
              name: db-pass
            - mountPath: /etc/flyte/clusterresource/templates
              name: resource-templates
            - mountPath: /etc/flyte/config
              name: config-volume
          restartPolicy: OnFailure
          serviceAccountName: flyteadmin
          volumes:
          - name: db-pass
            secret:
              secretName: db-pass
          - configMap:
              name: clusterresource-template
            name: resource-templates
          - configMap:
              name: flyte-admin-config
            name: config-volume
---
# Source: flyte/templates/common/ingress.yaml
apiVersion: networking.k8s.io/v1beta1
kind: Ingress
metadata:
  name: flyte
  namespace: flyte
  annotations: 
    alb.ingress.kubernetes.io/actions.ssl-redirect: '{"Type": "redirect", "RedirectConfig":
      { "Protocol": "HTTPS", "Port": "443", "StatusCode": "HTTP_301"}}'
    alb.ingress.kubernetes.io/certificate-arn: '<CERTIFICATE_ARN>'
    alb.ingress.kubernetes.io/group.name: flyte
    alb.ingress.kubernetes.io/listen-ports: '[{"HTTP": 80}, {"HTTPS":443}]'
    alb.ingress.kubernetes.io/scheme: internet-facing
    alb.ingress.kubernetes.io/tags: service_instance=production
    kubernetes.io/ingress.class: alb
spec:
  rules:
    - http:
        paths:
          - path: /*
            pathType: ImplementationSpecific
            backend:
              serviceName: ssl-redirect
              servicePort: use-annotation
          # This is useful only for frontend development
          # Port 87 in FlyteAdmin maps to the redoc container.
          - path: /openapi
            pathType: ImplementationSpecific
            backend:
              serviceName: flyteadmin
              servicePort: 87
          # NOTE: If you change this, you must update the BASE_URL value in flyteconsole.yaml
          - path: /console
            pathType: ImplementationSpecific
            backend:
              serviceName: flyteconsole
              servicePort: 80
          - path: /console/*
            pathType: ImplementationSpecific
            backend:
              serviceName: flyteconsole
              servicePort: 80
          - path: /api
            pathType: ImplementationSpecific
            backend:
              serviceName: flyteadmin
              servicePort: 80
          - path: /api/*
            pathType: ImplementationSpecific
            backend:
              serviceName: flyteadmin
              servicePort: 80
          - path: /healthcheck
            pathType: ImplementationSpecific
            backend:
              serviceName: flyteadmin
              servicePort: 80
          - path: /v1/*
            pathType: ImplementationSpecific
            backend:
              serviceName: flyteadmin
              servicePort: 80
          # Port 87 in FlyteAdmin maps to the redoc container.
          - path: /openapi/*
            pathType: ImplementationSpecific
            backend:
              serviceName: flyteadmin
              servicePort: 80
          - path: /.well-known
            pathType: ImplementationSpecific
            backend:
              serviceName: flyteadmin
              servicePort: 80
          - path: /.well-known/*
            pathType: ImplementationSpecific
            backend:
              serviceName: flyteadmin
              servicePort: 80
          - path: /login
            pathType: ImplementationSpecific
            backend:
              serviceName: flyteadmin
              servicePort: 80
          - path: /login/*
            pathType: ImplementationSpecific
            backend:
              serviceName: flyteadmin
              servicePort: 80
          - path: /logout
            pathType: ImplementationSpecific
            backend:
              serviceName: flyteadmin
              servicePort: 80
          - path: /logout/*
            pathType: ImplementationSpecific
            backend:
              serviceName: flyteadmin
              servicePort: 80
          - path: /callback
            pathType: ImplementationSpecific
            backend:
              serviceName: flyteadmin
              servicePort: 80
          - path: /callback/*
            pathType: ImplementationSpecific
            backend:
              serviceName: flyteadmin
              servicePort: 80
          - path: /me
            pathType: ImplementationSpecific
            backend:
              serviceName: flyteadmin
              servicePort: 80
          - path: /config
            pathType: ImplementationSpecific
            backend:
              serviceName: flyteadmin
              servicePort: 80
          - path: /config/*
            pathType: ImplementationSpecific
            backend:
              serviceName: flyteadmin
              servicePort: 80
          - path: /oauth2
            pathType: ImplementationSpecific
            backend:
              serviceName: flyteadmin
              servicePort: 80
          - path: /oauth2/*
            pathType: ImplementationSpecific
            backend:
              serviceName: flyteadmin
              servicePort: 80
# Certain ingress controllers like nginx cannot serve HTTP 1 and GRPC with a single ingress because GRPC can only
# enabled on the ingress object, not on backend services (GRPC annotation is set on the ingress, not on the services).
---
# Source: flyte/templates/common/ingress.yaml
apiVersion: networking.k8s.io/v1beta1
kind: Ingress
metadata:
  name: flyte-grpc
  namespace: flyte
  annotations:
    alb.ingress.kubernetes.io/actions.ssl-redirect: '{"Type": "redirect", "RedirectConfig":
      { "Protocol": "HTTPS", "Port": "443", "StatusCode": "HTTP_301"}}'
    alb.ingress.kubernetes.io/certificate-arn: '<CERTIFICATE_ARN>'
    alb.ingress.kubernetes.io/group.name: flyte
    alb.ingress.kubernetes.io/listen-ports: '[{"HTTP": 80}, {"HTTPS":443}]'
    alb.ingress.kubernetes.io/scheme: internet-facing
    alb.ingress.kubernetes.io/tags: service_instance=production
    kubernetes.io/ingress.class: alb
    alb.ingress.kubernetes.io/backend-protocol-version: HTTP2
    nginx.ingress.kubernetes.io/backend-protocol: GRPC
spec:
  rules:
    - http:
        paths:
          #
          # - backend:
          #     serviceName: ssl-redirect
          #     servicePort: use-annotation
          #   path: /*
          #   pathType: ImplementationSpecific
          #
          # NOTE: Port 81 in flyteadmin is the GRPC server port for FlyteAdmin.
          - path: /flyteidl.service.AdminService
            pathType: ImplementationSpecific
            backend:
              serviceName: flyteadmin
              servicePort: 81
          - path: /flyteidl.service.AdminService/*
            pathType: ImplementationSpecific
            backend:
              serviceName: flyteadmin
              servicePort: 81
          - path: /flyteidl.service.AuthMetadataService
            pathType: ImplementationSpecific
            backend:
              serviceName: flyteadmin
              servicePort: 81
          - path: /flyteidl.service.AuthMetadataService/*
            pathType: ImplementationSpecific
            backend:
              serviceName: flyteadmin
              servicePort: 81
          - path: /flyteidl.service.IdentityService
            pathType: ImplementationSpecific
            backend:
              serviceName: flyteadmin
              servicePort: 81
          - path: /flyteidl.service.IdentityService/*
            pathType: ImplementationSpecific
            backend:
              serviceName: flyteadmin
              servicePort: 81<|MERGE_RESOLUTION|>--- conflicted
+++ resolved
@@ -1349,11 +1349,7 @@
           - /etc/flyte/config/*.yaml
           - migrate
           - run
-<<<<<<< HEAD
-          image: "cr.flyte.org/flyteorg/flyteadmin:latest"
-=======
           image: "cr.flyte.org/flyteorg/flyteadmin:v0.6.22"
->>>>>>> af51fa93
           imagePullPolicy: "IfNotPresent"
           name: run-migrations
           volumeMounts:
@@ -1370,11 +1366,7 @@
           - flytesnacks
           - flytetester
           - flyteexamples
-<<<<<<< HEAD
-          image: "cr.flyte.org/flyteorg/flyteadmin:latest"
-=======
           image: "cr.flyte.org/flyteorg/flyteadmin:v0.6.22"
->>>>>>> af51fa93
           imagePullPolicy: "IfNotPresent"
           name: seed-projects
           volumeMounts:
@@ -1388,11 +1380,7 @@
           - /etc/flyte/config/*.yaml
           - clusterresource
           - sync
-<<<<<<< HEAD
-          image: "cr.flyte.org/flyteorg/flyteadmin:latest"
-=======
           image: "cr.flyte.org/flyteorg/flyteadmin:v0.6.22"
->>>>>>> af51fa93
           imagePullPolicy: "IfNotPresent"
           name: sync-cluster-resources
           volumeMounts:
@@ -1403,11 +1391,7 @@
           - mountPath: /etc/flyte/config
             name: config-volume
         - name: generate-secrets
-<<<<<<< HEAD
-          image: "cr.flyte.org/flyteorg/flyteadmin:latest"
-=======
           image: "cr.flyte.org/flyteorg/flyteadmin:v0.6.22"
->>>>>>> af51fa93
           imagePullPolicy: "IfNotPresent"
           command: ["/bin/sh", "-c"]
           args:
@@ -1428,11 +1412,7 @@
         - --config
         - /etc/flyte/config/*.yaml
         - serve
-<<<<<<< HEAD
-        image: "cr.flyte.org/flyteorg/flyteadmin:latest"
-=======
         image: "cr.flyte.org/flyteorg/flyteadmin:v0.6.22"
->>>>>>> af51fa93
         imagePullPolicy: "IfNotPresent"
         name: flyteadmin
         ports:
@@ -1728,11 +1708,7 @@
   template:
     metadata:
       annotations:
-<<<<<<< HEAD
-        configChecksum: "7f8c2af53e42b24196954da13e0722fb56a4808bf73468a864f673452060983"
-=======
-        configChecksum: "08ecba3dfce27eb9ba518185f130dd04e1133f60fa432e53e7ec2ddf9abc8de"
->>>>>>> af51fa93
+        configChecksum: "b90c49df4d61c35810f64e63324db2fd9def5c6821efa52ffcc2b0dc677dc78"
       labels: 
         app.kubernetes.io/name: flytepropeller
         app.kubernetes.io/instance: flyte
@@ -1804,11 +1780,7 @@
         app.kubernetes.io/name: flyte-pod-webhook
         app.kubernetes.io/version: v0.13.20
       annotations:
-<<<<<<< HEAD
-        configChecksum: "7f8c2af53e42b24196954da13e0722fb56a4808bf73468a864f673452060983"
-=======
-        configChecksum: "08ecba3dfce27eb9ba518185f130dd04e1133f60fa432e53e7ec2ddf9abc8de"
->>>>>>> af51fa93
+        configChecksum: "b90c49df4d61c35810f64e63324db2fd9def5c6821efa52ffcc2b0dc677dc78"
     spec:
       serviceAccountName: flyte-pod-webhook
       initContainers:
@@ -2018,11 +1990,7 @@
             - /etc/flyte/config/*.yaml
             - clusterresource
             - sync
-<<<<<<< HEAD
-            image: "cr.flyte.org/flyteorg/flyteadmin:latest"
-=======
             image: "cr.flyte.org/flyteorg/flyteadmin:v0.6.22"
->>>>>>> af51fa93
             imagePullPolicy: "IfNotPresent"
             name: sync-cluster-resources
             volumeMounts:
