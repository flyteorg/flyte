--- conflicted
+++ resolved
@@ -880,11 +880,7 @@
   template:
     metadata:
       annotations:
-<<<<<<< HEAD
-        configChecksum: "b4ef4165bf685d7192588d47908b2f286a1ce3b34abc3778dff4b7fce7c95e6"
-=======
         configChecksum: "b6087931f4457971d5fcd17d64491188322ffc2f86e31f943b142c76edb9e67"
->>>>>>> ba86c69c
       labels: 
         app.kubernetes.io/name: flyteadmin
         app.kubernetes.io/instance: flyte
@@ -1304,11 +1300,7 @@
   template:
     metadata:
       annotations:
-<<<<<<< HEAD
-        configChecksum: "b4ef4165bf685d7192588d47908b2f286a1ce3b34abc3778dff4b7fce7c95e6"
-=======
         configChecksum: "b6087931f4457971d5fcd17d64491188322ffc2f86e31f943b142c76edb9e67"
->>>>>>> ba86c69c
       labels: 
         app.kubernetes.io/name: flytescheduler
         app.kubernetes.io/instance: flyte
@@ -1407,11 +1399,7 @@
   template:
     metadata:
       annotations:
-<<<<<<< HEAD
-        configChecksum: "b052795cb8ef026899766e121c71512ec06085fe15dadce8b93c94b01814851"
-=======
         configChecksum: "e7d99d3cce2e4e6d410d7c61f8c05bbb6b5dc901f5e9a199849438d31d5e467"
->>>>>>> ba86c69c
       labels: 
         app.kubernetes.io/name: flytepropeller
         app.kubernetes.io/instance: flyte
@@ -1493,11 +1481,7 @@
         app.kubernetes.io/name: flyte-pod-webhook
         app.kubernetes.io/version: v1.11.1-b1
       annotations:
-<<<<<<< HEAD
-        configChecksum: "b052795cb8ef026899766e121c71512ec06085fe15dadce8b93c94b01814851"
-=======
         configChecksum: "e7d99d3cce2e4e6d410d7c61f8c05bbb6b5dc901f5e9a199849438d31d5e467"
->>>>>>> ba86c69c
     spec:
       securityContext: 
         fsGroup: 65534
