---
# Source: flyteagent/templates/agent/serviceaccount.yaml
apiVersion: v1
kind: ServiceAccount
metadata:
  name: flyteagent
  namespace: flyte
  labels: 
    app.kubernetes.io/name: flyteagent
    app.kubernetes.io/instance: flyte
    helm.sh/chart: flyteagent-v0.1.10
    app.kubernetes.io/managed-by: Helm
---
# Source: flyteagent/templates/agent/secret.yaml
apiVersion: v1
kind: Secret
metadata:
  name: flyteagent
  namespace: flyte
type: Opaque
data:
  username: User
---
# Source: flyteagent/templates/agent/service.yaml
apiVersion: v1
kind: Service
metadata:
  name: flyteagent
  namespace: flyte
  labels: 
    app.kubernetes.io/name: flyteagent
    app.kubernetes.io/instance: flyte
    helm.sh/chart: flyteagent-v0.1.10
    app.kubernetes.io/managed-by: Helm
  annotations: 
    projectcontour.io/upstream-protocol.h2c: grpc
spec:
  type: ClusterIP
  ports:
  - name: agent-grpc
    port: 8000
    protocol: TCP
    targetPort: agent-grpc
  selector: 
    app.kubernetes.io/name: flyteagent
    app.kubernetes.io/instance: flyte
---
# Source: flyteagent/templates/agent/deployment.yaml
apiVersion: apps/v1
kind: Deployment
metadata:
  name: flyteagent
  namespace: flyte
  labels: 
    app.kubernetes.io/name: flyteagent
    app.kubernetes.io/instance: flyte
    helm.sh/chart: flyteagent-v0.1.10
    app.kubernetes.io/managed-by: Helm
spec:
  replicas: 1
  selector:
    matchLabels: 
      app.kubernetes.io/name: flyteagent
      app.kubernetes.io/instance: flyte
  template:
    metadata:
      annotations:
      labels: 
        app.kubernetes.io/name: flyteagent
        app.kubernetes.io/instance: flyte
        helm.sh/chart: flyteagent-v0.1.10
        app.kubernetes.io/managed-by: Helm
    spec:
      containers:
      - command:
        - pyflyte
        - serve
<<<<<<< HEAD
        - agent
        image: "ghcr.io/flyteorg/flyteagent:1.10.1"
=======
        image: "ghcr.io/flyteorg/flyteagent:1.10.2"
>>>>>>> b96419c6
        imagePullPolicy: "IfNotPresent"
        name: flyteagent
        volumeMounts:
        - mountPath: /etc/secrets
          name: flyteagent
        ports:
        - containerPort: 8000
          name: agent-grpc
        resources:
          limits:
            cpu: 500m
            ephemeral-storage: 200Mi
            memory: 200Mi
          requests:
            cpu: 500m
            ephemeral-storage: 200Mi
            memory: 200Mi
      serviceAccountName: flyteagent
      volumes:
      - name: flyteagent
        secret:
          secretName: flyteagent<|MERGE_RESOLUTION|>--- conflicted
+++ resolved
@@ -75,12 +75,8 @@
       - command:
         - pyflyte
         - serve
-<<<<<<< HEAD
         - agent
-        image: "ghcr.io/flyteorg/flyteagent:1.10.1"
-=======
         image: "ghcr.io/flyteorg/flyteagent:1.10.2"
->>>>>>> b96419c6
         imagePullPolicy: "IfNotPresent"
         name: flyteagent
         volumeMounts:
