--- conflicted
+++ resolved
@@ -118,11 +118,7 @@
         stackdriver-enabled: false
       k8s:
         co-pilot:
-<<<<<<< HEAD
-          image: "cr.flyte.org/flyteorg/flytecopilot:v1.11.0-b1"
-=======
           image: "cr.flyte.org/flyteorg/flytecopilot:v1.12.0"
->>>>>>> bd3ed0d2
       k8s-array:
         logs:
           config:
@@ -364,11 +360,7 @@
         app.kubernetes.io/instance: flyte
         app.kubernetes.io/component: flyte-binary
       annotations:
-<<<<<<< HEAD
-        checksum/configuration: c9c70c22096d2fe43161b98aaade754f22276adfcb5fd19fce03623733506a1a
-=======
-        checksum/configuration: 919d991652132aef9cb5a3fe53ada07420023ddb6fc77f70332a36fe3a350f14
->>>>>>> bd3ed0d2
+        checksum/configuration: 0eb13def01987138e44f3c0b88e8bfbc6dc1ba2bbca5d38480a3b866274b9b9b
         checksum/configuration-secret: d5d93f4e67780b21593dc3799f0f6682aab0765e708e4020939975d14d44f929
         checksum/cluster-resource-templates: 7dfa59f3d447e9c099b8f8ffad3af466fecbc9cf9f8c97295d9634254a55d4ae
     spec:
