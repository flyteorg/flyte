--- conflicted
+++ resolved
@@ -363,11 +363,7 @@
         app.kubernetes.io/instance: flyte
         app.kubernetes.io/component: flyte-binary
       annotations:
-<<<<<<< HEAD
-        checksum/configuration: 0f80eb5c980a578f820d95122eaf5833057555a8afe0ccd6a4a100154dac1359
-=======
-        checksum/configuration: 332d750cb593fccbfbf30e3466023b2b3ca56ebaada8ff8553cc24a32fe18bfe
->>>>>>> 08a8d438
+        checksum/configuration: 419cc134c68f537b677c6f5e84df78a0dc57b3bb6862768450631444def83799
         checksum/configuration-secret: d5d93f4e67780b21593dc3799f0f6682aab0765e708e4020939975d14d44f929
         checksum/cluster-resource-templates: 7dfa59f3d447e9c099b8f8ffad3af466fecbc9cf9f8c97295d9634254a55d4ae
     spec:
