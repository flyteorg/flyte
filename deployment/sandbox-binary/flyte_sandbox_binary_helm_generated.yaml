--- conflicted
+++ resolved
@@ -361,11 +361,7 @@
         app.kubernetes.io/instance: flyte
         app.kubernetes.io/component: flyte-binary
       annotations:
-<<<<<<< HEAD
-        checksum/configuration: 63b53dc1e5c5ee68d2b80d66b0a1613bf736840a2cbd5162704e6f91a09787ae
-=======
         checksum/configuration: faaefbd3b3b2ddfd4e718bd77c02c632c75e7111dad0a6e25dc415dc88add73f
->>>>>>> 881d7a23
         checksum/configuration-secret: d5d93f4e67780b21593dc3799f0f6682aab0765e708e4020939975d14d44f929
         checksum/cluster-resource-templates: 7dfa59f3d447e9c099b8f8ffad3af466fecbc9cf9f8c97295d9634254a55d4ae
     spec:
