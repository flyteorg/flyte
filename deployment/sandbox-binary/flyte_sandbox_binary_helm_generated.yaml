---
# Source: flyte-binary/templates/serviceaccount.yaml
apiVersion: v1
kind: ServiceAccount
metadata:
  name: flyte-flyte-binary
  namespace: "flyte"
  labels:
    helm.sh/chart: flyte-binary-v0.1.10
    app.kubernetes.io/name: flyte-binary
    app.kubernetes.io/instance: flyte
    app.kubernetes.io/version: "1.16.0"
    app.kubernetes.io/managed-by: Helm
  annotations:
---
# Source: flyte-binary/templates/config-secret.yaml
apiVersion: v1
kind: Secret
metadata:
  name: flyte-flyte-binary-config-secret
  namespace: "flyte"
  labels:
    helm.sh/chart: flyte-binary-v0.1.10
    app.kubernetes.io/name: flyte-binary
    app.kubernetes.io/instance: flyte
    app.kubernetes.io/version: "1.16.0"
    app.kubernetes.io/managed-by: Helm
  annotations:
type: Opaque
stringData:
---
# Source: flyte-binary/templates/cluster-resource-templates.yaml
apiVersion: v1
kind: ConfigMap
metadata:
  name: flyte-flyte-binary-cluster-resource-templates
  namespace: "flyte"
  labels:
    helm.sh/chart: flyte-binary-v0.1.10
    app.kubernetes.io/name: flyte-binary
    app.kubernetes.io/instance: flyte
    app.kubernetes.io/version: "1.16.0"
    app.kubernetes.io/managed-by: Helm
  annotations:
data:
  namespace.yaml: |
    apiVersion: v1
    kind: Namespace
    metadata:
      name: '{{ namespace }}'
---
# Source: flyte-binary/templates/configmap.yaml
apiVersion: v1
kind: ConfigMap
metadata:
  name: flyte-flyte-binary-config
  namespace: "flyte"
  labels:
    helm.sh/chart: flyte-binary-v0.1.10
    app.kubernetes.io/name: flyte-binary
    app.kubernetes.io/instance: flyte
    app.kubernetes.io/version: "1.16.0"
    app.kubernetes.io/managed-by: Helm
  annotations:
data:
  000-core.yaml: |
    admin:
      endpoint: localhost:8089
      insecure: true
    catalog-cache:
      endpoint: localhost:8081
      insecure: true
      type: datacatalog
    cluster_resources:
      standaloneDeployment: false
      templatePath: /etc/flyte/cluster-resource-templates
    logger:
      show-source: true
      level: 1
    propeller:
      create-flyteworkflow-crd: true
    webhook:
      certDir: /var/run/flyte/certs
      localCert: true
      secretName: flyte-flyte-binary-webhook-secret
      serviceName: flyte-flyte-binary-webhook
      servicePort: 443
    flyte:
      admin:
        disableClusterResourceManager: false
        disableScheduler: false
        disabled: false
        seedProjects:
        - flytesnacks
      dataCatalog:
        disabled: false
      propeller:
        disableWebhook: false
        disabled: false
  001-plugins.yaml: |
    tasks:
      task-plugins:
        default-for-task-types:
          container: container
          container_array: k8s-array
          sidecar: sidecar
        enabled-plugins:
        - container
        - sidecar
        - k8s-array
        - agent-service
        - echo
    plugins:
      logs:
        kubernetes-enabled: false
        cloudwatch-enabled: false
        stackdriver-enabled: false
      k8s:
        co-pilot:
          image: "cr.flyte.org/flyteorg/flytecopilot:v1.13.1"
      k8s-array:
        logs:
          config:
            kubernetes-enabled: false
            cloudwatch-enabled: false
            stackdriver-enabled: false
  002-database.yaml: |
    database:
      postgres:
        username: postgres
        host: 127.0.0.1
        port: 5432
        dbname: flyte
        options: "sslmode=disable"
  003-storage.yaml: |
    propeller:
      rawoutput-prefix: s3://my-organization-flyte-container/data
    storage:
      type: stow
      stow:
        kind: s3
        config:
          region: us-east-1
          disable_ssl: false
          v2_signing: false
          auth_type: iam
      container: my-organization-flyte-container
---
# Source: flyte-binary/templates/clusterrole.yaml
apiVersion: rbac.authorization.k8s.io/v1
kind: ClusterRole
metadata:
  name: flyte-flyte-binary-cluster-role
  namespace: "flyte"
  labels:
    helm.sh/chart: flyte-binary-v0.1.10
    app.kubernetes.io/name: flyte-binary
    app.kubernetes.io/instance: flyte
    app.kubernetes.io/version: "1.16.0"
    app.kubernetes.io/managed-by: Helm
  annotations:
rules:
  - apiGroups:
    - ""
    resources:
    - namespaces
    - resourcequotas
    - secrets
    - serviceaccounts
    verbs:
    - create
    - get
    - list
    - patch
    - update
  - apiGroups:
    - ""
    resources:
    - pods
    verbs:
    - create
    - delete
    - get
    - list
    - patch
    - update
    - watch
  - apiGroups:
    - ""
    resources:
    - events
    verbs:
    - create
    - delete
    - patch
    - update
  - apiGroups:
    - ""
    resources:
    - podtemplates
    verbs:
    - get
    - list
    - watch
  - apiGroups:
    - flyte.lyft.com
    resources:
    - flyteworkflows
    verbs:
    - create
    - delete
    - deletecollection
    - get
    - list
    - patch
    - post
    - update
    - watch
  - apiGroups:
    - apiextensions.k8s.io
    resources:
    - customresourcedefinitions
    verbs:
    - create
    - get
    - list
  - apiGroups:
    - admissionregistration.k8s.io
    resources:
    - mutatingwebhookconfigurations
    verbs:
    - create
    - get
    - list
    - patch
    - update
---
# Source: flyte-binary/templates/clusterrolebinding.yaml
apiVersion: rbac.authorization.k8s.io/v1
kind: ClusterRoleBinding
metadata:
  name: flyte-flyte-binary-cluster-role-binding
  namespace: "flyte"
  labels:
    helm.sh/chart: flyte-binary-v0.1.10
    app.kubernetes.io/name: flyte-binary
    app.kubernetes.io/instance: flyte
    app.kubernetes.io/version: "1.16.0"
    app.kubernetes.io/managed-by: Helm
  annotations:
roleRef:
  apiGroup: rbac.authorization.k8s.io
  kind: ClusterRole
  name: flyte-flyte-binary-cluster-role
subjects:
  - kind: ServiceAccount
    name: flyte-flyte-binary
    namespace: "flyte"
---
# Source: flyte-binary/templates/service/grpc.yaml
apiVersion: v1
kind: Service
metadata:
  name: flyte-flyte-binary-grpc
  namespace: "flyte"
  labels:
    helm.sh/chart: flyte-binary-v0.1.10
    app.kubernetes.io/name: flyte-binary
    app.kubernetes.io/instance: flyte
    app.kubernetes.io/version: "1.16.0"
    app.kubernetes.io/managed-by: Helm
  annotations:
spec:
  type: ClusterIP
  ports:
    - name: grpc
      port: 8089
      targetPort: grpc
      nodePort: null
  selector:
    app.kubernetes.io/name: flyte-binary
    app.kubernetes.io/instance: flyte
    app.kubernetes.io/component: flyte-binary
---
# Source: flyte-binary/templates/service/http.yaml
apiVersion: v1
kind: Service
metadata:
  name: flyte-flyte-binary-http
  namespace: "flyte"
  labels:
    helm.sh/chart: flyte-binary-v0.1.10
    app.kubernetes.io/name: flyte-binary
    app.kubernetes.io/instance: flyte
    app.kubernetes.io/version: "1.16.0"
    app.kubernetes.io/managed-by: Helm
  annotations:
spec:
  type: ClusterIP
  ports:
    - name: http
      port: 8088
      targetPort: http
      nodePort: null
  selector:
    app.kubernetes.io/name: flyte-binary
    app.kubernetes.io/instance: flyte
    app.kubernetes.io/component: flyte-binary
---
# Source: flyte-binary/templates/service/webhook.yaml
apiVersion: v1
kind: Service
metadata:
  name: flyte-flyte-binary-webhook
  namespace: "flyte"
  labels:
    helm.sh/chart: flyte-binary-v0.1.10
    app.kubernetes.io/name: flyte-binary
    app.kubernetes.io/instance: flyte
    app.kubernetes.io/version: "1.16.0"
    app.kubernetes.io/managed-by: Helm
  annotations:
spec:
  type: ClusterIP
  ports:
    - name: webhook
      port: 443
      targetPort: webhook
  selector:
    app.kubernetes.io/name: flyte-binary
    app.kubernetes.io/instance: flyte
    app.kubernetes.io/component: flyte-binary
---
# Source: flyte-binary/templates/deployment.yaml
apiVersion: apps/v1
kind: Deployment
metadata:
  name: flyte-flyte-binary
  namespace: "flyte"
  labels:
    helm.sh/chart: flyte-binary-v0.1.10
    app.kubernetes.io/name: flyte-binary
    app.kubernetes.io/instance: flyte
    app.kubernetes.io/version: "1.16.0"
    app.kubernetes.io/managed-by: Helm
  annotations:
spec:
  replicas: 1
  strategy:
    type: Recreate
  selector:
    matchLabels:
      app.kubernetes.io/name: flyte-binary
      app.kubernetes.io/instance: flyte
      app.kubernetes.io/component: flyte-binary
  template:
    metadata:
      labels:
        app.kubernetes.io/name: flyte-binary
        app.kubernetes.io/instance: flyte
        app.kubernetes.io/component: flyte-binary
      annotations:
<<<<<<< HEAD
        checksum/configuration: cba5dcfcf98c3af775ba6ceb13b4b6e60aea5a682ceb726af912b04ad2abdfe6
=======
        checksum/configuration: f0ece2b70412090c94dd394c3b7c213edac6e7e6d53b0696ce1b1e748176bb45
>>>>>>> 7136919f
        checksum/configuration-secret: d5d93f4e67780b21593dc3799f0f6682aab0765e708e4020939975d14d44f929
        checksum/cluster-resource-templates: 7dfa59f3d447e9c099b8f8ffad3af466fecbc9cf9f8c97295d9634254a55d4ae
    spec:
      serviceAccountName: flyte-flyte-binary
      initContainers:
        - name: wait-for-db
          image: "postgres:15-alpine"
          imagePullPolicy: "IfNotPresent"
          command:
            - sh
            - -ec
          args:
            - |
              until pg_isready \
                -h 127.0.0.1 \
                -p 5432 \
                -U postgres
              do
                echo waiting for database
                sleep 0.1
              done
      containers:
        - name: flyte
          image: "cr.flyte.org/flyteorg/flyte-binary:latest"
          imagePullPolicy: "IfNotPresent"
          args:
            - start
            - --config
            - /etc/flyte/config.d/*.yaml
          env:
            - name: POD_NAME
              valueFrom:
                fieldRef:
                  fieldPath: metadata.name
            - name: POD_NAMESPACE
              valueFrom:
                fieldRef:
                  fieldPath: metadata.namespace
          ports:
            - name: http
              containerPort: 8088
            - name: grpc
              containerPort: 8089
            - name: webhook
              containerPort: 9443
          livenessProbe:
            httpGet:
              path: /healthcheck
              port: http
            initialDelaySeconds: 30
          readinessProbe:
            httpGet:
              path: /healthcheck
              port: http
            initialDelaySeconds: 30
          volumeMounts:
            - name: cluster-resource-templates
              mountPath: /etc/flyte/cluster-resource-templates
            - name: config
              mountPath: /etc/flyte/config.d
            - name: state
              mountPath: /var/run/flyte
      volumes:
        - name: cluster-resource-templates
          projected:
            sources:
            - configMap:
                name: flyte-flyte-binary-cluster-resource-templates
        - name: config
          projected:
            sources:
            - configMap:
                name: flyte-flyte-binary-config
            - secret:
                name: flyte-flyte-binary-config-secret
        - name: state
          emptyDir: {}<|MERGE_RESOLUTION|>--- conflicted
+++ resolved
@@ -360,11 +360,7 @@
         app.kubernetes.io/instance: flyte
         app.kubernetes.io/component: flyte-binary
       annotations:
-<<<<<<< HEAD
-        checksum/configuration: cba5dcfcf98c3af775ba6ceb13b4b6e60aea5a682ceb726af912b04ad2abdfe6
-=======
-        checksum/configuration: f0ece2b70412090c94dd394c3b7c213edac6e7e6d53b0696ce1b1e748176bb45
->>>>>>> 7136919f
+        checksum/configuration: 1dd761465a57869e165697d10e35a81beeb988253055d6a74ed80aa5e3e5e106
         checksum/configuration-secret: d5d93f4e67780b21593dc3799f0f6682aab0765e708e4020939975d14d44f929
         checksum/cluster-resource-templates: 7dfa59f3d447e9c099b8f8ffad3af466fecbc9cf9f8c97295d9634254a55d4ae
     spec:
