---
# Source: flyte-binary/templates/serviceaccount.yaml
apiVersion: v1
kind: ServiceAccount
metadata:
  name: flyte-flyte-binary
  namespace: "flyte"
  labels:
    helm.sh/chart: flyte-binary-v0.1.10
    app.kubernetes.io/name: flyte-binary
    app.kubernetes.io/instance: flyte
    app.kubernetes.io/version: "1.16.0"
    app.kubernetes.io/managed-by: Helm
  annotations:
---
# Source: flyte-binary/templates/cluster-resource-templates.yaml
apiVersion: v1
kind: ConfigMap
metadata:
  name: flyte-flyte-binary-cluster-resource-templates
  namespace: "flyte"
  labels:
    helm.sh/chart: flyte-binary-v0.1.10
    app.kubernetes.io/name: flyte-binary
    app.kubernetes.io/instance: flyte
    app.kubernetes.io/version: "1.16.0"
    app.kubernetes.io/managed-by: Helm
  annotations:
data:
  namespace.yaml: |
    apiVersion: v1
    kind: Namespace
    metadata:
      name: '{{ namespace }}'
---
# Source: flyte-binary/templates/configmap.yaml
apiVersion: v1
kind: ConfigMap
metadata:
  name: flyte-flyte-binary-config
  namespace: "flyte"
  labels:
    helm.sh/chart: flyte-binary-v0.1.10
    app.kubernetes.io/name: flyte-binary
    app.kubernetes.io/instance: flyte
    app.kubernetes.io/version: "1.16.0"
    app.kubernetes.io/managed-by: Helm
  annotations:
data:
  000-core.yaml: |
    admin:
      endpoint: localhost:8089
      insecure: true
    catalog-cache:
      endpoint: localhost:8081
      insecure: true
      type: datacatalog
    cluster_resources:
      standaloneDeployment: false
      templatePath: /etc/flyte/cluster-resource-templates
    logger:
      show-source: true
      level: 1
    propeller:
      create-flyteworkflow-crd: true
    webhook:
      certDir: /var/run/flyte/certs
      localCert: true
      secretName: flyte-flyte-binary-webhook-secret
      serviceName: flyte-flyte-binary-webhook
      servicePort: 443
    flyte: 
      admin:
        disableClusterResourceManager: false
        disableScheduler: false
        disabled: false
        seedProjects:
        - flytesnacks
      dataCatalog:
        disabled: false
      propeller:
        disableWebhook: false
        disabled: false
  001-plugins.yaml: |
    tasks:
      task-plugins:
        enabled-plugins:
          - container
          - sidecar
          - K8S-ARRAY
          - external-plugin-service
        default-for-task-types:
          - container: container
          - container_array: K8S-ARRAY
          - bigquery_query_job_task: external-plugin-service
    plugins:
      logs:
        kubernetes-enabled: false
        cloudwatch-enabled: false
        stackdriver-enabled: false
      k8s:
        co-pilot:
          image: "cr.flyte.org/flyteorg/flytecopilot:v0.0.30"
      k8s-array:
        logs:
          config:
            kubernetes-enabled: false
            cloudwatch-enabled: false
            stackdriver-enabled: false
      external-plugin-service:
        defaultGrpcEndpoint: flyte-sandbox.flyte.svc.cluster.local:8000
        supportedTaskTypes:
          - bigquery_query_job_task
  002-database.yaml: |
    database:
      postgres:
        username: postgres
        passwordPath: 
        host: 127.0.0.1
        port: 5432
        dbname: flyte
        options: "sslmode=disable"
  003-storage.yaml: |
    propeller:
      rawoutput-prefix: s3://my-organization-flyte-container/data
    storage:
      type: stow
      stow:
        kind: s3
        config:
          region: us-east-1
          disable_ssl: false
          v2_signing: false
          auth_type: iam
      container: my-organization-flyte-container
---
# Source: flyte-binary/templates/clusterrole.yaml
apiVersion: rbac.authorization.k8s.io/v1
kind: ClusterRole
metadata:
  name: flyte-flyte-binary-cluster-role
  namespace: "flyte"
  labels:
    helm.sh/chart: flyte-binary-v0.1.10
    app.kubernetes.io/name: flyte-binary
    app.kubernetes.io/instance: flyte
    app.kubernetes.io/version: "1.16.0"
    app.kubernetes.io/managed-by: Helm
  annotations:
rules:
  - apiGroups:
    - ""
    resources:
    - namespaces
    - resourcequotas
    - secrets
    verbs:
    - create
    - get
    - list
    - patch
    - update
  - apiGroups:
    - ""
    resources:
    - pods
    verbs:
    - create
    - delete
    - get
    - list
    - patch
    - update
    - watch
  - apiGroups:
    - ""
    resources:
    - events
    verbs:
    - create
    - delete
    - patch
    - update
  - apiGroups:
    - ""
    resources:
    - podtemplates
    verbs:
    - get
    - list
    - watch
  - apiGroups:
    - flyte.lyft.com
    resources:
    - flyteworkflows
    verbs:
    - create
    - delete
    - deletecollection
    - get
    - list
    - patch
    - post
    - update
    - watch
  - apiGroups:
    - apiextensions.k8s.io
    resources:
    - customresourcedefinitions
    verbs:
    - create
    - get
    - list
  - apiGroups:
    - admissionregistration.k8s.io
    resources:
    - mutatingwebhookconfigurations
    verbs:
    - create
    - get
    - list
    - patch
    - update
---
# Source: flyte-binary/templates/clusterrolebinding.yaml
apiVersion: rbac.authorization.k8s.io/v1
kind: ClusterRoleBinding
metadata:
  name: flyte-flyte-binary-cluster-role-binding
  namespace: "flyte"
  labels:
    helm.sh/chart: flyte-binary-v0.1.10
    app.kubernetes.io/name: flyte-binary
    app.kubernetes.io/instance: flyte
    app.kubernetes.io/version: "1.16.0"
    app.kubernetes.io/managed-by: Helm
  annotations:
roleRef:
  apiGroup: rbac.authorization.k8s.io
  kind: ClusterRole
  name: flyte-flyte-binary-cluster-role
subjects:
  - kind: ServiceAccount
    name: flyte-flyte-binary
    namespace: "flyte"
---
# Source: flyte-binary/templates/service/grpc.yaml
apiVersion: v1
kind: Service
metadata:
  name: flyte-flyte-binary-grpc
  namespace: "flyte"
  labels:
    helm.sh/chart: flyte-binary-v0.1.10
    app.kubernetes.io/name: flyte-binary
    app.kubernetes.io/instance: flyte
    app.kubernetes.io/version: "1.16.0"
    app.kubernetes.io/managed-by: Helm
  annotations:
spec:
  type: ClusterIP
  ports:
    - name: grpc
      port: 8089
      targetPort: grpc
      nodePort: null
  selector:
    app.kubernetes.io/name: flyte-binary
    app.kubernetes.io/instance: flyte
---
# Source: flyte-binary/templates/service/http.yaml
apiVersion: v1
kind: Service
metadata:
  name: flyte-flyte-binary-http
  namespace: "flyte"
  labels:
    helm.sh/chart: flyte-binary-v0.1.10
    app.kubernetes.io/name: flyte-binary
    app.kubernetes.io/instance: flyte
    app.kubernetes.io/version: "1.16.0"
    app.kubernetes.io/managed-by: Helm
  annotations:
spec:
  type: ClusterIP
  ports:
    - name: http
      port: 8088
      targetPort: http
      nodePort: null
    - name: grpc
      port: 8089
      targetPort: grpc
      nodePort: null
    - name: plugin-grpc
      port: 8000
      targetPort: plugin-grpc
  selector:
    app.kubernetes.io/name: flyte-binary
    app.kubernetes.io/instance: flyte
---
# Source: flyte-binary/templates/service/webhook.yaml
apiVersion: v1
kind: Service
metadata:
  name: flyte-flyte-binary-webhook
  namespace: "flyte"
  labels:
    helm.sh/chart: flyte-binary-v0.1.10
    app.kubernetes.io/name: flyte-binary
    app.kubernetes.io/instance: flyte
    app.kubernetes.io/version: "1.16.0"
    app.kubernetes.io/managed-by: Helm
  annotations:
spec:
  type: ClusterIP
  ports:
    - name: webhook
      port: 443
      targetPort: webhook
  selector:
    app.kubernetes.io/name: flyte-binary
    app.kubernetes.io/instance: flyte
---
# Source: flyte-binary/templates/deployment.yaml
apiVersion: apps/v1
kind: Deployment
metadata:
  name: flyte-flyte-binary
  namespace: "flyte"
  labels:
    helm.sh/chart: flyte-binary-v0.1.10
    app.kubernetes.io/name: flyte-binary
    app.kubernetes.io/instance: flyte
    app.kubernetes.io/version: "1.16.0"
    app.kubernetes.io/managed-by: Helm
  annotations:
spec:
  replicas: 1
  strategy:
    type: Recreate
  selector:
    matchLabels:
      app.kubernetes.io/name: flyte-binary
      app.kubernetes.io/instance: flyte
  template:
    metadata:
      labels:
        app.kubernetes.io/name: flyte-binary
        app.kubernetes.io/instance: flyte
      annotations:
<<<<<<< HEAD
        checksum/configuration: bf11baa92badacceb665aced2cc8983547a60e5f0aaf1f9d0b2b9ba194ad1597
=======
        checksum/configuration: 74424ca6109cf92affdf8d0c0d23bc6272511b47511fdab580b9853c41201bea
>>>>>>> 6fd4ddb5
        checksum/cluster-resource-templates: 7dfa59f3d447e9c099b8f8ffad3af466fecbc9cf9f8c97295d9634254a55d4ae
    spec:
      serviceAccountName: flyte-flyte-binary
      initContainers:
        - name: wait-for-db
          image: "postgres:15-alpine"
          imagePullPolicy: "IfNotPresent"
          command:
            - sh
            - -ec
          args:
            - |
              until pg_isready \
                -h 127.0.0.1 \
                -p 5432 \
                -U postgres
              do
                echo waiting for database
                sleep 0.1
              done
      containers:
        - name: flyte
          image: "cr.flyte.org/flyteorg/flyte-binary:latest"
          imagePullPolicy: "IfNotPresent"
          args:
            - start
            - --config
            - /etc/flyte/config.d/*.yaml
          env:
            - name: POD_NAME
              valueFrom:
                fieldRef:
                  fieldPath: metadata.name
            - name: POD_NAMESPACE
              valueFrom:
                fieldRef:
                  fieldPath: metadata.namespace
          ports:
            - name: http
              containerPort: 8088
            - name: grpc
              containerPort: 8089
            - name: webhook
              containerPort: 9443
          livenessProbe:
            httpGet:
              path: /healthcheck
              port: http
          readinessProbe:
            httpGet:
              path: /healthcheck
              port: http
          volumeMounts:
            - name: cluster-resource-templates
              mountPath: /etc/flyte/cluster-resource-templates
            - name: config
              mountPath: /etc/flyte/config.d
            - name: state
              mountPath: /var/run/flyte
        - name: external-plugin-service
          image: "ghcr.io/flytekit/external-plugin-service:v1.6.0b4"
          imagePullPolicy: "IfNotPresent"
          ports:
          - name: plugin-grpc
            containerPort: 8000
      volumes:
        - name: cluster-resource-templates
          configMap:
            name: flyte-flyte-binary-cluster-resource-templates
        - name: config
          configMap:
            name: flyte-flyte-binary-config
        - name: state
          emptyDir: {}<|MERGE_RESOLUTION|>--- conflicted
+++ resolved
@@ -349,11 +349,7 @@
         app.kubernetes.io/name: flyte-binary
         app.kubernetes.io/instance: flyte
       annotations:
-<<<<<<< HEAD
-        checksum/configuration: bf11baa92badacceb665aced2cc8983547a60e5f0aaf1f9d0b2b9ba194ad1597
-=======
-        checksum/configuration: 74424ca6109cf92affdf8d0c0d23bc6272511b47511fdab580b9853c41201bea
->>>>>>> 6fd4ddb5
+        checksum/configuration: 0182c2f5a39166351d00aa36a5abfe84189fe96022adce5967562f168df1b2c7
         checksum/cluster-resource-templates: 7dfa59f3d447e9c099b8f8ffad3af466fecbc9cf9f8c97295d9634254a55d4ae
     spec:
       serviceAccountName: flyte-flyte-binary
@@ -414,7 +410,7 @@
             - name: state
               mountPath: /var/run/flyte
         - name: external-plugin-service
-          image: "ghcr.io/flytekit/external-plugin-service:v1.6.0b4"
+          image: "ghcr.io/flyteorg/external-plugin-service:1.6.0"
           imagePullPolicy: "IfNotPresent"
           ports:
           - name: plugin-grpc
