---
# Source: flyte-binary/templates/serviceaccount.yaml
apiVersion: v1
kind: ServiceAccount
metadata:
  name: flyte-flyte-binary
  namespace: "flyte"
  labels:
    helm.sh/chart: flyte-binary-v0.1.10
    app.kubernetes.io/name: flyte-binary
    app.kubernetes.io/instance: flyte
    app.kubernetes.io/version: "1.16.0"
    app.kubernetes.io/managed-by: Helm
  annotations:
---
# Source: flyte-binary/templates/config-secret.yaml
apiVersion: v1
kind: Secret
metadata:
  name: flyte-flyte-binary-config-secret
  namespace: "flyte"
  labels:
    helm.sh/chart: flyte-binary-v0.1.10
    app.kubernetes.io/name: flyte-binary
    app.kubernetes.io/instance: flyte
    app.kubernetes.io/version: "1.16.0"
    app.kubernetes.io/managed-by: Helm
  annotations:
type: Opaque
stringData:
---
# Source: flyte-binary/templates/cluster-resource-templates.yaml
apiVersion: v1
kind: ConfigMap
metadata:
  name: flyte-flyte-binary-cluster-resource-templates
  namespace: "flyte"
  labels:
    helm.sh/chart: flyte-binary-v0.1.10
    app.kubernetes.io/name: flyte-binary
    app.kubernetes.io/instance: flyte
    app.kubernetes.io/version: "1.16.0"
    app.kubernetes.io/managed-by: Helm
  annotations:
data:
  namespace.yaml: |
    apiVersion: v1
    kind: Namespace
    metadata:
      name: '{{ namespace }}'
---
# Source: flyte-binary/templates/configmap.yaml
apiVersion: v1
kind: ConfigMap
metadata:
  name: flyte-flyte-binary-config
  namespace: "flyte"
  labels:
    helm.sh/chart: flyte-binary-v0.1.10
    app.kubernetes.io/name: flyte-binary
    app.kubernetes.io/instance: flyte
    app.kubernetes.io/version: "1.16.0"
    app.kubernetes.io/managed-by: Helm
  annotations:
data:
  000-core.yaml: |
    admin:
      endpoint: localhost:8089
      insecure: true
    catalog-cache:
      endpoint: localhost:8081
      insecure: true
      type: datacatalog
    cluster_resources:
      standaloneDeployment: false
      templatePath: /etc/flyte/cluster-resource-templates
    logger:
      show-source: true
      level: 1
    propeller:
      create-flyteworkflow-crd: true
    webhook:
      certDir: /var/run/flyte/certs
      localCert: true
      secretName: flyte-flyte-binary-webhook-secret
      serviceName: flyte-flyte-binary-webhook
      servicePort: 443
    flyte:
      admin:
        disableClusterResourceManager: false
        disableScheduler: false
        disabled: false
        seedProjects:
        - flytesnacks
      dataCatalog:
        disabled: false
      propeller:
        disableWebhook: false
        disabled: false
  001-plugins.yaml: |
    tasks:
      task-plugins:
        default-for-task-types:
          container: container
          container_array: k8s-array
          sidecar: sidecar
        enabled-plugins:
        - container
        - sidecar
        - k8s-array
        - agent-service
    plugins:
      logs:
        kubernetes-enabled: false
        cloudwatch-enabled: false
        stackdriver-enabled: false
      k8s:
        co-pilot:
          image: "cr.flyte.org/flyteorg/flytecopilot:v1.9.4"
      k8s-array:
        logs:
          config:
            kubernetes-enabled: false
            cloudwatch-enabled: false
            stackdriver-enabled: false
      agent-service:
        defaultAgent:
          defaultTimeout: 10s
          endpoint: dns:///flyteagent.flyte.svc.cluster.local:8000
          insecure: true
          timeouts:
            GetTask: 10s
  002-database.yaml: |
    database:
      postgres:
        username: postgres
        host: 127.0.0.1
        port: 5432
        dbname: flyte
        options: "sslmode=disable"
  003-storage.yaml: |
    propeller:
      rawoutput-prefix: s3://my-organization-flyte-container/data
    storage:
      type: stow
      stow:
        kind: s3
        config:
          region: us-east-1
          disable_ssl: false
          v2_signing: false
          auth_type: iam
      container: my-organization-flyte-container
---
# Source: flyte-binary/templates/clusterrole.yaml
apiVersion: rbac.authorization.k8s.io/v1
kind: ClusterRole
metadata:
  name: flyte-flyte-binary-cluster-role
  namespace: "flyte"
  labels:
    helm.sh/chart: flyte-binary-v0.1.10
    app.kubernetes.io/name: flyte-binary
    app.kubernetes.io/instance: flyte
    app.kubernetes.io/version: "1.16.0"
    app.kubernetes.io/managed-by: Helm
  annotations:
rules:
  - apiGroups:
    - ""
    resources:
    - namespaces
    - resourcequotas
    - secrets
    verbs:
    - create
    - get
    - list
    - patch
    - update
  - apiGroups:
    - ""
    resources:
    - pods
    verbs:
    - create
    - delete
    - get
    - list
    - patch
    - update
    - watch
  - apiGroups:
    - ""
    resources:
    - events
    verbs:
    - create
    - delete
    - patch
    - update
  - apiGroups:
    - ""
    resources:
    - podtemplates
    verbs:
    - get
    - list
    - watch
  - apiGroups:
    - flyte.lyft.com
    resources:
    - flyteworkflows
    verbs:
    - create
    - delete
    - deletecollection
    - get
    - list
    - patch
    - post
    - update
    - watch
  - apiGroups:
    - apiextensions.k8s.io
    resources:
    - customresourcedefinitions
    verbs:
    - create
    - get
    - list
  - apiGroups:
    - admissionregistration.k8s.io
    resources:
    - mutatingwebhookconfigurations
    verbs:
    - create
    - get
    - list
    - patch
    - update
---
# Source: flyte-binary/templates/clusterrolebinding.yaml
apiVersion: rbac.authorization.k8s.io/v1
kind: ClusterRoleBinding
metadata:
  name: flyte-flyte-binary-cluster-role-binding
  namespace: "flyte"
  labels:
    helm.sh/chart: flyte-binary-v0.1.10
    app.kubernetes.io/name: flyte-binary
    app.kubernetes.io/instance: flyte
    app.kubernetes.io/version: "1.16.0"
    app.kubernetes.io/managed-by: Helm
  annotations:
roleRef:
  apiGroup: rbac.authorization.k8s.io
  kind: ClusterRole
  name: flyte-flyte-binary-cluster-role
subjects:
  - kind: ServiceAccount
    name: flyte-flyte-binary
    namespace: "flyte"
---
# Source: flyte-binary/templates/service/grpc.yaml
apiVersion: v1
kind: Service
metadata:
  name: flyte-flyte-binary-grpc
  namespace: "flyte"
  labels:
    helm.sh/chart: flyte-binary-v0.1.10
    app.kubernetes.io/name: flyte-binary
    app.kubernetes.io/instance: flyte
    app.kubernetes.io/version: "1.16.0"
    app.kubernetes.io/managed-by: Helm
  annotations:
spec:
  type: ClusterIP
  ports:
    - name: grpc
      port: 8089
      targetPort: grpc
      nodePort: null
  selector:
    app.kubernetes.io/name: flyte-binary
    app.kubernetes.io/instance: flyte
    app.kubernetes.io/component: flyte-binary
---
# Source: flyte-binary/templates/service/http.yaml
apiVersion: v1
kind: Service
metadata:
  name: flyte-flyte-binary-http
  namespace: "flyte"
  labels:
    helm.sh/chart: flyte-binary-v0.1.10
    app.kubernetes.io/name: flyte-binary
    app.kubernetes.io/instance: flyte
    app.kubernetes.io/version: "1.16.0"
    app.kubernetes.io/managed-by: Helm
  annotations:
spec:
  type: ClusterIP
  ports:
    - name: http
      port: 8088
      targetPort: http
      nodePort: null
  selector:
    app.kubernetes.io/name: flyte-binary
    app.kubernetes.io/instance: flyte
    app.kubernetes.io/component: flyte-binary
---
# Source: flyte-binary/templates/service/webhook.yaml
apiVersion: v1
kind: Service
metadata:
  name: flyte-flyte-binary-webhook
  namespace: "flyte"
  labels:
    helm.sh/chart: flyte-binary-v0.1.10
    app.kubernetes.io/name: flyte-binary
    app.kubernetes.io/instance: flyte
    app.kubernetes.io/version: "1.16.0"
    app.kubernetes.io/managed-by: Helm
  annotations:
spec:
  type: ClusterIP
  ports:
    - name: webhook
      port: 443
      targetPort: webhook
  selector:
    app.kubernetes.io/name: flyte-binary
    app.kubernetes.io/instance: flyte
    app.kubernetes.io/component: flyte-binary
---
# Source: flyte-binary/templates/deployment.yaml
apiVersion: apps/v1
kind: Deployment
metadata:
  name: flyte-flyte-binary
  namespace: "flyte"
  labels:
    helm.sh/chart: flyte-binary-v0.1.10
    app.kubernetes.io/name: flyte-binary
    app.kubernetes.io/instance: flyte
    app.kubernetes.io/version: "1.16.0"
    app.kubernetes.io/managed-by: Helm
  annotations:
spec:
  replicas: 1
  strategy:
    type: Recreate
  selector:
    matchLabels:
      app.kubernetes.io/name: flyte-binary
      app.kubernetes.io/instance: flyte
      app.kubernetes.io/component: flyte-binary
  template:
    metadata:
      labels:
        app.kubernetes.io/name: flyte-binary
        app.kubernetes.io/instance: flyte
        app.kubernetes.io/component: flyte-binary
      annotations:
<<<<<<< HEAD
        checksum/configuration: f4333bb3da12fa253033b0797e1380d38c1ac9b60d8998e7170d9eecbb397bb4
=======
        checksum/configuration: 528ce4a42638a7810c99802dfd49525967db2a99dbc1019544b7799de2490b61
>>>>>>> b35cc95a
        checksum/configuration-secret: d5d93f4e67780b21593dc3799f0f6682aab0765e708e4020939975d14d44f929
        checksum/cluster-resource-templates: 7dfa59f3d447e9c099b8f8ffad3af466fecbc9cf9f8c97295d9634254a55d4ae
    spec:
      serviceAccountName: flyte-flyte-binary
      initContainers:
        - name: wait-for-db
          image: "postgres:15-alpine"
          imagePullPolicy: "IfNotPresent"
          command:
            - sh
            - -ec
          args:
            - |
              until pg_isready \
                -h 127.0.0.1 \
                -p 5432 \
                -U postgres
              do
                echo waiting for database
                sleep 0.1
              done
      containers:
        - name: flyte
          image: "cr.flyte.org/flyteorg/flyte-binary:latest"
          imagePullPolicy: "IfNotPresent"
          args:
            - start
            - --config
            - /etc/flyte/config.d/*.yaml
          env:
            - name: POD_NAME
              valueFrom:
                fieldRef:
                  fieldPath: metadata.name
            - name: POD_NAMESPACE
              valueFrom:
                fieldRef:
                  fieldPath: metadata.namespace
          ports:
            - name: http
              containerPort: 8088
            - name: grpc
              containerPort: 8089
            - name: webhook
              containerPort: 9443
          livenessProbe:
            httpGet:
              path: /healthcheck
              port: http
          readinessProbe:
            httpGet:
              path: /healthcheck
              port: http
          volumeMounts:
            - name: cluster-resource-templates
              mountPath: /etc/flyte/cluster-resource-templates
            - name: config
              mountPath: /etc/flyte/config.d
            - name: state
              mountPath: /var/run/flyte
      volumes:
        - name: cluster-resource-templates
          projected:
            sources:
            - configMap:
                name: flyte-flyte-binary-cluster-resource-templates
        - name: config
          projected:
            sources:
            - configMap:
                name: flyte-flyte-binary-config
            - secret:
                name: flyte-flyte-binary-config-secret
        - name: state
          emptyDir: {}<|MERGE_RESOLUTION|>--- conflicted
+++ resolved
@@ -365,11 +365,7 @@
         app.kubernetes.io/instance: flyte
         app.kubernetes.io/component: flyte-binary
       annotations:
-<<<<<<< HEAD
-        checksum/configuration: f4333bb3da12fa253033b0797e1380d38c1ac9b60d8998e7170d9eecbb397bb4
-=======
         checksum/configuration: 528ce4a42638a7810c99802dfd49525967db2a99dbc1019544b7799de2490b61
->>>>>>> b35cc95a
         checksum/configuration-secret: d5d93f4e67780b21593dc3799f0f6682aab0765e708e4020939975d14d44f929
         checksum/cluster-resource-templates: 7dfa59f3d447e9c099b8f8ffad3af466fecbc9cf9f8c97295d9634254a55d4ae
     spec:
