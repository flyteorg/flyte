---
# Source: flyte-binary/templates/serviceaccount.yaml
apiVersion: v1
kind: ServiceAccount
metadata:
  name: flyte-flyte-binary
  namespace: "flyte"
  labels:
    helm.sh/chart: flyte-binary-v0.1.10
    app.kubernetes.io/name: flyte-binary
    app.kubernetes.io/instance: flyte
    app.kubernetes.io/version: "1.16.0"
    app.kubernetes.io/managed-by: Helm
  annotations:
---
# Source: flyte-binary/templates/config-secret.yaml
apiVersion: v1
kind: Secret
metadata:
  name: flyte-flyte-binary-config-secret
  namespace: "flyte"
  labels:
    helm.sh/chart: flyte-binary-v0.1.10
    app.kubernetes.io/name: flyte-binary
    app.kubernetes.io/instance: flyte
    app.kubernetes.io/version: "1.16.0"
    app.kubernetes.io/managed-by: Helm
  annotations:
type: Opaque
stringData:
---
# Source: flyte-binary/templates/cluster-resource-templates.yaml
apiVersion: v1
kind: ConfigMap
metadata:
  name: flyte-flyte-binary-cluster-resource-templates
  namespace: "flyte"
  labels:
    helm.sh/chart: flyte-binary-v0.1.10
    app.kubernetes.io/name: flyte-binary
    app.kubernetes.io/instance: flyte
    app.kubernetes.io/version: "1.16.0"
    app.kubernetes.io/managed-by: Helm
  annotations:
data:
  namespace.yaml: |
    apiVersion: v1
    kind: Namespace
    metadata:
      name: '{{ namespace }}'
---
# Source: flyte-binary/templates/configmap.yaml
apiVersion: v1
kind: ConfigMap
metadata:
  name: flyte-flyte-binary-config
  namespace: "flyte"
  labels:
    helm.sh/chart: flyte-binary-v0.1.10
    app.kubernetes.io/name: flyte-binary
    app.kubernetes.io/instance: flyte
    app.kubernetes.io/version: "1.16.0"
    app.kubernetes.io/managed-by: Helm
  annotations:
data:
  000-core.yaml: |
    admin:
      endpoint: localhost:8089
      insecure: true
    catalog-cache:
      endpoint: localhost:8081
      insecure: true
      type: datacatalog
    cluster_resources:
      standaloneDeployment: false
      templatePath: /etc/flyte/cluster-resource-templates
    logger:
      show-source: true
      level: 1
    propeller:
      create-flyteworkflow-crd: true
    webhook:
      certDir: /var/run/flyte/certs
      localCert: true
      secretName: flyte-flyte-binary-webhook-secret
      serviceName: flyte-flyte-binary-webhook
      servicePort: 443
    flyte:
      admin:
        disableClusterResourceManager: false
        disableScheduler: false
        disabled: false
        seedProjects:
        - flytesnacks
      dataCatalog:
        disabled: false
      propeller:
        disableWebhook: false
        disabled: false
  001-plugins.yaml: |
    tasks:
      task-plugins:
        default-for-task-types:
          container: container
          container_array: k8s-array
          sidecar: sidecar
        enabled-plugins:
        - container
        - sidecar
        - k8s-array
        - agent-service
        - echo
    plugins:
      logs:
        kubernetes-enabled: false
        cloudwatch-enabled: false
        stackdriver-enabled: false
      k8s:
        co-pilot:
          image: "cr.flyte.org/flyteorg/flytecopilot:v1.13.1-rc1"
      k8s-array:
        logs:
          config:
            kubernetes-enabled: false
            cloudwatch-enabled: false
            stackdriver-enabled: false
  002-database.yaml: |
    database:
      postgres:
        username: postgres
        host: 127.0.0.1
        port: 5432
        dbname: flyte
        options: "sslmode=disable"
  003-storage.yaml: |
    propeller:
      rawoutput-prefix: s3://my-organization-flyte-container/data
    storage:
      type: stow
      stow:
        kind: s3
        config:
          region: us-east-1
          disable_ssl: false
          v2_signing: false
          auth_type: iam
      container: my-organization-flyte-container
---
# Source: flyte-binary/templates/clusterrole.yaml
apiVersion: rbac.authorization.k8s.io/v1
kind: ClusterRole
metadata:
  name: flyte-flyte-binary-cluster-role
  namespace: "flyte"
  labels:
    helm.sh/chart: flyte-binary-v0.1.10
    app.kubernetes.io/name: flyte-binary
    app.kubernetes.io/instance: flyte
    app.kubernetes.io/version: "1.16.0"
    app.kubernetes.io/managed-by: Helm
  annotations:
rules:
  - apiGroups:
    - ""
    resources:
    - namespaces
    - resourcequotas
    - secrets
    - serviceaccounts
    verbs:
    - create
    - get
    - list
    - patch
    - update
  - apiGroups:
    - ""
    resources:
    - pods
    verbs:
    - create
    - delete
    - get
    - list
    - patch
    - update
    - watch
  - apiGroups:
    - ""
    resources:
    - events
    verbs:
    - create
    - delete
    - patch
    - update
  - apiGroups:
    - ""
    resources:
    - podtemplates
    verbs:
    - get
    - list
    - watch
  - apiGroups:
    - flyte.lyft.com
    resources:
    - flyteworkflows
    verbs:
    - create
    - delete
    - deletecollection
    - get
    - list
    - patch
    - post
    - update
    - watch
  - apiGroups:
    - apiextensions.k8s.io
    resources:
    - customresourcedefinitions
    verbs:
    - create
    - get
    - list
  - apiGroups:
    - admissionregistration.k8s.io
    resources:
    - mutatingwebhookconfigurations
    verbs:
    - create
    - get
    - list
    - patch
    - update
---
# Source: flyte-binary/templates/clusterrolebinding.yaml
apiVersion: rbac.authorization.k8s.io/v1
kind: ClusterRoleBinding
metadata:
  name: flyte-flyte-binary-cluster-role-binding
  namespace: "flyte"
  labels:
    helm.sh/chart: flyte-binary-v0.1.10
    app.kubernetes.io/name: flyte-binary
    app.kubernetes.io/instance: flyte
    app.kubernetes.io/version: "1.16.0"
    app.kubernetes.io/managed-by: Helm
  annotations:
roleRef:
  apiGroup: rbac.authorization.k8s.io
  kind: ClusterRole
  name: flyte-flyte-binary-cluster-role
subjects:
  - kind: ServiceAccount
    name: flyte-flyte-binary
    namespace: "flyte"
---
# Source: flyte-binary/templates/service/grpc.yaml
apiVersion: v1
kind: Service
metadata:
  name: flyte-flyte-binary-grpc
  namespace: "flyte"
  labels:
    helm.sh/chart: flyte-binary-v0.1.10
    app.kubernetes.io/name: flyte-binary
    app.kubernetes.io/instance: flyte
    app.kubernetes.io/version: "1.16.0"
    app.kubernetes.io/managed-by: Helm
  annotations:
spec:
  type: ClusterIP
  ports:
    - name: grpc
      port: 8089
      targetPort: grpc
      nodePort: null
  selector:
    app.kubernetes.io/name: flyte-binary
    app.kubernetes.io/instance: flyte
    app.kubernetes.io/component: flyte-binary
---
# Source: flyte-binary/templates/service/http.yaml
apiVersion: v1
kind: Service
metadata:
  name: flyte-flyte-binary-http
  namespace: "flyte"
  labels:
    helm.sh/chart: flyte-binary-v0.1.10
    app.kubernetes.io/name: flyte-binary
    app.kubernetes.io/instance: flyte
    app.kubernetes.io/version: "1.16.0"
    app.kubernetes.io/managed-by: Helm
  annotations:
spec:
  type: ClusterIP
  ports:
    - name: http
      port: 8088
      targetPort: http
      nodePort: null
  selector:
    app.kubernetes.io/name: flyte-binary
    app.kubernetes.io/instance: flyte
    app.kubernetes.io/component: flyte-binary
---
# Source: flyte-binary/templates/service/webhook.yaml
apiVersion: v1
kind: Service
metadata:
  name: flyte-flyte-binary-webhook
  namespace: "flyte"
  labels:
    helm.sh/chart: flyte-binary-v0.1.10
    app.kubernetes.io/name: flyte-binary
    app.kubernetes.io/instance: flyte
    app.kubernetes.io/version: "1.16.0"
    app.kubernetes.io/managed-by: Helm
  annotations:
spec:
  type: ClusterIP
  ports:
    - name: webhook
      port: 443
      targetPort: webhook
  selector:
    app.kubernetes.io/name: flyte-binary
    app.kubernetes.io/instance: flyte
    app.kubernetes.io/component: flyte-binary
---
# Source: flyte-binary/templates/deployment.yaml
apiVersion: apps/v1
kind: Deployment
metadata:
  name: flyte-flyte-binary
  namespace: "flyte"
  labels:
    helm.sh/chart: flyte-binary-v0.1.10
    app.kubernetes.io/name: flyte-binary
    app.kubernetes.io/instance: flyte
    app.kubernetes.io/version: "1.16.0"
    app.kubernetes.io/managed-by: Helm
  annotations:
spec:
  replicas: 1
  strategy:
    type: Recreate
  selector:
    matchLabels:
      app.kubernetes.io/name: flyte-binary
      app.kubernetes.io/instance: flyte
      app.kubernetes.io/component: flyte-binary
  template:
    metadata:
      labels:
        app.kubernetes.io/name: flyte-binary
        app.kubernetes.io/instance: flyte
        app.kubernetes.io/component: flyte-binary
      annotations:
<<<<<<< HEAD
        checksum/configuration: c7a38eb6b15d0c6d0030e88cbd1750bc31bda831d7ea3c3494f4a90a05a3597f
=======
        checksum/configuration: 2761c022d974c8ebb20ba44c0363cd80e46e2afd24ea916ebfe6b0f242f0418e
>>>>>>> 7d59f106
        checksum/configuration-secret: d5d93f4e67780b21593dc3799f0f6682aab0765e708e4020939975d14d44f929
        checksum/cluster-resource-templates: 7dfa59f3d447e9c099b8f8ffad3af466fecbc9cf9f8c97295d9634254a55d4ae
    spec:
      serviceAccountName: flyte-flyte-binary
      initContainers:
        - name: wait-for-db
          image: "postgres:15-alpine"
          imagePullPolicy: "IfNotPresent"
          command:
            - sh
            - -ec
          args:
            - |
              until pg_isready \
                -h 127.0.0.1 \
                -p 5432 \
                -U postgres
              do
                echo waiting for database
                sleep 0.1
              done
      containers:
        - name: flyte
          image: "cr.flyte.org/flyteorg/flyte-binary:latest"
          imagePullPolicy: "IfNotPresent"
          args:
            - start
            - --config
            - /etc/flyte/config.d/*.yaml
          env:
            - name: POD_NAME
              valueFrom:
                fieldRef:
                  fieldPath: metadata.name
            - name: POD_NAMESPACE
              valueFrom:
                fieldRef:
                  fieldPath: metadata.namespace
          ports:
            - name: http
              containerPort: 8088
            - name: grpc
              containerPort: 8089
            - name: webhook
              containerPort: 9443
          livenessProbe:
            httpGet:
              path: /healthcheck
              port: http
            initialDelaySeconds: 30
          readinessProbe:
            httpGet:
              path: /healthcheck
              port: http
            initialDelaySeconds: 30
          volumeMounts:
            - name: cluster-resource-templates
              mountPath: /etc/flyte/cluster-resource-templates
            - name: config
              mountPath: /etc/flyte/config.d
            - name: state
              mountPath: /var/run/flyte
      volumes:
        - name: cluster-resource-templates
          projected:
            sources:
            - configMap:
                name: flyte-flyte-binary-cluster-resource-templates
        - name: config
          projected:
            sources:
            - configMap:
                name: flyte-flyte-binary-config
            - secret:
                name: flyte-flyte-binary-config-secret
        - name: state
          emptyDir: {}<|MERGE_RESOLUTION|>--- conflicted
+++ resolved
@@ -360,11 +360,7 @@
         app.kubernetes.io/instance: flyte
         app.kubernetes.io/component: flyte-binary
       annotations:
-<<<<<<< HEAD
-        checksum/configuration: c7a38eb6b15d0c6d0030e88cbd1750bc31bda831d7ea3c3494f4a90a05a3597f
-=======
-        checksum/configuration: 2761c022d974c8ebb20ba44c0363cd80e46e2afd24ea916ebfe6b0f242f0418e
->>>>>>> 7d59f106
+        checksum/configuration: cba5dcfcf98c3af775ba6ceb13b4b6e60aea5a682ceb726af912b04ad2abdfe6
         checksum/configuration-secret: d5d93f4e67780b21593dc3799f0f6682aab0765e708e4020939975d14d44f929
         checksum/cluster-resource-templates: 7dfa59f3d447e9c099b8f8ffad3af466fecbc9cf9f8c97295d9634254a55d4ae
     spec:
