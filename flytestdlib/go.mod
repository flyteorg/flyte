module github.com/flyteorg/flyte/flytestdlib

go 1.19

require (
	github.com/aws/aws-sdk-go v1.44.2
	github.com/benlaurie/objecthash v0.0.0-20180202135721-d1e3d6079fc1
	github.com/coocood/freecache v1.1.1
	github.com/ernesto-jimenez/gogen v0.0.0-20180125220232-d7d4131e6607
	github.com/fatih/color v1.13.0
	github.com/fatih/structtag v1.2.0
	github.com/flyteorg/stow v0.3.7
	github.com/fsnotify/fsnotify v1.5.1
	github.com/ghodss/yaml v1.0.0
	github.com/go-gormigrate/gormigrate/v2 v2.1.1
	github.com/go-test/deep v1.0.7
	github.com/golang/protobuf v1.5.3
	github.com/hashicorp/golang-lru v0.5.4
	github.com/jackc/pgconn v1.14.1
	github.com/jackc/pgx/v5 v5.4.3
	github.com/magiconair/properties v1.8.6
	github.com/mitchellh/mapstructure v1.5.0
	github.com/pkg/errors v0.9.1
	github.com/prometheus/client_golang v1.12.1
	github.com/sirupsen/logrus v1.7.0
	github.com/spf13/cobra v1.4.0
	github.com/spf13/pflag v1.0.5
	github.com/spf13/viper v1.11.0
	github.com/stretchr/testify v1.8.4
	golang.org/x/time v0.1.0
	golang.org/x/tools v0.6.0
	google.golang.org/grpc v1.56.1
	google.golang.org/protobuf v1.30.0
<<<<<<< HEAD
	gorm.io/driver/postgres v1.5.3
	gorm.io/driver/sqlite v1.5.4
	gorm.io/gorm v1.25.4
=======
	gorm.io/gorm v1.22.4
	gotest.tools v2.2.0+incompatible
>>>>>>> 033276d4
	k8s.io/api v0.20.2
	k8s.io/apimachinery v0.20.2
	k8s.io/client-go v0.0.0-20210217172142-7279fc64d847
)

require (
	cloud.google.com/go v0.110.0 // indirect
	cloud.google.com/go/compute v1.19.1 // indirect
	cloud.google.com/go/compute/metadata v0.2.3 // indirect
	cloud.google.com/go/iam v0.13.0 // indirect
	cloud.google.com/go/storage v1.28.1 // indirect
	github.com/Azure/azure-sdk-for-go v63.4.0+incompatible // indirect
	github.com/Azure/azure-sdk-for-go/sdk/azcore v0.23.1 // indirect
	github.com/Azure/azure-sdk-for-go/sdk/internal v0.9.2 // indirect
	github.com/Azure/azure-sdk-for-go/sdk/storage/azblob v0.4.0 // indirect
	github.com/Azure/go-autorest v14.2.0+incompatible // indirect
	github.com/Azure/go-autorest/autorest v0.11.27 // indirect
	github.com/Azure/go-autorest/autorest/adal v0.9.18 // indirect
	github.com/Azure/go-autorest/autorest/date v0.3.0 // indirect
	github.com/Azure/go-autorest/logger v0.2.1 // indirect
	github.com/Azure/go-autorest/tracing v0.6.0 // indirect
	github.com/beorn7/perks v1.0.1 // indirect
	github.com/cespare/xxhash v1.1.0 // indirect
	github.com/cespare/xxhash/v2 v2.2.0 // indirect
	github.com/davecgh/go-spew v1.1.1 // indirect
	github.com/evanphx/json-patch v4.9.0+incompatible // indirect
	github.com/go-logr/logr v0.4.0 // indirect
	github.com/gofrs/uuid v4.2.0+incompatible // indirect
	github.com/gogo/protobuf v1.3.2 // indirect
	github.com/golang-jwt/jwt/v4 v4.4.1 // indirect
	github.com/golang/groupcache v0.0.0-20210331224755-41bb18bfe9da // indirect
	github.com/google/go-cmp v0.5.9 // indirect
	github.com/google/gofuzz v1.1.0 // indirect
	github.com/google/uuid v1.3.0 // indirect
	github.com/googleapis/enterprise-certificate-proxy v0.2.3 // indirect
	github.com/googleapis/gax-go/v2 v2.7.1 // indirect
	github.com/googleapis/gnostic v0.4.1 // indirect
	github.com/hashicorp/hcl v1.0.0 // indirect
	github.com/inconshreveable/mousetrap v1.0.0 // indirect
	github.com/jackc/chunkreader/v2 v2.0.1 // indirect
	github.com/jackc/pgio v1.0.0 // indirect
	github.com/jackc/pgpassfile v1.0.0 // indirect
	github.com/jackc/pgproto3/v2 v2.3.2 // indirect
	github.com/jackc/pgservicefile v0.0.0-20221227161230-091c0ba34f0a // indirect
	github.com/jinzhu/inflection v1.0.0 // indirect
	github.com/jinzhu/now v1.1.5 // indirect
	github.com/jmespath/go-jmespath v0.4.0 // indirect
	github.com/json-iterator/go v1.1.12 // indirect
	github.com/kr/text v0.2.0 // indirect
	github.com/mattn/go-colorable v0.1.12 // indirect
	github.com/mattn/go-isatty v0.0.14 // indirect
	github.com/mattn/go-sqlite3 v1.14.17 // indirect
	github.com/matttproud/golang_protobuf_extensions v1.0.1 // indirect
	github.com/modern-go/concurrent v0.0.0-20180306012644-bacd9c7ef1dd // indirect
	github.com/modern-go/reflect2 v1.0.2 // indirect
	github.com/ncw/swift v1.0.53 // indirect
	github.com/pelletier/go-toml v1.9.4 // indirect
	github.com/pelletier/go-toml/v2 v2.0.0-beta.8 // indirect
	github.com/pmezard/go-difflib v1.0.0 // indirect
	github.com/prometheus/client_model v0.2.0 // indirect
	github.com/prometheus/common v0.32.1 // indirect
	github.com/prometheus/procfs v0.7.3 // indirect
	github.com/rogpeppe/go-internal v1.11.0 // indirect
	github.com/spf13/afero v1.9.2 // indirect
	github.com/spf13/cast v1.4.1 // indirect
	github.com/spf13/jwalterweatherman v1.1.0 // indirect
	github.com/stretchr/objx v0.5.0 // indirect
	github.com/subosito/gotenv v1.2.0 // indirect
	go.opencensus.io v0.24.0 // indirect
	golang.org/x/crypto v0.9.0 // indirect
	golang.org/x/mod v0.9.0 // indirect
	golang.org/x/net v0.10.0 // indirect
	golang.org/x/oauth2 v0.7.0 // indirect
<<<<<<< HEAD
	golang.org/x/sys v0.8.0 // indirect
=======
	golang.org/x/sys v0.7.0 // indirect
	golang.org/x/term v0.7.0 // indirect
>>>>>>> 033276d4
	golang.org/x/text v0.9.0 // indirect
	golang.org/x/xerrors v0.0.0-20220907171357-04be3eba64a2 // indirect
	google.golang.org/api v0.114.0 // indirect
	google.golang.org/appengine v1.6.7 // indirect
	google.golang.org/genproto v0.0.0-20230410155749-daa745c078e1 // indirect
	gopkg.in/inf.v0 v0.9.1 // indirect
	gopkg.in/ini.v1 v1.66.4 // indirect
	gopkg.in/yaml.v2 v2.4.0 // indirect
	gopkg.in/yaml.v3 v3.0.1 // indirect
	k8s.io/klog/v2 v2.5.0 // indirect
	k8s.io/kube-openapi v0.0.0-20201113171705-d219536bb9fd // indirect
	k8s.io/utils v0.0.0-20201110183641-67b214c5f920 // indirect
	sigs.k8s.io/structured-merge-diff/v4 v4.0.3 // indirect
	sigs.k8s.io/yaml v1.2.0 // indirect
)

replace (
	github.com/flyteorg/flyte/datacatalog => ../datacatalog
	github.com/flyteorg/flyte/flyteadmin => ../flyteadmin
	github.com/flyteorg/flyte/flyteplugins => ../flyteplugins
	github.com/flyteorg/flyte/flytepropeller => ../flytepropeller
	github.com/flyteorg/flyte/flytestdlib => ../flytestdlib
	github.com/flyteorg/flyteidl => ../flyteidl
)<|MERGE_RESOLUTION|>--- conflicted
+++ resolved
@@ -31,14 +31,10 @@
 	golang.org/x/tools v0.6.0
 	google.golang.org/grpc v1.56.1
 	google.golang.org/protobuf v1.30.0
-<<<<<<< HEAD
 	gorm.io/driver/postgres v1.5.3
 	gorm.io/driver/sqlite v1.5.4
 	gorm.io/gorm v1.25.4
-=======
-	gorm.io/gorm v1.22.4
 	gotest.tools v2.2.0+incompatible
->>>>>>> 033276d4
 	k8s.io/api v0.20.2
 	k8s.io/apimachinery v0.20.2
 	k8s.io/client-go v0.0.0-20210217172142-7279fc64d847
@@ -112,12 +108,8 @@
 	golang.org/x/mod v0.9.0 // indirect
 	golang.org/x/net v0.10.0 // indirect
 	golang.org/x/oauth2 v0.7.0 // indirect
-<<<<<<< HEAD
 	golang.org/x/sys v0.8.0 // indirect
-=======
-	golang.org/x/sys v0.7.0 // indirect
-	golang.org/x/term v0.7.0 // indirect
->>>>>>> 033276d4
+	golang.org/x/term v0.8.0 // indirect
 	golang.org/x/text v0.9.0 // indirect
 	golang.org/x/xerrors v0.0.0-20220907171357-04be3eba64a2 // indirect
 	google.golang.org/api v0.114.0 // indirect
