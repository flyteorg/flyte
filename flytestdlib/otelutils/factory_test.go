package otelutils

import (
	"context"
	"testing"

	"github.com/stretchr/testify/assert"
)

func TestRegisterTracerProviderWithContext(t *testing.T) {
	ctx := context.Background()
	serviceName := "foo"

	// register tracer provider with no exporters
	err := RegisterTracerProviderWithContext(ctx, serviceName, defaultConfig)
	assert.Nil(t, err)

	// validate no tracerProviders are registered
	assert.Len(t, tracerProviders, 0)

	// register tracer provider with all exporters
	fullConfig := Config{
		ExporterType: FileExporter,
		FileConfig: FileConfig{
			Filename: "/dev/null",
		},
		JaegerConfig: JaegerConfig{},
<<<<<<< HEAD
=======
		SamplerConfig: SamplerConfig{
			ParentSampler: AlwaysSample,
		},
>>>>>>> 2407e906
	}
	err = RegisterTracerProviderWithContext(ctx, serviceName, &fullConfig)
	assert.Nil(t, err)

	// validate tracerProvider is registered
	assert.Len(t, tracerProviders, 1)
}

func TestNewSpan(t *testing.T) {
	ctx := context.TODO()
	_, span := NewSpan(ctx, "bar", "baz/bat")
	span.End()
}<|MERGE_RESOLUTION|>--- conflicted
+++ resolved
@@ -25,12 +25,9 @@
 			Filename: "/dev/null",
 		},
 		JaegerConfig: JaegerConfig{},
-<<<<<<< HEAD
-=======
 		SamplerConfig: SamplerConfig{
 			ParentSampler: AlwaysSample,
 		},
->>>>>>> 2407e906
 	}
 	err = RegisterTracerProviderWithContext(ctx, serviceName, &fullConfig)
 	assert.Nil(t, err)
