--- conflicted
+++ resolved
@@ -142,10 +142,6 @@
 	return noopTracerProvider
 }
 
-<<<<<<< HEAD
-// NewSpan creates a new span with the given service name and span name.
-func NewSpan(ctx context.Context, serviceName string, spanName string) (context.Context, rawtrace.Span) {
-=======
 type SpanWrapper struct {
 	rawtrace.Span
 }
@@ -157,8 +153,8 @@
 	s.Span.End()
 }
 
+// NewSpan creates a new span with the given service name and span name.
 func NewSpan(ctx context.Context, serviceName string, spanName string) (context.Context, SpanWrapper) {
->>>>>>> beff2bba
 	var attributes []attribute.KeyValue
 	for key, value := range contextutils.GetLogFields(ctx) {
 		if value, ok := value.(string); ok {
