package storage

import (
	"bytes"
	"context"
	"fmt"
	"io"
	"io/ioutil"
	"math/rand"
	"runtime/debug"
	"testing"

	"github.com/stretchr/testify/assert"

	"github.com/flyteorg/flyte/flytestdlib/ioutils"
)

func TestNewCachedStore(t *testing.T) {
	t.Run("CachingDisabled", func(t *testing.T) {
		cfg := &Config{}
		assert.Nil(t, newCachedRawStore(cfg, nil, metrics.cacheMetrics))
		store, err := NewInMemoryRawStore(context.TODO(), cfg, metrics)
		assert.NoError(t, err)
		assert.Equal(t, store, newCachedRawStore(cfg, store, metrics.cacheMetrics))
	})

	t.Run("CachingEnabled", func(t *testing.T) {
		cfg := &Config{
			Cache: CachingConfig{
				MaxSizeMegabytes: 1,
				TargetGCPercent:  20,
			},
		}
		store, err := NewInMemoryRawStore(context.TODO(), cfg, metrics)
		assert.NoError(t, err)
		cStore := newCachedRawStore(cfg, store, metrics.cacheMetrics)
		assert.Equal(t, 20, debug.SetGCPercent(100))
		assert.NotNil(t, cStore)
		assert.NotNil(t, cStore.(*cachedRawStore).cache)
	})
}

func dummyCacheStore(t *testing.T, store RawStore, metrics *cacheMetrics) *cachedRawStore {
	cfg := &Config{
		Cache: CachingConfig{
			MaxSizeMegabytes: 1,
			TargetGCPercent:  20,
		},
	}
	cStore := newCachedRawStore(cfg, store, metrics)
	assert.NotNil(t, cStore)
	return cStore.(*cachedRawStore)
}

type dummyStore struct {
	copyImpl
	HeadCb     func(ctx context.Context, reference DataReference) (Metadata, error)
	GetItemsCb func(ctx context.Context, reference DataReference) ([]string, error)
	ReadRawCb  func(ctx context.Context, reference DataReference) (io.ReadCloser, error)
	WriteRawCb func(ctx context.Context, reference DataReference, size int64, opts Options, raw io.Reader) error
	DeleteCb   func(ctx context.Context, reference DataReference) error
}

// CreateSignedURL creates a signed url with the provided properties.
func (d *dummyStore) CreateSignedURL(ctx context.Context, reference DataReference, properties SignedURLProperties) (SignedURLResponse, error) {
	return SignedURLResponse{}, fmt.Errorf("unsupported")
}

func (d *dummyStore) GetBaseContainerFQN(ctx context.Context) DataReference {
	return "dummy"
}

func (d *dummyStore) Head(ctx context.Context, reference DataReference) (Metadata, error) {
	return d.HeadCb(ctx, reference)
}

<<<<<<< HEAD
func (d *dummyStore) GetItems(ctx context.Context, reference DataReference) ([]string, error) {
	return d.GetItemsCb(ctx, reference)
=======
func (d *dummyStore) List(ctx context.Context, reference DataReference, maxItems int, cursor Cursor) ([]DataReference, Cursor, error) {
	return nil, NewCursorAtEnd(), fmt.Errorf("Not implemented yet")
>>>>>>> 59bf1915
}

func (d *dummyStore) ReadRaw(ctx context.Context, reference DataReference) (io.ReadCloser, error) {
	return d.ReadRawCb(ctx, reference)
}

func (d *dummyStore) WriteRaw(ctx context.Context, reference DataReference, size int64, opts Options, raw io.Reader) error {
	return d.WriteRawCb(ctx, reference, size, opts, raw)
}

func (d *dummyStore) Delete(ctx context.Context, reference DataReference) error {
	return d.DeleteCb(ctx, reference)
}

func TestCachedRawStore(t *testing.T) {
	ctx := context.TODO()
	k1 := DataReference("k1")
	k2 := DataReference("k2")
	bigK := DataReference("bigK")
	d1 := []byte("abc")
	d2 := []byte("xyz")
	bigD := make([]byte, 1.5*1024*1024)
	// #nosec G404
	_, err := rand.Read(bigD)
	assert.NoError(t, err)
	writeCalled := false
	readCalled := false
	store := &dummyStore{
		HeadCb: func(ctx context.Context, reference DataReference) (Metadata, error) {
			if reference == "k1" {
				return MemoryMetadata{exists: true, size: int64(len(d1))}, nil
			}
			return MemoryMetadata{}, fmt.Errorf("err")
		},
		GetItemsCb: func(ctx context.Context, reference DataReference) ([]string, error) {
			var s []string
			if reference == "k1" {
				s = append(s, "item")
				return s, nil
			}
			return s, fmt.Errorf("err")
		},
		WriteRawCb: func(ctx context.Context, reference DataReference, size int64, opts Options, raw io.Reader) error {
			if writeCalled {
				assert.FailNow(t, "Should not be writeCalled")
			}
			writeCalled = true
			if reference == "k2" {
				b, err := ioutil.ReadAll(raw)
				assert.NoError(t, err)
				assert.Equal(t, d2, b)
				return nil
			} else if reference == "bigK" {
				b, err := ioutil.ReadAll(raw)
				assert.NoError(t, err)
				assert.Equal(t, bigD, b)
				return nil
			}
			return fmt.Errorf("err")
		},
		ReadRawCb: func(ctx context.Context, reference DataReference) (io.ReadCloser, error) {
			if readCalled {
				assert.FailNow(t, "Should not be invoked again")
			}
			readCalled = true
			if reference == "k1" {
				return ioutils.NewBytesReadCloser(d1), nil
			} else if reference == "bigK" {
				return ioutils.NewBytesReadCloser(bigD), nil
			}
			return nil, fmt.Errorf("err")
		},
		DeleteCb: func(ctx context.Context, reference DataReference) error {
			if reference == "k1" {
				return nil
			}
			return fmt.Errorf("err")
		},
	}

	store.copyImpl = newCopyImpl(store, metrics.copyMetrics)

	cStore := dummyCacheStore(t, store, metrics.cacheMetrics)

	t.Run("HeadExists", func(t *testing.T) {
		m, err := cStore.Head(ctx, k1)
		assert.NoError(t, err)
		assert.Equal(t, int64(len(d1)), m.Size())
		assert.True(t, m.Exists())
	})

	t.Run("HeadNotExists", func(t *testing.T) {
		m, err := cStore.Head(ctx, k2)
		assert.Error(t, err)
		assert.False(t, m.Exists())
	})

	t.Run("Get Items", func(t *testing.T) {
		items, err := cStore.GetItems(ctx, k1)
		assert.NoError(t, err)
		assert.Equal(t, 1, len(items))
	})

	t.Run("No Items", func(t *testing.T) {
		items, err := cStore.GetItems(ctx, k2)
		assert.Error(t, err)
		assert.Equal(t, 0, len(items))
	})

	t.Run("ReadCachePopulate", func(t *testing.T) {
		o, err := cStore.ReadRaw(ctx, k1)
		assert.NoError(t, err)
		b, err := ioutil.ReadAll(o)
		assert.NoError(t, err)
		assert.Equal(t, d1, b)
		assert.True(t, readCalled)
		readCalled = false
		o, err = cStore.ReadRaw(ctx, k1)
		assert.NoError(t, err)
		b, err = ioutil.ReadAll(o)
		assert.NoError(t, err)
		assert.Equal(t, d1, b)
		assert.False(t, readCalled)
	})

	t.Run("ReadFail", func(t *testing.T) {
		readCalled = false
		_, err := cStore.ReadRaw(ctx, k2)
		assert.Error(t, err)
		assert.True(t, readCalled)
	})

	t.Run("WriteAndRead", func(t *testing.T) {
		readCalled = false
		assert.NoError(t, cStore.WriteRaw(ctx, k2, int64(len(d2)), Options{}, bytes.NewReader(d2)))
		assert.True(t, writeCalled)

		o, err := cStore.ReadRaw(ctx, k2)
		assert.NoError(t, err)
		b, err := ioutil.ReadAll(o)
		assert.NoError(t, err)
		assert.Equal(t, d2, b)
		assert.False(t, readCalled)
	})

	t.Run("WriteAndReadBigData", func(t *testing.T) {
		writeCalled = false
		readCalled = false
		err := cStore.WriteRaw(ctx, bigK, int64(len(bigD)), Options{}, bytes.NewReader(bigD))
		assert.True(t, writeCalled)
		assert.True(t, IsFailedWriteToCache(err))

		o, err := cStore.ReadRaw(ctx, bigK)
		assert.True(t, IsFailedWriteToCache(err))
		b, err := ioutil.ReadAll(o)
		assert.NoError(t, err)
		assert.Equal(t, bigD, b)
		assert.True(t, readCalled)
	})

	t.Run("DeleteExists", func(t *testing.T) {
		err := cStore.Delete(ctx, k1)
		assert.NoError(t, err)
	})

	t.Run("DeleteNotExists", func(t *testing.T) {
		err := cStore.Delete(ctx, k2)
		assert.Error(t, err)
	})
}<|MERGE_RESOLUTION|>--- conflicted
+++ resolved
@@ -74,13 +74,8 @@
 	return d.HeadCb(ctx, reference)
 }
 
-<<<<<<< HEAD
-func (d *dummyStore) GetItems(ctx context.Context, reference DataReference) ([]string, error) {
-	return d.GetItemsCb(ctx, reference)
-=======
 func (d *dummyStore) List(ctx context.Context, reference DataReference, maxItems int, cursor Cursor) ([]DataReference, Cursor, error) {
 	return nil, NewCursorAtEnd(), fmt.Errorf("Not implemented yet")
->>>>>>> 59bf1915
 }
 
 func (d *dummyStore) ReadRaw(ctx context.Context, reference DataReference) (io.ReadCloser, error) {
