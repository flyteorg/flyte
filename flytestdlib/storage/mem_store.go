--- conflicted
+++ resolved
@@ -55,26 +55,8 @@
 	}, nil
 }
 
-<<<<<<< HEAD
-func (s *InMemoryStore) GetItems(ctx context.Context, reference DataReference) ([]string, error) {
-	var items []string
-	prefix := string(reference) + "/"
-
-	for key := range s.cache {
-		if strings.HasPrefix(key.String(), prefix) {
-			items = append(items, key.String())
-		}
-	}
-
-	if len(items) == 0 {
-		return nil, os.ErrNotExist
-	}
-
-	return items, nil
-=======
 func (s *InMemoryStore) List(ctx context.Context, reference DataReference, maxItems int, cursor Cursor) ([]DataReference, Cursor, error) {
 	return nil, NewCursorAtEnd(), fmt.Errorf("Not implemented yet")
->>>>>>> 59bf1915
 }
 
 func (s *InMemoryStore) ReadRaw(ctx context.Context, reference DataReference) (io.ReadCloser, error) {
