--- conflicted
+++ resolved
@@ -77,13 +77,10 @@
 	}
 }
 
-<<<<<<< HEAD
-=======
 func IsCursorEnd(cursor Cursor) bool {
 	return cursor.cursorState == AtEndCursorState
 }
 
->>>>>>> c476bcde
 // DataStore is a simplified interface for accessing and storing data in one of the Cloud stores.
 // Today we rely on Stow for multi-cloud support, but this interface abstracts that part
 type DataStore struct {
@@ -122,11 +119,7 @@
 	// Head gets metadata about the reference. This should generally be a light weight operation.
 	Head(ctx context.Context, reference DataReference) (Metadata, error)
 
-<<<<<<< HEAD
 	// List gets a list of items given a prefix, using a paginated API
-=======
-	// List gets a list of items (relative path to the reference input) given a prefix, using a paginated API
->>>>>>> c476bcde
 	List(ctx context.Context, reference DataReference, maxItems int, cursor Cursor) ([]DataReference, Cursor, error)
 
 	// ReadRaw retrieves a byte array from the Blob store or an error
