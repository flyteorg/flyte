package storage

import (
	"bytes"
	"context"
	"fmt"
	"time"

	"github.com/golang/protobuf/proto"
	errs "github.com/pkg/errors"
	"github.com/prometheus/client_golang/prometheus"

	"github.com/flyteorg/flyte/flytestdlib/ioutils"
	"github.com/flyteorg/flyte/flytestdlib/logger"
	"github.com/flyteorg/flyte/flytestdlib/otelutils"
	"github.com/flyteorg/flyte/flytestdlib/promutils"
)

type protoMetrics struct {
	FetchLatency                 promutils.StopWatch
	MarshalTime                  promutils.StopWatch
	UnmarshalTime                promutils.StopWatch
	MarshalFailure               prometheus.Counter
	UnmarshalFailure             prometheus.Counter
	WriteFailureUnrelatedToCache prometheus.Counter
	ReadFailureUnrelatedToCache  prometheus.Counter
}

// Implements ProtobufStore to marshal and unmarshal protobufs to/from a RawStore
type DefaultProtobufStore struct {
	RawStore
	metrics *protoMetrics
}

<<<<<<< HEAD
func (s DefaultProtobufStore) ReadProtobufAny(ctx context.Context, reference DataReference, msg ...proto.Message) (int, error) {
=======
func (s DefaultProtobufStore) ReadProtobuf(ctx context.Context, reference DataReference, msg proto.Message) error {
	ctx, span := otelutils.NewSpan(ctx, otelutils.BlobstoreClientTracer, "flytestdlib.storage.DefaultProtobufStore/ReadProtobuf")
	defer span.End()

>>>>>>> a5ea1c87
	rc, err := s.ReadRaw(ctx, reference)
	if err != nil && !IsFailedWriteToCache(err) {
		logger.Errorf(ctx, "Failed to read from the raw store [%s] Error: %v", reference, err)
		s.metrics.ReadFailureUnrelatedToCache.Inc()
		return -1, errs.Wrap(err, fmt.Sprintf("path:%v", reference))
	}

	defer func() {
		err = rc.Close()
		if err != nil {
			logger.Warn(ctx, "Failed to close reference [%v]. Error: %v", reference, err)
		}
	}()

	docContents, err := ioutils.ReadAll(rc, s.metrics.FetchLatency.Start())
	if err != nil {
		return -1, errs.Wrap(err, fmt.Sprintf("readAll: %v", reference))
	}

	var lastErr error
	for i, m := range msg {
		t := s.metrics.UnmarshalTime.Start()
		err = proto.Unmarshal(docContents, m)
		t.Stop()
		if err != nil {
			s.metrics.UnmarshalFailure.Inc()
			lastErr = errs.Wrap(err, fmt.Sprintf("unmarshall: %v", reference))
			continue
		}

		return i, nil
	}

	return -1, lastErr
}

func (s DefaultProtobufStore) ReadProtobuf(ctx context.Context, reference DataReference, msg proto.Message) error {
	_, err := s.ReadProtobufAny(ctx, reference, msg)
	return err
}

func (s DefaultProtobufStore) WriteProtobuf(ctx context.Context, reference DataReference, opts Options, msg proto.Message) error {
	ctx, span := otelutils.NewSpan(ctx, otelutils.BlobstoreClientTracer, "flytestdlib.storage.DefaultProtobufStore/WriteProtobuf")
	defer span.End()

	t := s.metrics.MarshalTime.Start()
	raw, err := proto.Marshal(msg)
	t.Stop()
	if err != nil {
		s.metrics.MarshalFailure.Inc()
		return err
	}

	err = s.WriteRaw(ctx, reference, int64(len(raw)), opts, bytes.NewReader(raw))
	if err != nil && !IsFailedWriteToCache(err) {
		logger.Errorf(ctx, "Failed to write to the raw store [%s] Error: %v", reference, err)
		s.metrics.WriteFailureUnrelatedToCache.Inc()
		return err
	}
	return nil
}

func newProtoMetrics(scope promutils.Scope) *protoMetrics {
	return &protoMetrics{
		FetchLatency:                 scope.MustNewStopWatch("proto_fetch", "Time to read data before unmarshalling", time.Millisecond),
		MarshalTime:                  scope.MustNewStopWatch("marshal", "Time incurred in marshalling data before writing", time.Millisecond),
		UnmarshalTime:                scope.MustNewStopWatch("unmarshal", "Time incurred in unmarshalling received data", time.Millisecond),
		MarshalFailure:               scope.MustNewCounter("marshal_failure", "Failures when marshalling"),
		UnmarshalFailure:             scope.MustNewCounter("unmarshal_failure", "Failures when unmarshalling"),
		WriteFailureUnrelatedToCache: scope.MustNewCounter("write_failure_unrelated_to_cache", "Raw store write failures that are not caused by ErrFailedToWriteCache"),
		ReadFailureUnrelatedToCache:  scope.MustNewCounter("read_failure_unrelated_to_cache", "Raw store read failures that are not caused by ErrFailedToWriteCache"),
	}
}

func NewDefaultProtobufStore(store RawStore, scope promutils.Scope) DefaultProtobufStore {
	return NewDefaultProtobufStoreWithMetrics(store, newProtoMetrics(scope))
}

func NewDefaultProtobufStoreWithMetrics(store RawStore, metrics *protoMetrics) DefaultProtobufStore {
	return DefaultProtobufStore{
		RawStore: store,
		metrics:  metrics,
	}
}<|MERGE_RESOLUTION|>--- conflicted
+++ resolved
@@ -32,14 +32,10 @@
 	metrics *protoMetrics
 }
 
-<<<<<<< HEAD
 func (s DefaultProtobufStore) ReadProtobufAny(ctx context.Context, reference DataReference, msg ...proto.Message) (int, error) {
-=======
-func (s DefaultProtobufStore) ReadProtobuf(ctx context.Context, reference DataReference, msg proto.Message) error {
 	ctx, span := otelutils.NewSpan(ctx, otelutils.BlobstoreClientTracer, "flytestdlib.storage.DefaultProtobufStore/ReadProtobuf")
 	defer span.End()
 
->>>>>>> a5ea1c87
 	rc, err := s.ReadRaw(ctx, reference)
 	if err != nil && !IsFailedWriteToCache(err) {
 		logger.Errorf(ctx, "Failed to read from the raw store [%s] Error: %v", reference, err)
