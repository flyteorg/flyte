package storage

import (
	"context"
	"errors"
	"io"
	"math/rand"
	"testing"

	"github.com/stretchr/testify/assert"

	flyteErrors "github.com/flyteorg/flyte/flytestdlib/errors"
	"github.com/flyteorg/flyte/flytestdlib/ioutils"
)

type notSeekerReader struct {
	bytesCount int
}

func (notSeekerReader) Close() error {
	return nil
}

func (r *notSeekerReader) Read(p []byte) (n int, err error) {
	if len(p) < 1 {
		return 0, nil
	}

	p[0] = byte(10)

	r.bytesCount--
	if r.bytesCount <= 0 {
		return 0, io.EOF
	}

	return 1, nil
}

func newNotSeekerReader(bytesCount int) *notSeekerReader {
	return &notSeekerReader{
		bytesCount: bytesCount,
	}
}

func TestCopyRaw(t *testing.T) {
	t.Run("Called", func(t *testing.T) {
		readerCalled := false
		writerCalled := false
		store := dummyStore{
			ReadRawCb: func(ctx context.Context, reference DataReference) (closer io.ReadCloser, e error) {
				readerCalled = true
				return ioutils.NewBytesReadCloser([]byte{}), nil
			},
			WriteRawCb: func(ctx context.Context, reference DataReference, size int64, opts Options, raw io.Reader) error {
				writerCalled = true
				return nil
			},
		}

		copier := newCopyImpl(&store, metrics.copyMetrics)
		assert.NoError(t, copier.CopyRaw(context.Background(), DataReference("source.pb"), DataReference("dest.pb"), Options{}))
		assert.True(t, readerCalled)
		assert.True(t, writerCalled)
	})

	t.Run("Not Seeker", func(t *testing.T) {
		readerCalled := false
		writerCalled := false
		store := dummyStore{
			ReadRawCb: func(ctx context.Context, reference DataReference) (closer io.ReadCloser, e error) {
				readerCalled = true
				return newNotSeekerReader(10), nil
			},
			WriteRawCb: func(ctx context.Context, reference DataReference, size int64, opts Options, raw io.Reader) error {
				writerCalled = true
				return nil
			},
		}

		copier := newCopyImpl(&store, metrics.copyMetrics)
		assert.NoError(t, copier.CopyRaw(context.Background(), DataReference("source.pb"), DataReference("dest.pb"), Options{}))
		assert.True(t, readerCalled)
		assert.True(t, writerCalled)
	})
}

func TestCopyRaw_CachingErrorHandling(t *testing.T) {
	t.Run("CopyRaw with Caching Error", func(t *testing.T) {
		readerCalled := false
		writerCalled := false
		bigD := make([]byte, 1.5*1024*1024)
		// #nosec G404
		_, err := rand.Read(bigD)
		assert.NoError(t, err)
		dummyErrorMsg := "Dummy caching error"

		store := dummyStore{
			ReadRawCb: func(ctx context.Context, reference DataReference) (closer io.ReadCloser, e error) {
				readerCalled = true
<<<<<<< HEAD
				return ioutils.NewBytesReadCloser(bigD), flyteErrors.Wrapf(ErrFailedToWriteCache, errors.New(dummyErrorMsg), "Failed to Cache the metadata")
			},
			WriteRawCb: func(ctx context.Context, reference DataReference, size int64, opts Options, raw io.Reader) error {
				writerCalled = true
				return flyteErrors.Wrapf(ErrFailedToWriteCache, errors.New(dummyErrorMsg), "Failed to Cache the metadata")
=======
				//nolint:govet,staticcheck
				return ioutils.NewBytesReadCloser(bigD), errors.Wrapf(ErrFailedToWriteCache, fmt.Errorf(dummyErrorMsg), "Failed to Cache the metadata")
			},
			WriteRawCb: func(ctx context.Context, reference DataReference, size int64, opts Options, raw io.Reader) error {
				writerCalled = true
				return errors.Wrapf(ErrFailedToWriteCache, fmt.Errorf(dummyErrorMsg), "Failed to Cache the metadata") //nolint:govet,staticcheck
>>>>>>> fd9a3780
			},
		}

		copier := newCopyImpl(&store, metrics.copyMetrics)
		assert.NoError(t, copier.CopyRaw(context.Background(), DataReference("source.pb"), DataReference("dest.pb"), Options{}))
		assert.True(t, readerCalled)
		assert.True(t, writerCalled)
	})

	t.Run("CopyRaw with Hard Error", func(t *testing.T) {
		readerCalled := false
		writerCalled := false
		bigD := make([]byte, 1.5*1024*1024)
		// #nosec G404
		_, err := rand.Read(bigD)
		assert.NoError(t, err)
		dummyErrorMsg := "Dummy non-caching error"

		store := dummyStore{
			ReadRawCb: func(ctx context.Context, reference DataReference) (closer io.ReadCloser, e error) {
				readerCalled = true
<<<<<<< HEAD
				return ioutils.NewBytesReadCloser(bigD), errors.New(dummyErrorMsg)
			},
			WriteRawCb: func(ctx context.Context, reference DataReference, size int64, opts Options, raw io.Reader) error {
				writerCalled = true
				return errors.New(dummyErrorMsg)
=======
				return ioutils.NewBytesReadCloser(bigD), fmt.Errorf(dummyErrorMsg) //nolint:govet,staticcheck
			},
			WriteRawCb: func(ctx context.Context, reference DataReference, size int64, opts Options, raw io.Reader) error {
				writerCalled = true
				return fmt.Errorf(dummyErrorMsg) //nolint:govet,staticcheck
>>>>>>> fd9a3780
			},
		}

		copier := newCopyImpl(&store, metrics.copyMetrics)
		err = copier.CopyRaw(context.Background(), DataReference("source.pb"), DataReference("dest.pb"), Options{})
		assert.Error(t, err)
		assert.True(t, readerCalled)
		// writerCalled should be false because CopyRaw should error out right after c.rawstore.ReadRaw() when the underlying error is a hard error
		assert.False(t, writerCalled)
		assert.False(t, IsFailedWriteToCache(err))
	})
}<|MERGE_RESOLUTION|>--- conflicted
+++ resolved
@@ -3,6 +3,7 @@
 import (
 	"context"
 	"errors"
+	"fmt"
 	"io"
 	"math/rand"
 	"testing"
@@ -97,20 +98,12 @@
 		store := dummyStore{
 			ReadRawCb: func(ctx context.Context, reference DataReference) (closer io.ReadCloser, e error) {
 				readerCalled = true
-<<<<<<< HEAD
-				return ioutils.NewBytesReadCloser(bigD), flyteErrors.Wrapf(ErrFailedToWriteCache, errors.New(dummyErrorMsg), "Failed to Cache the metadata")
+				//nolint:govet,staticcheck
+				return ioutils.NewBytesReadCloser(bigD), flyteErrors.Wrapf(ErrFailedToWriteCache, fmt.Errorf(dummyErrorMsg), "Failed to Cache the metadata")
 			},
 			WriteRawCb: func(ctx context.Context, reference DataReference, size int64, opts Options, raw io.Reader) error {
 				writerCalled = true
-				return flyteErrors.Wrapf(ErrFailedToWriteCache, errors.New(dummyErrorMsg), "Failed to Cache the metadata")
-=======
-				//nolint:govet,staticcheck
-				return ioutils.NewBytesReadCloser(bigD), errors.Wrapf(ErrFailedToWriteCache, fmt.Errorf(dummyErrorMsg), "Failed to Cache the metadata")
-			},
-			WriteRawCb: func(ctx context.Context, reference DataReference, size int64, opts Options, raw io.Reader) error {
-				writerCalled = true
-				return errors.Wrapf(ErrFailedToWriteCache, fmt.Errorf(dummyErrorMsg), "Failed to Cache the metadata") //nolint:govet,staticcheck
->>>>>>> fd9a3780
+				return flyteErrors.Wrapf(ErrFailedToWriteCache, fmt.Errorf(dummyErrorMsg), "Failed to Cache the metadata") //nolint:govet,staticcheck
 			},
 		}
 
@@ -132,19 +125,11 @@
 		store := dummyStore{
 			ReadRawCb: func(ctx context.Context, reference DataReference) (closer io.ReadCloser, e error) {
 				readerCalled = true
-<<<<<<< HEAD
-				return ioutils.NewBytesReadCloser(bigD), errors.New(dummyErrorMsg)
-			},
-			WriteRawCb: func(ctx context.Context, reference DataReference, size int64, opts Options, raw io.Reader) error {
-				writerCalled = true
-				return errors.New(dummyErrorMsg)
-=======
 				return ioutils.NewBytesReadCloser(bigD), fmt.Errorf(dummyErrorMsg) //nolint:govet,staticcheck
 			},
 			WriteRawCb: func(ctx context.Context, reference DataReference, size int64, opts Options, raw io.Reader) error {
 				writerCalled = true
 				return fmt.Errorf(dummyErrorMsg) //nolint:govet,staticcheck
->>>>>>> fd9a3780
 			},
 		}
 
