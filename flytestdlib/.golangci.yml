--- conflicted
+++ resolved
@@ -18,11 +18,7 @@
     - typecheck
     - unconvert
     - unused
-<<<<<<< HEAD
-
-=======
     - protogetter
->>>>>>> fd9a3780
 linters-settings:
   gci:
     custom-order: true
