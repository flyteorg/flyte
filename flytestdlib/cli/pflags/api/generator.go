package api

import (
	"context"
	"fmt"
	"go/types"
	"path/filepath"
	"strings"

	"github.com/ernesto-jimenez/gogen/gogenutil"
	"golang.org/x/tools/go/packages"

	"github.com/flyteorg/flyte/flytestdlib/logger"
)

const (
	indent = "  "
)

// PFlagProviderGenerator parses and generates GetPFlagSet implementation to add PFlags for a given struct's fields.
type PFlagProviderGenerator struct {
	pkg                  *types.Package
	st                   *types.Named
	defaultVar           *types.Var
	shouldBindDefaultVar bool
}

// This list is restricted because that's the only kinds viper parses out, otherwise it assumes strings.
// github.com/spf13/viper/viper.go:1016
var allowedKinds = []types.Type{
	types.Typ[types.Int],
	types.Typ[types.Int8],
	types.Typ[types.Int16],
	types.Typ[types.Int32],
	types.Typ[types.Int64],
	types.Typ[types.Bool],
	types.Typ[types.String],
	types.NewMap(types.Typ[types.String], types.Typ[types.String]),
}

type SliceOrArray interface {
	Elem() types.Type
}

func capitalize(s string) string {
	if s[0] >= 'a' && s[0] <= 'z' {
		return string(s[0]-'a'+'A') + s[1:]
	}

	return s
}

func buildFieldForSlice(ctx context.Context, t SliceOrArray, name, goName, usage, defaultValue string, bindDefaultVar bool) (FieldInfo, error) {
	strategy := Raw
	FlagMethodName := "StringSlice"
	typ := types.NewSlice(types.Typ[types.String])
	emptyDefaultValue := `[]string{}`
	if b, ok := t.Elem().(*types.Basic); !ok {
		logger.Infof(ctx, "Elem of type [%v] is not a basic type. It must be json unmarshalable or generation will fail.", t.Elem())
		if !isJSONUnmarshaler(t.Elem()) {
			return FieldInfo{},
				fmt.Errorf("slice of type [%v] is not supported. Only basic slices or slices of json-unmarshalable types are supported",
					t.Elem().String())
		}
	} else {
		logger.Infof(ctx, "Elem of type [%v] is a basic type. Will use a pflag as a Slice.", b)
		strategy = SliceJoined
		FlagMethodName = fmt.Sprintf("%vSlice", capitalize(b.Name()))
		typ = types.NewSlice(b)
		emptyDefaultValue = fmt.Sprintf(`[]%v{}`, b.Name())
	}

	testValue := defaultValue
	if len(defaultValue) == 0 {
		defaultValue = emptyDefaultValue
		testValue = `"1,1"`
	}

	return FieldInfo{
		Name:               name,
		GoName:             goName,
		Typ:                typ,
		FlagMethodName:     FlagMethodName,
		TestFlagMethodName: FlagMethodName,
		DefaultValue:       defaultValue,
		UsageString:        usage,
		TestValue:          testValue,
		TestStrategy:       strategy,
		ShouldBindDefault:  bindDefaultVar,
	}, nil
}

func buildFieldForMap(ctx context.Context, t *types.Map, name, goName, usage, defaultValue string, bindDefaultVar bool) (FieldInfo, error) {
	strategy := Raw
	FlagMethodName := "StringToString"
	typ := types.NewMap(types.Typ[types.String], types.Typ[types.String])
	emptyDefaultValue := `nil`
	if k, ok := t.Key().(*types.Basic); !ok || k.Kind() != types.String {
		logger.Infof(ctx, "Key of type [%v] is not a basic type. It must be json unmarshalable or generation will fail.", t.Elem())
	} else if v, valueOk := t.Elem().(*types.Basic); !valueOk && !isJSONUnmarshaler(t.Elem()) {
		return FieldInfo{},
			fmt.Errorf("map of type [%v] is not supported. Only basic slices or slices of json-unmarshalable types are supported",
				t.Elem().String())
	} else {
		logger.Infof(ctx, "Map[%v]%v is supported. using pflag maps.", k, t.Elem())
		strategy = Raw
		if valueOk {
			FlagMethodName = fmt.Sprintf("StringTo%v", capitalize(v.Name()))
			typ = types.NewMap(k, v)
			emptyDefaultValue = fmt.Sprintf(`map[%v]%v{}`, k.Name(), v.Name())
		} else {
			// Value is not a basic type. Rely on json marshaling to unmarshal it
			/* #nosec */
			FlagMethodName = "StringToString"
		}
	}

	if len(defaultValue) == 0 {
		defaultValue = emptyDefaultValue
	}

	testValue := `"a=1,b=2"`

	return FieldInfo{
		Name:               name,
		GoName:             goName,
		Typ:                typ,
		FlagMethodName:     FlagMethodName,
		TestFlagMethodName: FlagMethodName,
		DefaultValue:       defaultValue,
		UsageString:        usage,
		TestValue:          testValue,
		TestStrategy:       strategy,
		ShouldBindDefault:  bindDefaultVar,
		ShouldTestDefault:  false,
	}, nil
}

// Appends field accessors using "." as the delimiter.
// e.g. appendAccessors("var1", "field1", "subField") will output "var1.field1.subField"
func appendAccessors(accessors ...string) string {
	sb := strings.Builder{}
	switch len(accessors) {
	case 0:
		return ""
	case 1:
		return accessors[0]
	}

	for _, s := range accessors {
		if len(s) > 0 {
			if sb.Len() > 0 {
				if _, err := sb.WriteString("."); err != nil {
					fmt.Printf("Failed to writeString, error: %v", err)
					return ""
				}
			}

			if _, err := sb.WriteString(s); err != nil {
				fmt.Printf("Failed to writeString, error: %v", err)
				return ""
			}
		}
	}

	return sb.String()
}

func pflagValueTypesToList(m map[string]PFlagValueType) []PFlagValueType {
	l := make([]PFlagValueType, 0, len(m))
	for _, v := range m {
		l = append(l, v)
	}

	return l
}

// Traverses fields in type and follows recursion tree to discover all fields. It stops when one of two conditions is
// met; encountered a basic type (e.g. string, int... etc.) or the field type implements UnmarshalJSON.
// If passed a non-empty defaultValueAccessor, it'll be used to fill in default values instead of any default value
// specified in pflag tag.
func discoverFieldsRecursive(ctx context.Context, workingDirPkg string, typ *types.Named, defaultValueAccessor, fieldPath string, bindDefaultVar bool) ([]FieldInfo, []PFlagValueType, error) {
	logger.Printf(ctx, "Finding all fields in [%v.%v.%v]",
		typ.Obj().Pkg().Path(), typ.Obj().Pkg().Name(), typ.Obj().Name())

	ctx = logger.WithIndent(ctx, indent)

	st := typ.Underlying().(*types.Struct)
	fields := make([]FieldInfo, 0, st.NumFields())
	pflagValueTypes := make(map[string]PFlagValueType, st.NumFields())
	addField := func(typ types.Type, f FieldInfo) {
		if _, isNamed := typ.(*types.Named); isNamed && bindDefaultVar {
			hasPFlagValueImpl := isPFlagValue(typ)
			if hasPFlagValueImpl {
				f.FlagMethodName = ""
			} else {
				f.ShouldBindDefault = false
			}
		}

		fields = append(fields, f)
	}
	for i := 0; i < st.NumFields(); i++ {
		variable := st.Field(i)
		if !variable.IsField() {
			continue
		}

		// Parses out the tag if one exists.
		tag, err := ParseTag(st.Tag(i))
		if err != nil {
			return nil, nil, err
		}

		if len(tag.Name) == 0 {
			tag.Name = variable.Name()
		}

		if tag.DefaultValue == "-" {
			logger.Infof(ctx, "Skipping field [%s], as '-' value detected", tag.Name)
			continue
		}

		typ := variable.Type()
		ptr, isPtr := typ.(*types.Pointer)
		if isPtr {
			typ = ptr.Elem()
		}

		switch t := typ.(type) {
		case *types.Basic:
			f, err := buildBasicField(ctx, tag, t, defaultValueAccessor, fieldPath, variable, false, false, isPtr, bindDefaultVar, nil)
			if err != nil {
				return fields, pflagValueTypesToList(pflagValueTypes), err
			}

			addField(typ, f)
		case *types.Named:
			// For type aliases/named types (e.g. `type Foo int`), they will show up as Named but their underlying type
			// will be basic.
			if _, isBasic := t.Underlying().(*types.Basic); isBasic {
				logger.Debugf(ctx, "type [%v] is a named basic type. Using buildNamedBasicField to generate it.", t.Obj().Name())
				f, err := buildNamedBasicField(ctx, workingDirPkg, tag, t, defaultValueAccessor, fieldPath, variable, isPtr, bindDefaultVar)
				if err != nil {
					return fields, []PFlagValueType{}, err
				}

				addField(typ, f)
				break
			}

			if _, isStruct := t.Underlying().(*types.Struct); !isStruct {
				// TODO: Add a more descriptive error message.
				return nil, []PFlagValueType{}, fmt.Errorf("invalid type. it must be struct, received [%v] for field [%v]", t.Underlying().String(), tag.Name)
			}

			// If the type has json unmarshaler, then stop the recursion and assume the type is string. config package
			// will use json unmarshaler to fill in the final config object.
			jsonUnmarshaler := isJSONUnmarshaler(t)

			defaultValue := tag.DefaultValue
			bindDefaultVarForField := bindDefaultVar
			testValue := defaultValue
			if len(defaultValueAccessor) > 0 {
				defaultValue = appendAccessors(defaultValueAccessor, fieldPath, variable.Name())

				if isStringer(t) {
					if !bindDefaultVar {
						defaultValue = defaultValue + ".String()"
						testValue = defaultValue
					} else {
						testValue = defaultValue + ".String()"
					}

					// Don't do anything, we will generate PFlagValue implementation to use this.
				} else if isJSONMarshaler(t) {
					logger.Infof(ctx, "Field [%v] of type [%v] does not implement Stringer interface."+
						" Will use %s.mustMarshalJSON() to get its default value.", defaultValueAccessor, variable.Name(), t.String())
					defaultValue = fmt.Sprintf("%s.mustMarshalJSON(%s)", defaultValueAccessor, defaultValue)
					bindDefaultVarForField = false
					testValue = defaultValue
				} else {
					logger.Infof(ctx, "Field [%v] of type [%v] does not implement Stringer interface."+
						" Will use %s.mustMarshalJSON() to get its default value.", defaultValueAccessor, variable.Name(), t.String())
					defaultValue = fmt.Sprintf("%s.mustJsonMarshal(%s)", defaultValueAccessor, defaultValue)
					bindDefaultVarForField = false
					testValue = defaultValue
				}
			}

			if len(testValue) == 0 {
				testValue = `"1"`
			}

			logger.Infof(ctx, "[%v] is of a Named type (struct) with default value [%v].", tag.Name, tag.DefaultValue)

			if jsonUnmarshaler {
				logger.Infof(logger.WithIndent(ctx, indent), "Type is json unmarhslalable.")

				addField(typ, FieldInfo{
					Name:               tag.Name,
					GoName:             variable.Name(),
					Typ:                types.Typ[types.String],
					FlagMethodName:     "String",
					TestFlagMethodName: "String",
					DefaultValue:       defaultValue,
					UsageString:        tag.Usage,
					TestValue:          testValue,
					TestStrategy:       JSON,
					ShouldBindDefault:  bindDefaultVarForField,
					LocalTypeName:      t.Obj().Name(),
				})
			} else {
				logger.Infof(ctx, "Traversing fields in type.")

				nested, otherPflagValueTypes, err := discoverFieldsRecursive(logger.WithIndent(ctx, indent), workingDirPkg, t, defaultValueAccessor, appendAccessors(fieldPath, variable.Name()), bindDefaultVar)
				if err != nil {
					return nil, []PFlagValueType{}, err
				}

				for _, subField := range nested {
					addField(subField.Typ, FieldInfo{
						Name:               fmt.Sprintf("%v.%v", tag.Name, subField.Name),
						GoName:             fmt.Sprintf("%v.%v", variable.Name(), subField.GoName),
						Typ:                subField.Typ,
						FlagMethodName:     subField.FlagMethodName,
						TestFlagMethodName: subField.TestFlagMethodName,
						DefaultValue:       subField.DefaultValue,
						UsageString:        subField.UsageString,
						TestValue:          subField.TestValue,
						TestStrategy:       subField.TestStrategy,
						ShouldBindDefault:  bindDefaultVar,
						LocalTypeName:      subField.LocalTypeName,
					})
				}

				for _, vType := range otherPflagValueTypes {
					pflagValueTypes[vType.Name] = vType
				}
			}
		case *types.Slice:
			logger.Infof(ctx, "[%v] is of a slice type with default value [%v].", tag.Name, tag.DefaultValue)
			defaultValue := tag.DefaultValue
			if len(defaultValueAccessor) > 0 {
				defaultValue = appendAccessors(defaultValueAccessor, fieldPath, variable.Name())
			}

			f, err := buildFieldForSlice(logger.WithIndent(ctx, indent), t, tag.Name, variable.Name(), tag.Usage, defaultValue, bindDefaultVar)
			if err != nil {
				return nil, []PFlagValueType{}, err
			}

			addField(typ, f)
		case *types.Array:
			logger.Infof(ctx, "[%v] is of an array type with default value [%v].", tag.Name, tag.DefaultValue)
			defaultValue := tag.DefaultValue

			f, err := buildFieldForSlice(logger.WithIndent(ctx, indent), t, tag.Name, variable.Name(), tag.Usage, defaultValue, bindDefaultVar)
			if err != nil {
				return nil, []PFlagValueType{}, err
			}

			addField(typ, f)
		case *types.Map:
			logger.Infof(ctx, "[%v] is of a map type with default value [%v].", tag.Name, tag.DefaultValue)
			defaultValue := tag.DefaultValue
			if len(defaultValueAccessor) > 0 {
				defaultValue = appendAccessors(defaultValueAccessor, fieldPath, variable.Name())
			}

			f, err := buildFieldForMap(logger.WithIndent(ctx, indent), t, tag.Name, variable.Name(), tag.Usage, defaultValue, bindDefaultVar)
			if err != nil {
				return nil, []PFlagValueType{}, err
			}

			addField(typ, f)
		default:
			return nil, []PFlagValueType{}, fmt.Errorf("unexpected type %v", t.String())
		}
	}

	return fields, pflagValueTypesToList(pflagValueTypes), nil
}

// buildNamedBasicField builds FieldInfo for a NamedType that has an underlying basic type (e.g. `type Foo int`)
func buildNamedBasicField(ctx context.Context, workingDirPkg string, tag Tag, t *types.Named, defaultValueAccessor, fieldPath string,
	v *types.Var, isPtr, bindDefaultVar bool) (FieldInfo, error) {
	_, casted := t.Underlying().(*types.Basic)
	if !casted {
		return FieldInfo{}, fmt.Errorf("expected named type with an underlying basic type. Received [%v]", t.String())
	}

	if !isStringer(t) {
		return FieldInfo{}, fmt.Errorf("type [%v] doesn't implement Stringer interface. If you are trying to declare an enum, make sure to run `enumer` on it", t.String())
	}

	if !isJSONUnmarshaler(t) {
		return FieldInfo{}, fmt.Errorf("type [%v] doesn't implement JSONUnmarshaler interface. If you are trying to create an enum, make sure to run `enumer -json` on it", t.String())
	}

	hasPFlagValueImpl := isPFlagValue(t)
	if !hasPFlagValueImpl && bindDefaultVar && t.Obj().Pkg().Path() != workingDirPkg {
		return FieldInfo{}, fmt.Errorf("field [%v] of type [%v] from package [%v] does not implement PFlag's"+
			" Value interface and is not local to the package to generate an implementation for automatically. Either"+
			" disable bind-default-var for the type, disable pflag generation for this field or created a local"+
			" wrapper type", t.Obj().Name(), appendAccessors(fieldPath, v.Name()), t.Obj().Pkg().Path())
	}

	// We rely on `enumer` generation to convert string to value. If it's not implemented, fail
	if !hasStringConstructor(t) {
		typeName := t.Obj().Name()
		return FieldInfo{}, fmt.Errorf("field [%v] of type [%v] from package [%v] doesn't have `enumer` run. "+
			"Add: //go:generate enumer --type=%s --trimPrefix=%s", typeName, appendAccessors(fieldPath,
			v.Name()), t.Obj().Pkg().Path(), typeName, typeName)
	}

	accessorWrapper := func(str string) string {
		return fmt.Sprintf("%s.String()", str)
	}

	if bindDefaultVar && hasPFlagValueImpl {
		accessorWrapper = nil
	}

	f, err := buildBasicField(ctx, tag, types.Typ[types.String], defaultValueAccessor, fieldPath, v,
		hasPFlagValueImpl, true, isPtr, bindDefaultVar, accessorWrapper)
	if err != nil {
		return FieldInfo{}, err
	}

	// Override the local type name to be the named type name.
	f.LocalTypeName = t.Obj().Name()
	return f, nil
}

func buildBasicField(ctx context.Context, tag Tag, t *types.Basic, defaultValueAccessor, fieldPath string,
	v *types.Var, isPFlagValue, isNamed, isPtr, bindDefaultVar bool, accessorWrapper func(string) string) (FieldInfo, error) {

	if len(tag.DefaultValue) == 0 {
		tag.DefaultValue = fmt.Sprintf("*new(%v)", t.String())
	}

	logger.Infof(ctx, "[%v] is of a basic type with default value [%v].", tag.Name, tag.DefaultValue)

	isAllowed := false
	for _, k := range allowedKinds {
		if t.String() == k.String() {
			isAllowed = true
			break
		}
	}

	// If the type is a NamedType, we can generate interface implementation to make it work, so don't error here.
	if !isAllowed && !isNamed {
		return FieldInfo{}, fmt.Errorf("only these basic kinds are allowed. given [%v] (Kind: [%v]. expected: [%+v]",
			t.String(), t.Kind(), allowedKinds)
	}

	defaultValue := tag.DefaultValue
	if len(defaultValueAccessor) > 0 {
		defaultValue = appendAccessors(defaultValueAccessor, fieldPath, v.Name())
		if accessorWrapper != nil {
			defaultValue = accessorWrapper(defaultValue)
		}

		if isPtr {
			defaultValue = fmt.Sprintf("%s.elemValueOrNil(%s).(%s)", defaultValueAccessor, defaultValue, t.Name())
			if bindDefaultVar {
				logger.Warnf(ctx, "field [%v] is nullable. Will not bind default variable", defaultValue)
				bindDefaultVar = false
			}
		}
	}

	flagMethodName := camelCase(t.String())
	testFlagMethodName := flagMethodName
	if isNamed && bindDefaultVar && isPFlagValue {
		// The template automatically appends the word "Var" to the method name.
		// The one we now want to use is just named "Var" so make this string empty to end up with the
		// right method name.
		flagMethodName = ""
	} else if isNamed && bindDefaultVar {
		bindDefaultVar = false
	}

	return FieldInfo{
		Name:               tag.Name,
		GoName:             v.Name(),
		Typ:                t,
		FlagMethodName:     flagMethodName,
		TestFlagMethodName: testFlagMethodName,
		DefaultValue:       defaultValue,
		UsageString:        tag.Usage,
		TestValue:          `"1"`,
		TestStrategy:       JSON,
		ShouldBindDefault:  bindDefaultVar,
	}, nil
}

// NewGenerator initializes a PFlagProviderGenerator for pflags files for targetTypeName struct under pkg. If pkg is not filled in,
<<<<<<< HEAD
// it's assumed to be current package (which is expected to be the common use case when invoking pflags from
//
//go:generate comments)
=======
// it's assumed to be current package (which is expected to be the common use case when invoking pflags from `// go:generate comments)`
>>>>>>> fd9a3780
func NewGenerator(pkg, targetTypeName, defaultVariableName string, shouldBindDefaultVar bool) (*PFlagProviderGenerator, error) {
	ctx := context.Background()
	var err error

	// Resolve package path
	if pkg == "" || pkg[0] == '.' {
		pkg, err = filepath.Abs(filepath.Clean(pkg))
		if err != nil {
			return nil, err
		}

		pkg = gogenutil.StripGopath(pkg)
		logger.InfofNoCtx("Loading package from path [%v]", pkg)
	}

	targetPackage, err := loadPackage(pkg)
	if err != nil {
		return nil, err
	}

	obj := targetPackage.Scope().Lookup(targetTypeName)
	if obj == nil {
		return nil, fmt.Errorf("struct %s missing", targetTypeName)
	}

	var st *types.Named
	switch obj.Type().Underlying().(type) {
	case *types.Struct:
		st = obj.Type().(*types.Named)
	default:
		return nil, fmt.Errorf("%s should be an struct, was %s", targetTypeName, obj.Type().Underlying())
	}

	var defaultVar *types.Var
	obj = targetPackage.Scope().Lookup(defaultVariableName)
	if obj != nil {
		defaultVar = obj.(*types.Var)
	}

	if defaultVar != nil {
		logger.Infof(ctx, "Using default variable with name [%v] to assign all default values.", defaultVariableName)
	} else {
		logger.Infof(ctx, "Using default values defined in tags if any.")
	}

	return &PFlagProviderGenerator{
		st:                   st,
		pkg:                  targetPackage,
		defaultVar:           defaultVar,
		shouldBindDefaultVar: shouldBindDefaultVar,
	}, nil
}

func loadPackage(pkg string) (*types.Package, error) {
	config := &packages.Config{
		Mode: packages.NeedTypes | packages.NeedTypesInfo,
		Logf: logger.InfofNoCtx,
	}

	loadedPkgs, err := packages.Load(config, pkg)
	if err != nil {
		return nil, err
	}

	if len(loadedPkgs) == 0 {
		return nil, fmt.Errorf("No packages loaded")
	}

	targetPackage := loadedPkgs[0].Types
	return targetPackage, nil
}

func (g PFlagProviderGenerator) GetTargetPackage() *types.Package {
	return g.pkg
}

func (g PFlagProviderGenerator) Generate(ctx context.Context) (PFlagProvider, error) {
	defaultValueAccessor := ""
	if g.defaultVar != nil {
		defaultValueAccessor = g.defaultVar.Name()
	}

	fields, pflagValueTypes, err := discoverFieldsRecursive(ctx, g.pkg.Path(), g.st, defaultValueAccessor, "", g.shouldBindDefaultVar)
	if err != nil {
		return PFlagProvider{}, err
	}

	return newPflagProvider(g.pkg, g.st.Obj().Name(), fields, pflagValueTypes), nil
}<|MERGE_RESOLUTION|>--- conflicted
+++ resolved
@@ -498,13 +498,7 @@
 }
 
 // NewGenerator initializes a PFlagProviderGenerator for pflags files for targetTypeName struct under pkg. If pkg is not filled in,
-<<<<<<< HEAD
-// it's assumed to be current package (which is expected to be the common use case when invoking pflags from
-//
-//go:generate comments)
-=======
 // it's assumed to be current package (which is expected to be the common use case when invoking pflags from `// go:generate comments)`
->>>>>>> fd9a3780
 func NewGenerator(pkg, targetTypeName, defaultVariableName string, shouldBindDefaultVar bool) (*PFlagProviderGenerator, error) {
 	ctx := context.Background()
 	var err error
