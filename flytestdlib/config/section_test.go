package config

import (
	"flag"
	"fmt"
	"os"
	"path/filepath"
	"reflect"
	"testing"
	"time"

	"github.com/ghodss/yaml"
	"github.com/spf13/pflag"
	"github.com/stretchr/testify/assert"
	"k8s.io/apimachinery/pkg/util/rand"

	"github.com/flyteorg/flyte/flytestdlib/internal/utils"
)

// Make sure existing config file(s) parse correctly before overriding them with this flag!
var update = flag.Bool("update", false, "Updates testdata")

type MyComponentConfig struct {
	StringValue string `json:"str"`
}

type OtherComponentConfig struct {
	DurationValue Duration `json:"duration-value"`
	URLValue      URL      `json:"url-value"`
	StringValue   string   `json:"string-value"`
	IntValue      int      `json:"int-val"`
	StringArray   []string `json:"strings"`
}

func (MyComponentConfig) GetPFlagSet(prefix string) *pflag.FlagSet {
	cmdFlags := pflag.NewFlagSet("MyComponentConfig", pflag.ExitOnError)
	cmdFlags.String(fmt.Sprintf("%v%v", prefix, "str"), "hello world", "life is short")
	return cmdFlags
}

func (OtherComponentConfig) GetPFlagSet(prefix string) *pflag.FlagSet {
	cmdFlags := pflag.NewFlagSet("MyComponentConfig", pflag.ExitOnError)
	cmdFlags.String(fmt.Sprintf("%v%v", prefix, "string-value"), "hello world", "life is short")
	cmdFlags.String(fmt.Sprintf("%v%v", prefix, "duration-value"), "20s", "")
	cmdFlags.Int(fmt.Sprintf("%v%v", prefix, "int-val"), 4, "this is an important flag")
	cmdFlags.String(fmt.Sprintf("%v%v", prefix, "url-value"), "http://blah.com", "Sets the type of storage to configure [s3/minio/local/mem].")
	return cmdFlags
}

type TestConfig struct {
	MyComponentConfig    MyComponentConfig    `json:"my-component"`
	OtherComponentConfig OtherComponentConfig `json:"other-component"`
}

func TestMarshal(t *testing.T) {
	expected := TestConfig{
		MyComponentConfig: MyComponentConfig{
			StringValue: "Hello World",
		},
		OtherComponentConfig: OtherComponentConfig{
			StringValue:   "Hey there!",
			IntValue:      4,
			URLValue:      URL{URL: utils.MustParseURL("http://something.com")},
			DurationValue: Duration{Duration: time.Second * 20},
			StringArray:   []string{"hello", "world", "!"},
		},
	}

	configPath := filepath.Join("testdata", "config.yaml")
	if *update {
		t.Log("Updating config file.")
		raw, err := yaml.Marshal(expected)
		assert.NoError(t, err)
<<<<<<< HEAD
		assert.NoError(t, ioutil.WriteFile(configPath, raw, os.ModePerm)) // #nosec G306
=======
		assert.NoError(t, os.WriteFile(configPath, raw, os.ModePerm)) // #nosec G306
>>>>>>> fd9a3780
	}

	r := TestConfig{}
	raw, err := os.ReadFile(configPath)
	assert.NoError(t, err)
	assert.NoError(t, yaml.Unmarshal(raw, &r))
	assert.True(t, reflect.DeepEqual(expected, r))
}

func TestRegisterSection(t *testing.T) {
	t.Run("New Section", func(t *testing.T) {
		_, err := RegisterSection(rand.String(6), &TestConfig{})
		assert.NoError(t, err)
	})

	t.Run("Duplicate", func(t *testing.T) {
		s := rand.String(6)
		_, err := RegisterSection(s, &TestConfig{})
		assert.NoError(t, err)
		_, err = RegisterSection(s, &TestConfig{})
		assert.Error(t, err)
	})

	t.Run("Register Nested", func(t *testing.T) {
		root := NewRootSection()
		s := rand.String(6)
		_, err := root.RegisterSection(s, &TestConfig{})
		assert.NoError(t, err)
		_, err = root.RegisterSection(s, &TestConfig{})
		assert.Error(t, err)
	})
}

func TestGetSection(t *testing.T) {
	sectionName := rand.String(6)
	actual1, err := RegisterSection(sectionName, &TestConfig{})
	assert.NoError(t, err)
	assert.Equal(t, reflect.TypeOf(&TestConfig{}), reflect.TypeOf(actual1.GetConfig()))

	actual2 := GetSection(sectionName)
	assert.NotNil(t, actual2)
	assert.Equal(t, reflect.TypeOf(&TestConfig{}), reflect.TypeOf(actual2.GetConfig()))
}<|MERGE_RESOLUTION|>--- conflicted
+++ resolved
@@ -71,11 +71,7 @@
 		t.Log("Updating config file.")
 		raw, err := yaml.Marshal(expected)
 		assert.NoError(t, err)
-<<<<<<< HEAD
-		assert.NoError(t, ioutil.WriteFile(configPath, raw, os.ModePerm)) // #nosec G306
-=======
 		assert.NoError(t, os.WriteFile(configPath, raw, os.ModePerm)) // #nosec G306
->>>>>>> fd9a3780
 	}
 
 	r := TestConfig{}
