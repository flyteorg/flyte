--- conflicted
+++ resolved
@@ -73,11 +73,7 @@
 		return TestConfig{}, err
 	}
 
-<<<<<<< HEAD
-	return expected, ioutil.WriteFile(configPath, raw, os.ModePerm) // #nosec G306
-=======
 	return expected, os.WriteFile(configPath, raw, os.ModePerm) // #nosec G306
->>>>>>> fd9a3780
 }
 
 func TestGetEmptySection(t *testing.T) {
@@ -666,11 +662,7 @@
 	assert.NoError(t, err)
 	defer func() { assert.NoError(t, os.Remove(f)) }()
 
-<<<<<<< HEAD
-	assert.NoError(t, ioutil.WriteFile(f, raw, os.ModePerm)) // #nosec G306
-=======
 	assert.NoError(t, os.WriteFile(f, raw, os.ModePerm)) // #nosec G306
->>>>>>> fd9a3780
 	t.Logf("Generated yaml: %v", string(raw))
 	assert.NoError(t, accessor(rootSection, f).UpdateConfig(context.TODO()))
 
