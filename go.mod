--- conflicted
+++ resolved
@@ -12,15 +12,9 @@
 	github.com/spf13/cobra v1.7.0
 	github.com/spf13/pflag v1.0.5
 	golang.org/x/sync v0.3.0
-<<<<<<< HEAD
 	gorm.io/driver/postgres v1.5.3
-	k8s.io/client-go v0.28.1
-	sigs.k8s.io/controller-runtime v0.12.1
-=======
-	gorm.io/driver/postgres v1.4.5
 	k8s.io/client-go v0.28.3
 	sigs.k8s.io/controller-runtime v0.16.3
->>>>>>> 6c6656cc
 )
 
 require (
@@ -76,12 +70,8 @@
 	github.com/flyteorg/stow v0.3.8 // indirect
 	github.com/fsnotify/fsnotify v1.6.0 // indirect
 	github.com/ghodss/yaml v1.0.0 // indirect
-<<<<<<< HEAD
 	github.com/go-gormigrate/gormigrate/v2 v2.1.1 // indirect
-=======
-	github.com/go-gormigrate/gormigrate/v2 v2.0.0 // indirect
 	github.com/go-jose/go-jose/v3 v3.0.0 // indirect
->>>>>>> 6c6656cc
 	github.com/go-logr/logr v1.2.4 // indirect
 	github.com/go-logr/stdr v1.2.2 // indirect
 	github.com/go-openapi/jsonpointer v0.19.6 // indirect
@@ -217,16 +207,10 @@
 	gopkg.in/square/go-jose.v2 v2.6.0 // indirect
 	gopkg.in/yaml.v2 v2.4.0 // indirect
 	gopkg.in/yaml.v3 v3.0.1 // indirect
-<<<<<<< HEAD
 	gorm.io/driver/sqlite v1.5.4 // indirect
 	gorm.io/gorm v1.25.5 // indirect
-	k8s.io/api v0.28.2 // indirect
-=======
-	gorm.io/driver/sqlite v1.5.0 // indirect
-	gorm.io/gorm v1.25.1 // indirect
 	gorm.io/plugin/opentelemetry v0.1.4 // indirect
 	k8s.io/api v0.28.3 // indirect
->>>>>>> 6c6656cc
 	k8s.io/apiextensions-apiserver v0.28.0 // indirect
 	k8s.io/apimachinery v0.28.3 // indirect
 	k8s.io/component-base v0.28.1 // indirect
