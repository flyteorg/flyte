name: Unit Tests

on:
  workflow_call:
    inputs:
      component:
        required: true
        type: string
      go-version:
        required: true
        type: string
<<<<<<< HEAD
=======
    secrets:
      CODECOV_TOKEN:
        required: true
>>>>>>> bd3ed0d2
jobs:
  tests:
    name: Run Unit Test
    defaults:
      run:
        working-directory: ${{ inputs.component }}
    runs-on: ubuntu-latest
    steps:
      - name: Checkout
        uses: actions/checkout@v4
      - name: Set up Go
        uses: actions/setup-go@v4
        with:
          go-version: ${{ inputs.go-version }}
      - name: Unit Tests
<<<<<<< HEAD
        run: make install && make test_unit_cover
=======
        run: make install && make test_unit_codecov
      - name: Push CodeCov
        uses: codecov/codecov-action@v4
        with:
          file: coverage.txt
          flags: unittests-${{ inputs.component }}
          fail_ci_if_error: false
          token: ${{ secrets.CODECOV_TOKEN }}
>>>>>>> bd3ed0d2
<|MERGE_RESOLUTION|>--- conflicted
+++ resolved
@@ -9,12 +9,6 @@
       go-version:
         required: true
         type: string
-<<<<<<< HEAD
-=======
-    secrets:
-      CODECOV_TOKEN:
-        required: true
->>>>>>> bd3ed0d2
 jobs:
   tests:
     name: Run Unit Test
@@ -30,15 +24,4 @@
         with:
           go-version: ${{ inputs.go-version }}
       - name: Unit Tests
-<<<<<<< HEAD
-        run: make install && make test_unit_cover
-=======
-        run: make install && make test_unit_codecov
-      - name: Push CodeCov
-        uses: codecov/codecov-action@v4
-        with:
-          file: coverage.txt
-          flags: unittests-${{ inputs.component }}
-          fail_ci_if_error: false
-          token: ${{ secrets.CODECOV_TOKEN }}
->>>>>>> bd3ed0d2
+        run: make install && make test_unit_cover