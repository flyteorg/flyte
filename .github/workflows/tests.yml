--- conflicted
+++ resolved
@@ -16,11 +16,7 @@
       - name: Fetch the code
         uses: actions/checkout@v4
       - name: Set up Go
-<<<<<<< HEAD
         uses: actions/setup-go@v5
-=======
-        uses: actions/setup-go@v4
->>>>>>> 715496a0
         with:
           go-version: "1.22"
       - name: Compile
@@ -75,29 +71,11 @@
           conda activate monodocs-env
           make docs
 
-<<<<<<< HEAD
-  generate_kustomize:
-    runs-on: ubuntu-latest
-    steps:
-      - uses: actions/checkout@v2
-      - uses: actions/setup-go@v5
-        with:
-          go-version: "1.22"
-      - name: Kustomize and diff
-        run: DELTA_CHECK=true make kustomize
-
-  generate_helm:
-    runs-on: ubuntu-latest
-    steps:
-      - uses: actions/checkout@v2
-      - uses: actions/setup-go@v5
-=======
   generate_helm:
     runs-on: ubuntu-latest
     steps:
       - uses: actions/checkout@v4
-      - uses: actions/setup-go@v4
->>>>>>> 715496a0
+      - uses: actions/setup-go@v5
         with:
           go-version: "1.22"
       - name: Helm and diff
