name: Components Checks

concurrency:
  group: ${{ github.workflow }}-${{ github.event.pull_request.number || github.ref }}
  cancel-in-progress: true

on:
  pull_request:
  push:
    branches:
      - master
env:
  GO_VERSION: "1.21"
  PRIORITIES: "P0"
jobs:
  unpack-envvars:
    runs-on: ubuntu-latest
    outputs:
      go-version: ${{ steps.step.outputs.go-version }}
    steps:
      - id: step
        run: |
          echo "go-version=${{ env.GO_VERSION }}" >> $GITHUB_OUTPUT

  lint:
    name: Lint
    needs:
      - unpack-envvars
    strategy:
      fail-fast: false
      matrix:
        component:
          - datacatalog
          - flyteadmin
          # TODO(monorepo): Enable lint flytecopilot
          # - flytecopilot
          - flytectl
          - flyteidl
          - flyteplugins
          - flytepropeller
          - flytestdlib
    uses: ./.github/workflows/lint.yml
    with:
      component: ${{ matrix.component }}
      go-version: ${{ needs.unpack-envvars.outputs.go-version }}
  unit-tests:
    name: Unit Tests
    needs:
      - unpack-envvars
    strategy:
      fail-fast: false
      matrix:
        component:
          - datacatalog
          - flyteadmin
          - flytecopilot
          - flytectl
          - flyteplugins
          - flytepropeller
          - flytestdlib
    uses: ./.github/workflows/unit-tests.yml
    with:
      component: ${{ matrix.component }}
      go-version: ${{ needs.unpack-envvars.outputs.go-version }}
    secrets:
      CODECOV_TOKEN: ${{ secrets.CODECOV_TOKEN }}

  flyteadmin-int-tests-image-build:
    strategy:
      fail-fast: false
    name: flyteadmin integration tests image 
    uses: ./.github/workflows/component_docker_build.yml
    with:
<<<<<<< HEAD
      component: ${{ matrix.component }}

  integration:
=======
      component: flyteadmin

  flyteadmin-integration-tests:
>>>>>>> cb57beb0
    name: Integration Test
    needs:
      - flyteadmin-int-tests-image-build
      - unpack-envvars
    strategy:
      fail-fast: false
      matrix:
        component:
          - flyteadmin
    uses: ./.github/workflows/integration.yml
    with:
      component: ${{ matrix.component }}
      cache_key: ${{ needs.flyteadmin-int-tests-image-build.outputs.cache_key }}
      go-version: ${{ needs.unpack-envvars.outputs.go-version }}

  generate:
    name: Check Go Generate
    needs:
      - unpack-envvars
    strategy:
      fail-fast: false
      matrix:
        component:
          - datacatalog
          - flyteadmin
          - flytecopilot
          - flytectl
          - flytepropeller
    uses: ./.github/workflows/go_generate.yml
    with:
      component: ${{ matrix.component }}
      go-version: ${{ needs.unpack-envvars.outputs.go-version }}
    secrets:
      FLYTE_BOT_PAT: ${{ secrets.FLYTE_BOT_PAT }}

  build_docker_images:
    name: Build Images
    uses: ./.github/workflows/publish-images.yml
    with:
      push: false
    secrets:
      FLYTE_BOT_PAT: ${{ secrets.FLYTE_BOT_PAT }}
      FLYTE_BOT_USERNAME: ${{ secrets.FLYTE_BOT_USERNAME }}<|MERGE_RESOLUTION|>--- conflicted
+++ resolved
@@ -71,15 +71,9 @@
     name: flyteadmin integration tests image 
     uses: ./.github/workflows/component_docker_build.yml
     with:
-<<<<<<< HEAD
-      component: ${{ matrix.component }}
-
-  integration:
-=======
       component: flyteadmin
 
   flyteadmin-integration-tests:
->>>>>>> cb57beb0
     name: Integration Test
     needs:
       - flyteadmin-int-tests-image-build
