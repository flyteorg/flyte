--- conflicted
+++ resolved
@@ -6,32 +6,9 @@
 
 on:
   pull_request:
-<<<<<<< HEAD
-    paths:
-      - 'datacatalog/**'
-      - 'flyteadmin/**'
-      - 'flyteartifacts/**'
-      - 'flytecopilot/**'
-      - 'flyteplugins/**'
-      - 'flytepropeller/**'
-      - 'flytestdlib/**'
   push:
     branches:
       - master
-    paths:
-      - 'datacatalog/**'
-      - 'flyteadmin/**'
-      - 'flyteartifacts/**'
-      - 'flytecopilot/**'
-      - 'flyteidl/**'
-      - 'flyteplugins/**'
-      - 'flytepropeller/**'
-      - 'flytestdlib/**'
-=======
-  push:
-    branches:
-      - master
->>>>>>> 033276d4
 env:
   GO_VERSION: "1.19"
   PRIORITIES: "P0"
@@ -55,6 +32,7 @@
         component:
           - datacatalog
           - flyteadmin
+          - flyteartifacts
           # TODO(monorepo): Enable lint flytecopilot
           # - flytecopilot
           - flyteidl
@@ -136,6 +114,7 @@
         component:
           - datacatalog
           - flyteadmin
+          - flyteartifacts
           - flytecopilot
           - flytepropeller
     uses: ./.github/workflows/go_generate.yml
@@ -143,49 +122,9 @@
       component: ${{ matrix.component }}
       go-version: ${{ needs.unpack-envvars.outputs.go-version }}
 
-<<<<<<< HEAD
-  bump-tags:
-    name: Bump git tags
-    # TODO(monorepo): skip this if author is flyte-bot?
-    if: ${{ github.event_name != 'pull_request' }}
-    needs:
-      - integration
-      - lint
-      - unit-tests
-      - generate
-    uses: ./.github/workflows/bump-tags.yml
-    secrets:
-      FLYTE_BOT_PAT: ${{ secrets.FLYTE_BOT_PAT }}
-
-  # TODO(monorepo): we are not going to release any binary
-  # goreleaser:
-  #   name: Goreleaser
-  #   needs: [ bump_version ] # Only to ensure it can successfully build
-  #   uses: flyteorg/flytetools/.github/workflows/goreleaser.yml@master
-  #   with:
-  #     go-version: "1.19"
-  #   secrets:
-  #     FLYTE_BOT_PAT: ${{ secrets.FLYTE_BOT_PAT }}
-
-  push_docker_image:
-    name: Build & Push Image
-    needs: [ bump-tags ]
-    strategy:
-      fail-fast: false
-      matrix:
-        component:
-          - datacatalog
-          - flyteadmin
-          - flyteartifacts
-          - flytecopilot
-          - flytepropeller
-          - flytescheduler
-    uses: ./.github/workflows/publish.yml
-=======
   build_docker_images:
     name: Build Images
     uses: ./.github/workflows/publish-images.yml
->>>>>>> 033276d4
     with:
       push: false
     secrets:
