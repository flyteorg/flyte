--- conflicted
+++ resolved
@@ -175,11 +175,7 @@
         run: |
           python -m pip install --upgrade pip
           pip install uv
-<<<<<<< HEAD
-          uv pip install --system git+https://github.com/flyteorg/flytekit.git@c20b9a2c971054d4d94517a8fd54dea9c9bced62 flytekitplugins-deck-standard "numpy<2.0.0" pyarrow plotly pandas pygments ydata-profiling
-=======
-          uv pip install --system flytekit==1.13.5 flytekitplugins-deck-standard==1.13.5 "numpy<2.0.0" pyarrow
->>>>>>> 1942173d
+          uv pip install --system git+https://github.com/flyteorg/flytekit.git@c20b9a2c971054d4d94517a8fd54dea9c9bced62 flytekitplugins-deck-standard==1.13.5 "numpy<2.0.0" pyarrow
           uv pip freeze
       - name: Checkout flytesnacks
         uses: actions/checkout@v4
