--- conflicted
+++ resolved
@@ -16,13 +16,8 @@
   test-bootstrap:
     runs-on: ubuntu-latest
     steps:
-<<<<<<< HEAD
-      - uses: actions/checkout@v3
+      - uses: actions/checkout@v4
       - uses: actions/setup-go@v5
-=======
-      - uses: actions/checkout@v4
-      - uses: actions/setup-go@v4
->>>>>>> 715496a0
         with:
           go-version: "1.22"
       - name: golangci-lint
