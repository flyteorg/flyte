--- conflicted
+++ resolved
@@ -27,11 +27,7 @@
       - uses: bufbuild/buf-setup-action@v1
         with:
           github_token: ${{ secrets.FLYTE_BOT_PAT }}
-<<<<<<< HEAD
       - uses: actions/setup-go@v5
-=======
-      - uses: actions/setup-go@v4
->>>>>>> 715496a0
         with:
           go-version: ${{ inputs.go-version }}
       - name: Go generate and diff
