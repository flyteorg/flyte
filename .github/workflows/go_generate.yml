name: Go Generate

on:
  workflow_call:
    inputs:
      component:
        required: true
        type: string
      go-version:
        required: true
        type: string
jobs:
  generate:
    runs-on: ubuntu-latest
    name: Go Generate
    defaults:
      run:
        working-directory: ${{ inputs.component }}
    steps:
      - uses: actions/checkout@v4
      - uses: arduino/setup-protoc@v1
      - uses: bufbuild/buf-setup-action@v1
<<<<<<< HEAD
      - uses: actions/setup-go@v3
=======
        with:
          github_token: ${{ secrets.FLYTE_BOT_PAT }}
      - uses: actions/setup-go@v4
>>>>>>> bd3ed0d2
        with:
          go-version: ${{ inputs.go-version }}
      - name: Go generate and diff
        run: DELTA_CHECK=true make generate<|MERGE_RESOLUTION|>--- conflicted
+++ resolved
@@ -20,13 +20,7 @@
       - uses: actions/checkout@v4
       - uses: arduino/setup-protoc@v1
       - uses: bufbuild/buf-setup-action@v1
-<<<<<<< HEAD
-      - uses: actions/setup-go@v3
-=======
-        with:
-          github_token: ${{ secrets.FLYTE_BOT_PAT }}
       - uses: actions/setup-go@v4
->>>>>>> bd3ed0d2
         with:
           go-version: ${{ inputs.go-version }}
       - name: Go generate and diff
