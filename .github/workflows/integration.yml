--- conflicted
+++ resolved
@@ -37,11 +37,7 @@
         with:
           version: "v0.11.1"
       - name: Set up Go
-<<<<<<< HEAD
         uses: actions/setup-go@v5
-=======
-        uses: actions/setup-go@v4
->>>>>>> 715496a0
         with:
           go-version: ${{ inputs.go-version }}
       - name: Integration
