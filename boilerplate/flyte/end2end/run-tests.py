--- conflicted
+++ resolved
@@ -3,11 +3,7 @@
 import sys
 import time
 import traceback
-<<<<<<< HEAD
-from typing import Dict, List, Mapping, Tuple, Optional
-=======
 from typing import Dict, List, Optional
->>>>>>> 1ae5a8f4
 
 import click
 import requests
@@ -66,10 +62,7 @@
     workflow_groups: List[str],
     remote: FlyteRemote,
     terminate_workflow_on_failure: bool,
-<<<<<<< HEAD
-=======
     parsed_manifest: List[dict],
->>>>>>> 1ae5a8f4
     cluster_pool_name: Optional[str] = None,
 ) -> Dict[str, bool]:
     """
@@ -139,11 +132,8 @@
     priorities: List[str],
     config_file_path,
     terminate_workflow_on_failure: bool,
-<<<<<<< HEAD
-=======
     test_project_name: str,
     test_project_domain: str,
->>>>>>> 1ae5a8f4
     cluster_pool_name: Optional[str] = None,
 ) -> List[Dict[str, str]]:
     remote = FlyteRemote(
@@ -190,10 +180,7 @@
         valid_workgroups,
         remote,
         terminate_workflow_on_failure,
-<<<<<<< HEAD
-=======
         parsed_manifest,
->>>>>>> 1ae5a8f4
         cluster_pool_name,
     )
 
@@ -240,11 +227,6 @@
     is_flag=True,
     help="Abort failing workflows upon exit",
 )
-<<<<<<< HEAD
-@click.argument("flytesnacks_release_tag")
-@click.argument("priorities")
-@click.argument("config_file")
-=======
 @click.option(
     "--test_project_name",
     default="flytesnacks",
@@ -259,7 +241,12 @@
     is_flag=False,
     help="Name of domain in project to run functional tests on",
 )
->>>>>>> 1ae5a8f4
+@click.argument(
+    "cluster_pool_name",
+    required=False,
+    type=str,
+    default=None,
+)
 @click.argument(
     "cluster_pool_name",
     required=False,
@@ -272,11 +259,8 @@
     config_file,
     return_non_zero_on_failure,
     terminate_workflow_on_failure,
-<<<<<<< HEAD
-=======
     test_project_name,
     test_project_domain,
->>>>>>> 1ae5a8f4
     cluster_pool_name,
 ):
     print(f"return_non_zero_on_failure={return_non_zero_on_failure}")
@@ -285,11 +269,8 @@
         priorities,
         config_file,
         terminate_workflow_on_failure,
-<<<<<<< HEAD
-=======
         test_project_name,
         test_project_domain,
->>>>>>> 1ae5a8f4
         cluster_pool_name,
     )
 
