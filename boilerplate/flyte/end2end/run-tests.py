--- conflicted
+++ resolved
@@ -62,17 +62,10 @@
 
 
 def schedule_workflow_group(
-<<<<<<< HEAD
         tag: str,
         workflow_group: str,
         remote: FlyteRemote,
         terminate_workflow_on_failure: bool,
-=======
-    tag: str,
-    workflow_group: str,
-    remote: FlyteRemote,
-    terminate_workflow_on_failure: bool,
->>>>>>> 29171540
 ) -> bool:
     """
     Schedule all workflows executions and return True if all executions succeed, otherwise
@@ -87,11 +80,7 @@
     # Wait for all launch plans to finish
     attempt = 0
     while attempt == 0 or (
-<<<<<<< HEAD
             not all([lp.is_done for lp in launch_plans]) and attempt < MAX_ATTEMPTS
-=======
-        not all([lp.is_done for lp in launch_plans]) and attempt < MAX_ATTEMPTS
->>>>>>> 29171540
     ):
         attempt += 1
         print(
@@ -136,17 +125,10 @@
 
 
 def run(
-<<<<<<< HEAD
         flytesnacks_release_tag: str,
         priorities: List[str],
         config_file_path,
         terminate_workflow_on_failure: bool,
-=======
-    flytesnacks_release_tag: str,
-    priorities: List[str],
-    config_file_path,
-    terminate_workflow_on_failure: bool,
->>>>>>> 29171540
 ) -> List[Dict[str, str]]:
     remote = FlyteRemote(
         Config.auto(config_file=config_file_path),
@@ -230,19 +212,11 @@
 @click.argument("priorities")
 @click.argument("config_file")
 def cli(
-<<<<<<< HEAD
         flytesnacks_release_tag,
         priorities,
         config_file,
         return_non_zero_on_failure,
         terminate_workflow_on_failure,
-=======
-    flytesnacks_release_tag,
-    priorities,
-    config_file,
-    return_non_zero_on_failure,
-    terminate_workflow_on_failure,
->>>>>>> 29171540
 ):
     print(f"return_non_zero_on_failure={return_non_zero_on_failure}")
     results = run(
