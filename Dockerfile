--- conflicted
+++ resolved
@@ -9,8 +9,6 @@
 ENV GOOS linux
 WORKDIR /flyteorg/build
 
-<<<<<<< HEAD
-=======
 COPY datacatalog datacatalog
 COPY flyteadmin flyteadmin
 COPY flytecopilot flytecopilot
@@ -19,7 +17,6 @@
 COPY flytepropeller flytepropeller
 COPY flytestdlib flytestdlib
 
->>>>>>> b35cc95a
 COPY go.mod go.sum ./
 RUN go mod download
 
