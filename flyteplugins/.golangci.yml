run:
  skip-dirs:
    - pkg/client
linters:
  disable-all: true
  enable:
    - errcheck
    - gosec
    - gci
    - goconst
    - goimports
    - gosimple
    - govet
    - ineffassign
    - misspell
    - nakedret
    - staticcheck
    - typecheck
    - unconvert
    - unparam
    - unused
<<<<<<< HEAD

=======
    - protogetter
>>>>>>> fd9a3780
linters-settings:
  gci:
    custom-order: true
    sections:
      - standard
      - default
      - prefix(github.com/flyteorg)
    skip-generated: true
  gosec:
    excludes:
      - G601 # disable the rule G601 since its not relevant in go 1.22+
issues:
  exclude:
    - copylocks<|MERGE_RESOLUTION|>--- conflicted
+++ resolved
@@ -19,11 +19,7 @@
     - unconvert
     - unparam
     - unused
-<<<<<<< HEAD
-
-=======
     - protogetter
->>>>>>> fd9a3780
 linters-settings:
   gci:
     custom-order: true
