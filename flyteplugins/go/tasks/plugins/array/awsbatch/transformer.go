package awsbatch

import (
	"context"
	"sort"
	"time"

	"github.com/aws/aws-sdk-go/service/batch"
	"github.com/golang/protobuf/ptypes/duration"
	v1 "k8s.io/api/core/v1"
	"k8s.io/apimachinery/pkg/api/resource"

	"github.com/flyteorg/flyte/flyteidl/gen/pb-go/flyteidl/core"
	idlCore "github.com/flyteorg/flyte/flyteidl/gen/pb-go/flyteidl/core"
	"github.com/flyteorg/flyte/flyteplugins/go/tasks/errors"
	pluginCore "github.com/flyteorg/flyte/flyteplugins/go/tasks/pluginmachinery/core"
	"github.com/flyteorg/flyte/flyteplugins/go/tasks/pluginmachinery/core/template"
	"github.com/flyteorg/flyte/flyteplugins/go/tasks/pluginmachinery/flytek8s"
	"github.com/flyteorg/flyte/flyteplugins/go/tasks/pluginmachinery/utils"
	"github.com/flyteorg/flyte/flyteplugins/go/tasks/plugins/array"
	config2 "github.com/flyteorg/flyte/flyteplugins/go/tasks/plugins/array/awsbatch/config"
)

const (
	ArrayJobIndex       = "BATCH_JOB_ARRAY_INDEX_VAR_NAME"
	arrayJobIDFormatter = "%v:%v"
	failOnError         = "FLYTE_FAIL_ON_ERROR"
)

const assignResources = true

// Note that Name is not set on the result object.
// It's up to the caller to set the Name before creating the object in K8s.
func FlyteTaskToBatchInput(ctx context.Context, tCtx pluginCore.TaskExecutionContext, jobDefinition string, cfg *config2.Config) (
	batchInput *batch.SubmitJobInput, err error) {

	// Check that the taskTemplate is valid
	taskTemplate, err := tCtx.TaskReader().Read(ctx)
	if err != nil {
		return nil, err
	} else if taskTemplate == nil {
		return nil, errors.Errorf(errors.BadTaskSpecification, "Required value not set, taskTemplate is nil")
	}

	if taskTemplate.GetContainer() == nil {
		return nil, errors.Errorf(errors.BadTaskSpecification,
			"Required value not set, taskTemplate Container")
	}

	jobConfig := newJobConfig().
		MergeFromKeyValuePairs(taskTemplate.GetContainer().GetConfig()).
		MergeFromConfigMap(tCtx.TaskExecutionMetadata().GetOverrides().GetConfig())
	if len(jobConfig.DynamicTaskQueue) == 0 {
		return nil, errors.Errorf(errors.BadTaskSpecification, "config[%v] is missing", DynamicTaskQueueKey)
	}

	inputReader := array.GetInputReader(tCtx, taskTemplate)
	cmd, err := template.Render(
		ctx,
		taskTemplate.GetContainer().GetCommand(),
		template.Parameters{
			TaskExecMetadata: tCtx.TaskExecutionMetadata(),
			Inputs:           inputReader,
			OutputPath:       tCtx.OutputWriter(),
			Task:             tCtx.TaskReader(),
		})
	if err != nil {
		return nil, err
	}
	args, err := template.Render(ctx, taskTemplate.GetContainer().GetArgs(),
		template.Parameters{
			TaskExecMetadata: tCtx.TaskExecutionMetadata(),
			Inputs:           inputReader,
			OutputPath:       tCtx.OutputWriter(),
			Task:             tCtx.TaskReader(),
		})
	taskTemplate.GetContainer().GetEnv()
	if err != nil {
		return nil, err
	}

	envVars := getEnvVarsForTask(ctx, tCtx.TaskExecutionMetadata().GetTaskExecutionID(), taskTemplate.GetContainer().GetEnv(), cfg.DefaultEnvVars)

	// compile resources
	res, err := flytek8s.ToK8sResourceRequirements(taskTemplate.GetContainer().GetResources())
	if err != nil {
		return nil, err
	}

	if overrideResources := tCtx.TaskExecutionMetadata().GetOverrides().GetResources(); overrideResources != nil {
		flytek8s.MergeResources(*overrideResources, res)
	}

	platformResources := tCtx.TaskExecutionMetadata().GetPlatformResources()
	if platformResources == nil {
		platformResources = &v1.ResourceRequirements{}
	}

	flytek8s.SanitizeGPUResourceRequirements(res)
	resources := flytek8s.ApplyResourceOverrides(*res, *platformResources, assignResources)

	submitJobInput := &batch.SubmitJobInput{}
	if taskTemplate.GetCustom() != nil {
		err = utils.UnmarshalStructToObj(taskTemplate.GetCustom(), &submitJobInput)
		if err != nil {
			return nil, errors.Errorf(errors.BadTaskSpecification,
				"invalid TaskSpecification [%v], Err: [%v]", taskTemplate.GetCustom(), err.Error())
		}
	}
	submitJobInput.SetJobName(tCtx.TaskExecutionMetadata().GetTaskExecutionID().GetGeneratedName()).
		SetJobDefinition(jobDefinition).SetJobQueue(jobConfig.DynamicTaskQueue).
		SetRetryStrategy(toRetryStrategy(ctx, toBackoffLimit(taskTemplate.GetMetadata()), cfg.MinRetries, cfg.MaxRetries)).
		SetContainerOverrides(toContainerOverrides(ctx, append(cmd, args...), &resources, envVars)).
		SetTimeout(toTimeout(taskTemplate.GetMetadata().GetTimeout(), cfg.DefaultTimeOut.Duration))

	return submitJobInput, nil
}

func UpdateBatchInputForArray(_ context.Context, batchInput *batch.SubmitJobInput, arraySize int64) *batch.SubmitJobInput {
	var arrayProps *batch.ArrayProperties
	envVars := batchInput.ContainerOverrides.Environment
	if arraySize > 1 {
		envVars = append(envVars, &batch.KeyValuePair{Name: refStr(ArrayJobIndex), Value: refStr("AWS_BATCH_JOB_ARRAY_INDEX")})
		arrayProps = &batch.ArrayProperties{
			Size: refInt(arraySize),
		}
	} else {
		// AWS Batch doesn't allow arrays of size 1. Since the task template defines the job as an array, we substitute
		// these env vars to make it look like one.
		envVars = append(envVars, &batch.KeyValuePair{Name: refStr(ArrayJobIndex), Value: refStr("FAKE_JOB_ARRAY_INDEX")},
			&batch.KeyValuePair{Name: refStr("FAKE_JOB_ARRAY_INDEX"), Value: refStr("0")})
	}
	batchInput.ArrayProperties = arrayProps
	batchInput.ContainerOverrides.Environment = envVars

	return batchInput
}

func getEnvVarsForTask(ctx context.Context, execID pluginCore.TaskExecutionID, containerEnvVars []*core.KeyValuePair,
	defaultEnvVars map[string]string) []v1.EnvVar {
	envVars, _ := flytek8s.DecorateEnvVars(ctx, flytek8s.ToK8sEnvVar(containerEnvVars), nil, nil, execID, "")
	m := make(map[string]string, len(envVars))
	for _, envVar := range envVars {
		m[envVar.Name] = envVar.Value
	}

	for key, value := range defaultEnvVars {
		m[key] = value
	}
	m[failOnError] = "true"
	finalEnvVars := make([]v1.EnvVar, 0, len(m))
	for key, val := range m {
		finalEnvVars = append(finalEnvVars, v1.EnvVar{
			Name:  key,
			Value: val,
		})
	}
	return finalEnvVars
}

func toTimeout(templateTimeout *duration.Duration, defaultTimeout time.Duration) *batch.JobTimeout {
	if templateTimeout != nil && templateTimeout.GetSeconds() > 0 {
		return (&batch.JobTimeout{}).SetAttemptDurationSeconds(templateTimeout.GetSeconds())
	}

	if defaultTimeout.Seconds() > 0 {
		return (&batch.JobTimeout{}).SetAttemptDurationSeconds(int64(defaultTimeout.Seconds()))
	}

	return nil
}

func toEnvironmentVariables(_ context.Context, envVars []v1.EnvVar) []*batch.KeyValuePair {
	res := make([]*batch.KeyValuePair, 0, len(envVars))
	for _, pair := range envVars {
		res = append(res, &batch.KeyValuePair{
			Name:  refStr(pair.Name),
			Value: refStr(pair.Value),
		})
	}

	sort.Slice(res, func(i, j int) bool {
		return *res[i].Name < *res[j].Name
	})

	return res
}

func toContainerOverrides(ctx context.Context, command []string, overrides *v1.ResourceRequirements,
	envVars []v1.EnvVar) *batch.ContainerOverrides {

	return &batch.ContainerOverrides{
		// Batch expects memory override in megabytes.
		Memory: refInt(overrides.Limits.Memory().ScaledValue(resource.Mega)),
		// Batch expects a rounded number of whole CPUs.
		Vcpus:       refInt(overrides.Limits.Cpu().Value()),
		Environment: toEnvironmentVariables(ctx, envVars),
		Command:     refStrSlice(command),
	}
}

func refStr(s string) *string {
	res := (s + " ")[:len(s)]
	return &res
}

func refStrSlice(s []string) []*string {
	res := make([]*string, 0, len(s))
	for _, str := range s {
		res = append(res, refStr(str))
	}

	return res
}

func refInt(i int64) *int64 {
	return &i
}

func toRetryStrategy(_ context.Context, backoffLimit *int32, minRetryAttempts, maxRetryAttempts int32) *batch.RetryStrategy {
	if backoffLimit == nil || *backoffLimit < 0 {
		return nil
	}

	retries := *backoffLimit
	if retries > maxRetryAttempts {
		retries = maxRetryAttempts
	}

	if retries < minRetryAttempts {
		retries = minRetryAttempts
	}

	return &batch.RetryStrategy{
		// Attempts is the total number of attempts for a task, if retries is set to 1, attempts should be set to 2 to
		// account for the first try.
		Attempts: refInt(int64(retries) + 1),
	}
}

func toBackoffLimit(metadata *idlCore.TaskMetadata) *int32 {
	if metadata == nil || metadata.GetRetries() == nil {
		return nil
	}

<<<<<<< HEAD
	i := int32(metadata.Retries.Retries) // #nosec G115
=======
	i := int32(metadata.GetRetries().GetRetries()) // #nosec G115
>>>>>>> fd9a3780
	return &i
}

func jobPhaseToPluginsPhase(jobStatus string) pluginCore.Phase {
	switch jobStatus {
	case batch.JobStatusSubmitted:
		fallthrough
	case batch.JobStatusPending:
		fallthrough
	case batch.JobStatusRunnable:
		fallthrough
	case batch.JobStatusStarting:
		return pluginCore.PhaseQueued
	case batch.JobStatusRunning:
		return pluginCore.PhaseRunning
	case batch.JobStatusSucceeded:
		return pluginCore.PhaseSuccess
	case batch.JobStatusFailed:
		// Retryable failure vs Permanent can be overridden if the task writes an errors.pb in the output prefix.
		return pluginCore.PhaseRetryableFailure
	}

	return pluginCore.PhaseUndefined
}<|MERGE_RESOLUTION|>--- conflicted
+++ resolved
@@ -243,11 +243,7 @@
 		return nil
 	}
 
-<<<<<<< HEAD
-	i := int32(metadata.Retries.Retries) // #nosec G115
-=======
 	i := int32(metadata.GetRetries().GetRetries()) // #nosec G115
->>>>>>> fd9a3780
 	return &i
 }
 
