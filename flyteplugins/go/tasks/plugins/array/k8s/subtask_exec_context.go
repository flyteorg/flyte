package k8s

import (
	"context"
	"fmt"
	"regexp"
	"strconv"

	"github.com/flyteorg/flyte/flyteidl/gen/pb-go/flyteidl/core"
	pluginsCore "github.com/flyteorg/flyte/flyteplugins/go/tasks/pluginmachinery/core"
	"github.com/flyteorg/flyte/flyteplugins/go/tasks/pluginmachinery/io"
	"github.com/flyteorg/flyte/flyteplugins/go/tasks/pluginmachinery/ioutils"
	"github.com/flyteorg/flyte/flyteplugins/go/tasks/pluginmachinery/tasklog"
	"github.com/flyteorg/flyte/flyteplugins/go/tasks/pluginmachinery/utils"
	"github.com/flyteorg/flyte/flyteplugins/go/tasks/pluginmachinery/utils/secrets"
	"github.com/flyteorg/flyte/flyteplugins/go/tasks/plugins/array"
	podPlugin "github.com/flyteorg/flyte/flyteplugins/go/tasks/plugins/k8s/pod"
	"github.com/flyteorg/flyte/flytestdlib/storage"
)

// SubTaskExecutionContext wraps the core TaskExecutionContext so that the k8s array task context
// can be used within the pod plugin
type SubTaskExecutionContext struct {
	pluginsCore.TaskExecutionContext
	arrayInputReader io.InputReader
	metadataOverride pluginsCore.TaskExecutionMetadata
	originalIndex    int
	outputWriter     io.OutputWriter
	subtaskReader    SubTaskReader
}

// InputReader overrides the base TaskExecutionContext to return a custom InputReader
func (s SubTaskExecutionContext) InputReader() io.InputReader {
	return s.arrayInputReader
}

// OutputWriter overrides the base TaskExecutionContext to return a custom OutputWriter
func (s SubTaskExecutionContext) OutputWriter() io.OutputWriter {
	return s.outputWriter
}

// TaskExecutionMetadata overrides the base TaskExecutionContext to return custom
// TaskExecutionMetadata
func (s SubTaskExecutionContext) TaskExecutionMetadata() pluginsCore.TaskExecutionMetadata {
	return s.metadataOverride
}

// TaskReader overrides the base TaskExecutionContext to return a custom TaskReader
func (s SubTaskExecutionContext) TaskReader() pluginsCore.TaskReader {
	return s.subtaskReader
}

// pluginStateReader overrides the default PluginStateReader because the maptask does not persist
// state between task evaluations.
type pluginStateReader struct{}

func (p pluginStateReader) GetStateVersion() uint8 {
	return 0
}

func (p pluginStateReader) Get(t interface{}) (stateVersion uint8, err error) {
	return 0, nil
}

// PluginStateReader overrides the default behavior to return a custom pluginStateReader.
func (s SubTaskExecutionContext) PluginStateReader() pluginsCore.PluginStateReader {
	return pluginStateReader{}
}

// NewSubtaskExecutionContext constructs a SubTaskExecutionContext using the provided parameters
func NewSubTaskExecutionContext(ctx context.Context, tCtx pluginsCore.TaskExecutionContext, taskTemplate *core.TaskTemplate,
	executionIndex, originalIndex int, retryAttempt uint64, systemFailures uint64) (SubTaskExecutionContext, error) {

	subTaskExecutionMetadata, err := NewSubTaskExecutionMetadata(tCtx.TaskExecutionMetadata(), taskTemplate, executionIndex, retryAttempt, systemFailures)
	if err != nil {
		return SubTaskExecutionContext{}, err
	}

	// construct TaskTemplate
	subtaskTemplate := &core.TaskTemplate{}
	*subtaskTemplate = *taskTemplate

	subtaskTemplate.TaskTypeVersion = 2
	if subtaskTemplate.GetContainer() != nil {
		subtaskTemplate.Type = podPlugin.ContainerTaskType
	} else if taskTemplate.GetK8SPod() != nil {
		subtaskTemplate.Type = podPlugin.SidecarTaskType
	}

	arrayInputReader := array.GetInputReader(tCtx, taskTemplate)
	subtaskReader := SubTaskReader{tCtx.TaskReader(), subtaskTemplate}

	// construct OutputWriter
	dataStore := tCtx.DataStore()
	checkpointPrefix, err := dataStore.ConstructReference(ctx, tCtx.OutputWriter().GetRawOutputPrefix(), strconv.Itoa(originalIndex))
	if err != nil {
		return SubTaskExecutionContext{}, err
	}

	checkpoint, err := dataStore.ConstructReference(ctx, checkpointPrefix, strconv.FormatUint(retryAttempt, 10))
	if err != nil {
		return SubTaskExecutionContext{}, err
	}
	checkpointPath := ioutils.NewRawOutputPaths(ctx, checkpoint)

	var prevCheckpoint storage.DataReference
	if retryAttempt == 0 {
		prevCheckpoint = ""
	} else {
		prevCheckpoint, err = dataStore.ConstructReference(ctx, checkpointPrefix, strconv.FormatUint(retryAttempt-1, 10))
		if err != nil {
			return SubTaskExecutionContext{}, err
		}
	}
	prevCheckpointPath := ioutils.ConstructCheckpointPath(dataStore, prevCheckpoint)

	// note that we must not append the originalIndex to the original OutputPrefixPath because
	// flytekit is already doing this
	p := ioutils.NewCheckpointRemoteFilePaths(ctx, dataStore, tCtx.OutputWriter().GetOutputPrefixPath(), checkpointPath, prevCheckpointPath)
	outputWriter := ioutils.NewRemoteFileOutputWriter(ctx, dataStore, p)

	return SubTaskExecutionContext{
		TaskExecutionContext: tCtx,
		arrayInputReader:     arrayInputReader,
		metadataOverride:     subTaskExecutionMetadata,
		originalIndex:        originalIndex,
		outputWriter:         outputWriter,
		subtaskReader:        subtaskReader,
	}, nil
}

// SubTaskReader wraps the core TaskReader to customize the task template task type and version
type SubTaskReader struct {
	pluginsCore.TaskReader
	subtaskTemplate *core.TaskTemplate
}

// Read overrides the base TaskReader to return a custom TaskTemplate
func (s SubTaskReader) Read(ctx context.Context) (*core.TaskTemplate, error) {
	return s.subtaskTemplate, nil
}

// SubTaskExecutionID wraps the core TaskExecutionID to customize the generated pod name
type SubTaskExecutionID struct {
	pluginsCore.TaskExecutionID
	executionIndex      int
	parentName          string
	subtaskRetryAttempt uint64
	taskRetryAttempt    uint32
}

// GetGeneratedName overrides the base TaskExecutionID to append the subtask index and retryAttempt
func (s SubTaskExecutionID) GetGeneratedName() string {
	indexStr := strconv.Itoa(s.executionIndex)

	// If the retryAttempt is 0 we do not include it in the pod name. The gives us backwards
	// compatibility in the ability to dynamically transition running map tasks to use subtask retries.
	if s.subtaskRetryAttempt == 0 {
		return utils.ConvertToDNS1123SubdomainCompatibleString(fmt.Sprintf("%v-%v", s.parentName, indexStr))
	}

	retryAttemptStr := strconv.FormatUint(s.subtaskRetryAttempt, 10)
	return utils.ConvertToDNS1123SubdomainCompatibleString(fmt.Sprintf("%v-%v-%v", s.parentName, indexStr, retryAttemptStr))
}

// GetLogSuffix returns the suffix which should be appended to subtask log names
func (s SubTaskExecutionID) GetLogSuffix() string {
	// Append the retry attempt and executionIndex so that log names coincide with pod names per
	// https://github.com/flyteorg/flyteplugins/pull/186#discussion_r666569825. To maintain
	// backwards compatibility we append the subtaskRetryAttempt if it is not 0.
	if s.subtaskRetryAttempt == 0 {
		return fmt.Sprintf(" #%d-%d", s.taskRetryAttempt, s.executionIndex)
	}

	return fmt.Sprintf(" #%d-%d-%d", s.taskRetryAttempt, s.executionIndex, s.subtaskRetryAttempt)
}

var LogTemplateRegexes = struct {
	ExecutionIndex     *regexp.Regexp
	ParentName         *regexp.Regexp
	RetryAttempt       *regexp.Regexp
	ParentRetryAttempt *regexp.Regexp
}{
	tasklog.MustCreateRegex("subtaskExecutionIndex"),
	tasklog.MustCreateRegex("subtaskParentName"),
	tasklog.MustCreateRegex("subtaskRetryAttempt"),
	tasklog.MustCreateRegex("subtaskParentRetryAttempt"),
}

func (s SubTaskExecutionID) TemplateVarsByScheme() []tasklog.TemplateVar {
	return []tasklog.TemplateVar{
		{Regex: LogTemplateRegexes.ParentName, Value: s.parentName},
		{
<<<<<<< HEAD
			Regex: logTemplateRegexes.ExecutionIndex,
=======
			Regex: LogTemplateRegexes.ExecutionIndex,
>>>>>>> fd9a3780
			Value: strconv.FormatUint(uint64(s.executionIndex), 10), // #nosec G115
		},
		{
			Regex: LogTemplateRegexes.RetryAttempt,
			Value: strconv.FormatUint(s.subtaskRetryAttempt, 10),
		},
		{
<<<<<<< HEAD
			Regex: logTemplateRegexes.ParentRetryAttempt,
			Value: strconv.FormatUint(uint64(s.taskRetryAttempt), 10), // #nosec G115
=======
			Regex: LogTemplateRegexes.ParentRetryAttempt,
			Value: strconv.FormatUint(uint64(s.taskRetryAttempt), 10),
>>>>>>> fd9a3780
		},
	}
}

// NewSubtaskExecutionID constructs a SubTaskExecutionID using the provided parameters
func NewSubTaskExecutionID(taskExecutionID pluginsCore.TaskExecutionID, executionIndex int, retryAttempt uint64) SubTaskExecutionID {
	return SubTaskExecutionID{
		taskExecutionID,
		executionIndex,
		taskExecutionID.GetGeneratedName(),
		retryAttempt,
		taskExecutionID.GetID().RetryAttempt, //nolint:protogetter
	}
}

// SubTaskExecutionMetadata wraps the core TaskExecutionMetadata to customize the TaskExecutionID
type SubTaskExecutionMetadata struct {
	pluginsCore.TaskExecutionMetadata
	annotations        map[string]string
	labels             map[string]string
	interruptible      bool
	subtaskExecutionID SubTaskExecutionID
}

// GetAnnotations overrides the base TaskExecutionMetadata to return a custom map
func (s SubTaskExecutionMetadata) GetAnnotations() map[string]string {
	return s.annotations
}

// GetLabels overrides the base TaskExecutionMetadata to return a custom map
func (s SubTaskExecutionMetadata) GetLabels() map[string]string {
	return s.labels
}

// GetTaskExecutionID overrides the base TaskExecutionMetadata to return a custom TaskExecutionID
func (s SubTaskExecutionMetadata) GetTaskExecutionID() pluginsCore.TaskExecutionID {
	return s.subtaskExecutionID
}

// IsInterruptbile overrides the base NodeExecutionMetadata to return a subtask specific identifier
func (s SubTaskExecutionMetadata) IsInterruptible() bool {
	return s.interruptible
}

// NewSubtaskExecutionMetadata constructs a SubTaskExecutionMetadata using the provided parameters
func NewSubTaskExecutionMetadata(taskExecutionMetadata pluginsCore.TaskExecutionMetadata, taskTemplate *core.TaskTemplate,
	executionIndex int, retryAttempt uint64, systemFailures uint64) (SubTaskExecutionMetadata, error) {

	var err error
	secretsMap := make(map[string]string)
	injectSecretsLabel := make(map[string]string)
	if taskTemplate.GetSecurityContext() != nil && len(taskTemplate.GetSecurityContext().GetSecrets()) > 0 {
		secretsMap, err = secrets.MarshalSecretsToMapStrings(taskTemplate.GetSecurityContext().GetSecrets())
		if err != nil {
			return SubTaskExecutionMetadata{}, err
		}

		injectSecretsLabel = map[string]string{
			secrets.PodLabel: secrets.PodLabelValue,
		}
	}

	subTaskExecutionID := NewSubTaskExecutionID(taskExecutionMetadata.GetTaskExecutionID(), executionIndex, retryAttempt)
<<<<<<< HEAD
	interruptible := taskExecutionMetadata.IsInterruptible() && int32(systemFailures) < taskExecutionMetadata.GetInterruptibleFailureThreshold() // #nosec G115
=======
	// #nosec G115
	interruptible := taskExecutionMetadata.IsInterruptible() && int32(systemFailures) < taskExecutionMetadata.GetInterruptibleFailureThreshold()
>>>>>>> fd9a3780
	return SubTaskExecutionMetadata{
		taskExecutionMetadata,
		utils.UnionMaps(taskExecutionMetadata.GetAnnotations(), secretsMap),
		utils.UnionMaps(taskExecutionMetadata.GetLabels(), injectSecretsLabel),
		interruptible,
		subTaskExecutionID,
	}, nil
}<|MERGE_RESOLUTION|>--- conflicted
+++ resolved
@@ -191,11 +191,7 @@
 	return []tasklog.TemplateVar{
 		{Regex: LogTemplateRegexes.ParentName, Value: s.parentName},
 		{
-<<<<<<< HEAD
-			Regex: logTemplateRegexes.ExecutionIndex,
-=======
 			Regex: LogTemplateRegexes.ExecutionIndex,
->>>>>>> fd9a3780
 			Value: strconv.FormatUint(uint64(s.executionIndex), 10), // #nosec G115
 		},
 		{
@@ -203,13 +199,8 @@
 			Value: strconv.FormatUint(s.subtaskRetryAttempt, 10),
 		},
 		{
-<<<<<<< HEAD
-			Regex: logTemplateRegexes.ParentRetryAttempt,
-			Value: strconv.FormatUint(uint64(s.taskRetryAttempt), 10), // #nosec G115
-=======
 			Regex: LogTemplateRegexes.ParentRetryAttempt,
 			Value: strconv.FormatUint(uint64(s.taskRetryAttempt), 10),
->>>>>>> fd9a3780
 		},
 	}
 }
@@ -273,12 +264,8 @@
 	}
 
 	subTaskExecutionID := NewSubTaskExecutionID(taskExecutionMetadata.GetTaskExecutionID(), executionIndex, retryAttempt)
-<<<<<<< HEAD
-	interruptible := taskExecutionMetadata.IsInterruptible() && int32(systemFailures) < taskExecutionMetadata.GetInterruptibleFailureThreshold() // #nosec G115
-=======
 	// #nosec G115
 	interruptible := taskExecutionMetadata.IsInterruptible() && int32(systemFailures) < taskExecutionMetadata.GetInterruptibleFailureThreshold()
->>>>>>> fd9a3780
 	return SubTaskExecutionMetadata{
 		taskExecutionMetadata,
 		utils.UnionMaps(taskExecutionMetadata.GetAnnotations(), secretsMap),
