--- conflicted
+++ resolved
@@ -217,17 +217,11 @@
 			OriginalArraySize:    int64(subtaskCount),
 			OriginalMinSuccesses: int64(subtaskCount),
 			ArrayStatus: arraystatus.ArrayStatus{
-<<<<<<< HEAD
-				Detailed: arrayCore.NewPhasesCompactArray(uint(subtaskCount)), // #nosec G115 set all tasks to core.PhaseUndefined
-			},
-			IndexesToCache: arrayCore.InvertBitSet(bitarray.NewBitSet(uint(subtaskCount)), uint(subtaskCount)), // #nosec G115 set all tasks to be cached
-=======
 				// #nosec G115
 				Detailed: arrayCore.NewPhasesCompactArray(uint(subtaskCount)), // set all tasks to core.PhaseUndefined
 			},
 			// #nosec G115
 			IndexesToCache: arrayCore.InvertBitSet(bitarray.NewBitSet(uint(subtaskCount)), uint(subtaskCount)), // set all tasks to be cached
->>>>>>> fd9a3780
 		}
 
 		// execute
@@ -262,17 +256,11 @@
 				OriginalArraySize:    int64(subtaskCount),
 				OriginalMinSuccesses: int64(subtaskCount),
 				ArrayStatus: arraystatus.ArrayStatus{
-<<<<<<< HEAD
-					Detailed: arrayCore.NewPhasesCompactArray(uint(subtaskCount)), // #nosec G115 set all tasks to core.PhaseUndefined
-				},
-				IndexesToCache: arrayCore.InvertBitSet(bitarray.NewBitSet(uint(subtaskCount)), uint(subtaskCount)), // #nosec G115 set all tasks to be cached
-=======
 					// #nosec G115
 					Detailed: arrayCore.NewPhasesCompactArray(uint(subtaskCount)), // set all tasks to core.PhaseUndefined
 				},
 				// #nosec G115
 				IndexesToCache: arrayCore.InvertBitSet(bitarray.NewBitSet(uint(subtaskCount)), uint(subtaskCount)), // set all tasks to be cached
->>>>>>> fd9a3780
 			}
 
 			// execute
@@ -312,17 +300,11 @@
 			OriginalArraySize:    int64(subtaskCount),
 			OriginalMinSuccesses: int64(subtaskCount),
 			ArrayStatus: arraystatus.ArrayStatus{
-<<<<<<< HEAD
-				Detailed: arrayCore.NewPhasesCompactArray(uint(subtaskCount)), // #nosec G115 set all tasks to core.PhaseUndefined
-			},
-			IndexesToCache: arrayCore.InvertBitSet(bitarray.NewBitSet(uint(subtaskCount)), uint(subtaskCount)), // #nosec G115 set all tasks to be cached
-=======
 				// #nosec G115
 				Detailed: arrayCore.NewPhasesCompactArray(uint(subtaskCount)), // set all tasks to core.PhaseUndefined
 			},
 			// #nosec G115
 			IndexesToCache: arrayCore.InvertBitSet(bitarray.NewBitSet(uint(subtaskCount)), uint(subtaskCount)), // set all tasks to be cached
->>>>>>> fd9a3780
 		}
 
 		// execute
@@ -382,12 +364,8 @@
 			ArrayStatus: arraystatus.ArrayStatus{
 				Detailed: detailed,
 			},
-<<<<<<< HEAD
-			IndexesToCache: arrayCore.InvertBitSet(bitarray.NewBitSet(uint(subtaskCount)), uint(subtaskCount)), // #nosec G115 set all tasks to be cached
-=======
 			// #nosec G115
 			IndexesToCache: arrayCore.InvertBitSet(bitarray.NewBitSet(uint(subtaskCount)), uint(subtaskCount)), // set all tasks to be cached
->>>>>>> fd9a3780
 			RetryAttempts:  retryAttemptsArray,
 		}
 
@@ -454,12 +432,8 @@
 			ArrayStatus: arraystatus.ArrayStatus{
 				Detailed: detailed,
 			},
-<<<<<<< HEAD
-			IndexesToCache: arrayCore.InvertBitSet(bitarray.NewBitSet(uint(subtaskCount)), uint(subtaskCount)), // #nosec G115 set all tasks to be cached
-=======
 			// #nosec G115
 			IndexesToCache: arrayCore.InvertBitSet(bitarray.NewBitSet(uint(subtaskCount)), uint(subtaskCount)), // set all tasks to be cached
->>>>>>> fd9a3780
 		}
 
 		// execute
@@ -501,12 +475,8 @@
 
 		detailed := arrayCore.NewPhasesCompactArray(uint(subtaskCount)) // #nosec G115
 		for i := 0; i < subtaskCount; i++ {
-<<<<<<< HEAD
-			detailed.SetItem(i, bitarray.Item(core.PhaseRunning)) // #nosec G115 set all tasks to core.PhaseRunning
-=======
 			// #nosec G115
 			detailed.SetItem(i, bitarray.Item(core.PhaseRunning)) // set all tasks to core.PhaseRunning
->>>>>>> fd9a3780
 		}
 
 		retryAttemptsArray, err := bitarray.NewCompactArray(uint(subtaskCount), bitarray.Item(1)) // #nosec G115
@@ -520,12 +490,8 @@
 			ArrayStatus: arraystatus.ArrayStatus{
 				Detailed: detailed,
 			},
-<<<<<<< HEAD
-			IndexesToCache: arrayCore.InvertBitSet(bitarray.NewBitSet(uint(subtaskCount)), uint(subtaskCount)), // #nosec G115 set all tasks to be cached
-=======
 			// #nosec G115
 			IndexesToCache: arrayCore.InvertBitSet(bitarray.NewBitSet(uint(subtaskCount)), uint(subtaskCount)), // set all tasks to be cached
->>>>>>> fd9a3780
 			RetryAttempts:  retryAttemptsArray,
 		}
 
@@ -554,22 +520,14 @@
 		tCtx := getMockTaskExecutionContext(ctx, 0)
 		tCtx.OnResourceManager().Return(&resourceManager)
 
-<<<<<<< HEAD
-		detailed := arrayCore.NewPhasesCompactArray(uint(subtaskCount)) // #nosec G115
-=======
 		// #nosec G115
 		detailed := arrayCore.NewPhasesCompactArray(uint(subtaskCount))
->>>>>>> fd9a3780
 		for i := 0; i < subtaskCount; i++ {
 			detailed.SetItem(i, bitarray.Item(core.PhaseRunning)) // #nosec G115 set all tasks to core.PhaseRunning
 		}
 
-<<<<<<< HEAD
-		retryAttemptsArray, err := bitarray.NewCompactArray(uint(subtaskCount), bitarray.Item(1)) // #nosec G115
-=======
 		// #nosec G115
 		retryAttemptsArray, err := bitarray.NewCompactArray(uint(subtaskCount), bitarray.Item(1))
->>>>>>> fd9a3780
 		assert.NoError(t, err)
 
 		for i := 0; i < subtaskCount; i++ {
@@ -584,12 +542,8 @@
 			ArrayStatus: arraystatus.ArrayStatus{
 				Detailed: detailed,
 			},
-<<<<<<< HEAD
-			IndexesToCache: arrayCore.InvertBitSet(bitarray.NewBitSet(uint(subtaskCount)), uint(subtaskCount)), // #nosec G115 set all tasks to be cached
-=======
 			// #nosec G115
 			IndexesToCache: arrayCore.InvertBitSet(bitarray.NewBitSet(uint(subtaskCount)), uint(subtaskCount)), // set all tasks to be cached
->>>>>>> fd9a3780
 			RetryAttempts:  retryAttemptsArray,
 		}
 
@@ -634,12 +588,8 @@
 		ArrayStatus: arraystatus.ArrayStatus{
 			Detailed: compactArray,
 		},
-<<<<<<< HEAD
-		IndexesToCache: arrayCore.InvertBitSet(bitarray.NewBitSet(uint(subtaskCount)), uint(subtaskCount)), // #nosec G115
-=======
 		// #nosec G115
 		IndexesToCache: arrayCore.InvertBitSet(bitarray.NewBitSet(uint(subtaskCount)), uint(subtaskCount)),
->>>>>>> fd9a3780
 	}
 
 	t.Run("SuccessfulTermination", func(t *testing.T) {
@@ -717,12 +667,8 @@
 
 	for _, test := range tests {
 		t.Run(test.name, func(t *testing.T) {
-<<<<<<< HEAD
-			compactArray := arrayCore.NewPhasesCompactArray(uint(subtaskCount)) // #nosec G115
-=======
 			// #nosec G115
 			compactArray := arrayCore.NewPhasesCompactArray(uint(subtaskCount))
->>>>>>> fd9a3780
 			for i, phaseIdx := range test.initialPhaseIndices {
 				compactArray.SetItem(i, bitarray.Item(phaseIdx)) // #nosec G115
 			}
@@ -735,12 +681,8 @@
 				ArrayStatus: arraystatus.ArrayStatus{
 					Detailed: compactArray,
 				},
-<<<<<<< HEAD
-				IndexesToCache: arrayCore.InvertBitSet(bitarray.NewBitSet(uint(subtaskCount)), uint(subtaskCount)), // #nosec G115
-=======
 				// #nosec G115
 				IndexesToCache: arrayCore.InvertBitSet(bitarray.NewBitSet(uint(subtaskCount)), uint(subtaskCount)),
->>>>>>> fd9a3780
 			}
 
 			tCtx := getMockTaskExecutionContext(ctx, 0)
