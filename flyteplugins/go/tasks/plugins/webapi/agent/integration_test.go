package agent

import (
	"context"
	"encoding/json"
	"fmt"
	"sync/atomic"
	"testing"
	"time"

	"github.com/stretchr/testify/assert"
	"github.com/stretchr/testify/mock"
	"k8s.io/apimachinery/pkg/util/rand"
	"k8s.io/utils/strings/slices"

	"github.com/flyteorg/flyte/flyteidl/clients/go/coreutils"
	"github.com/flyteorg/flyte/flyteidl/gen/pb-go/flyteidl/admin"
	flyteIdlCore "github.com/flyteorg/flyte/flyteidl/gen/pb-go/flyteidl/core"
	"github.com/flyteorg/flyte/flyteidl/gen/pb-go/flyteidl/plugins"
	"github.com/flyteorg/flyte/flyteidl/gen/pb-go/flyteidl/service"
	"github.com/flyteorg/flyte/flyteplugins/go/tasks/pluginmachinery"
	"github.com/flyteorg/flyte/flyteplugins/go/tasks/pluginmachinery/core"
	pluginCore "github.com/flyteorg/flyte/flyteplugins/go/tasks/pluginmachinery/core"
	pluginCoreMocks "github.com/flyteorg/flyte/flyteplugins/go/tasks/pluginmachinery/core/mocks"
	ioMocks "github.com/flyteorg/flyte/flyteplugins/go/tasks/pluginmachinery/io/mocks"
	"github.com/flyteorg/flyte/flyteplugins/go/tasks/pluginmachinery/webapi"
	agentMocks "github.com/flyteorg/flyte/flyteplugins/go/tasks/plugins/webapi/agent/mocks"
	"github.com/flyteorg/flyte/flyteplugins/tests"
	"github.com/flyteorg/flyte/flytestdlib/contextutils"
	"github.com/flyteorg/flyte/flytestdlib/promutils"
	"github.com/flyteorg/flyte/flytestdlib/promutils/labeled"
	"github.com/flyteorg/flyte/flytestdlib/storage"
	"github.com/flyteorg/flyte/flytestdlib/utils"
)

<<<<<<< HEAD
type MockPlugin struct {
	Plugin
}

type MockAsyncTask struct {
}

func (m *MockAsyncTask) GetTaskMetrics(ctx context.Context, in *admin.GetTaskMetricsRequest, opts ...grpc.CallOption) (*admin.GetTaskMetricsResponse, error) {
	panic("not implemented")
}

func (m *MockAsyncTask) GetTaskLogs(ctx context.Context, in *admin.GetTaskLogsRequest, opts ...grpc.CallOption) (*admin.GetTaskLogsResponse, error) {
	panic("not implemented")
}

type MockSyncTask struct {
}

func (m *MockSyncTask) GetTaskMetrics(ctx context.Context, in *admin.GetTaskMetricsRequest, opts ...grpc.CallOption) (*admin.GetTaskMetricsResponse, error) {
	panic("not implemented")
}

func (m *MockSyncTask) GetTaskLogs(ctx context.Context, in *admin.GetTaskLogsRequest, opts ...grpc.CallOption) (*admin.GetTaskLogsResponse, error) {
	panic("not implemented")
}

func (m *MockAsyncTask) CreateTask(_ context.Context, createTaskRequest *admin.CreateTaskRequest, _ ...grpc.CallOption) (*admin.CreateTaskResponse, error) {
	expectedArgs := []string{"pyflyte-fast-execute", "--output-prefix", "fake://bucket/prefix/nhv"}
	if slices.Equal(createTaskRequest.Template.GetContainer().Args, expectedArgs) {
		return nil, fmt.Errorf("args not as expected")
	}
	return &admin.CreateTaskResponse{
		Res: &admin.CreateTaskResponse_ResourceMeta{
			ResourceMeta: []byte{1, 2, 3, 4},
		}}, nil
}

func (m *MockAsyncTask) GetTask(_ context.Context, req *admin.GetTaskRequest, _ ...grpc.CallOption) (*admin.GetTaskResponse, error) {
	if req.GetTaskType() == "bigquery_query_job_task" {
		return &admin.GetTaskResponse{Resource: &admin.Resource{State: admin.State_SUCCEEDED, Outputs: &flyteIdlCore.OutputData{
			Outputs: &flyteIdlCore.LiteralMap{
				Literals: map[string]*flyteIdlCore.Literal{
					"arr": coreutils.MustMakeLiteral([]interface{}{[]interface{}{"a", "b"}, []interface{}{1, 2}}),
				},
			},
		}}}, nil
	}
	return &admin.GetTaskResponse{Resource: &admin.Resource{State: admin.State_SUCCEEDED}}, nil
}

func (m *MockAsyncTask) DeleteTask(_ context.Context, _ *admin.DeleteTaskRequest, _ ...grpc.CallOption) (*admin.DeleteTaskResponse, error) {
	return &admin.DeleteTaskResponse{}, nil
}

func (m *MockSyncTask) CreateTask(_ context.Context, createTaskRequest *admin.CreateTaskRequest, _ ...grpc.CallOption) (*admin.CreateTaskResponse, error) {
	return &admin.CreateTaskResponse{
		Res: &admin.CreateTaskResponse_Resource{
			Resource: &admin.Resource{
				State: admin.State_SUCCEEDED,
				Outputs: &flyteIdlCore.OutputData{
					Outputs: &flyteIdlCore.LiteralMap{
						Literals: map[string]*flyteIdlCore.Literal{},
					},
				},
				Message:  "Sync task finished",
				LogLinks: []*flyteIdlCore.TaskLog{{Uri: "http://localhost:3000/log", Name: "Log Link"}},
			},
		},
	}, nil

}

func (m *MockSyncTask) GetTask(_ context.Context, req *admin.GetTaskRequest, _ ...grpc.CallOption) (*admin.GetTaskResponse, error) {
	if req.GetTaskType() == "fake_task" {
		return &admin.GetTaskResponse{Resource: &admin.Resource{State: admin.State_SUCCEEDED,
			Outputs: &flyteIdlCore.OutputData{
				Outputs: &flyteIdlCore.LiteralMap{
					Literals: map[string]*flyteIdlCore.Literal{
						"arr": coreutils.MustMakeLiteral([]interface{}{[]interface{}{"a", "b"}, []interface{}{1, 2}}),
					},
				},
			}}}, nil
	}
	return &admin.GetTaskResponse{Resource: &admin.Resource{State: admin.State_SUCCEEDED}}, nil
}

func (m *MockSyncTask) DeleteTask(_ context.Context, _ *admin.DeleteTaskRequest, _ ...grpc.CallOption) (*admin.DeleteTaskResponse, error) {
	return &admin.DeleteTaskResponse{}, nil
}

func mockAsyncTaskClientFunc(_ context.Context, _ *Agent, _ map[*Agent]*grpc.ClientConn) (service.AsyncAgentServiceClient, error) {
	return &MockAsyncTask{}, nil
}

func mockSyncTaskClientFunc(_ context.Context, _ *Agent, _ map[*Agent]*grpc.ClientConn) (service.AsyncAgentServiceClient, error) {
	return &MockSyncTask{}, nil
}

func mockGetBadAsyncClientFunc(_ context.Context, _ *Agent, _ map[*Agent]*grpc.ClientConn) (service.AsyncAgentServiceClient, error) {
	return nil, fmt.Errorf("error")
}

=======
>>>>>>> 4afb7438
func TestEndToEnd(t *testing.T) {
	iter := func(ctx context.Context, tCtx pluginCore.TaskExecutionContext) error {
		return nil
	}

	cfg := defaultConfig
	cfg.WebAPI.ResourceQuotas = map[core.ResourceNamespace]int{}
	cfg.WebAPI.Caching.Workers = 1
	cfg.WebAPI.Caching.ResyncInterval.Duration = 5 * time.Second
	cfg.DefaultAgent.Endpoint = "localhost:8000"
	err := SetConfig(&cfg)
	assert.NoError(t, err)

	databricksConfDict := map[string]interface{}{
		"name": "flytekit databricks plugin example",
		"new_cluster": map[string]string{
			"spark_version": "11.0.x-scala2.12",
			"node_type_id":  "r3.xlarge",
			"num_workers":   "4",
		},
		"timeout_seconds": 3600,
		"max_retries":     1,
	}
	databricksConfig, err := utils.MarshalObjToStruct(databricksConfDict)
	assert.NoError(t, err)
	sparkJob := plugins.SparkJob{DatabricksConf: databricksConfig, DatabricksToken: "token", SparkConf: map[string]string{"spark.driver.bindAddress": "127.0.0.1"}}
	st, err := utils.MarshalPbToStruct(&sparkJob)
	assert.NoError(t, err)

	inputs := &flyteIdlCore.InputData{
		Inputs: coreutils.MustMakeLiteral(map[string]interface{}{"x": 1}).GetMap(),
	}
	template := flyteIdlCore.TaskTemplate{
		Type:   "spark",
		Custom: st,
		Target: &flyteIdlCore.TaskTemplate_Container{
			Container: &flyteIdlCore.Container{Args: []string{"pyflyte-fast-execute", "--output-prefix", "/tmp/123"}},
		},
	}
	basePrefix := storage.DataReference("fake://bucket/prefix/")

	t.Run("run a job", func(t *testing.T) {
		pluginEntry := pluginmachinery.CreateRemotePlugin(newMockAgentPlugin())
		plugin, err := pluginEntry.LoadPlugin(context.TODO(), newFakeSetupContext("test1"))
		assert.NoError(t, err)

		phase := tests.RunPluginEndToEndTest(t, plugin, &template, inputs, nil, nil, iter)
		assert.Equal(t, true, phase.Phase().IsSuccess())

		template.Type = "spark"
		phase = tests.RunPluginEndToEndTest(t, plugin, &template, inputs, nil, nil, iter)
		assert.Equal(t, true, phase.Phase().IsSuccess())
	})

	t.Run("failed to create a job", func(t *testing.T) {
		agentPlugin := newMockAgentPlugin()
		agentPlugin.PluginLoader = func(ctx context.Context, iCtx webapi.PluginSetupContext) (webapi.AsyncPlugin, error) {
			return Plugin{
				metricScope: iCtx.MetricsScope(),
				cfg:         GetConfig(),
				cs: &ClientSet{
					agentClients:         map[string]service.AsyncAgentServiceClient{},
					agentMetadataClients: map[string]service.AgentMetadataServiceClient{},
				},
			}, nil
		}
		pluginEntry := pluginmachinery.CreateRemotePlugin(agentPlugin)
		plugin, err := pluginEntry.LoadPlugin(context.TODO(), newFakeSetupContext("test2"))
		assert.NoError(t, err)

		tCtx := getTaskContext(t)
		tr := &pluginCoreMocks.TaskReader{}
		tr.OnRead(context.Background()).Return(&template, nil)
		tCtx.OnTaskReader().Return(tr)
		inputReader := &ioMocks.InputReader{}
		inputReader.OnGetInputPrefixPath().Return(basePrefix)
		inputReader.OnGetInputDataPath().Return(basePrefix + "/inputs.pb")
		inputReader.OnGetMatch(mock.Anything).Return(inputs, nil)
		tCtx.OnInputReader().Return(inputReader)

		trns, err := plugin.Handle(context.Background(), tCtx)
		assert.Error(t, err)
		assert.Equal(t, trns.Info().Phase(), core.PhaseUndefined)
		err = plugin.Abort(context.Background(), tCtx)
		assert.Nil(t, err)
	})

	t.Run("failed to read task template", func(t *testing.T) {
		tCtx := getTaskContext(t)
		tr := &pluginCoreMocks.TaskReader{}
		tr.OnRead(context.Background()).Return(nil, fmt.Errorf("read fail"))
		tCtx.OnTaskReader().Return(tr)

		agentPlugin := newMockAgentPlugin()
		pluginEntry := pluginmachinery.CreateRemotePlugin(agentPlugin)
		plugin, err := pluginEntry.LoadPlugin(context.TODO(), newFakeSetupContext("test3"))
		assert.NoError(t, err)

		trns, err := plugin.Handle(context.Background(), tCtx)
		assert.Error(t, err)
		assert.Equal(t, trns.Info().Phase(), core.PhaseUndefined)
	})

	t.Run("failed to read inputs", func(t *testing.T) {
		tCtx := getTaskContext(t)
		tr := &pluginCoreMocks.TaskReader{}
		tr.OnRead(context.Background()).Return(&template, nil)
		tCtx.OnTaskReader().Return(tr)
		inputReader := &ioMocks.InputReader{}
		inputReader.OnGetInputPrefixPath().Return(basePrefix)
		inputReader.OnGetInputDataPath().Return(basePrefix + "/inputs.pb")
		inputReader.OnGetMatch(mock.Anything).Return(nil, fmt.Errorf("read fail"))
		tCtx.OnInputReader().Return(inputReader)

		agentPlugin := newMockAgentPlugin()
		pluginEntry := pluginmachinery.CreateRemotePlugin(agentPlugin)
		plugin, err := pluginEntry.LoadPlugin(context.TODO(), newFakeSetupContext("test4"))
		assert.NoError(t, err)

		trns, err := plugin.Handle(context.Background(), tCtx)
		assert.Error(t, err)
		assert.Equal(t, trns.Info().Phase(), core.PhaseUndefined)
	})
}

func getTaskContext(t *testing.T) *pluginCoreMocks.TaskExecutionContext {
	latestKnownState := atomic.Value{}
	pluginStateReader := &pluginCoreMocks.PluginStateReader{}
	pluginStateReader.OnGetMatch(mock.Anything).Return(0, nil).Run(func(args mock.Arguments) {
		o := args.Get(0)
		x, err := json.Marshal(latestKnownState.Load())
		assert.NoError(t, err)
		assert.NoError(t, json.Unmarshal(x, &o))
	})
	pluginStateWriter := &pluginCoreMocks.PluginStateWriter{}
	pluginStateWriter.OnPutMatch(mock.Anything, mock.Anything).Return(nil).Run(func(args mock.Arguments) {
		latestKnownState.Store(args.Get(1))
	})

	pluginStateWriter.OnReset().Return(nil).Run(func(args mock.Arguments) {
		latestKnownState.Store(nil)
	})

	execID := rand.String(3)
	tID := &pluginCoreMocks.TaskExecutionID{}
	tID.OnGetGeneratedName().Return(execID + "-my-task-1")
	tID.OnGetID().Return(flyteIdlCore.TaskExecutionIdentifier{
		TaskId: &flyteIdlCore.Identifier{
			ResourceType: flyteIdlCore.ResourceType_TASK,
			Project:      "a",
			Domain:       "d",
			Name:         "n",
			Version:      "abc",
		},
		NodeExecutionId: &flyteIdlCore.NodeExecutionIdentifier{
			NodeId: "node1",
			ExecutionId: &flyteIdlCore.WorkflowExecutionIdentifier{
				Project: "a",
				Domain:  "d",
				Name:    "exec",
			},
		},
		RetryAttempt: 0,
	})
	tMeta := &pluginCoreMocks.TaskExecutionMetadata{}
	tMeta.OnGetTaskExecutionID().Return(tID)
	tMeta.OnGetNamespace().Return("test-namespace")
	tMeta.OnGetLabels().Return(map[string]string{"foo": "bar"})
	tMeta.OnGetAnnotations().Return(map[string]string{"foo": "bar"})
	tMeta.OnGetK8sServiceAccount().Return("k8s-account")
	tMeta.OnGetEnvironmentVariables().Return(map[string]string{"foo": "bar"})
	resourceManager := &pluginCoreMocks.ResourceManager{}
	resourceManager.OnAllocateResourceMatch(mock.Anything, mock.Anything, mock.Anything, mock.Anything).Return(pluginCore.AllocationStatusGranted, nil)
	resourceManager.OnReleaseResourceMatch(mock.Anything, mock.Anything, mock.Anything).Return(nil)

	basePrefix := storage.DataReference("fake://bucket/prefix/" + execID)
	outputWriter := &ioMocks.OutputWriter{}
	outputWriter.OnGetRawOutputPrefix().Return("/sandbox/")
	outputWriter.OnGetOutputPrefixPath().Return(basePrefix)
	outputWriter.OnGetErrorPath().Return(basePrefix + "/error.pb")
	outputWriter.OnGetOutputPath().Return(basePrefix + "/outputs.pb")
	outputWriter.OnGetCheckpointPrefix().Return("/checkpoint")
	outputWriter.OnGetPreviousCheckpointsPrefix().Return("/prev")

	tCtx := &pluginCoreMocks.TaskExecutionContext{}
	tCtx.OnOutputWriter().Return(outputWriter)
	tCtx.OnResourceManager().Return(resourceManager)
	tCtx.OnPluginStateReader().Return(pluginStateReader)
	tCtx.OnPluginStateWriter().Return(pluginStateWriter)
	tCtx.OnTaskExecutionMetadata().Return(tMeta)
	return tCtx
}

func newMockAgentPlugin() webapi.PluginEntry {

	agentClient := new(agentMocks.AsyncAgentServiceClient)

	mockCreateRequestMatcher := mock.MatchedBy(func(request *admin.CreateTaskRequest) bool {
		expectedArgs := []string{"pyflyte-fast-execute", "--output-prefix", "/tmp/123"}
		return slices.Equal(request.Template.GetContainer().Args, expectedArgs)
	})
	agentClient.On("CreateTask", mock.Anything, mockCreateRequestMatcher).Return(&admin.CreateTaskResponse{
		Res: &admin.CreateTaskResponse_ResourceMeta{
			ResourceMeta: []byte{1, 2, 3, 4},
		}}, nil)

	mockGetRequestMatcher := mock.MatchedBy(func(request *admin.GetTaskRequest) bool {
		return request.GetTaskType() == "spark"
	})
	agentClient.On("GetTask", mock.Anything, mockGetRequestMatcher).Return(
		&admin.GetTaskResponse{Resource: &admin.Resource{State: admin.State_SUCCEEDED}}, nil)

	agentClient.On("DeleteTask", mock.Anything, mock.Anything).Return(
		&admin.DeleteTaskResponse{}, nil)

	cfg := defaultConfig
	cfg.DefaultAgent.Endpoint = "localhost:8000"

	return webapi.PluginEntry{
		ID:                 "agent-service",
		SupportedTaskTypes: []core.TaskType{"bigquery_query_job_task", "spark", "api_task"},
		PluginLoader: func(ctx context.Context, iCtx webapi.PluginSetupContext) (webapi.AsyncPlugin, error) {
			return Plugin{
				metricScope: iCtx.MetricsScope(),
				cfg:         &cfg,
				cs: &ClientSet{
					agentClients: map[string]service.AsyncAgentServiceClient{
						"localhost:8000": agentClient,
					},
				},
			}, nil
		},
	}
}

func newFakeSetupContext(name string) *pluginCoreMocks.SetupContext {
	fakeResourceRegistrar := pluginCoreMocks.ResourceRegistrar{}
	fakeResourceRegistrar.On("RegisterResourceQuota", mock.Anything, mock.Anything, mock.Anything).Return(nil)
	labeled.SetMetricKeys(contextutils.NamespaceKey)

	fakeSetupContext := pluginCoreMocks.SetupContext{}
	fakeSetupContext.OnMetricsScope().Return(promutils.NewScope(name))
	fakeSetupContext.OnResourceRegistrar().Return(&fakeResourceRegistrar)

	return &fakeSetupContext
}<|MERGE_RESOLUTION|>--- conflicted
+++ resolved
@@ -4,6 +4,7 @@
 	"context"
 	"encoding/json"
 	"fmt"
+	"google.golang.org/grpc"
 	"sync/atomic"
 	"testing"
 	"time"
@@ -33,7 +34,6 @@
 	"github.com/flyteorg/flyte/flytestdlib/utils"
 )
 
-<<<<<<< HEAD
 type MockPlugin struct {
 	Plugin
 }
@@ -136,8 +136,6 @@
 	return nil, fmt.Errorf("error")
 }
 
-=======
->>>>>>> 4afb7438
 func TestEndToEnd(t *testing.T) {
 	iter := func(ctx context.Context, tCtx pluginCore.TaskExecutionContext) error {
 		return nil
