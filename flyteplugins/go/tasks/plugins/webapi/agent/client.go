--- conflicted
+++ resolved
@@ -3,6 +3,7 @@
 import (
 	"context"
 	"crypto/x509"
+
 	"golang.org/x/exp/maps"
 	"google.golang.org/grpc"
 	"google.golang.org/grpc/codes"
@@ -96,12 +97,7 @@
 	return context.WithTimeout(ctx, timeout)
 }
 
-<<<<<<< HEAD
 func updateAgentRegistry(ctx context.Context, cs *ClientSet) Registry {
-=======
-func initializeAgentRegistry(cs *ClientSet) (Registry, error) {
-	logger.Infof(context.Background(), "Initializing agent registry")
->>>>>>> 2f1f813d
 	agentRegistry := make(Registry)
 	cfg := GetConfig()
 	var agentDeployments []*Deployment
@@ -166,17 +162,7 @@
 	return agentRegistry
 }
 
-<<<<<<< HEAD
 func updateAgentClientSets(ctx context.Context, clientSet *ClientSet) {
-=======
-func initializeClients(ctx context.Context) (*ClientSet, error) {
-	logger.Infof(ctx, "Initializing agent clients")
-
-	asyncAgentClients := make(map[string]service.AsyncAgentServiceClient)
-	syncAgentClients := make(map[string]service.SyncAgentServiceClient)
-	agentMetadataClients := make(map[string]service.AgentMetadataServiceClient)
-
->>>>>>> 2f1f813d
 	var agentDeployments []*Deployment
 	cfg := GetConfig()
 
