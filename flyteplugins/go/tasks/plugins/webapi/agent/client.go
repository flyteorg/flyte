--- conflicted
+++ resolved
@@ -99,10 +99,7 @@
 }
 
 func initializeAgentRegistry(cs *ClientSet) (Registry, error) {
-<<<<<<< HEAD
-=======
 	logger.Infof(context.Background(), "Initializing agent registry")
->>>>>>> bd3ed0d2
 	agentRegistry := make(Registry)
 	cfg := GetConfig()
 	var agentDeployments []*Deployment
@@ -144,7 +141,6 @@
 			for _, supportedTaskType := range deprecatedSupportedTaskTypes {
 				agent := &Agent{AgentDeployment: agentDeployment, IsSync: agent.IsSync}
 				agentRegistry[supportedTaskType] = map[int32]*Agent{defaultTaskTypeVersion: agent}
-<<<<<<< HEAD
 			}
 
 			supportedTaskCategories := agent.SupportedTaskCategories
@@ -152,15 +148,6 @@
 				agent := &Agent{AgentDeployment: agentDeployment, IsSync: agent.IsSync}
 				agentRegistry[supportedCategory.GetName()] = map[int32]*Agent{supportedCategory.GetVersion(): agent}
 			}
-=======
-			}
-
-			supportedTaskCategories := agent.SupportedTaskCategories
-			for _, supportedCategory := range supportedTaskCategories {
-				agent := &Agent{AgentDeployment: agentDeployment, IsSync: agent.IsSync}
-				agentRegistry[supportedCategory.GetName()] = map[int32]*Agent{supportedCategory.GetVersion(): agent}
-			}
->>>>>>> bd3ed0d2
 			logger.Infof(context.Background(), "[%v] is a sync agent: [%v]", agent.Name, agent.IsSync)
 			logger.Infof(context.Background(), "[%v] supports task category: [%v]", agent.Name, supportedTaskCategories)
 		}
@@ -170,11 +157,8 @@
 }
 
 func initializeClients(ctx context.Context) (*ClientSet, error) {
-<<<<<<< HEAD
-=======
 	logger.Infof(ctx, "Initializing agent clients")
 
->>>>>>> bd3ed0d2
 	asyncAgentClients := make(map[string]service.AsyncAgentServiceClient)
 	syncAgentClients := make(map[string]service.SyncAgentServiceClient)
 	agentMetadataClients := make(map[string]service.AgentMetadataServiceClient)
