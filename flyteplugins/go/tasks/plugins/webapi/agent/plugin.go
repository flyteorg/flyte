--- conflicted
+++ resolved
@@ -196,20 +196,12 @@
 	resource := in.GetHeader().GetResource()
 
 	return nil, ResourceWrapper{
-<<<<<<< HEAD
-		Phase:      resource.Phase,
-		Outputs:    resource.Outputs,
-		Message:    resource.Message,
-		LogLinks:   resource.LogLinks,
-		CustomInfo: resource.CustomInfo,
-		AgentError: resource.AgentError,
-=======
 		Phase:      resource.GetPhase(),
 		Outputs:    resource.GetOutputs(),
 		Message:    resource.GetMessage(),
 		LogLinks:   resource.GetLogLinks(),
 		CustomInfo: resource.GetCustomInfo(),
->>>>>>> d1a723e0
+		AgentError: resource.GetAgentError(),
 	}, err
 }
 
