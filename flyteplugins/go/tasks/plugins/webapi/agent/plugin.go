--- conflicted
+++ resolved
@@ -340,31 +340,25 @@
 	return client, nil
 }
 
-<<<<<<< HEAD
 func (p Plugin) watchAgents(ctx context.Context, DefaultPlugins *map[core.TaskType]core.Plugin) {
 	go wait.Until(func() {
 		clientSet := getAgentClientSets(ctx)
 		updateAgentRegistry(ctx, clientSet)
 
-		// get registered core plugin for DefaultPlugins
-		var corePlugin core.Plugin
+		// Get the core plugin with ID "agent-service" from DefaultPlugins
+		var agentCorePlugin core.Plugin
 		for _, plugin := range *DefaultPlugins {
 			if plugin.GetID() == "agent-service" {
-				corePlugin = plugin
+				agentCorePlugin = plugin
 				break
 			}
 		}
 
+		// Map each task type in the agent registry to the core plugin
 		for _, task := range maps.Keys(agentRegistry) {
-			(*DefaultPlugins)[task] = corePlugin
-		}
-
-=======
-func (p Plugin) watchAgents(ctx context.Context) {
-	go wait.Until(func() {
-		clientSet := getAgentClientSets(ctx)
-		updateAgentRegistry(ctx, clientSet)
->>>>>>> cd37d1b5
+			(*DefaultPlugins)[task] = agentCorePlugin
+		}
+
 	}, p.cfg.PollInterval.Duration, ctx.Done())
 }
 
@@ -412,11 +406,7 @@
 	}
 }
 
-<<<<<<< HEAD
 func newAgentPlugin(DefaultPlugins *map[core.TaskType]core.Plugin) webapi.PluginEntry {
-=======
-func newAgentPlugin() webapi.PluginEntry {
->>>>>>> cd37d1b5
 	ctx := context.Background()
 	cfg := GetConfig()
 
@@ -433,11 +423,7 @@
 				cfg:         cfg,
 				cs:          clientSet,
 			}
-<<<<<<< HEAD
 			plugin.watchAgents(ctx, DefaultPlugins)
-=======
-			plugin.watchAgents(ctx)
->>>>>>> cd37d1b5
 			return plugin, nil
 		},
 	}
@@ -446,9 +432,5 @@
 func RegisterAgentPlugin(DefaultPlugins *map[core.TaskType]core.Plugin) {
 	gob.Register(ResourceMetaWrapper{})
 	gob.Register(ResourceWrapper{})
-<<<<<<< HEAD
 	pluginmachinery.PluginRegistry().RegisterRemotePlugin(newAgentPlugin(DefaultPlugins))
-=======
-	pluginmachinery.PluginRegistry().RegisterRemotePlugin(newAgentPlugin())
->>>>>>> cd37d1b5
 }