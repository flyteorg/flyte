package agent

import (
	"context"
	"crypto/x509"
	"encoding/gob"
	"fmt"
	"time"

	"golang.org/x/exp/maps"
	"google.golang.org/grpc"
	"google.golang.org/grpc/codes"
	"google.golang.org/grpc/credentials"
	"google.golang.org/grpc/credentials/insecure"
	"google.golang.org/grpc/grpclog"
	"google.golang.org/grpc/status"

	"github.com/flyteorg/flyte/flyteidl/gen/pb-go/flyteidl/admin"
	flyteIdl "github.com/flyteorg/flyte/flyteidl/gen/pb-go/flyteidl/core"
	"github.com/flyteorg/flyte/flyteidl/gen/pb-go/flyteidl/service"
	pluginErrors "github.com/flyteorg/flyte/flyteplugins/go/tasks/errors"
	"github.com/flyteorg/flyte/flyteplugins/go/tasks/pluginmachinery"
	"github.com/flyteorg/flyte/flyteplugins/go/tasks/pluginmachinery/core"
	"github.com/flyteorg/flyte/flyteplugins/go/tasks/pluginmachinery/core/template"
	"github.com/flyteorg/flyte/flyteplugins/go/tasks/pluginmachinery/io"
	"github.com/flyteorg/flyte/flyteplugins/go/tasks/pluginmachinery/ioutils"
	"github.com/flyteorg/flyte/flyteplugins/go/tasks/pluginmachinery/webapi"
	"github.com/flyteorg/flyte/flytestdlib/config"
	"github.com/flyteorg/flyte/flytestdlib/logger"
	"github.com/flyteorg/flyte/flytestdlib/promutils"
)

type GetClientFunc func(ctx context.Context, agent *Agent, connectionCache map[*Agent]*grpc.ClientConn) (service.AsyncAgentServiceClient, error)
type GetAgentMetadataClientFunc func(ctx context.Context, agent *Agent, connCache map[*Agent]*grpc.ClientConn) (service.AgentMetadataServiceClient, error)

type Plugin struct {
	metricScope     promutils.Scope
	cfg             *Config
	getClient       GetClientFunc
	connectionCache map[*Agent]*grpc.ClientConn
	agentRegistry   map[string]*Agent // map[taskType] => Agent
}

type ResourceWrapper struct {
<<<<<<< HEAD
	State    admin.State
	Outputs  *flyteIdl.OutputData
=======
	Phase    flyteIdl.TaskExecution_Phase
	State    admin.State // This is deprecated.
	Outputs  *flyteIdl.LiteralMap
>>>>>>> 5e23addc
	Message  string
	LogLinks []*flyteIdl.TaskLog
}

type ResourceMetaWrapper struct {
	OutputPrefix      string
	Token             string
	AgentResourceMeta []byte
	TaskType          string
}

func (p Plugin) GetConfig() webapi.PluginConfig {
	return GetConfig().WebAPI
}

func (p Plugin) ResourceRequirements(_ context.Context, _ webapi.TaskExecutionContextReader) (
	namespace core.ResourceNamespace, constraints core.ResourceConstraintsSpec, err error) {

	// Resource requirements are assumed to be the same.
	return "default", p.cfg.ResourceConstraints, nil
}

func (p Plugin) Create(ctx context.Context, taskCtx webapi.TaskExecutionContextReader) (webapi.ResourceMeta,
	webapi.Resource, error) {
	taskTemplate, err := taskCtx.TaskReader().Read(ctx)
	if err != nil {
		return nil, nil, err
	}
	inputs, err := taskCtx.InputReader().Get(ctx)
	if err != nil {
		return nil, nil, err
	}

	var argTemplate []string
	if taskTemplate.GetContainer() != nil {
		templateParameters := template.Parameters{
			TaskExecMetadata: taskCtx.TaskExecutionMetadata(),
			Inputs:           taskCtx.InputReader(),
			OutputPath:       taskCtx.OutputWriter(),
			Task:             taskCtx.TaskReader(),
			Runtime:          taskTemplate.GetMetadata().GetRuntime(),
		}
		argTemplate = taskTemplate.GetContainer().Args
		modifiedArgs, err := template.Render(ctx, taskTemplate.GetContainer().Args, templateParameters)
		if err != nil {
			return nil, nil, err
		}
		taskTemplate.GetContainer().Args = modifiedArgs
	}
	outputPrefix := taskCtx.OutputWriter().GetOutputPrefixPath().String()

	agent := getFinalAgent(taskTemplate.Type, p.cfg, p.agentRegistry)

	client, err := p.getClient(ctx, agent, p.connectionCache)
	if err != nil {
		return nil, nil, fmt.Errorf("failed to connect to agent with error: %v", err)
	}

	finalCtx, cancel := getFinalContext(ctx, "CreateTask", agent)
	defer cancel()

	taskExecutionMetadata := buildTaskExecutionMetadata(taskCtx.TaskExecutionMetadata())
	res, err := client.CreateTask(finalCtx, &admin.CreateTaskRequest{Inputs: inputs, Template: taskTemplate, OutputPrefix: outputPrefix, TaskExecutionMetadata: &taskExecutionMetadata})
	if err != nil {
		return nil, nil, err
	}

	// Restore unrendered template for subsequent renders.
	if taskTemplate.GetContainer() != nil {
		taskTemplate.GetContainer().Args = argTemplate
	}

	// If the agent returned a resource, we assume this is a synchronous task.
	// The state should be a terminal state, for example, SUCCEEDED, PERMANENT_FAILURE, or RETRYABLE_FAILURE.
	if res.GetResource() != nil {
		logger.Infof(ctx, "Agent is executing a synchronous task.")
		return nil,
			ResourceWrapper{
				Phase:    res.GetResource().Phase,
				State:    res.GetResource().State,
				Outputs:  res.GetResource().Outputs,
				Message:  res.GetResource().Message,
				LogLinks: res.GetResource().LogLinks,
			}, nil
	}

	logger.Infof(ctx, "Agent is executing an asynchronous task.")
	return ResourceMetaWrapper{
		OutputPrefix:      outputPrefix,
		AgentResourceMeta: res.GetResourceMeta(),
		Token:             "",
		TaskType:          taskTemplate.Type,
	}, nil, nil
}

func (p Plugin) Get(ctx context.Context, taskCtx webapi.GetContext) (latest webapi.Resource, err error) {
	metadata := taskCtx.ResourceMeta().(ResourceMetaWrapper)

	agent := getFinalAgent(metadata.TaskType, p.cfg, p.agentRegistry)
	if err != nil {
		return nil, fmt.Errorf("failed to find agent with error: %v", err)
	}

	client, err := p.getClient(ctx, agent, p.connectionCache)
	if err != nil {
		return nil, fmt.Errorf("failed to connect to agent with error: %v", err)
	}

	finalCtx, cancel := getFinalContext(ctx, "GetTask", agent)
	defer cancel()

	res, err := client.GetTask(finalCtx, &admin.GetTaskRequest{TaskType: metadata.TaskType, ResourceMeta: metadata.AgentResourceMeta})
	if err != nil {
		return nil, err
	}

	return ResourceWrapper{
		Phase:    res.Resource.Phase,
		State:    res.Resource.State,
		Outputs:  res.Resource.Outputs,
		Message:  res.Resource.Message,
		LogLinks: res.LogLinks,
	}, nil
}

func (p Plugin) Delete(ctx context.Context, taskCtx webapi.DeleteContext) error {
	if taskCtx.ResourceMeta() == nil {
		return nil
	}
	metadata := taskCtx.ResourceMeta().(ResourceMetaWrapper)

	agent := getFinalAgent(metadata.TaskType, p.cfg, p.agentRegistry)

	client, err := p.getClient(ctx, agent, p.connectionCache)
	if err != nil {
		return fmt.Errorf("failed to connect to agent with error: %v", err)
	}

	finalCtx, cancel := getFinalContext(ctx, "DeleteTask", agent)
	defer cancel()

	_, err = client.DeleteTask(finalCtx, &admin.DeleteTaskRequest{TaskType: metadata.TaskType, ResourceMeta: metadata.AgentResourceMeta})
	return err
}

func (p Plugin) Status(ctx context.Context, taskCtx webapi.StatusContext) (phase core.PhaseInfo, err error) {
	resource := taskCtx.Resource().(ResourceWrapper)
	taskInfo := &core.TaskInfo{Logs: resource.LogLinks}

	switch resource.Phase {
	case flyteIdl.TaskExecution_QUEUED:
		return core.PhaseInfoQueuedWithTaskInfo(core.DefaultPhaseVersion, resource.Message, taskInfo), nil
	case flyteIdl.TaskExecution_WAITING_FOR_RESOURCES:
		return core.PhaseInfoWaitingForResourcesInfo(time.Now(), core.DefaultPhaseVersion, resource.Message, taskInfo), nil
	case flyteIdl.TaskExecution_INITIALIZING:
		return core.PhaseInfoInitializing(time.Now(), core.DefaultPhaseVersion, resource.Message, taskInfo), nil
	case flyteIdl.TaskExecution_RUNNING:
		return core.PhaseInfoRunning(core.DefaultPhaseVersion, taskInfo), nil
	case flyteIdl.TaskExecution_SUCCEEDED:
		err = writeOutput(ctx, taskCtx, resource)
		if err != nil {
			logger.Errorf(ctx, "Failed to write output with err %s", err.Error())
			return core.PhaseInfoUndefined, err
		}
		return core.PhaseInfoSuccess(taskInfo), nil
	case flyteIdl.TaskExecution_ABORTED:
		return core.PhaseInfoFailure(pluginErrors.TaskFailedWithError, "failed to run the job with aborted phase", taskInfo), nil
	case flyteIdl.TaskExecution_FAILED:
		return core.PhaseInfoFailure(pluginErrors.TaskFailedWithError, "failed to run the job", taskInfo), nil
	}

	// The default phase is undefined.
	if resource.Phase != flyteIdl.TaskExecution_UNDEFINED {
		return core.PhaseInfoUndefined, pluginErrors.Errorf(core.SystemErrorCode, "unknown execution phase [%v].", resource.Phase)
	}

	// If the phase is undefined, we will use state to determine the phase.
	switch resource.State {
	case admin.State_PENDING:
		return core.PhaseInfoInitializing(time.Now(), core.DefaultPhaseVersion, resource.Message, taskInfo), nil
	case admin.State_RUNNING:
		return core.PhaseInfoRunning(core.DefaultPhaseVersion, taskInfo), nil
	case admin.State_PERMANENT_FAILURE:
		return core.PhaseInfoFailure(pluginErrors.TaskFailedWithError, "failed to run the job", taskInfo), nil
	case admin.State_RETRYABLE_FAILURE:
		return core.PhaseInfoRetryableFailure(pluginErrors.TaskFailedWithError, "failed to run the job", taskInfo), nil
	case admin.State_SUCCEEDED:
		err = writeOutput(ctx, taskCtx, resource)
		if err != nil {
			logger.Errorf(ctx, "Failed to write output with err %s", err.Error())
			return core.PhaseInfoUndefined, err
		}
		return core.PhaseInfoSuccess(taskInfo), nil
	}
	return core.PhaseInfoUndefined, pluginErrors.Errorf(core.SystemErrorCode, "unknown execution state [%v].", resource.State)
}

func writeOutput(ctx context.Context, taskCtx webapi.StatusContext, resource ResourceWrapper) error {
	taskTemplate, err := taskCtx.TaskReader().Read(ctx)
	if err != nil {
		return err
	}

	if taskTemplate.Interface == nil || taskTemplate.Interface.Outputs == nil || taskTemplate.Interface.Outputs.Variables == nil {
		logger.Debugf(ctx, "The task declares no outputs. Skipping writing the outputs.")
		return nil
	}

	var opReader io.OutputReader
	if resource.Outputs != nil {
		logger.Debugf(ctx, "Agent returned an output.")
		opReader = ioutils.NewInMemoryOutputReader(resource.Outputs, nil, nil)
	} else {
		logger.Debugf(ctx, "Agent didn't return any output, assuming file based outputs.")
		opReader = ioutils.NewRemoteFileOutputReader(ctx, taskCtx.DataStore(), taskCtx.OutputWriter(), taskCtx.MaxDatasetSizeBytes())
	}

	return taskCtx.OutputWriter().Put(ctx, opReader)
}

func getFinalAgent(taskType string, cfg *Config, agentRegistry map[string]*Agent) *Agent {
	if agent, exists := agentRegistry[taskType]; exists {
		return agent
	}

	return &cfg.DefaultAgent
}

func getGrpcConnection(ctx context.Context, agent *Agent, connectionCache map[*Agent]*grpc.ClientConn) (*grpc.ClientConn, error) {
	conn, ok := connectionCache[agent]
	if ok {
		return conn, nil
	}
	var opts []grpc.DialOption

	if agent.Insecure {
		opts = append(opts, grpc.WithTransportCredentials(insecure.NewCredentials()))
	} else {
		pool, err := x509.SystemCertPool()
		if err != nil {
			return nil, err
		}

		creds := credentials.NewClientTLSFromCert(pool, "")
		opts = append(opts, grpc.WithTransportCredentials(creds))
	}

	if len(agent.DefaultServiceConfig) != 0 {
		opts = append(opts, grpc.WithDefaultServiceConfig(agent.DefaultServiceConfig))
	}

	var err error
	conn, err = grpc.Dial(agent.Endpoint, opts...)
	if err != nil {
		return nil, err
	}
	connectionCache[agent] = conn
	defer func() {
		if err != nil {
			if cerr := conn.Close(); cerr != nil {
				grpclog.Infof("Failed to close conn to %s: %v", agent, cerr)
			}
			return
		}
		go func() {
			<-ctx.Done()
			if cerr := conn.Close(); cerr != nil {
				grpclog.Infof("Failed to close conn to %s: %v", agent, cerr)
			}
		}()
	}()

	return conn, nil
}

func getClientFunc(ctx context.Context, agent *Agent, connectionCache map[*Agent]*grpc.ClientConn) (service.AsyncAgentServiceClient, error) {
	conn, err := getGrpcConnection(ctx, agent, connectionCache)
	if err != nil {
		return nil, err
	}

	return service.NewAsyncAgentServiceClient(conn), nil
}

func getAgentMetadataClientFunc(ctx context.Context, agent *Agent, connectionCache map[*Agent]*grpc.ClientConn) (service.AgentMetadataServiceClient, error) {
	conn, err := getGrpcConnection(ctx, agent, connectionCache)
	if err != nil {
		return nil, err
	}

	return service.NewAgentMetadataServiceClient(conn), nil
}

func buildTaskExecutionMetadata(taskExecutionMetadata core.TaskExecutionMetadata) admin.TaskExecutionMetadata {
	taskExecutionID := taskExecutionMetadata.GetTaskExecutionID().GetID()
	return admin.TaskExecutionMetadata{
		TaskExecutionId:      &taskExecutionID,
		Namespace:            taskExecutionMetadata.GetNamespace(),
		Labels:               taskExecutionMetadata.GetLabels(),
		Annotations:          taskExecutionMetadata.GetAnnotations(),
		K8SServiceAccount:    taskExecutionMetadata.GetK8sServiceAccount(),
		EnvironmentVariables: taskExecutionMetadata.GetEnvironmentVariables(),
	}
}

func getFinalTimeout(operation string, agent *Agent) config.Duration {
	if t, exists := agent.Timeouts[operation]; exists {
		return t
	}

	return agent.DefaultTimeout
}

func getFinalContext(ctx context.Context, operation string, agent *Agent) (context.Context, context.CancelFunc) {
	timeout := getFinalTimeout(operation, agent).Duration
	if timeout == 0 {
		return ctx, func() {}
	}

	return context.WithTimeout(ctx, timeout)
}

func initializeAgentRegistry(cfg *Config, connectionCache map[*Agent]*grpc.ClientConn, getAgentMetadataClientFunc GetAgentMetadataClientFunc) (map[string]*Agent, error) {
	agentRegistry := make(map[string]*Agent)
	var agentDeployments []*Agent

	// Ensure that the old configuration is backward compatible
	for taskType, agentID := range cfg.AgentForTaskTypes {
		agentRegistry[taskType] = cfg.Agents[agentID]
	}

	if len(cfg.DefaultAgent.Endpoint) != 0 {
		agentDeployments = append(agentDeployments, &cfg.DefaultAgent)
	}
	agentDeployments = append(agentDeployments, maps.Values(cfg.Agents)...)
	for _, agentDeployment := range agentDeployments {
		client, err := getAgentMetadataClientFunc(context.Background(), agentDeployment, connectionCache)
		if err != nil {
			return nil, fmt.Errorf("failed to connect to agent [%v] with error: [%v]", agentDeployment, err)
		}

		finalCtx, cancel := getFinalContext(context.Background(), "ListAgents", agentDeployment)
		defer cancel()

		res, err := client.ListAgents(finalCtx, &admin.ListAgentsRequest{})
		if err != nil {
			grpcStatus, ok := status.FromError(err)
			if grpcStatus.Code() == codes.Unimplemented {
				// we should not panic here, as we want to continue to support old agent settings
				logger.Infof(context.Background(), "list agent method not implemented for agent: [%v]", agentDeployment)
				continue
			}

			if !ok {
				return nil, fmt.Errorf("failed to list agent: [%v] with a non-gRPC error: [%v]", agentDeployment, err)
			}

			return nil, fmt.Errorf("failed to list agent: [%v] with error: [%v]", agentDeployment, err)
		}

		agents := res.GetAgents()
		for _, agent := range agents {
			supportedTaskTypes := agent.SupportedTaskTypes
			for _, supportedTaskType := range supportedTaskTypes {
				agentRegistry[supportedTaskType] = agentDeployment
			}
		}
	}

	return agentRegistry, nil
}

func newAgentPlugin() webapi.PluginEntry {
	cfg := GetConfig()
	connectionCache := make(map[*Agent]*grpc.ClientConn)
	agentRegistry, err := initializeAgentRegistry(cfg, connectionCache, getAgentMetadataClientFunc)
	if err != nil {
		// We should wait for all agents to be up and running before starting the server
		panic(err)
	}

	supportedTaskTypes := append(maps.Keys(agentRegistry), cfg.SupportedTaskTypes...)
	logger.Infof(context.Background(), "Agent supports task types: %v", supportedTaskTypes)

	return webapi.PluginEntry{
		ID:                 "agent-service",
		SupportedTaskTypes: supportedTaskTypes,
		PluginLoader: func(ctx context.Context, iCtx webapi.PluginSetupContext) (webapi.AsyncPlugin, error) {
			return &Plugin{
				metricScope:     iCtx.MetricsScope(),
				cfg:             cfg,
				getClient:       getClientFunc,
				connectionCache: connectionCache,
				agentRegistry:   agentRegistry,
			}, nil
		},
	}
}

func RegisterAgentPlugin() {
	gob.Register(ResourceMetaWrapper{})
	gob.Register(ResourceWrapper{})

	pluginmachinery.PluginRegistry().RegisterRemotePlugin(newAgentPlugin())
}<|MERGE_RESOLUTION|>--- conflicted
+++ resolved
@@ -42,14 +42,9 @@
 }
 
 type ResourceWrapper struct {
-<<<<<<< HEAD
-	State    admin.State
-	Outputs  *flyteIdl.OutputData
-=======
 	Phase    flyteIdl.TaskExecution_Phase
 	State    admin.State // This is deprecated.
-	Outputs  *flyteIdl.LiteralMap
->>>>>>> 5e23addc
+	Outputs  *flyteIdl.OutputData
 	Message  string
 	LogLinks []*flyteIdl.TaskLog
 }
