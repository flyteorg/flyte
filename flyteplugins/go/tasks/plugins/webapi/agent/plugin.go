package agent

import (
	"context"
	"encoding/gob"
	"fmt"
	"slices"
	"sync"
	"time"

	"golang.org/x/exp/maps"
	"google.golang.org/protobuf/types/known/structpb"
	"k8s.io/apimachinery/pkg/util/wait"

	"github.com/flyteorg/flyte/flyteidl/gen/pb-go/flyteidl/admin"
	flyteIdl "github.com/flyteorg/flyte/flyteidl/gen/pb-go/flyteidl/core"
	"github.com/flyteorg/flyte/flyteidl/gen/pb-go/flyteidl/service"
	pluginErrors "github.com/flyteorg/flyte/flyteplugins/go/tasks/errors"
	"github.com/flyteorg/flyte/flyteplugins/go/tasks/pluginmachinery"
	"github.com/flyteorg/flyte/flyteplugins/go/tasks/pluginmachinery/core"
	"github.com/flyteorg/flyte/flyteplugins/go/tasks/pluginmachinery/core/template"
	flyteIO "github.com/flyteorg/flyte/flyteplugins/go/tasks/pluginmachinery/io"
	"github.com/flyteorg/flyte/flyteplugins/go/tasks/pluginmachinery/ioutils"
	"github.com/flyteorg/flyte/flyteplugins/go/tasks/pluginmachinery/webapi"
	"github.com/flyteorg/flyte/flytestdlib/logger"
	"github.com/flyteorg/flyte/flytestdlib/promutils"
)

const ID = "agent-service"

<<<<<<< HEAD
type Registry map[string]map[string]map[int32]*Agent // map[domain][taskTypeName][taskTypeVersion] => Agent
=======
type AgentService struct {
	mu                 sync.RWMutex
	supportedTaskTypes []string
	CorePlugin         core.Plugin
}

// ContainTaskType check if agent supports this task type.
func (p *AgentService) ContainTaskType(taskType string) bool {
	p.mu.RLock()
	defer p.mu.RUnlock()
	return slices.Contains(p.supportedTaskTypes, taskType)
}

// SetSupportedTaskType set supportTaskType in the agent service.
func (p *AgentService) SetSupportedTaskType(taskTypes []string) {
	p.mu.Lock()
	defer p.mu.Unlock()
	p.supportedTaskTypes = taskTypes
}

type Registry map[string]map[int32]*Agent // map[taskTypeName][taskTypeVersion] => Agent
>>>>>>> 2e67b23f

type Plugin struct {
	metricScope promutils.Scope
	cfg         *Config
	cs          *ClientSet
	registry    Registry
	mu          sync.RWMutex
}

type ResourceWrapper struct {
	Phase flyteIdl.TaskExecution_Phase
	// Deprecated: Please Use Phase instead.
	State      admin.State
	Outputs    *flyteIdl.LiteralMap
	Message    string
	LogLinks   []*flyteIdl.TaskLog
	CustomInfo *structpb.Struct
	AgentError *admin.AgentError
}

// IsTerminal is used to avoid making network calls to the agent service if the resource is already in a terminal state.
func (r ResourceWrapper) IsTerminal() bool {
	return r.Phase == flyteIdl.TaskExecution_SUCCEEDED || r.Phase == flyteIdl.TaskExecution_FAILED || r.Phase == flyteIdl.TaskExecution_ABORTED
}

type ResourceMetaWrapper struct {
	OutputPrefix      string
	AgentResourceMeta []byte
	TaskCategory      admin.TaskCategory
	Domain            string
}

func (p *Plugin) setRegistry(r Registry) {
	p.mu.Lock()
	defer p.mu.Unlock()
	p.registry = r
}

func (p *Plugin) GetConfig() webapi.PluginConfig {
	return GetConfig().WebAPI
}

func (p *Plugin) ResourceRequirements(_ context.Context, _ webapi.TaskExecutionContextReader) (
	namespace core.ResourceNamespace, constraints core.ResourceConstraintsSpec, err error) {

	// Resource requirements are assumed to be the same.
	return "default", p.cfg.ResourceConstraints, nil
}

func (p *Plugin) Create(ctx context.Context, taskCtx webapi.TaskExecutionContextReader) (webapi.ResourceMeta,
	webapi.Resource, error) {
	taskTemplate, err := taskCtx.TaskReader().Read(ctx)
	if err != nil {
		return nil, nil, fmt.Errorf("failed to read task template with error: %v", err)
	}
	inputs, err := taskCtx.InputReader().Get(ctx)
	if err != nil {
		return nil, nil, fmt.Errorf("failed to read inputs with error: %v", err)
	}

	var argTemplate []string
	if taskTemplate.GetContainer() != nil {
		templateParameters := template.Parameters{
			TaskExecMetadata: taskCtx.TaskExecutionMetadata(),
			Inputs:           taskCtx.InputReader(),
			OutputPath:       taskCtx.OutputWriter(),
			Task:             taskCtx.TaskReader(),
		}
		argTemplate = taskTemplate.GetContainer().GetArgs()
		modifiedArgs, err := template.Render(ctx, taskTemplate.GetContainer().GetArgs(), templateParameters)
		if err != nil {
			return nil, nil, fmt.Errorf("failed to render args with error: %v", err)
		}
		taskTemplate.GetContainer().Args = modifiedArgs
		defer func() {
			// Restore unrendered template for subsequent renders.
			taskTemplate.GetContainer().Args = argTemplate
		}()
	}
	outputPrefix := taskCtx.OutputWriter().GetOutputPrefixPath().String()

	taskCategory := admin.TaskCategory{Name: taskTemplate.GetType(), Version: taskTemplate.GetTaskTypeVersion()}
	agent, isSync := p.getFinalAgent(&taskCategory, p.cfg, taskTemplate.Id.Domain)

	taskExecutionMetadata := buildTaskExecutionMetadata(taskCtx.TaskExecutionMetadata())

	if isSync {
		finalCtx, cancel := getFinalContext(ctx, "ExecuteTaskSync", agent)
		defer cancel()
		client, err := p.getSyncAgentClient(ctx, agent)
		if err != nil {
			return nil, nil, err
		}
		header := &admin.CreateRequestHeader{Template: taskTemplate, OutputPrefix: outputPrefix, TaskExecutionMetadata: &taskExecutionMetadata}
		return p.ExecuteTaskSync(finalCtx, client, header, inputs)
	}

	finalCtx, cancel := getFinalContext(ctx, "CreateTask", agent)
	defer cancel()

	// Use async agent client
	client, err := p.getAsyncAgentClient(ctx, agent)
	if err != nil {
		return nil, nil, err
	}
	request := &admin.CreateTaskRequest{Inputs: inputs, Template: taskTemplate, OutputPrefix: outputPrefix, TaskExecutionMetadata: &taskExecutionMetadata}
	res, err := client.CreateTask(finalCtx, request)
	if err != nil {
		return nil, nil, fmt.Errorf("failed to create task from agent with %v", err)
	}

	return ResourceMetaWrapper{
		OutputPrefix:      outputPrefix,
		AgentResourceMeta: res.GetResourceMeta(),
		TaskCategory:      taskCategory,
		Domain:            taskTemplate.Id.Domain,
	}, nil, nil
}

func (p *Plugin) ExecuteTaskSync(
	ctx context.Context,
	client service.SyncAgentServiceClient,
	header *admin.CreateRequestHeader,
	inputs *flyteIdl.LiteralMap,
) (webapi.ResourceMeta, webapi.Resource, error) {
	stream, err := client.ExecuteTaskSync(ctx)
	if err != nil {
		logger.Errorf(ctx, "failed to execute task from agent with %v", err)
		return nil, nil, fmt.Errorf("failed to execute task from agent with %v", err)
	}

	headerProto := &admin.ExecuteTaskSyncRequest{
		Part: &admin.ExecuteTaskSyncRequest_Header{
			Header: header,
		},
	}

	err = stream.Send(headerProto)
	if err != nil {
		return nil, nil, fmt.Errorf("failed to send headerProto with error: %w", err)
	}
	inputsProto := &admin.ExecuteTaskSyncRequest{
		Part: &admin.ExecuteTaskSyncRequest_Inputs{
			Inputs: inputs,
		},
	}
	err = stream.Send(inputsProto)

	if err != nil {
		return nil, nil, fmt.Errorf("failed to send inputsProto with error: %w", err)
	}

	// Client is done with sending
	if err := stream.CloseSend(); err != nil {
		logger.Errorf(ctx, "failed to close stream with err %s", err.Error())
		return nil, nil, err
	}

	in, err := stream.Recv()
	if err != nil {
		logger.Errorf(ctx, "failed to receive stream from server %s", err.Error())
		return nil, nil, fmt.Errorf("failed to receive stream from server %w", err)
	}
	if in.GetHeader() == nil {
		return nil, nil, fmt.Errorf("expected header in the response, but got none")
	}
	// TODO: Read the streaming output from the agent, and merge it into the final output.
	// For now, Propeller assumes that the output is always in the header.
	resource := in.GetHeader().GetResource()

	return nil, ResourceWrapper{
		Phase:      resource.GetPhase(),
		Outputs:    resource.GetOutputs(),
		Message:    resource.GetMessage(),
		LogLinks:   resource.GetLogLinks(),
		CustomInfo: resource.GetCustomInfo(),
		AgentError: resource.GetAgentError(),
	}, nil
}

func (p *Plugin) Get(ctx context.Context, taskCtx webapi.GetContext) (latest webapi.Resource, err error) {
	metadata := taskCtx.ResourceMeta().(ResourceMetaWrapper)
	agent, _ := p.getFinalAgent(&metadata.TaskCategory, p.cfg)

	client, err := p.getAsyncAgentClient(ctx, agent)
	if err != nil {
		return nil, err
	}
	finalCtx, cancel := getFinalContext(ctx, "GetTask", agent)
	defer cancel()

	request := &admin.GetTaskRequest{
		TaskType:     metadata.TaskCategory.GetName(),
		TaskCategory: &metadata.TaskCategory,
		ResourceMeta: metadata.AgentResourceMeta,
		OutputPrefix: metadata.OutputPrefix,
	}
	res, err := client.GetTask(finalCtx, request)
	if err != nil {
		return nil, fmt.Errorf("failed to get task from agent with %v", err)
	}

	return ResourceWrapper{
		Phase:      res.GetResource().GetPhase(),
		State:      res.GetResource().GetState(),
		Outputs:    res.GetResource().GetOutputs(),
		Message:    res.GetResource().GetMessage(),
		LogLinks:   res.GetResource().GetLogLinks(),
		CustomInfo: res.GetResource().GetCustomInfo(),
	}, nil
}

func (p *Plugin) Delete(ctx context.Context, taskCtx webapi.DeleteContext) error {
	if taskCtx.ResourceMeta() == nil {
		return nil
	}
	metadata := taskCtx.ResourceMeta().(ResourceMetaWrapper)
	agent, _ := p.getFinalAgent(&metadata.TaskCategory, p.cfg)

	client, err := p.getAsyncAgentClient(ctx, agent)
	if err != nil {
		return err
	}
	finalCtx, cancel := getFinalContext(ctx, "DeleteTask", agent)
	defer cancel()

	request := &admin.DeleteTaskRequest{
		TaskType:     metadata.TaskCategory.GetName(),
		TaskCategory: &metadata.TaskCategory,
		ResourceMeta: metadata.AgentResourceMeta,
	}
	_, err = client.DeleteTask(finalCtx, request)
	if err != nil {
		return fmt.Errorf("failed to delete task from agent with %v", err)
	}
	return nil
}

func (p *Plugin) Status(ctx context.Context, taskCtx webapi.StatusContext) (phase core.PhaseInfo, err error) {
	resource := taskCtx.Resource().(ResourceWrapper)
	taskInfo := &core.TaskInfo{Logs: resource.LogLinks, CustomInfo: resource.CustomInfo}
	errorCode := pluginErrors.TaskFailedWithError
	if resource.AgentError != nil && resource.AgentError.GetCode() != "" {
		errorCode = resource.AgentError.GetCode()
	}

	switch resource.Phase {
	case flyteIdl.TaskExecution_QUEUED:
		return core.PhaseInfoQueuedWithTaskInfo(time.Now(), core.DefaultPhaseVersion, resource.Message, taskInfo), nil
	case flyteIdl.TaskExecution_WAITING_FOR_RESOURCES:
		return core.PhaseInfoWaitingForResourcesInfo(time.Now(), core.DefaultPhaseVersion, resource.Message, taskInfo), nil
	case flyteIdl.TaskExecution_INITIALIZING:
		return core.PhaseInfoInitializing(time.Now(), core.DefaultPhaseVersion, resource.Message, taskInfo), nil
	case flyteIdl.TaskExecution_RUNNING:
		return core.PhaseInfoRunning(core.DefaultPhaseVersion, taskInfo), nil
	case flyteIdl.TaskExecution_SUCCEEDED:
		err = writeOutput(ctx, taskCtx, resource.Outputs)
		if err != nil {
			logger.Errorf(ctx, "failed to write output with err %s", err.Error())
			return core.PhaseInfoUndefined, err
		}
		return core.PhaseInfoSuccess(taskInfo), nil
	case flyteIdl.TaskExecution_ABORTED:
		return core.PhaseInfoFailure(errorCode, "failed to run the job with aborted phase.", taskInfo), nil
	case flyteIdl.TaskExecution_FAILED:
		return core.PhaseInfoFailure(errorCode, fmt.Sprintf("failed to run the job: %s", resource.Message), taskInfo), nil
	}
	// The default phase is undefined.
	if resource.Phase != flyteIdl.TaskExecution_UNDEFINED {
		return core.PhaseInfoUndefined, pluginErrors.Errorf(core.SystemErrorCode, "unknown execution phase [%v].", resource.Phase)
	}

	// If the phase is undefined, we will use state to determine the phase.
	switch resource.State {
	case admin.State_PENDING:
		return core.PhaseInfoInitializing(time.Now(), core.DefaultPhaseVersion, resource.Message, taskInfo), nil
	case admin.State_RUNNING:
		return core.PhaseInfoRunning(core.DefaultPhaseVersion, taskInfo), nil
	case admin.State_PERMANENT_FAILURE:
		return core.PhaseInfoFailure(pluginErrors.TaskFailedWithError, "failed to run the job.\n"+resource.Message, taskInfo), nil
	case admin.State_RETRYABLE_FAILURE:
		return core.PhaseInfoRetryableFailure(pluginErrors.TaskFailedWithError, "failed to run the job.\n"+resource.Message, taskInfo), nil
	case admin.State_SUCCEEDED:
		err = writeOutput(ctx, taskCtx, resource.Outputs)
		if err != nil {
			logger.Errorf(ctx, "failed to write output with err %s", err.Error())
			return core.PhaseInfoUndefined, fmt.Errorf("failed to write output with err %s", err.Error())
		}
		return core.PhaseInfoSuccess(taskInfo), nil
	}
	return core.PhaseInfoUndefined, pluginErrors.Errorf(core.SystemErrorCode, "unknown execution state [%v].", resource.State)
}

func (p *Plugin) getSyncAgentClient(ctx context.Context, agent *Deployment) (service.SyncAgentServiceClient, error) {
	client, ok := p.cs.syncAgentClients[agent.Endpoint]
	if !ok {
		conn, err := getGrpcConnection(ctx, agent)
		if err != nil {
			return nil, fmt.Errorf("failed to get grpc connection with error: %v", err)
		}
		client = service.NewSyncAgentServiceClient(conn)
		p.cs.syncAgentClients[agent.Endpoint] = client
	}
	return client, nil
}

func (p *Plugin) getAsyncAgentClient(ctx context.Context, agent *Deployment) (service.AsyncAgentServiceClient, error) {
	client, ok := p.cs.asyncAgentClients[agent.Endpoint]
	if !ok {
		conn, err := getGrpcConnection(ctx, agent)
		if err != nil {
			return nil, fmt.Errorf("failed to get grpc connection with error: %v", err)
		}
		client = service.NewAsyncAgentServiceClient(conn)
		p.cs.asyncAgentClients[agent.Endpoint] = client
	}
	return client, nil
}

func (p *Plugin) watchAgents(ctx context.Context, agentService *AgentService) {
	go wait.Until(func() {
		childCtx, cancel := context.WithCancel(ctx)
		defer cancel()
		clientSet := getAgentClientSets(childCtx)
		agentRegistry := getAgentRegistry(childCtx, clientSet)
		p.setRegistry(agentRegistry)
		agentService.SetSupportedTaskType(maps.Keys(agentRegistry))
	}, p.cfg.PollInterval.Duration, ctx.Done())
}

func (p *Plugin) getFinalAgent(taskCategory *admin.TaskCategory, cfg *Config, domain string) (*Deployment, bool) {
	p.mu.RLock()
	defer p.mu.RUnlock()

	if agent, exists := p.registry[domain][taskCategory.GetName()][taskCategory.GetVersion()]; exists {
		return agent.AgentDeployment, agent.IsSync
	}
	return &cfg.DefaultAgent, false
}

func writeOutput(ctx context.Context, taskCtx webapi.StatusContext, outputs *flyteIdl.LiteralMap) error {
	taskTemplate, err := taskCtx.TaskReader().Read(ctx)
	if err != nil {
		return err
	}

	if taskTemplate.GetInterface() == nil || taskTemplate.GetInterface().GetOutputs() == nil || taskTemplate.Interface.Outputs.Variables == nil {
		logger.Debugf(ctx, "The task declares no outputs. Skipping writing the outputs.")
		return nil
	}

	var opReader flyteIO.OutputReader
	if outputs != nil {
		logger.Debugf(ctx, "AgentDeployment returned an output.")
		opReader = ioutils.NewInMemoryOutputReader(outputs, nil, nil)
	} else {
		logger.Debugf(ctx, "AgentDeployment didn't return any output, assuming file based outputs.")
		opReader = ioutils.NewRemoteFileOutputReader(ctx, taskCtx.DataStore(), taskCtx.OutputWriter(), 0)
	}
	return taskCtx.OutputWriter().Put(ctx, opReader)
}

func buildTaskExecutionMetadata(taskExecutionMetadata core.TaskExecutionMetadata) admin.TaskExecutionMetadata {
	taskExecutionID := taskExecutionMetadata.GetTaskExecutionID().GetID()

	return admin.TaskExecutionMetadata{
		TaskExecutionId:      &taskExecutionID,
		Namespace:            taskExecutionMetadata.GetNamespace(),
		Labels:               taskExecutionMetadata.GetLabels(),
		Annotations:          taskExecutionMetadata.GetAnnotations(),
		K8SServiceAccount:    taskExecutionMetadata.GetK8sServiceAccount(),
		EnvironmentVariables: taskExecutionMetadata.GetEnvironmentVariables(),
		Identity:             taskExecutionMetadata.GetSecurityContext().RunAs, // nolint:protogetter
	}
}

func newAgentPlugin(agentService *AgentService) webapi.PluginEntry {
	ctx := context.Background()
	cfg := GetConfig()
	clientSet := getAgentClientSets(ctx)
	agentRegistry := getAgentRegistry(ctx, clientSet)
	supportedTaskTypes := maps.Keys(agentRegistry)

	return webapi.PluginEntry{
		ID:                 "agent-service",
		SupportedTaskTypes: supportedTaskTypes,
		PluginLoader: func(ctx context.Context, iCtx webapi.PluginSetupContext) (webapi.AsyncPlugin, error) {
			plugin := &Plugin{
				metricScope: iCtx.MetricsScope(),
				cfg:         cfg,
				cs:          clientSet,
				registry:    agentRegistry,
			}
			plugin.watchAgents(ctx, agentService)
			return plugin, nil
		},
	}
}

func RegisterAgentPlugin(agentService *AgentService) {
	gob.Register(ResourceMetaWrapper{})
	gob.Register(ResourceWrapper{})
	pluginmachinery.PluginRegistry().RegisterRemotePlugin(newAgentPlugin(agentService))
}<|MERGE_RESOLUTION|>--- conflicted
+++ resolved
@@ -28,9 +28,8 @@
 
 const ID = "agent-service"
 
-<<<<<<< HEAD
 type Registry map[string]map[string]map[int32]*Agent // map[domain][taskTypeName][taskTypeVersion] => Agent
-=======
+
 type AgentService struct {
 	mu                 sync.RWMutex
 	supportedTaskTypes []string
@@ -50,9 +49,6 @@
 	defer p.mu.Unlock()
 	p.supportedTaskTypes = taskTypes
 }
-
-type Registry map[string]map[int32]*Agent // map[taskTypeName][taskTypeVersion] => Agent
->>>>>>> 2e67b23f
 
 type Plugin struct {
 	metricScope promutils.Scope
