--- conflicted
+++ resolved
@@ -37,16 +37,10 @@
 }
 
 type ResourceWrapper struct {
-<<<<<<< HEAD
-	Phase    flyteIdl.TaskExecution_Phase
-	State    admin.State // This is deprecated.
-	Outputs  *flyteIdl.OutputData
-=======
 	Phase flyteIdl.TaskExecution_Phase
 	// Deprecated: Please Use Phase instead.
 	State    admin.State
-	Outputs  *flyteIdl.LiteralMap
->>>>>>> 2407e906
+	Outputs  *flyteIdl.OutputData
 	Message  string
 	LogLinks []*flyteIdl.TaskLog
 }
