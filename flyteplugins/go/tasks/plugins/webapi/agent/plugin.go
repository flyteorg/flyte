package agent

import (
	"context"
	"encoding/gob"
	"fmt"
	"time"

	"golang.org/x/exp/maps"

	"github.com/flyteorg/flyte/flyteidl/gen/pb-go/flyteidl/admin"
	flyteIdl "github.com/flyteorg/flyte/flyteidl/gen/pb-go/flyteidl/core"
	"github.com/flyteorg/flyte/flyteidl/gen/pb-go/flyteidl/service"
	pluginErrors "github.com/flyteorg/flyte/flyteplugins/go/tasks/errors"
	"github.com/flyteorg/flyte/flyteplugins/go/tasks/pluginmachinery"
	"github.com/flyteorg/flyte/flyteplugins/go/tasks/pluginmachinery/core"
	"github.com/flyteorg/flyte/flyteplugins/go/tasks/pluginmachinery/core/template"
	flyteIO "github.com/flyteorg/flyte/flyteplugins/go/tasks/pluginmachinery/io"
	"github.com/flyteorg/flyte/flyteplugins/go/tasks/pluginmachinery/ioutils"
	"github.com/flyteorg/flyte/flyteplugins/go/tasks/pluginmachinery/webapi"
	"github.com/flyteorg/flyte/flytestdlib/logger"
	"github.com/flyteorg/flyte/flytestdlib/promutils"
)

type Registry map[string]map[int32]*Agent // map[taskTypeName][taskTypeVersion] => Agent

type Plugin struct {
	metricScope   promutils.Scope
	cfg           *Config
	cs            *ClientSet
	agentRegistry Registry
}

type ResourceWrapper struct {
	Phase flyteIdl.TaskExecution_Phase
	// Deprecated: Please Use Phase instead.
	State    admin.State
	Outputs  *flyteIdl.LiteralMap
	Message  string
	LogLinks []*flyteIdl.TaskLog
}

// IsTerminal is used to avoid making network calls to the agent service if the resource is already in a terminal state.
func (r ResourceWrapper) IsTerminal() bool {
	return r.Phase == flyteIdl.TaskExecution_SUCCEEDED || r.Phase == flyteIdl.TaskExecution_FAILED || r.Phase == flyteIdl.TaskExecution_ABORTED
}

type ResourceMetaWrapper struct {
	OutputPrefix      string
	AgentResourceMeta []byte
	TaskCategory      admin.TaskCategory
}

func (p Plugin) GetConfig() webapi.PluginConfig {
	return GetConfig().WebAPI
}

func (p Plugin) ResourceRequirements(_ context.Context, _ webapi.TaskExecutionContextReader) (
	namespace core.ResourceNamespace, constraints core.ResourceConstraintsSpec, err error) {

	// Resource requirements are assumed to be the same.
	return "default", p.cfg.ResourceConstraints, nil
}

func (p Plugin) Create(ctx context.Context, taskCtx webapi.TaskExecutionContextReader) (webapi.ResourceMeta,
	webapi.Resource, error) {
	taskTemplate, err := taskCtx.TaskReader().Read(ctx)
	if err != nil {
		return nil, nil, err
	}
	inputs, err := taskCtx.InputReader().Get(ctx)
	if err != nil {
		return nil, nil, err
	}

	var argTemplate []string
	if taskTemplate.GetContainer() != nil {
		templateParameters := template.Parameters{
			TaskExecMetadata: taskCtx.TaskExecutionMetadata(),
			Inputs:           taskCtx.InputReader(),
			OutputPath:       taskCtx.OutputWriter(),
			Task:             taskCtx.TaskReader(),
		}
		argTemplate = taskTemplate.GetContainer().Args
		modifiedArgs, err := template.Render(ctx, taskTemplate.GetContainer().Args, templateParameters)
		if err != nil {
			return nil, nil, err
		}
		taskTemplate.GetContainer().Args = modifiedArgs
		defer func() {
			// Restore unrendered template for subsequent renders.
			taskTemplate.GetContainer().Args = argTemplate
		}()
	}
	outputPrefix := taskCtx.OutputWriter().GetOutputPrefixPath().String()

	taskCategory := admin.TaskCategory{Name: taskTemplate.Type, Version: taskTemplate.TaskTypeVersion}
	agent, isSync := getFinalAgent(&taskCategory, p.cfg, p.agentRegistry)
<<<<<<< HEAD
=======

	taskExecutionMetadata := buildTaskExecutionMetadata(taskCtx.TaskExecutionMetadata())

	if isSync {
		finalCtx, cancel := getFinalContext(ctx, "ExecuteTaskSync", agent)
		defer cancel()
		client, err := p.getSyncAgentClient(ctx, agent)
		if err != nil {
			return nil, nil, err
		}
		header := &admin.CreateRequestHeader{Template: taskTemplate, OutputPrefix: outputPrefix, TaskExecutionMetadata: &taskExecutionMetadata}
		return p.ExecuteTaskSync(finalCtx, client, header, inputs)
	}
>>>>>>> bd3ed0d2

	finalCtx, cancel := getFinalContext(ctx, "CreateTask", agent)
	defer cancel()

<<<<<<< HEAD
	taskExecutionMetadata := buildTaskExecutionMetadata(taskCtx.TaskExecutionMetadata())

	if isSync {
		client, err := p.getSyncAgentClient(ctx, agent)
		if err != nil {
			return nil, nil, err
		}
		header := &admin.CreateRequestHeader{Template: taskTemplate, OutputPrefix: outputPrefix, TaskExecutionMetadata: &taskExecutionMetadata}
		return p.ExecuteTaskSync(finalCtx, client, header, inputs)
	}

=======
>>>>>>> bd3ed0d2
	// Use async agent client
	client, err := p.getAsyncAgentClient(ctx, agent)
	if err != nil {
		return nil, nil, err
	}
	request := &admin.CreateTaskRequest{Inputs: inputs, Template: taskTemplate, OutputPrefix: outputPrefix, TaskExecutionMetadata: &taskExecutionMetadata}
	res, err := client.CreateTask(finalCtx, request)
	if err != nil {
		return nil, nil, err
	}

	return ResourceMetaWrapper{
		OutputPrefix:      outputPrefix,
		AgentResourceMeta: res.GetResourceMeta(),
		TaskCategory:      taskCategory,
	}, nil, nil
}

func (p Plugin) ExecuteTaskSync(
	ctx context.Context,
	client service.SyncAgentServiceClient,
	header *admin.CreateRequestHeader,
	inputs *flyteIdl.LiteralMap,
) (webapi.ResourceMeta, webapi.Resource, error) {
	stream, err := client.ExecuteTaskSync(ctx)
	if err != nil {
		return nil, nil, err
	}

	headerProto := &admin.ExecuteTaskSyncRequest{
		Part: &admin.ExecuteTaskSyncRequest_Header{
			Header: header,
		},
	}

	err = stream.Send(headerProto)
	if err != nil {
		return nil, nil, fmt.Errorf("failed to send headerProto with error: %w", err)
	}
	inputsProto := &admin.ExecuteTaskSyncRequest{
		Part: &admin.ExecuteTaskSyncRequest_Inputs{
			Inputs: inputs,
		},
	}
	err = stream.Send(inputsProto)

	if err != nil {
		return nil, nil, fmt.Errorf("failed to send inputsProto with error: %w", err)
	}

	in, err := stream.Recv()
	if err != nil {
		return nil, nil, err
	}
	if in.GetHeader() == nil {
		return nil, nil, fmt.Errorf("expected header in the response, but got none")
	}
	// TODO: Read the streaming output from the agent, and merge it into the final output.
	// For now, Propeller assumes that the output is always in the header.
	resource := in.GetHeader().GetResource()

	if err := stream.CloseSend(); err != nil {
		return nil, nil, err
	}

	if err != nil {
		logger.Errorf(ctx, "Failed to write output with err %s", err.Error())
		return nil, nil, err
	}

	return nil, ResourceWrapper{
		Phase:    resource.Phase,
		Outputs:  resource.Outputs,
		Message:  resource.Message,
		LogLinks: resource.LogLinks,
	}, err
}

func (p Plugin) Get(ctx context.Context, taskCtx webapi.GetContext) (latest webapi.Resource, err error) {
	metadata := taskCtx.ResourceMeta().(ResourceMetaWrapper)
	agent, _ := getFinalAgent(&metadata.TaskCategory, p.cfg, p.agentRegistry)

	client, err := p.getAsyncAgentClient(ctx, agent)
	if err != nil {
		return nil, err
	}
	finalCtx, cancel := getFinalContext(ctx, "GetTask", agent)
	defer cancel()

	request := &admin.GetTaskRequest{
		TaskType:     metadata.TaskCategory.Name,
		TaskCategory: &metadata.TaskCategory,
		ResourceMeta: metadata.AgentResourceMeta,
	}
	res, err := client.GetTask(finalCtx, request)
	if err != nil {
		return nil, err
	}

	return ResourceWrapper{
		Phase:    res.Resource.Phase,
		State:    res.Resource.State,
		Outputs:  res.Resource.Outputs,
		Message:  res.Resource.Message,
		LogLinks: res.Resource.LogLinks,
	}, nil
}

func (p Plugin) Delete(ctx context.Context, taskCtx webapi.DeleteContext) error {
	if taskCtx.ResourceMeta() == nil {
		return nil
	}
	metadata := taskCtx.ResourceMeta().(ResourceMetaWrapper)
	agent, _ := getFinalAgent(&metadata.TaskCategory, p.cfg, p.agentRegistry)

	client, err := p.getAsyncAgentClient(ctx, agent)
	if err != nil {
		return err
	}
	finalCtx, cancel := getFinalContext(ctx, "DeleteTask", agent)
	defer cancel()

	request := &admin.DeleteTaskRequest{
		TaskType:     metadata.TaskCategory.Name,
		TaskCategory: &metadata.TaskCategory,
		ResourceMeta: metadata.AgentResourceMeta,
	}
	_, err = client.DeleteTask(finalCtx, request)
	return err
}

func (p Plugin) Status(ctx context.Context, taskCtx webapi.StatusContext) (phase core.PhaseInfo, err error) {
	resource := taskCtx.Resource().(ResourceWrapper)
	taskInfo := &core.TaskInfo{Logs: resource.LogLinks}

	switch resource.Phase {
	case flyteIdl.TaskExecution_QUEUED:
		return core.PhaseInfoQueuedWithTaskInfo(core.DefaultPhaseVersion, resource.Message, taskInfo), nil
	case flyteIdl.TaskExecution_WAITING_FOR_RESOURCES:
		return core.PhaseInfoWaitingForResourcesInfo(time.Now(), core.DefaultPhaseVersion, resource.Message, taskInfo), nil
	case flyteIdl.TaskExecution_INITIALIZING:
		return core.PhaseInfoInitializing(time.Now(), core.DefaultPhaseVersion, resource.Message, taskInfo), nil
	case flyteIdl.TaskExecution_RUNNING:
		return core.PhaseInfoRunning(core.DefaultPhaseVersion, taskInfo), nil
	case flyteIdl.TaskExecution_SUCCEEDED:
		err = writeOutput(ctx, taskCtx, resource.Outputs)
		if err != nil {
			logger.Errorf(ctx, "Failed to write output with err %s", err.Error())
			return core.PhaseInfoUndefined, err
		}
		return core.PhaseInfoSuccess(taskInfo), nil
	case flyteIdl.TaskExecution_ABORTED:
		return core.PhaseInfoFailure(pluginErrors.TaskFailedWithError, "failed to run the job with aborted phase.\n"+resource.Message, taskInfo), nil
	case flyteIdl.TaskExecution_FAILED:
		return core.PhaseInfoFailure(pluginErrors.TaskFailedWithError, "failed to run the job.\n"+resource.Message, taskInfo), nil
	}

	// The default phase is undefined.
	if resource.Phase != flyteIdl.TaskExecution_UNDEFINED {
		return core.PhaseInfoUndefined, pluginErrors.Errorf(core.SystemErrorCode, "unknown execution phase [%v].", resource.Phase)
	}

	// If the phase is undefined, we will use state to determine the phase.
	switch resource.State {
	case admin.State_PENDING:
		return core.PhaseInfoInitializing(time.Now(), core.DefaultPhaseVersion, resource.Message, taskInfo), nil
	case admin.State_RUNNING:
		return core.PhaseInfoRunning(core.DefaultPhaseVersion, taskInfo), nil
	case admin.State_PERMANENT_FAILURE:
		return core.PhaseInfoFailure(pluginErrors.TaskFailedWithError, "failed to run the job.\n"+resource.Message, taskInfo), nil
	case admin.State_RETRYABLE_FAILURE:
		return core.PhaseInfoRetryableFailure(pluginErrors.TaskFailedWithError, "failed to run the job.\n"+resource.Message, taskInfo), nil
	case admin.State_SUCCEEDED:
		err = writeOutput(ctx, taskCtx, resource.Outputs)
		if err != nil {
			logger.Errorf(ctx, "Failed to write output with err %s", err.Error())
			return core.PhaseInfoUndefined, err
		}
		return core.PhaseInfoSuccess(taskInfo), nil
	}
	return core.PhaseInfoUndefined, pluginErrors.Errorf(core.SystemErrorCode, "unknown execution state [%v].", resource.State)
}

func (p Plugin) getSyncAgentClient(ctx context.Context, agent *Deployment) (service.SyncAgentServiceClient, error) {
	client, ok := p.cs.syncAgentClients[agent.Endpoint]
	if !ok {
		conn, err := getGrpcConnection(ctx, agent)
		if err != nil {
			return nil, fmt.Errorf("failed to get grpc connection with error: %v", err)
		}
		client = service.NewSyncAgentServiceClient(conn)
		p.cs.syncAgentClients[agent.Endpoint] = client
	}
	return client, nil
}

func (p Plugin) getAsyncAgentClient(ctx context.Context, agent *Deployment) (service.AsyncAgentServiceClient, error) {
	client, ok := p.cs.asyncAgentClients[agent.Endpoint]
	if !ok {
		conn, err := getGrpcConnection(ctx, agent)
		if err != nil {
			return nil, fmt.Errorf("failed to get grpc connection with error: %v", err)
		}
		client = service.NewAsyncAgentServiceClient(conn)
		p.cs.asyncAgentClients[agent.Endpoint] = client
	}
	return client, nil
}

func writeOutput(ctx context.Context, taskCtx webapi.StatusContext, outputs *flyteIdl.LiteralMap) error {
	taskTemplate, err := taskCtx.TaskReader().Read(ctx)
	if err != nil {
		return err
	}

	if taskTemplate.Interface == nil || taskTemplate.Interface.Outputs == nil || taskTemplate.Interface.Outputs.Variables == nil {
		logger.Debugf(ctx, "The task declares no outputs. Skipping writing the outputs.")
		return nil
	}

	var opReader flyteIO.OutputReader
	if outputs != nil {
		logger.Debugf(ctx, "AgentDeployment returned an output.")
		opReader = ioutils.NewInMemoryOutputReader(outputs, nil, nil)
	} else {
		logger.Debugf(ctx, "AgentDeployment didn't return any output, assuming file based outputs.")
<<<<<<< HEAD
		opReader = ioutils.NewRemoteFileOutputReader(ctx, taskCtx.DataStore(), taskCtx.OutputWriter(), taskCtx.MaxDatasetSizeBytes())
=======
		opReader = ioutils.NewRemoteFileOutputReader(ctx, taskCtx.DataStore(), taskCtx.OutputWriter(), 0)
>>>>>>> bd3ed0d2
	}
	return taskCtx.OutputWriter().Put(ctx, opReader)
}

func getFinalAgent(taskCategory *admin.TaskCategory, cfg *Config, agentRegistry Registry) (*Deployment, bool) {
	if agent, exists := agentRegistry[taskCategory.Name][taskCategory.Version]; exists {
		return agent.AgentDeployment, agent.IsSync
	}

	return &cfg.DefaultAgent, false
}

func buildTaskExecutionMetadata(taskExecutionMetadata core.TaskExecutionMetadata) admin.TaskExecutionMetadata {
	taskExecutionID := taskExecutionMetadata.GetTaskExecutionID().GetID()

	return admin.TaskExecutionMetadata{
		TaskExecutionId:      &taskExecutionID,
		Namespace:            taskExecutionMetadata.GetNamespace(),
		Labels:               taskExecutionMetadata.GetLabels(),
		Annotations:          taskExecutionMetadata.GetAnnotations(),
		K8SServiceAccount:    taskExecutionMetadata.GetK8sServiceAccount(),
		EnvironmentVariables: taskExecutionMetadata.GetEnvironmentVariables(),
		Identity:             taskExecutionMetadata.GetSecurityContext().RunAs,
	}
}

func newAgentPlugin() webapi.PluginEntry {
	cs, err := initializeClients(context.Background())
	if err != nil {
		// We should wait for all agents to be up and running before starting the server
		panic(fmt.Sprintf("failed to initialize clients with error: %v", err))
	}

	agentRegistry, err := initializeAgentRegistry(cs)
	if err != nil {
		panic(fmt.Sprintf("failed to initialize agent registry with error: %v", err))
	}

	cfg := GetConfig()
	supportedTaskTypes := append(maps.Keys(agentRegistry), cfg.SupportedTaskTypes...)
	logger.Infof(context.Background(), "AgentDeployment service supports task types: %v", supportedTaskTypes)

	return webapi.PluginEntry{
		ID:                 "agent-service",
		SupportedTaskTypes: supportedTaskTypes,
		PluginLoader: func(ctx context.Context, iCtx webapi.PluginSetupContext) (webapi.AsyncPlugin, error) {
			return &Plugin{
				metricScope:   iCtx.MetricsScope(),
				cfg:           cfg,
				cs:            cs,
				agentRegistry: agentRegistry,
			}, nil
		},
	}
}

func RegisterAgentPlugin() {
	gob.Register(ResourceMetaWrapper{})
	gob.Register(ResourceWrapper{})

	pluginmachinery.PluginRegistry().RegisterRemotePlugin(newAgentPlugin())
}<|MERGE_RESOLUTION|>--- conflicted
+++ resolved
@@ -96,8 +96,6 @@
 
 	taskCategory := admin.TaskCategory{Name: taskTemplate.Type, Version: taskTemplate.TaskTypeVersion}
 	agent, isSync := getFinalAgent(&taskCategory, p.cfg, p.agentRegistry)
-<<<<<<< HEAD
-=======
 
 	taskExecutionMetadata := buildTaskExecutionMetadata(taskCtx.TaskExecutionMetadata())
 
@@ -111,25 +109,10 @@
 		header := &admin.CreateRequestHeader{Template: taskTemplate, OutputPrefix: outputPrefix, TaskExecutionMetadata: &taskExecutionMetadata}
 		return p.ExecuteTaskSync(finalCtx, client, header, inputs)
 	}
->>>>>>> bd3ed0d2
 
 	finalCtx, cancel := getFinalContext(ctx, "CreateTask", agent)
 	defer cancel()
 
-<<<<<<< HEAD
-	taskExecutionMetadata := buildTaskExecutionMetadata(taskCtx.TaskExecutionMetadata())
-
-	if isSync {
-		client, err := p.getSyncAgentClient(ctx, agent)
-		if err != nil {
-			return nil, nil, err
-		}
-		header := &admin.CreateRequestHeader{Template: taskTemplate, OutputPrefix: outputPrefix, TaskExecutionMetadata: &taskExecutionMetadata}
-		return p.ExecuteTaskSync(finalCtx, client, header, inputs)
-	}
-
-=======
->>>>>>> bd3ed0d2
 	// Use async agent client
 	client, err := p.getAsyncAgentClient(ctx, agent)
 	if err != nil {
@@ -356,11 +339,7 @@
 		opReader = ioutils.NewInMemoryOutputReader(outputs, nil, nil)
 	} else {
 		logger.Debugf(ctx, "AgentDeployment didn't return any output, assuming file based outputs.")
-<<<<<<< HEAD
-		opReader = ioutils.NewRemoteFileOutputReader(ctx, taskCtx.DataStore(), taskCtx.OutputWriter(), taskCtx.MaxDatasetSizeBytes())
-=======
 		opReader = ioutils.NewRemoteFileOutputReader(ctx, taskCtx.DataStore(), taskCtx.OutputWriter(), 0)
->>>>>>> bd3ed0d2
 	}
 	return taskCtx.OutputWriter().Put(ctx, opReader)
 }
