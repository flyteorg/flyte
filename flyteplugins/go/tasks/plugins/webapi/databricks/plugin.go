package databricks

import (
	"bytes"
	"context"
	"encoding/gob"
	"encoding/json"
	"fmt"
	"io"
	"io/ioutil"
	"net/http"
	"time"

	flyteIdlCore "github.com/flyteorg/flyte/flyteidl/gen/pb-go/flyteidl/core"
	"github.com/flyteorg/flyte/flyteidl/gen/pb-go/flyteidl/plugins"
	pluginErrors "github.com/flyteorg/flyte/flyteplugins/go/tasks/errors"
	"github.com/flyteorg/flyte/flyteplugins/go/tasks/pluginmachinery"
	"github.com/flyteorg/flyte/flyteplugins/go/tasks/pluginmachinery/core"
	pluginsCore "github.com/flyteorg/flyte/flyteplugins/go/tasks/pluginmachinery/core"
	"github.com/flyteorg/flyte/flyteplugins/go/tasks/pluginmachinery/core/template"
	"github.com/flyteorg/flyte/flyteplugins/go/tasks/pluginmachinery/ioutils"
	"github.com/flyteorg/flyte/flyteplugins/go/tasks/pluginmachinery/utils"
	"github.com/flyteorg/flyte/flyteplugins/go/tasks/pluginmachinery/webapi"
	"github.com/flyteorg/flyte/flytestdlib/errors"
	"github.com/flyteorg/flyte/flytestdlib/logger"
	"github.com/flyteorg/flyte/flytestdlib/promutils"
)

const (
	create          string = "create"
	get             string = "get"
	cancel          string = "cancel"
	databricksAPI   string = "/api/2.1/jobs/runs"
	newCluster      string = "new_cluster"
	dockerImage     string = "docker_image"
	sparkConfig     string = "spark_conf"
	sparkPythonTask string = "spark_python_task"
	pythonFile      string = "python_file"
	parameters      string = "parameters"
	url             string = "url"
)

// HTTPClient for mocking/testing purposes, and we'll override this method
type HTTPClient interface {
	Do(req *http.Request) (*http.Response, error)
}

type Plugin struct {
	metricScope promutils.Scope
	cfg         *Config
	client      HTTPClient
}

type ResourceWrapper struct {
	StatusCode     int
	LifeCycleState string
	ResultState    string
	JobID          string
	Message        string
}

type ResourceMetaWrapper struct {
	RunID              string
	DatabricksInstance string
	Token              string
}

func (p Plugin) GetConfig() webapi.PluginConfig {
	return GetConfig().WebAPI
}

func (p Plugin) ResourceRequirements(_ context.Context, _ webapi.TaskExecutionContextReader) (
	namespace core.ResourceNamespace, constraints core.ResourceConstraintsSpec, err error) {

	// Resource requirements are assumed to be the same.
	return "default", p.cfg.ResourceConstraints, nil
}

func (p Plugin) Create(ctx context.Context, taskCtx webapi.TaskExecutionContextReader) (webapi.ResourceMeta,
	webapi.Resource, error) {
	taskTemplate, err := taskCtx.TaskReader().Read(ctx)
	if err != nil {
		return nil, nil, err
	}

	token, err := taskCtx.SecretManager().Get(ctx, p.cfg.TokenKey)
	if err != nil {
		return nil, nil, err
	}

	container := taskTemplate.GetContainer()
	sparkJob := plugins.SparkJob{}
	err = utils.UnmarshalStruct(taskTemplate.GetCustom(), &sparkJob)
	if err != nil {
		return nil, nil, errors.Wrapf(pluginErrors.BadTaskSpecification, err, "invalid TaskSpecification [%v], failed to unmarshal", taskTemplate.GetCustom())
	}

	// override the default token in propeller
	if len(sparkJob.DatabricksToken) != 0 {
		token = sparkJob.DatabricksToken
	}
	modifiedArgs, err := template.Render(ctx, container.GetArgs(), template.Parameters{
		TaskExecMetadata: taskCtx.TaskExecutionMetadata(),
		Inputs:           taskCtx.InputReader(),
		OutputPath:       taskCtx.OutputWriter(),
		Task:             taskCtx.TaskReader(),
	})
	if err != nil {
		return nil, nil, err
	}

	databricksJob := make(map[string]interface{})
	err = utils.UnmarshalStructToObj(sparkJob.DatabricksConf, &databricksJob)
	if err != nil {
		return nil, nil, fmt.Errorf("failed to unmarshal databricksJob: %v: %v", sparkJob.DatabricksConf, err)
	}

	// If "existing_cluster_id" is in databricks_job, then we don't need to set "new_cluster"
	// Refer the docs here: https://docs.databricks.com/en/workflows/jobs/jobs-2.0-api.html#request-structure
	if clusterConfig, ok := databricksJob[newCluster].(map[string]interface{}); ok {
		if dockerConfig, ok := clusterConfig[dockerImage].(map[string]interface{}); !ok || dockerConfig[url] == nil {
			clusterConfig[dockerImage] = map[string]string{url: container.Image}
		}

		if clusterConfig[sparkConfig] == nil && len(sparkJob.SparkConf) != 0 {
			clusterConfig[sparkConfig] = sparkJob.SparkConf
		}
	}
	databricksJob[sparkPythonTask] = map[string]interface{}{pythonFile: p.cfg.EntrypointFile, parameters: modifiedArgs}

	data, err := p.sendRequest(create, databricksJob, token, "")
	if err != nil {
		return nil, nil, err
	}

	if _, ok := data["run_id"]; !ok {
		return nil, nil, errors.Errorf("CorruptedPluginState", "can't get the run_id")
	}
	runID := fmt.Sprintf("%.0f", data["run_id"])

	return ResourceMetaWrapper{runID, p.cfg.DatabricksInstance, token}, nil, nil
}

func (p Plugin) Get(ctx context.Context, taskCtx webapi.GetContext) (latest webapi.Resource, err error) {
	exec := taskCtx.ResourceMeta().(ResourceMetaWrapper)
	res, err := p.sendRequest(get, nil, exec.Token, exec.RunID)
	if err != nil {
		return nil, err
	}
	if _, ok := res["state"]; !ok {
		return nil, errors.Errorf("CorruptedPluginState", "can't get the job state")
	}
	jobState := res["state"].(map[string]interface{})
	jobID := fmt.Sprintf("%.0f", res["job_id"])
	message := fmt.Sprintf("%s", jobState["state_message"])
	lifeCycleState := fmt.Sprintf("%s", jobState["life_cycle_state"])
	var resultState string
	if _, ok := jobState["result_state"]; !ok {
		// The result_state is not available until the job is finished.
		// https://docs.databricks.com/en/workflows/jobs/jobs-2.0-api.html#runresultstate
		resultState = ""
	} else {
		resultState = fmt.Sprintf("%s", jobState["result_state"])
	}
	return ResourceWrapper{
		JobID:          jobID,
		LifeCycleState: lifeCycleState,
		ResultState:    resultState,
		Message:        message,
	}, nil
}

func (p Plugin) Delete(ctx context.Context, taskCtx webapi.DeleteContext) error {
	if taskCtx.ResourceMeta() == nil {
		return nil
	}
	exec := taskCtx.ResourceMeta().(ResourceMetaWrapper)
	_, err := p.sendRequest(cancel, nil, exec.Token, exec.RunID)
	if err != nil {
		return err
	}
	logger.Info(ctx, "Deleted Databricks job execution.")

	return nil
}

func (p Plugin) sendRequest(method string, databricksJob map[string]interface{}, token string, runID string) (map[string]interface{}, error) {
	var databricksURL string
	// for mocking/testing purposes
	if p.cfg.databricksEndpoint == "" {
		databricksURL = fmt.Sprintf("https://%v%v", p.cfg.DatabricksInstance, databricksAPI)
	} else {
		databricksURL = fmt.Sprintf("%v%v", p.cfg.databricksEndpoint, databricksAPI)
	}

	// build the request spec
	var body io.Reader
	var httpMethod string
	switch method {
	case create:
		databricksURL += "/submit"
		mJSON, err := json.Marshal(databricksJob)
		if err != nil {
			return nil, fmt.Errorf("failed to marshal the job request: %v", err)
		}
		body = bytes.NewBuffer(mJSON)
		httpMethod = http.MethodPost
	case get:
		databricksURL += "/get?run_id=" + runID
		httpMethod = http.MethodGet
	case cancel:
		databricksURL += "/cancel"
		body = bytes.NewBuffer([]byte(fmt.Sprintf("{ \"run_id\": %v }", runID)))
		httpMethod = http.MethodPost
	}

	req, err := http.NewRequest(httpMethod, databricksURL, body)
	if err != nil {
		return nil, err
	}
	req.Header.Add("Authorization", "Bearer "+token)
	req.Header.Add("Content-Type", "application/json")

	// Send the request
	resp, err := p.client.Do(req)
	if err != nil {
		return nil, fmt.Errorf("failed to send request to Databricks platform with err: [%v]", err)
	}
	defer resp.Body.Close()

	// Parse the response body
	responseBody, err := ioutil.ReadAll(resp.Body)
	if err != nil {
		return nil, err
	}
	var data map[string]interface{}
<<<<<<< HEAD
	err = json.Unmarshal(responseBody, &data)
	if err != nil {
		return nil, fmt.Errorf("failed to parse response with err: [%v]", err)
	}
=======

	if len(responseBody) != 0 {
		err = json.Unmarshal(responseBody, &data)
		if err != nil {
			return nil, fmt.Errorf("failed to parse response with err: [%v]", err)
		}
	}

>>>>>>> bd3ed0d2
	if resp.StatusCode != http.StatusOK {
		message := ""
		if v, ok := data["message"]; ok {
			message = v.(string)
		}
		return nil, fmt.Errorf("failed to %v Databricks job with error [%v]", method, message)
	}
	return data, nil
}

func (p Plugin) Status(ctx context.Context, taskCtx webapi.StatusContext) (phase core.PhaseInfo, err error) {
	exec := taskCtx.ResourceMeta().(ResourceMetaWrapper)
	resource := taskCtx.Resource().(ResourceWrapper)
	message := resource.Message
	jobID := resource.JobID
	lifeCycleState := resource.LifeCycleState
	resultState := resource.ResultState

	taskInfo := createTaskInfo(exec.RunID, jobID, exec.DatabricksInstance)
	switch lifeCycleState {
	// Job response format. https://docs.databricks.com/en/workflows/jobs/jobs-2.0-api.html#runlifecyclestate
<<<<<<< HEAD
=======
	case "QUEUED":
		return core.PhaseInfoQueued(time.Now(), core.DefaultPhaseVersion, message), nil
>>>>>>> bd3ed0d2
	case "PENDING":
		return core.PhaseInfoInitializing(time.Now(), core.DefaultPhaseVersion, message, taskInfo), nil
	case "RUNNING":
		fallthrough
<<<<<<< HEAD
=======
	case "BLOCKED":
		fallthrough
	case "WAITING_FOR_RETRY":
		fallthrough
>>>>>>> bd3ed0d2
	case "TERMINATING":
		return core.PhaseInfoRunning(core.DefaultPhaseVersion, taskInfo), nil
	case "TERMINATED":
		if resultState == "SUCCESS" {
			// Result state details. https://docs.databricks.com/en/workflows/jobs/jobs-2.0-api.html#runresultstate
			if err := writeOutput(ctx, taskCtx); err != nil {
				return core.PhaseInfoFailure(string(rune(http.StatusInternalServerError)), "failed to write output", taskInfo), nil
			}
			return core.PhaseInfoSuccess(taskInfo), nil
<<<<<<< HEAD
=======
		} else if resultState == "FAILED" {
			return core.PhaseInfoRetryableFailure("job failed", message, taskInfo), nil
>>>>>>> bd3ed0d2
		}
		return core.PhaseInfoFailure(pluginErrors.TaskFailedWithError, message, taskInfo), nil
	case "SKIPPED":
		return core.PhaseInfoFailure(string(rune(http.StatusConflict)), message, taskInfo), nil
	case "INTERNAL_ERROR":
<<<<<<< HEAD
		return core.PhaseInfoFailure(string(rune(http.StatusInternalServerError)), message, taskInfo), nil
=======
		return core.PhaseInfoRetryableFailure(string(rune(http.StatusInternalServerError)), message, taskInfo), nil
>>>>>>> bd3ed0d2
	}
	return core.PhaseInfoUndefined, pluginErrors.Errorf(pluginsCore.SystemErrorCode, "unknown execution phase [%v].", lifeCycleState)
}

func writeOutput(ctx context.Context, taskCtx webapi.StatusContext) error {
	taskTemplate, err := taskCtx.TaskReader().Read(ctx)
	if err != nil {
		return err
	}
	if taskTemplate.Interface == nil || taskTemplate.Interface.Outputs == nil || taskTemplate.Interface.Outputs.Variables == nil {
		logger.Infof(ctx, "The task declares no outputs. Skipping writing the outputs.")
		return nil
	}

	outputReader := ioutils.NewRemoteFileOutputReader(ctx, taskCtx.DataStore(), taskCtx.OutputWriter(), 0)
	return taskCtx.OutputWriter().Put(ctx, outputReader)
}

func createTaskInfo(runID, jobID, databricksInstance string) *core.TaskInfo {
	timeNow := time.Now()

	return &core.TaskInfo{
		OccurredAt: &timeNow,
		Logs: []*flyteIdlCore.TaskLog{
			{
				Uri: fmt.Sprintf("https://%s/#job/%s/run/%s",
					databricksInstance,
					jobID,
					runID),
				Name: "Databricks Console",
			},
		},
	}
}

func newDatabricksJobTaskPlugin() webapi.PluginEntry {
	return webapi.PluginEntry{
		ID:                 "databricks",
		SupportedTaskTypes: []core.TaskType{"spark"},
		PluginLoader: func(ctx context.Context, iCtx webapi.PluginSetupContext) (webapi.AsyncPlugin, error) {
			return &Plugin{
				metricScope: iCtx.MetricsScope(),
				cfg:         GetConfig(),
				client:      &http.Client{},
			}, nil
		},
	}
}

func init() {
	gob.Register(ResourceMetaWrapper{})
	gob.Register(ResourceWrapper{})

	pluginmachinery.PluginRegistry().RegisterRemotePlugin(newDatabricksJobTaskPlugin())
}<|MERGE_RESOLUTION|>--- conflicted
+++ resolved
@@ -234,12 +234,6 @@
 		return nil, err
 	}
 	var data map[string]interface{}
-<<<<<<< HEAD
-	err = json.Unmarshal(responseBody, &data)
-	if err != nil {
-		return nil, fmt.Errorf("failed to parse response with err: [%v]", err)
-	}
-=======
 
 	if len(responseBody) != 0 {
 		err = json.Unmarshal(responseBody, &data)
@@ -248,7 +242,6 @@
 		}
 	}
 
->>>>>>> bd3ed0d2
 	if resp.StatusCode != http.StatusOK {
 		message := ""
 		if v, ok := data["message"]; ok {
@@ -270,22 +263,16 @@
 	taskInfo := createTaskInfo(exec.RunID, jobID, exec.DatabricksInstance)
 	switch lifeCycleState {
 	// Job response format. https://docs.databricks.com/en/workflows/jobs/jobs-2.0-api.html#runlifecyclestate
-<<<<<<< HEAD
-=======
 	case "QUEUED":
 		return core.PhaseInfoQueued(time.Now(), core.DefaultPhaseVersion, message), nil
->>>>>>> bd3ed0d2
 	case "PENDING":
 		return core.PhaseInfoInitializing(time.Now(), core.DefaultPhaseVersion, message, taskInfo), nil
 	case "RUNNING":
 		fallthrough
-<<<<<<< HEAD
-=======
 	case "BLOCKED":
 		fallthrough
 	case "WAITING_FOR_RETRY":
 		fallthrough
->>>>>>> bd3ed0d2
 	case "TERMINATING":
 		return core.PhaseInfoRunning(core.DefaultPhaseVersion, taskInfo), nil
 	case "TERMINATED":
@@ -295,21 +282,14 @@
 				return core.PhaseInfoFailure(string(rune(http.StatusInternalServerError)), "failed to write output", taskInfo), nil
 			}
 			return core.PhaseInfoSuccess(taskInfo), nil
-<<<<<<< HEAD
-=======
 		} else if resultState == "FAILED" {
 			return core.PhaseInfoRetryableFailure("job failed", message, taskInfo), nil
->>>>>>> bd3ed0d2
 		}
 		return core.PhaseInfoFailure(pluginErrors.TaskFailedWithError, message, taskInfo), nil
 	case "SKIPPED":
 		return core.PhaseInfoFailure(string(rune(http.StatusConflict)), message, taskInfo), nil
 	case "INTERNAL_ERROR":
-<<<<<<< HEAD
-		return core.PhaseInfoFailure(string(rune(http.StatusInternalServerError)), message, taskInfo), nil
-=======
 		return core.PhaseInfoRetryableFailure(string(rune(http.StatusInternalServerError)), message, taskInfo), nil
->>>>>>> bd3ed0d2
 	}
 	return core.PhaseInfoUndefined, pluginErrors.Errorf(pluginsCore.SystemErrorCode, "unknown execution phase [%v].", lifeCycleState)
 }
