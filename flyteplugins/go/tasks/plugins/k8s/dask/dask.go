--- conflicted
+++ resolved
@@ -318,8 +318,6 @@
 		},
 	}
 	var phaseInfo pluginsCore.PhaseInfo
-
-	var phaseInfo pluginsCore.PhaseInfo
 	switch status {
 	case "":
 		phaseInfo = pluginsCore.PhaseInfoInitializing(occurredAt, pluginsCore.DefaultPhaseVersion, "unknown", &info)
@@ -334,21 +332,11 @@
 		phaseInfo = pluginsCore.PhaseInfoSuccess(&info)
 	default:
 		phaseInfo = pluginsCore.PhaseInfoRunning(pluginsCore.DefaultPhaseVersion, &info)
-<<<<<<< HEAD
-	}
-
+	}
 	phaseVersionUpdateErr := k8s.MaybeUpdatePhaseVersionFromPluginContext(&phaseInfo, &pluginContext)
 	if phaseVersionUpdateErr != nil {
 		return phaseInfo, phaseVersionUpdateErr
 	}
-
-=======
-	}
-	phaseVersionUpdateErr := k8s.MaybeUpdatePhaseVersionFromPluginContext(&phaseInfo, &pluginContext)
-	if phaseVersionUpdateErr != nil {
-		return phaseInfo, phaseVersionUpdateErr
-	}
->>>>>>> c476bcde
 	return phaseInfo, nil
 }
 
