package pod

import (
	"context"

	v1 "k8s.io/api/core/v1"
	metav1 "k8s.io/apimachinery/pkg/apis/meta/v1"
	"sigs.k8s.io/controller-runtime/pkg/client"

	"github.com/flyteorg/flyte/flyteidl/gen/pb-go/flyteidl/core"
	pluginserrors "github.com/flyteorg/flyte/flyteplugins/go/tasks/errors"
	"github.com/flyteorg/flyte/flyteplugins/go/tasks/logs"
	"github.com/flyteorg/flyte/flyteplugins/go/tasks/pluginmachinery"
	pluginsCore "github.com/flyteorg/flyte/flyteplugins/go/tasks/pluginmachinery/core"
	"github.com/flyteorg/flyte/flyteplugins/go/tasks/pluginmachinery/flytek8s"
	"github.com/flyteorg/flyte/flyteplugins/go/tasks/pluginmachinery/k8s"
	"github.com/flyteorg/flyte/flyteplugins/go/tasks/pluginmachinery/tasklog"
	"github.com/flyteorg/flyte/flyteplugins/go/tasks/pluginmachinery/utils"
	"github.com/flyteorg/flyte/flytestdlib/logger"
)

const (
	ContainerTaskType    = "container"
	podTaskType          = "pod"
	pythonTaskType       = "python-task"
	rawContainerTaskType = "raw-container"
	SidecarTaskType      = "sidecar"
)

// Why, you might wonder do we recreate the generated go struct generated from the plugins.SidecarJob proto? Because
// although we unmarshal the task custom json, the PodSpec itself is not generated from a proto definition,
// but a proper go struct defined in k8s libraries. Therefore we only unmarshal the sidecar as a json, rather than jsonpb.
type sidecarJob struct {
	PodSpec              *v1.PodSpec
	PrimaryContainerName string
	Annotations          map[string]string
	Labels               map[string]string
}

var DefaultPodPlugin = plugin{}

type plugin struct {
}

func (plugin) BuildIdentityResource(_ context.Context, _ pluginsCore.TaskExecutionMetadata) (client.Object, error) {
	return flytek8s.BuildIdentityPod(), nil
}

func (p plugin) BuildResource(ctx context.Context, taskCtx pluginsCore.TaskExecutionContext) (client.Object, error) {
	taskTemplate, err := taskCtx.TaskReader().Read(ctx)
	if err != nil {
		logger.Warnf(ctx, "failed to read task information when trying to construct Pod, err: %s", err.Error())
		return nil, err
	}

	var podSpec *v1.PodSpec
	objectMeta := &metav1.ObjectMeta{
		Annotations: make(map[string]string),
		Labels:      make(map[string]string),
	}
	primaryContainerName := ""

	if taskTemplate.Type == SidecarTaskType && taskTemplate.TaskTypeVersion == 0 {
		// handles pod tasks when they are defined as Sidecar tasks and marshal the podspec using k8s proto.
		sidecarJob := sidecarJob{}
		err := utils.UnmarshalStructToObj(taskTemplate.GetCustom(), &sidecarJob)
		if err != nil {
			return nil, pluginserrors.Errorf(pluginserrors.BadTaskSpecification, "invalid TaskSpecification [%v], Err: [%v]", taskTemplate.GetCustom(), err.Error())
		}

		if sidecarJob.PodSpec == nil {
			return nil, pluginserrors.Errorf(pluginserrors.BadTaskSpecification, "invalid TaskSpecification, nil PodSpec [%v]", taskTemplate.GetCustom())
		}

		podSpec = sidecarJob.PodSpec

		// get primary container name
		primaryContainerName = sidecarJob.PrimaryContainerName

		// update annotations and labels
		objectMeta.Annotations = utils.UnionMaps(objectMeta.Annotations, sidecarJob.Annotations)
		objectMeta.Labels = utils.UnionMaps(objectMeta.Labels, sidecarJob.Labels)
	} else if taskTemplate.Type == SidecarTaskType && taskTemplate.TaskTypeVersion == 1 {
		// handles pod tasks that marshal the pod spec to the task custom.
		err := utils.UnmarshalStructToObj(taskTemplate.GetCustom(), &podSpec)
		if err != nil {
			return nil, pluginserrors.Errorf(pluginserrors.BadTaskSpecification,
				"Unable to unmarshal task custom [%v], Err: [%v]", taskTemplate.GetCustom(), err.Error())
		}

		// get primary container name
		if len(taskTemplate.GetConfig()) == 0 {
			return nil, pluginserrors.Errorf(pluginserrors.BadTaskSpecification,
				"invalid TaskSpecification, config needs to be non-empty and include missing [%s] key", flytek8s.PrimaryContainerKey)
		}

		var ok bool
		if primaryContainerName, ok = taskTemplate.GetConfig()[flytek8s.PrimaryContainerKey]; !ok {
			return nil, pluginserrors.Errorf(pluginserrors.BadTaskSpecification,
				"invalid TaskSpecification, config missing [%s] key in [%v]", flytek8s.PrimaryContainerKey, taskTemplate.GetConfig())
		}

		// update annotations and labels
		if taskTemplate.GetK8SPod() != nil && taskTemplate.GetK8SPod().Metadata != nil {
			objectMeta.Annotations = utils.UnionMaps(objectMeta.Annotations, taskTemplate.GetK8SPod().Metadata.Annotations)
			objectMeta.Labels = utils.UnionMaps(objectMeta.Labels, taskTemplate.GetK8SPod().Metadata.Labels)
		}
	} else {
		// handles both container / pod tasks that use the TaskTemplate Container and K8sPod fields
		var err error
		podSpec, objectMeta, primaryContainerName, err = flytek8s.BuildRawPod(ctx, taskCtx)
		if err != nil {
			return nil, err
		}
	}

	// update podSpec and objectMeta with Flyte customizations
	podSpec, objectMeta, err = flytek8s.ApplyFlytePodConfiguration(ctx, taskCtx, podSpec, objectMeta, primaryContainerName)
	if err != nil {
		return nil, err
	}

	// set primaryContainerKey annotation if this is a Sidecar task or, as an optimization, if there is only a single
	// container. this plugin marks the task complete if the primary Container is complete, so if there is only one
	// container we can mark the task as complete before the Pod has been marked complete.
	if taskTemplate.Type == SidecarTaskType || len(podSpec.Containers) == 1 {
		objectMeta.Annotations[flytek8s.PrimaryContainerKey] = primaryContainerName
	}

	if len(podSpec.ServiceAccountName) == 0 {
		podSpec.ServiceAccountName = flytek8s.GetServiceAccountNameFromTaskExecutionMetadata(taskCtx.TaskExecutionMetadata())
	}

	pod := flytek8s.BuildIdentityPod()
	pod.ObjectMeta = *objectMeta
	pod.Spec = *podSpec

	return pod, nil
}

func (p plugin) GetTaskPhase(ctx context.Context, pluginContext k8s.PluginContext, r client.Object) (pluginsCore.PhaseInfo, error) {
	logPlugin, err := logs.InitializeLogPlugins(logs.GetLogConfig())
	if err != nil {
		return pluginsCore.PhaseInfoUndefined, err
	}

	return p.GetTaskPhaseWithLogs(ctx, pluginContext, r, logPlugin, "", nil)
}

func (plugin) GetTaskPhaseWithLogs(ctx context.Context, pluginContext k8s.PluginContext, r client.Object, logPlugin tasklog.Plugin, logSuffix string, extraLogTemplateVarsByScheme []tasklog.TemplateVar) (pluginsCore.PhaseInfo, error) {
	pluginState := k8s.PluginState{}
	_, err := pluginContext.PluginStateReader().Get(&pluginState)
	if err != nil {
		return pluginsCore.PhaseInfoUndefined, err
	}

	taskTemplate, err := pluginContext.TaskReader().Read(ctx)
	if err != nil {
		return pluginsCore.PhaseInfoUndefined, err
	}

	pod := r.(*v1.Pod)

	transitionOccurredAt := flytek8s.GetLastTransitionOccurredAt(pod).Time
	reportedAt := flytek8s.GetReportedAt(pod).Time
	if reportedAt.IsZero() {
		reportedAt = transitionOccurredAt
	}

	info := pluginsCore.TaskInfo{
		OccurredAt: &transitionOccurredAt,
		ReportedAt: &reportedAt,
	}

	taskExecID := pluginContext.TaskExecutionMetadata().GetTaskExecutionID()
	if pod.Status.Phase != v1.PodUnknown {
		taskLogs, err := logs.GetLogsForContainerInPod(ctx, logPlugin, taskExecID, pod, 0, logSuffix, extraLogTemplateVarsByScheme, taskTemplate)
		if err != nil {
			return pluginsCore.PhaseInfoUndefined, err
		}
		info.Logs = taskLogs
		info.LogContext = &core.LogContext{
			PrimaryPodName: pod.Name,
			Pods:           []*core.PodLogContext{flytek8s.BuildPodLogContext(pod)},
		}
	}

	phaseInfo, err := DemystifyPodStatus(pod, info)
	if err != nil {
		return pluginsCore.PhaseInfoUndefined, err
	}
	k8s.MaybeUpdatePhaseVersion(&phaseInfo, &pluginState)
	return phaseInfo, err
}

func (plugin) GetProperties() k8s.PluginProperties {
	return k8s.PluginProperties{}
}

func DemystifyPodStatus(pod *v1.Pod, info pluginsCore.TaskInfo) (pluginsCore.PhaseInfo, error) {
	pluginState := k8s.PluginState{}
	transitionOccurredAt := flytek8s.GetLastTransitionOccurredAt(pod).Time
	phaseInfo := pluginsCore.PhaseInfoUndefined
	var err error

	hasLogs := len(info.Logs) > 0 || len(info.LogContext.GetPods()) > 0
	switch pod.Status.Phase {
	case v1.PodSucceeded:
		phaseInfo, err = flytek8s.DemystifySuccess(pod.Status, info)
	case v1.PodFailed:
		phaseInfo, err = flytek8s.DemystifyFailure(pod.Status, info)
	case v1.PodPending:
		phaseInfo, err = flytek8s.DemystifyPending(pod.Status, info)
	case v1.PodReasonUnschedulable:
<<<<<<< HEAD
		phaseInfo = pluginsCore.PhaseInfoQueuedWithTaskInfo(transitionOccurredAt, pluginsCore.DefaultPhaseVersion, "pod unschedulable", &info)
=======
		phaseInfo = pluginsCore.PhaseInfoQueuedWithTaskInfo(pluginsCore.DefaultPhaseVersion, "pod unschedulable", &info)
>>>>>>> c476bcde
	case v1.PodUnknown:
		// DO NOTHING
	default:
		primaryContainerName, exists := pod.GetAnnotations()[flytek8s.PrimaryContainerKey]
		if !exists {
			// if all of the containers in the Pod are complete, as an optimization, we can declare the task as
			// succeeded rather than waiting for the Pod to be marked completed.
			allSuccessfullyTerminated := len(pod.Status.ContainerStatuses) > 0
			for _, s := range pod.Status.ContainerStatuses {
				if s.State.Waiting != nil || s.State.Running != nil || (s.State.Terminated != nil && s.State.Terminated.ExitCode != 0) {
					allSuccessfullyTerminated = false
				}
			}

			if allSuccessfullyTerminated {
				return flytek8s.DemystifySuccess(pod.Status, info)
			}

			// if the primary container annotation does not exist, then the task requires all containers
			// to succeed to declare success. therefore, if the pod is not in one of the above states we
			// fallback to declaring the task as 'running'.
			phaseInfo = pluginsCore.PhaseInfoRunning(pluginsCore.DefaultPhaseVersion, &info)
			if hasLogs {
				phaseInfo = phaseInfo.WithVersion(pluginsCore.DefaultPhaseVersion + 1)
			}
		} else {
			// if the primary container annotation exists, we use the status of the specified container
			phaseInfo = flytek8s.DeterminePrimaryContainerPhase(primaryContainerName, pod.Status.ContainerStatuses, &info)
			if phaseInfo.Phase() == pluginsCore.PhasePermanentFailure && phaseInfo.Err() != nil &&
				phaseInfo.Err().GetCode() == flytek8s.PrimaryContainerNotFound {
				// if the primary container status is not found ensure that the primary container exists.
				// note: it should be impossible for the primary container to not exist at this point.
				for _, container := range pod.Spec.Containers {
					if container.Name == primaryContainerName {
						phaseInfo = pluginsCore.PhaseInfoRunning(pluginsCore.DefaultPhaseVersion, &info)
						break
					}
				}
			} else if phaseInfo.Phase() == pluginsCore.PhaseRunning && hasLogs {
				phaseInfo = phaseInfo.WithVersion(pluginsCore.DefaultPhaseVersion + 1)
			}
		}
	}

<<<<<<< HEAD
	if err != nil {
		return pluginsCore.PhaseInfoUndefined, err
	}

	k8s.MaybeUpdatePhaseVersion(&phaseInfo, &pluginState)
=======
>>>>>>> c476bcde
	return phaseInfo, err
}

func init() {
	// Register ContainerTaskType and SidecarTaskType plugin entries. These separate task types
	// still exist within the system, only now both are evaluated using the same internal pod plugin
	// instance. This simplifies migration as users may keep the same configuration but are
	// seamlessly transitioned from separate container and sidecar plugins to a single pod plugin.
	pluginmachinery.PluginRegistry().RegisterK8sPlugin(
		k8s.PluginEntry{
			ID:                  ContainerTaskType,
			RegisteredTaskTypes: []pluginsCore.TaskType{ContainerTaskType, pythonTaskType, rawContainerTaskType},
			ResourceToWatch:     &v1.Pod{},
			Plugin:              DefaultPodPlugin,
			IsDefault:           true,
		})

	pluginmachinery.PluginRegistry().RegisterK8sPlugin(
		k8s.PluginEntry{
			ID:                  SidecarTaskType,
			RegisteredTaskTypes: []pluginsCore.TaskType{SidecarTaskType},
			ResourceToWatch:     &v1.Pod{},
			Plugin:              DefaultPodPlugin,
			IsDefault:           false,
		})

	// register podTaskType plugin entry
	pluginmachinery.PluginRegistry().RegisterK8sPlugin(
		k8s.PluginEntry{
			ID:                  podTaskType,
			RegisteredTaskTypes: []pluginsCore.TaskType{ContainerTaskType, pythonTaskType, rawContainerTaskType, SidecarTaskType},
			ResourceToWatch:     &v1.Pod{},
			Plugin:              DefaultPodPlugin,
			IsDefault:           true,
		})
}<|MERGE_RESOLUTION|>--- conflicted
+++ resolved
@@ -212,11 +212,7 @@
 	case v1.PodPending:
 		phaseInfo, err = flytek8s.DemystifyPending(pod.Status, info)
 	case v1.PodReasonUnschedulable:
-<<<<<<< HEAD
 		phaseInfo = pluginsCore.PhaseInfoQueuedWithTaskInfo(transitionOccurredAt, pluginsCore.DefaultPhaseVersion, "pod unschedulable", &info)
-=======
-		phaseInfo = pluginsCore.PhaseInfoQueuedWithTaskInfo(pluginsCore.DefaultPhaseVersion, "pod unschedulable", &info)
->>>>>>> c476bcde
 	case v1.PodUnknown:
 		// DO NOTHING
 	default:
@@ -261,14 +257,11 @@
 		}
 	}
 
-<<<<<<< HEAD
 	if err != nil {
 		return pluginsCore.PhaseInfoUndefined, err
 	}
 
 	k8s.MaybeUpdatePhaseVersion(&phaseInfo, &pluginState)
-=======
->>>>>>> c476bcde
 	return phaseInfo, err
 }
 
