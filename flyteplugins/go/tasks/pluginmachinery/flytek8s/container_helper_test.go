--- conflicted
+++ resolved
@@ -496,17 +496,11 @@
 	mockOutputPath.OnGetPreviousCheckpointsPrefix().Return("/prev")
 
 	return template.Parameters{
-<<<<<<< HEAD
-		TaskExecMetadata: &mockTaskExecMetadata,
-		Inputs:           &mockInputReader,
-		OutputPath:       &mockOutputPath,
-		Runtime:          &core.RuntimeMetadata{},
-=======
 		TaskExecMetadata:  &mockTaskExecMetadata,
 		Inputs:            &mockInputReader,
 		OutputPath:        &mockOutputPath,
 		IncludeConsoleURL: includeConsoleURL,
->>>>>>> 2407e906
+		Runtime:           &core.RuntimeMetadata{},
 	}
 }
 
