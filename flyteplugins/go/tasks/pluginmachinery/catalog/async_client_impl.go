package catalog

import (
	"context"
	"encoding/base32"
	"fmt"
	"hash/fnv"
	"reflect"

	"github.com/flyteorg/flyte/flyteidl/gen/pb-go/flyteidl/core"
	"github.com/flyteorg/flyte/flyteplugins/go/tasks/pluginmachinery/workqueue"
	"github.com/flyteorg/flyte/flytestdlib/bitarray"
	"github.com/flyteorg/flyte/flytestdlib/errors"
	"github.com/flyteorg/flyte/flytestdlib/promutils"
)

const specialEncoderKey = "abcdefghijklmnopqrstuvwxyz123456"

var base32Encoder = base32.NewEncoding(specialEncoderKey).WithPadding(base32.NoPadding)

// An async-client for catalog that can queue download and upload requests on workqueues.
type AsyncClientImpl struct {
	Reader workqueue.IndexedWorkQueue
	Writer workqueue.IndexedWorkQueue
}

func formatWorkItemID(key Key, idx int, suffix string) string {
	return fmt.Sprintf("%v-%v-%v", key, idx, suffix)
}

func consistentHash(str string) (string, error) {
	hasher := fnv.New32a()
	_, err := hasher.Write([]byte(str))
	if err != nil {
		return "", err
	}

	b := hasher.Sum(nil)
	return base32Encoder.EncodeToString(b), nil
}

func hashInputs(ctx context.Context, key Key) (string, error) {
	inputs := &core.InputData{}
	if key.TypedInterface.Inputs != nil {
		retInputs, err := key.InputReader.Get(ctx)
		if err != nil {
			return "", err
		}

		inputs = retInputs
	}
<<<<<<< HEAD

	return HashInputData(ctx, inputs)
=======
	return HashLiteralMap(ctx, inputs, key.CacheIgnoreInputVars)
>>>>>>> 513c3e1b
}

func (c AsyncClientImpl) Download(ctx context.Context, requests ...DownloadRequest) (outputFuture DownloadFuture, err error) {
	status := ResponseStatusReady
	cachedResults := bitarray.NewBitSet(uint(len(requests)))
	cachedCount := 0
	var respErr error
	for idx, request := range requests {
		uniqueOutputLoc, err := consistentHash(request.Target.GetOutputPrefixPath().String())
		if err != nil {
			return nil, err
		}

		workItemID := formatWorkItemID(request.Key, idx, uniqueOutputLoc)
		err = c.Reader.Queue(ctx, workItemID, NewReaderWorkItem(
			request.Key,
			request.Target))

		if err != nil {
			return nil, err
		}

		info, found, err := c.Reader.Get(workItemID)
		if err != nil {
			return nil, errors.Wrapf(ErrSystemError, err, "Failed to lookup from reader workqueue for info: %v", workItemID)
		}

		if !found {
			return nil, errors.Errorf(ErrSystemError, "Item not found in the reader workqueue even though it was just added. ItemID: %v", workItemID)
		}

		switch info.Status() {
		case workqueue.WorkStatusSucceeded:
			readerWorkItem, casted := info.Item().(*ReaderWorkItem)
			if !casted {
				return nil, errors.Errorf(ErrSystemError, "Item wasn't casted to ReaderWorkItem. ItemID: %v. Type: %v", workItemID, reflect.TypeOf(info))
			}

			if readerWorkItem.IsCached() {
				cachedResults.Set(uint(idx))
				cachedCount++
			}
		case workqueue.WorkStatusFailed:
			respErr = info.Error()
		case workqueue.WorkStatusNotDone:
			status = ResponseStatusNotReady
		}
	}

	return newDownloadFuture(status, respErr, cachedResults, len(requests), cachedCount), nil
}

func (c AsyncClientImpl) Upload(ctx context.Context, requests ...UploadRequest) (putFuture UploadFuture, err error) {
	status := ResponseStatusReady
	var respErr error
	for idx, request := range requests {
		inputHash, err := hashInputs(ctx, request.Key)
		if err != nil {
			return nil, errors.Wrapf(ErrSystemError, err, "Failed to hash inputs for item: %v", request.Key)
		}
		workItemID := formatWorkItemID(request.Key, idx, inputHash)
		err = c.Writer.Queue(ctx, workItemID, NewWriterWorkItem(
			request.Key,
			request.ArtifactData,
			request.ArtifactMetadata))

		if err != nil {
			return nil, err
		}

		info, found, err := c.Writer.Get(workItemID)
		if err != nil {
			return nil, errors.Wrapf(ErrSystemError, err, "Failed to lookup from writer workqueue for info: %v", workItemID)
		}

		if !found {
			return nil, errors.Errorf(ErrSystemError, "Item not found in the writer workqueue even though it was just added. ItemID: %v", workItemID)
		}

		switch info.Status() {
		case workqueue.WorkStatusNotDone:
			status = ResponseStatusNotReady
		case workqueue.WorkStatusFailed:
			respErr = info.Error()
		}
	}

	return newUploadFuture(status, respErr), nil
}

func (c AsyncClientImpl) Start(ctx context.Context) error {
	if err := c.Reader.Start(ctx); err != nil {
		return errors.Wrapf(ErrSystemError, err, "Failed to start reader queue.")
	}

	if err := c.Writer.Start(ctx); err != nil {
		return errors.Wrapf(ErrSystemError, err, "Failed to start writer queue.")
	}

	return nil
}

func NewAsyncClient(client Client, cfg Config, scope promutils.Scope) (AsyncClientImpl, error) {
	readerWorkQueue, err := workqueue.NewIndexedWorkQueue("reader", NewReaderProcessor(client), cfg.ReaderWorkqueueConfig,
		scope.NewSubScope("reader"))
	if err != nil {
		return AsyncClientImpl{}, err
	}

	writerWorkQueue, err := workqueue.NewIndexedWorkQueue("writer", NewWriterProcessor(client), cfg.WriterWorkqueueConfig,
		scope.NewSubScope("writer"))
	if err != nil {
		return AsyncClientImpl{}, err
	}

	return AsyncClientImpl{
		Reader: readerWorkQueue,
		Writer: writerWorkQueue,
	}, nil
}<|MERGE_RESOLUTION|>--- conflicted
+++ resolved
@@ -49,12 +49,8 @@
 
 		inputs = retInputs
 	}
-<<<<<<< HEAD
 
-	return HashInputData(ctx, inputs)
-=======
-	return HashLiteralMap(ctx, inputs, key.CacheIgnoreInputVars)
->>>>>>> 513c3e1b
+	return HashInputData(ctx, inputs, key.CacheIgnoreInputVars)
 }
 
 func (c AsyncClientImpl) Download(ctx context.Context, requests ...DownloadRequest) (outputFuture DownloadFuture, err error) {
