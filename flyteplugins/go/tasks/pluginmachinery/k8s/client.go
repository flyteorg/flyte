--- conflicted
+++ resolved
@@ -3,22 +3,16 @@
 package k8s
 
 import (
-<<<<<<< HEAD
 	"context"
 	"net/http"
 
 	"github.com/flyteorg/flyte/flyteplugins/go/tasks/pluginmachinery/core"
-=======
-	"net/http"
->>>>>>> a5ea1c87
 
 	"k8s.io/apimachinery/pkg/api/meta"
 	"k8s.io/client-go/rest"
 	"sigs.k8s.io/controller-runtime/pkg/cache"
 	"sigs.k8s.io/controller-runtime/pkg/client"
 	"sigs.k8s.io/controller-runtime/pkg/client/apiutil"
-
-	"github.com/flyteorg/flyte/flyteplugins/go/tasks/pluginmachinery/core"
 )
 
 type kubeClient struct {
@@ -38,7 +32,6 @@
 	return &kubeClient{client: c, cache: cache}
 }
 
-<<<<<<< HEAD
 type fallbackClientReader struct {
 	orderedClients []client.Reader
 }
@@ -92,8 +85,6 @@
 	return &fallbackClientBuilder{}
 }
 
-=======
->>>>>>> a5ea1c87
 type Options struct {
 	MapperProvider func(*rest.Config) (meta.RESTMapper, error)
 	CacheOptions   *cache.Options
