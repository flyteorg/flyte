run:
  skip-files:
    # because we're skipping TLS verification - for now
    - cmd/entrypoints/serve.go
    - pkg/async/messages/sqs.go
linters:
  disable-all: true
  enable:
    - errcheck
    - gosec
    - gci
    - goconst
    - goimports
    - gosimple
    - govet
    - ineffassign
    - misspell
    - nakedret
    - staticcheck
    - typecheck
    - unconvert
    - unparam
    - unused
<<<<<<< HEAD

=======
    - protogetter
>>>>>>> fd9a3780
linters-settings:
  gci:
    custom-order: true
    sections:
      - standard
      - default
      - prefix(github.com/flyteorg)
    skip-generated: true
<<<<<<< HEAD
  gosec:
    excludes:
      - G601 # disable the rule G601 since its not relevant in go 1.22+
=======
  goconst:
    ignore-tests: true
>>>>>>> fd9a3780
issues:
  exclude-rules:
    - path: pkg/workflowengine/impl/prepare_execution.go
      text: "copies lock"
    - path: pkg/runtime/interfaces/application_configuration.go
      text: "G402: TLS InsecureSkipVerify may be true."<|MERGE_RESOLUTION|>--- conflicted
+++ resolved
@@ -21,11 +21,7 @@
     - unconvert
     - unparam
     - unused
-<<<<<<< HEAD
-
-=======
     - protogetter
->>>>>>> fd9a3780
 linters-settings:
   gci:
     custom-order: true
@@ -34,14 +30,11 @@
       - default
       - prefix(github.com/flyteorg)
     skip-generated: true
-<<<<<<< HEAD
   gosec:
     excludes:
       - G601 # disable the rule G601 since its not relevant in go 1.22+
-=======
   goconst:
     ignore-tests: true
->>>>>>> fd9a3780
 issues:
   exclude-rules:
     - path: pkg/workflowengine/impl/prepare_execution.go
