package implementations

import (
	"bytes"
	"context"
	"fmt"
	"reflect"
	"time"

	cloudevents "github.com/cloudevents/sdk-go/v2"
	"github.com/golang/protobuf/jsonpb"
	"github.com/golang/protobuf/proto"
	"k8s.io/apimachinery/pkg/util/sets"

	"github.com/flyteorg/flyte/flyteadmin/pkg/async/cloudevent/interfaces"
	"github.com/flyteorg/flyte/flyteadmin/pkg/async/notifications/implementations"
	"github.com/flyteorg/flyte/flyteadmin/pkg/common"
	dataInterfaces "github.com/flyteorg/flyte/flyteadmin/pkg/data/interfaces"
	"github.com/flyteorg/flyte/flyteadmin/pkg/manager/impl/util"
	repositoryInterfaces "github.com/flyteorg/flyte/flyteadmin/pkg/repositories/interfaces"
	"github.com/flyteorg/flyte/flyteadmin/pkg/repositories/models"
	"github.com/flyteorg/flyte/flyteadmin/pkg/repositories/transformers"
	runtimeInterfaces "github.com/flyteorg/flyte/flyteadmin/pkg/runtime/interfaces"
	"github.com/flyteorg/flyte/flyteidl/gen/pb-go/flyteidl/admin"
	"github.com/flyteorg/flyte/flyteidl/gen/pb-go/flyteidl/core"
	"github.com/flyteorg/flyte/flyteidl/gen/pb-go/flyteidl/event"
	"github.com/flyteorg/flyte/flytestdlib/contextutils"
	"github.com/flyteorg/flyte/flytestdlib/logger"
	"github.com/flyteorg/flyte/flytestdlib/promutils"
	"github.com/flyteorg/flyte/flytestdlib/storage"
)

const (
	cloudEventSource     = "https://github.com/flyteorg/flyte/flyteadmin"
	cloudEventTypePrefix = "com.flyte.resource"
	jsonSchemaURLKey     = "jsonschemaurl"
	jsonSchemaURL        = "https://github.com/flyteorg/flyteidl/blob/v0.24.14/jsonschema/workflow_execution.json"
)

// Publisher This event publisher acts to asynchronously publish workflow execution events.
type Publisher struct {
	sender        interfaces.Sender
	systemMetrics implementations.EventPublisherSystemMetrics
	events        sets.String
}

func (p *Publisher) Publish(ctx context.Context, notificationType string, msg proto.Message) error {
	if !p.shouldPublishEvent(notificationType) {
		return nil
	}
	p.systemMetrics.PublishTotal.Inc()
	logger.Debugf(ctx, "Publishing the following message [%+v]", msg)

	var executionID string
	var phase string
	var eventTime time.Time

	switch msgType := msg.(type) {
	case *admin.WorkflowExecutionEventRequest:
		e := msgType.Event
		executionID = e.ExecutionId.String()
		phase = e.Phase.String()
		eventTime = e.OccurredAt.AsTime()
	case *admin.TaskExecutionEventRequest:
		e := msgType.Event
		executionID = e.TaskId.String()
		phase = e.Phase.String()
		eventTime = e.OccurredAt.AsTime()
	case *admin.NodeExecutionEventRequest:
		e := msgType.Event
		executionID = msgType.Event.Id.String()
		phase = e.Phase.String()
		eventTime = e.OccurredAt.AsTime()
	default:
		return fmt.Errorf("unsupported event types [%+v]", reflect.TypeOf(msg))
	}

	event := cloudevents.NewEvent()
	// CloudEvent specification: https://github.com/cloudevents/spec/blob/v1.0/spec.md#required-attributes
	event.SetType(fmt.Sprintf("%v.%v", cloudEventTypePrefix, notificationType))
	event.SetSource(cloudEventSource)
	event.SetID(fmt.Sprintf("%v.%v", executionID, phase))
	event.SetTime(eventTime)
	event.SetExtension(jsonSchemaURLKey, jsonSchemaURL)

	// Explicitly jsonpb marshal the proto. Otherwise, event.SetData will use json.Marshal which doesn't work well
	// with proto oneof fields.
	marshaler := jsonpb.Marshaler{}
	buf := bytes.NewBuffer([]byte{})
	err := marshaler.Marshal(buf, msg)
	if err != nil {
		p.systemMetrics.PublishError.Inc()
		logger.Errorf(ctx, "Failed to jsonpb marshal [%v] with error: %v", msg, err)
		return fmt.Errorf("failed to jsonpb marshal [%v] with error: %w", msg, err)
	}

	if err := event.SetData(cloudevents.ApplicationJSON, buf.Bytes()); err != nil {
		p.systemMetrics.PublishError.Inc()
		logger.Errorf(ctx, "Failed to encode message [%v] with error: %v", msg, err)
		return err
	}

	if err := p.sender.Send(ctx, notificationType, event); err != nil {
		p.systemMetrics.PublishError.Inc()
		logger.Errorf(ctx, "Failed to send message [%v] with error: %v", msg, err)
		return err
	}
	p.systemMetrics.PublishSuccess.Inc()
	return nil
}

func (p *Publisher) shouldPublishEvent(notificationType string) bool {
	return p.events.Has(notificationType)
}

type CloudEventWrappedPublisher struct {
	db               repositoryInterfaces.Repository
	sender           interfaces.Sender
	systemMetrics    implementations.EventPublisherSystemMetrics
	storageClient    *storage.DataStore
	urlData          dataInterfaces.RemoteURLInterface
	remoteDataConfig runtimeInterfaces.RemoteDataConfig
}

func (c *CloudEventWrappedPublisher) TransformWorkflowExecutionEvent(ctx context.Context, rawEvent *event.WorkflowExecutionEvent) (*event.CloudEventWorkflowExecution, error) {

	// Basic error checking
	if rawEvent == nil {
		return nil, fmt.Errorf("nothing to publish, WorkflowExecution event is nil")
	}
	if rawEvent.ExecutionId == nil {
		logger.Warningf(ctx, "nil execution id in event [%+v]", rawEvent)
		return nil, fmt.Errorf("nil execution id in event [%+v]", rawEvent)
	}

	// For now, don't append any additional information unless succeeded
	if rawEvent.Phase != core.WorkflowExecution_SUCCEEDED {
		return &event.CloudEventWorkflowExecution{
			RawEvent:        rawEvent,
			OutputData:      nil,
			OutputInterface: nil,
		}, nil
	}

	// TODO: Make this one call to the DB instead of two.
	executionModel, err := c.db.ExecutionRepo().Get(ctx, repositoryInterfaces.Identifier{
		Project: rawEvent.ExecutionId.Project,
		Domain:  rawEvent.ExecutionId.Domain,
		Name:    rawEvent.ExecutionId.Name,
	})
	if err != nil {
		logger.Warningf(ctx, "couldn't find execution [%+v] for cloud event processing", rawEvent.ExecutionId)
		return nil, err
	}
	ex, err := transformers.FromExecutionModel(ctx, executionModel, transformers.DefaultExecutionTransformerOptions)
	if err != nil {
		logger.Warningf(ctx, "couldn't transform execution [%+v] for cloud event processing", rawEvent.ExecutionId)
		return nil, err
	}
	if ex.Closure.WorkflowId == nil {
		logger.Warningf(ctx, "workflow id is nil for execution [%+v]", ex)
		return nil, fmt.Errorf("workflow id is nil for execution [%+v]", ex)
	}
	workflowModel, err := c.db.WorkflowRepo().Get(ctx, repositoryInterfaces.Identifier{
		Project: ex.Closure.WorkflowId.Project,
		Domain:  ex.Closure.WorkflowId.Domain,
		Name:    ex.Closure.WorkflowId.Name,
		Version: ex.Closure.WorkflowId.Version,
	})
	if err != nil {
		logger.Warningf(ctx, "couldn't find workflow [%+v] for cloud event processing", ex.Closure.WorkflowId)
		return nil, err
	}
	var workflowInterface core.TypedInterface
	if workflowModel.TypedInterface != nil && len(workflowModel.TypedInterface) > 0 {
		err = proto.Unmarshal(workflowModel.TypedInterface, &workflowInterface)
		if err != nil {
			return nil, fmt.Errorf(
				"artifact eventing - failed to unmarshal TypedInterface for workflow [%+v] with err: %v",
				workflowModel.ID, err)
		}
	}

	// Get inputs to the workflow execution
	var inputs *core.LiteralMap
	inputs, _, err = util.GetInputs(ctx, c.urlData, &c.remoteDataConfig,
		c.storageClient, executionModel.InputsURI.String())
	if err != nil {
		logger.Warningf(ctx, "Error fetching input literal map %s", executionModel.InputsURI.String())
	}
	// The spec is used to retrieve metadata fields
	spec := &admin.ExecutionSpec{}
	err = proto.Unmarshal(executionModel.Spec, spec)
	if err != nil {
		fmt.Printf("there was an error with spec %v %v", err, executionModel.Spec)
	}

	// Get outputs from the workflow execution
	var outputs *core.LiteralMap
	if rawEvent.GetOutputData() != nil {
		outputs = rawEvent.GetOutputData()
	} else if len(rawEvent.GetOutputUri()) > 0 {
		// GetInputs actually fetches the data, even though this is an output
		outputs, _, err = util.GetInputs(ctx, c.urlData, &c.remoteDataConfig, c.storageClient, rawEvent.GetOutputUri())
		if err != nil {
			// gatepr: metric this
			logger.Warningf(ctx, "Error fetching output literal map %v", rawEvent)
			return nil, err
		}
	}

	return &event.CloudEventWorkflowExecution{
		RawEvent:           rawEvent,
		OutputData:         outputs,
		OutputInterface:    &workflowInterface,
		InputData:          inputs,
		ArtifactIds:        spec.GetMetadata().GetArtifactIds(),
		ReferenceExecution: spec.GetMetadata().GetReferenceExecution(),
		Principal:          spec.GetMetadata().Principal,
		LaunchPlanId:       spec.LaunchPlan,
	}, nil
}

func getNodeExecutionContext(ctx context.Context, identifier *core.NodeExecutionIdentifier) context.Context {
	ctx = contextutils.WithProjectDomain(ctx, identifier.ExecutionId.Project, identifier.ExecutionId.Domain)
	ctx = contextutils.WithExecutionID(ctx, identifier.ExecutionId.Name)
	return contextutils.WithNodeID(ctx, identifier.NodeId)
}

// This is a rough copy of the ListTaskExecutions function in TaskExecutionManager. It can be deprecated once we move the processing out of Admin itself.
// Just return the highest retry attempt.
func (c *CloudEventWrappedPublisher) getLatestTaskExecutions(ctx context.Context, nodeExecutionID core.NodeExecutionIdentifier) (*admin.TaskExecution, error) {
	ctx = getNodeExecutionContext(ctx, &nodeExecutionID)

	identifierFilters, err := util.GetNodeExecutionIdentifierFilters(ctx, nodeExecutionID)
	if err != nil {
		return nil, err
	}

	sort := admin.Sort{
		Key:       "retry_attempt",
		Direction: 0,
	}
	sortParameter, err := common.NewSortParameter(&sort, models.TaskExecutionColumns)
	if err != nil {
		return nil, err
	}

	output, err := c.db.TaskExecutionRepo().List(ctx, repositoryInterfaces.ListResourceInput{
		InlineFilters: identifierFilters,
		Offset:        0,
		Limit:         1,
		SortParameter: sortParameter,
	})
	if err != nil {
		return nil, err
	}
	if output.TaskExecutions == nil || len(output.TaskExecutions) == 0 {
		logger.Debugf(ctx, "no task executions found for node exec id [%+v]", nodeExecutionID)
		return nil, nil
	}

	taskExecutionList, err := transformers.FromTaskExecutionModels(output.TaskExecutions, transformers.DefaultExecutionTransformerOptions)
	if err != nil {
		logger.Debugf(ctx, "failed to transform task execution models for node exec id [%+v] with err: %v", nodeExecutionID, err)
		return nil, err
	}

	return taskExecutionList[0], nil
}

func (c *CloudEventWrappedPublisher) TransformNodeExecutionEvent(ctx context.Context, rawEvent *event.NodeExecutionEvent) (*event.CloudEventNodeExecution, error) {
	if rawEvent == nil || rawEvent.Id == nil {
		return nil, fmt.Errorf("nothing to publish, NodeExecution event or ID is nil")
	}

	// Skip nodes unless they're succeeded and not start nodes
	if rawEvent.Phase != core.NodeExecution_SUCCEEDED {
		return &event.CloudEventNodeExecution{
			RawEvent: rawEvent,
		}, nil
	} else if rawEvent.Id.NodeId == "start-node" {
		return &event.CloudEventNodeExecution{
			RawEvent: rawEvent,
		}, nil
	}
	// metric

	// This gets the parent workflow execution metadata
	executionModel, err := c.db.ExecutionRepo().Get(ctx, repositoryInterfaces.Identifier{
		Project: rawEvent.Id.ExecutionId.Project,
		Domain:  rawEvent.Id.ExecutionId.Domain,
		Name:    rawEvent.Id.ExecutionId.Name,
	})
	if err != nil {
		logger.Infof(ctx, "couldn't find execution [%+v] for cloud event processing", rawEvent.Id.ExecutionId)
		return nil, err
	}

	spec := &admin.ExecutionSpec{}
	err = proto.Unmarshal(executionModel.Spec, spec)
	if err != nil {
		fmt.Printf("there was an error with spec %v %v", err, executionModel.Spec)
	}

	// Get inputs/outputs
	// This will likely need to move to the artifact service side, given message size limits.
	// Replace with call to GetNodeExecutionData
	var inputs *core.LiteralMap
<<<<<<< HEAD
	logger.Infof(ctx, "DEBUGART-0: id %v", rawEvent.Id)
	if len(rawEvent.GetInputUri()) > 0 {
		inputs, _, err = util.GetInputs(ctx, c.urlData, &c.remoteDataConfig,
			c.storageClient, rawEvent.GetInputUri())
		logger.Infof(ctx, "DEBUGART-2: input uri %v, %v", rawEvent.GetInputUri(), inputs)
=======
	logger.Debugf(ctx, "RawEvent id %v", rawEvent.Id)
	if len(rawEvent.GetInputUri()) > 0 {
		inputs, _, err = util.GetInputs(ctx, c.urlData, &c.remoteDataConfig,
			c.storageClient, rawEvent.GetInputUri())
		logger.Debugf(ctx, "RawEvent input uri %v, %v", rawEvent.GetInputUri(), inputs)
>>>>>>> 81ce71eb

		if err != nil {
			fmt.Printf("Error fetching input literal map %v", rawEvent)
		}
	} else if rawEvent.GetInputData() != nil {
		inputs = rawEvent.GetInputData()
<<<<<<< HEAD
		logger.Infof(ctx, "DEBUGART-1: input data %v, %v", rawEvent.GetInputData(), inputs)
=======
		logger.Debugf(ctx, "RawEvent input data %v, %v", rawEvent.GetInputData(), inputs)
>>>>>>> 81ce71eb
	} else {
		logger.Infof(ctx, "Node execution for node exec [%+v] has no input data", rawEvent.Id)
	}

	// This will likely need to move to the artifact service side, given message size limits.
	var outputs *core.LiteralMap
	if rawEvent.GetOutputData() != nil {
		outputs = rawEvent.GetOutputData()
	} else if len(rawEvent.GetOutputUri()) > 0 {
		// GetInputs actually fetches the data, even though this is an output
		outputs, _, err = util.GetInputs(ctx, c.urlData, &c.remoteDataConfig,
			c.storageClient, rawEvent.GetOutputUri())
		if err != nil {
			fmt.Printf("Error fetching output literal map %v", rawEvent)
			return nil, err
		}
	}

	// Fetch the latest task execution if any, and pull out the task interface, if applicable.
	// These are optional fields... if the node execution doesn't have a task execution then these will be empty.
	var taskExecID *core.TaskExecutionIdentifier
	var typedInterface *core.TypedInterface

	lte, err := c.getLatestTaskExecutions(ctx, *rawEvent.Id)
	if err != nil {
		logger.Errorf(ctx, "failed to get latest task execution for node exec id [%+v] with err: %v", rawEvent.Id, err)
		return nil, err
	}
	if lte != nil {
		taskModel, err := c.db.TaskRepo().Get(ctx, repositoryInterfaces.Identifier{
			Project: lte.Id.TaskId.Project,
			Domain:  lte.Id.TaskId.Domain,
			Name:    lte.Id.TaskId.Name,
			Version: lte.Id.TaskId.Version,
		})
		if err != nil {
			// TODO: metric this
			// metric
			logger.Debugf(ctx, "Failed to get task with task id [%+v] with err %v", lte.Id.TaskId, err)
			return nil, err
		}
		task, err := transformers.FromTaskModel(taskModel)
		if err != nil {
			logger.Debugf(ctx, "Failed to transform task model with err %v", err)
			return nil, err
		}
		typedInterface = task.Closure.CompiledTask.Template.Interface
		taskExecID = lte.Id
	}

<<<<<<< HEAD
	logger.Infof(ctx, "DEBUGART: inputs %v", inputs)
=======
	logger.Debugf(ctx, "RawEvent inputs %v", inputs)
>>>>>>> 81ce71eb
	return &event.CloudEventNodeExecution{
		RawEvent:        rawEvent,
		TaskExecId:      taskExecID,
		OutputData:      outputs,
		OutputInterface: typedInterface,
		InputData:       inputs,
		ArtifactIds:     spec.GetMetadata().GetArtifactIds(),
		Principal:       spec.GetMetadata().Principal,
		LaunchPlanId:    spec.LaunchPlan,
	}, nil
}

func (c *CloudEventWrappedPublisher) TransformTaskExecutionEvent(ctx context.Context, rawEvent *event.TaskExecutionEvent) (*event.CloudEventTaskExecution, error) {

	if rawEvent == nil {
		return nil, fmt.Errorf("nothing to publish, TaskExecution event is nil")
	}

	return &event.CloudEventTaskExecution{
		RawEvent: rawEvent,
	}, nil
}

func (c *CloudEventWrappedPublisher) Publish(ctx context.Context, notificationType string, msg proto.Message) error {
	c.systemMetrics.PublishTotal.Inc()
	logger.Debugf(ctx, "Publishing the following message [%+v]", msg)

	var err error
	var executionID string
	var phase string
	var eventTime time.Time
	var finalMsg proto.Message
	// this is a modified notification type. will be used for both event type and publishing topic.
	var topic string
	var eventID string
	var eventSource = cloudEventSource

	switch msgType := msg.(type) {
	case *admin.WorkflowExecutionEventRequest:
		topic = "cloudevents.WorkflowExecution"
		e := msgType.Event
		executionID = e.ExecutionId.String()
		phase = e.Phase.String()
		eventTime = e.OccurredAt.AsTime()

		dummyNodeExecutionID := core.NodeExecutionIdentifier{
			NodeId:      "end-node",
			ExecutionId: e.ExecutionId,
		}
		// This forms part of the key in the Artifact store,
		// but it should probably be entirely derived by that service instead.
		eventSource = common.FlyteURLKeyFromNodeExecutionID(dummyNodeExecutionID)
		finalMsg, err = c.TransformWorkflowExecutionEvent(ctx, e)
		if err != nil {
			logger.Errorf(ctx, "Failed to transform workflow execution event with error: %v", err)
			return err
		}
		eventID = fmt.Sprintf("%v.%v", executionID, phase)

	case *admin.TaskExecutionEventRequest:
		topic = "cloudevents.TaskExecution"
		e := msgType.Event
		executionID = e.TaskId.String()
		phase = e.Phase.String()
		eventTime = e.OccurredAt.AsTime()
		eventID = fmt.Sprintf("%v.%v", executionID, phase)

		if e.ParentNodeExecutionId == nil {
			return fmt.Errorf("parent node execution id is nil for task execution [%+v]", e)
		}
		eventSource = common.FlyteURLKeyFromNodeExecutionIDRetry(*e.ParentNodeExecutionId,
			int(e.RetryAttempt))
		finalMsg, err = c.TransformTaskExecutionEvent(ctx, e)
		if err != nil {
			logger.Errorf(ctx, "Failed to transform task execution event with error: %v", err)
			return err
		}
	case *admin.NodeExecutionEventRequest:
		topic = "cloudevents.NodeExecution"
		e := msgType.Event
		executionID = msgType.Event.Id.String()
		phase = e.Phase.String()
		eventTime = e.OccurredAt.AsTime()
		eventID = fmt.Sprintf("%v.%v", executionID, phase)
		eventSource = common.FlyteURLKeyFromNodeExecutionID(*msgType.Event.Id)
		finalMsg, err = c.TransformNodeExecutionEvent(ctx, e)
		if err != nil {
			logger.Errorf(ctx, "Failed to transform node execution event with error: %v", err)
			return err
		}
	case *event.CloudEventExecutionStart:
		topic = "cloudevents.ExecutionStart"
		executionID = msgType.ExecutionId.String()
		eventID = fmt.Sprintf("%v", executionID)
		eventTime = time.Now()
		// CloudEventExecutionStart don't have a nested event
		finalMsg = msgType
	default:
		return fmt.Errorf("unsupported event types [%+v]", reflect.TypeOf(msg))
	}

	// Explicitly jsonpb marshal the proto. Otherwise, event.SetData will use json.Marshal which doesn't work well
	// with proto oneof fields.
	marshaler := jsonpb.Marshaler{}
	buf := bytes.NewBuffer([]byte{})
	err = marshaler.Marshal(buf, finalMsg)
	if err != nil {
		c.systemMetrics.PublishError.Inc()
		logger.Errorf(ctx, "Failed to jsonpb marshal [%v] with error: %v", msg, err)
		return fmt.Errorf("failed to jsonpb marshal [%v] with error: %w", msg, err)
	}

	cloudEvt := cloudevents.NewEvent()
	// CloudEvent specification: https://github.com/cloudevents/spec/blob/v1.0/spec.md#required-attributes
	cloudEvt.SetType(fmt.Sprintf("%v.%v", cloudEventTypePrefix, topic))
	// According to the spec, the combination of source and id should be unique.
	// Artifact service's uniqueness is project/domain/suffix. project/domain are available from the execution id.
	// so set the suffix as the source. Can ignore ID since Artifact will only listen to succeeded events.
	cloudEvt.SetSource(eventSource)
	cloudEvt.SetID(eventID)
	cloudEvt.SetTime(eventTime)
	// TODO: Fill this in after we can get auto-generation in buf.
	cloudEvt.SetExtension(jsonSchemaURLKey, "")

	if err := cloudEvt.SetData(cloudevents.ApplicationJSON, buf.Bytes()); err != nil {
		c.systemMetrics.PublishError.Inc()
		logger.Errorf(ctx, "Failed to encode message [%v] with error: %v", msg, err)
		return err
	}

	if err := c.sender.Send(ctx, topic, cloudEvt); err != nil {
		c.systemMetrics.PublishError.Inc()
		logger.Errorf(ctx, "Failed to send message [%v] with error: %v", msg, err)
		return err
	}
	c.systemMetrics.PublishSuccess.Inc()
	return nil
}

func NewCloudEventsPublisher(sender interfaces.Sender, scope promutils.Scope, eventTypes []string) interfaces.Publisher {
	eventSet := sets.NewString()

	for _, eventType := range eventTypes {
		if eventType == implementations.AllTypes || eventType == implementations.AllTypesShort {
			for _, e := range implementations.SupportedEvents {
				eventSet = eventSet.Insert(e)
			}
			break
		}
		if e, found := implementations.SupportedEvents[eventType]; found {
			eventSet = eventSet.Insert(e)
		} else {
			panic(fmt.Errorf("unsupported event type [%s] in the config", eventType))
		}
	}

	return &Publisher{
		sender:        sender,
		systemMetrics: implementations.NewEventPublisherSystemMetrics(scope.NewSubScope("cloudevents_publisher")),
		events:        eventSet,
	}
}

func NewCloudEventsWrappedPublisher(
	db repositoryInterfaces.Repository, sender interfaces.Sender, scope promutils.Scope, storageClient *storage.DataStore, urlData dataInterfaces.RemoteURLInterface, remoteDataConfig runtimeInterfaces.RemoteDataConfig) interfaces.Publisher {

	return &CloudEventWrappedPublisher{
		db:               db,
		sender:           sender,
		systemMetrics:    implementations.NewEventPublisherSystemMetrics(scope.NewSubScope("cloudevents_publisher")),
		storageClient:    storageClient,
		urlData:          urlData,
		remoteDataConfig: remoteDataConfig,
	}
}<|MERGE_RESOLUTION|>--- conflicted
+++ resolved
@@ -307,30 +307,18 @@
 	// This will likely need to move to the artifact service side, given message size limits.
 	// Replace with call to GetNodeExecutionData
 	var inputs *core.LiteralMap
-<<<<<<< HEAD
-	logger.Infof(ctx, "DEBUGART-0: id %v", rawEvent.Id)
-	if len(rawEvent.GetInputUri()) > 0 {
-		inputs, _, err = util.GetInputs(ctx, c.urlData, &c.remoteDataConfig,
-			c.storageClient, rawEvent.GetInputUri())
-		logger.Infof(ctx, "DEBUGART-2: input uri %v, %v", rawEvent.GetInputUri(), inputs)
-=======
 	logger.Debugf(ctx, "RawEvent id %v", rawEvent.Id)
 	if len(rawEvent.GetInputUri()) > 0 {
 		inputs, _, err = util.GetInputs(ctx, c.urlData, &c.remoteDataConfig,
 			c.storageClient, rawEvent.GetInputUri())
 		logger.Debugf(ctx, "RawEvent input uri %v, %v", rawEvent.GetInputUri(), inputs)
->>>>>>> 81ce71eb
 
 		if err != nil {
 			fmt.Printf("Error fetching input literal map %v", rawEvent)
 		}
 	} else if rawEvent.GetInputData() != nil {
 		inputs = rawEvent.GetInputData()
-<<<<<<< HEAD
-		logger.Infof(ctx, "DEBUGART-1: input data %v, %v", rawEvent.GetInputData(), inputs)
-=======
 		logger.Debugf(ctx, "RawEvent input data %v, %v", rawEvent.GetInputData(), inputs)
->>>>>>> 81ce71eb
 	} else {
 		logger.Infof(ctx, "Node execution for node exec [%+v] has no input data", rawEvent.Id)
 	}
@@ -381,11 +369,7 @@
 		taskExecID = lte.Id
 	}
 
-<<<<<<< HEAD
-	logger.Infof(ctx, "DEBUGART: inputs %v", inputs)
-=======
 	logger.Debugf(ctx, "RawEvent inputs %v", inputs)
->>>>>>> 81ce71eb
 	return &event.CloudEventNodeExecution{
 		RawEvent:        rawEvent,
 		TaskExecId:      taskExecID,
