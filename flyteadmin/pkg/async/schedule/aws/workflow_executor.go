--- conflicted
+++ resolved
@@ -129,10 +129,6 @@
 		Name:    launchPlan.GetId().GetName(),
 	})
 	randomSeed := kickoffTime.UnixNano() + int64(hashedIdentifier) // #nosec G115
-<<<<<<< HEAD
-=======
-
->>>>>>> fd9a3780
 	return common.GetExecutionName(randomSeed)
 }
 
