// Defines the error messages used within FlyteAdmin categorized by common error codes.
package errors

import (
	"context"
	"fmt"
	"strings"

	"github.com/golang/protobuf/proto"
	"github.com/wI2L/jsondiff"
	"google.golang.org/grpc/codes"
	"google.golang.org/grpc/status"

	"github.com/flyteorg/flyte/flyteidl/gen/pb-go/flyteidl/admin"
	"github.com/flyteorg/flyte/flyteidl/gen/pb-go/flyteidl/core"
	"github.com/flyteorg/flyte/flytestdlib/logger"
)

type FlyteAdminError interface {
	Error() string
	Code() codes.Code
	GRPCStatus() *status.Status
	WithDetails(details proto.Message) (FlyteAdminError, error)
	String() string
}
type flyteAdminErrorImpl struct {
	status *status.Status
}

func (e *flyteAdminErrorImpl) Error() string {
	return e.status.Message()
}

func (e *flyteAdminErrorImpl) Code() codes.Code {
	return e.status.Code()
}

func (e *flyteAdminErrorImpl) GRPCStatus() *status.Status {
	return e.status
}

func (e *flyteAdminErrorImpl) String() string {
	return fmt.Sprintf("status: %v", e.status)
}

// enclose the error in the format that grpc server expect from golang:
//
//	https://github.com/grpc/grpc-go/blob/master/status/status.go#L133
func (e *flyteAdminErrorImpl) WithDetails(details proto.Message) (FlyteAdminError, error) {
	s, err := e.status.WithDetails(details)
	if err != nil {
		return nil, err
	}
	return NewFlyteAdminErrorFromStatus(s), nil
}

func NewFlyteAdminErrorFromStatus(status *status.Status) FlyteAdminError {
	return &flyteAdminErrorImpl{
		status: status,
	}
}

func NewFlyteAdminError(code codes.Code, message string) FlyteAdminError {
	return &flyteAdminErrorImpl{
		status: status.New(code, message),
	}
}

func NewFlyteAdminErrorf(code codes.Code, format string, a ...interface{}) FlyteAdminError {
	return NewFlyteAdminError(code, fmt.Sprintf(format, a...))
}

func toStringSlice(errors []error) []string {
	errSlice := make([]string, len(errors))
	for idx, err := range errors {
		errSlice[idx] = err.Error()
	}
	return errSlice
}

func NewCollectedFlyteAdminError(code codes.Code, errors []error) FlyteAdminError {
	return NewFlyteAdminError(code, strings.Join(toStringSlice(errors), ", "))
}

func NewAlreadyInTerminalStateError(ctx context.Context, errorMsg string, curPhase string) FlyteAdminError {
	logger.Warn(ctx, errorMsg)
	alreadyInTerminalPhase := &admin.EventErrorAlreadyInTerminalState{CurrentPhase: curPhase}
	reason := &admin.EventFailureReason{
		Reason: &admin.EventFailureReason_AlreadyInTerminalState{AlreadyInTerminalState: alreadyInTerminalPhase},
	}
	statusErr, transformationErr := NewFlyteAdminError(codes.FailedPrecondition, errorMsg).WithDetails(reason)
	if transformationErr != nil {
		logger.Panicf(ctx, "Failed to wrap grpc status in type 'Error': %v", transformationErr)
<<<<<<< HEAD
		return NewFlyteAdminErrorf(codes.FailedPrecondition, "%s", errorMsg)
=======
		return NewFlyteAdminErrorf(codes.FailedPrecondition, errorMsg)  //nolint
>>>>>>> fd9a3780
	}
	return statusErr
}

func NewIncompatibleClusterError(ctx context.Context, errorMsg, curCluster string) FlyteAdminError {
	statusErr, transformationErr := NewFlyteAdminError(codes.FailedPrecondition, errorMsg).WithDetails(&admin.EventFailureReason{
		Reason: &admin.EventFailureReason_IncompatibleCluster{
			IncompatibleCluster: &admin.EventErrorIncompatibleCluster{
				Cluster: curCluster,
			},
		},
	})
	if transformationErr != nil {
<<<<<<< HEAD
		logger.Panicf(ctx, "Failed to wrap grpc status in type 'Error': %v", transformationErr)
		return NewFlyteAdminErrorf(codes.FailedPrecondition, "%s", errorMsg)
=======
		logger.Panicf(ctx, "Failed to wrap grpc status in type 'Error': %v", transformationErr) //nolint
		return NewFlyteAdminErrorf(codes.FailedPrecondition, errorMsg) //nolint
>>>>>>> fd9a3780
	}
	return statusErr
}

func compareJsons(jsonArray1 jsondiff.Patch, jsonArray2 jsondiff.Patch) []string {
	var results []string
	map1 := make(map[string]jsondiff.Operation)
	for _, obj := range jsonArray1 {
		map1[obj.Path] = obj
	}

	for _, obj := range jsonArray2 {
		if val, ok := map1[obj.Path]; ok {
			result := fmt.Sprintf("%v:\n\t- %v \n\t+ %v", obj.Path, obj.Value, val.Value)
			results = append(results, result)
		}
	}
	return results
}

func NewTaskExistsDifferentStructureError(ctx context.Context, request *admin.TaskCreateRequest, oldSpec *core.CompiledTask, newSpec *core.CompiledTask) FlyteAdminError {
	errorMsg := fmt.Sprintf("%v task with different structure already exists. (Please register a new version of the task):\n", request.GetId().GetName())
	diff, _ := jsondiff.Compare(oldSpec, newSpec)
	rdiff, _ := jsondiff.Compare(newSpec, oldSpec)
	rs := compareJsons(diff, rdiff)

	errorMsg += strings.Join(rs, "\n")

<<<<<<< HEAD
	return NewFlyteAdminErrorf(codes.InvalidArgument, "%s", errorMsg)

=======
	return NewFlyteAdminErrorf(codes.InvalidArgument, errorMsg) //nolint
>>>>>>> fd9a3780
}

func NewTaskExistsIdenticalStructureError(ctx context.Context, request *admin.TaskCreateRequest) FlyteAdminError {
	errorMsg := "task with identical structure already exists"
<<<<<<< HEAD
	return NewFlyteAdminErrorf(codes.AlreadyExists, "%s", errorMsg)
=======
	return NewFlyteAdminErrorf(codes.AlreadyExists, errorMsg) //nolint
>>>>>>> fd9a3780
}

func NewWorkflowExistsDifferentStructureError(ctx context.Context, request *admin.WorkflowCreateRequest, oldSpec *core.CompiledWorkflowClosure, newSpec *core.CompiledWorkflowClosure) FlyteAdminError {
	errorMsg := fmt.Sprintf("%v workflow with different structure already exists. (Please register a new version of the workflow):\n", request.GetId().GetName())
	diff, _ := jsondiff.Compare(oldSpec, newSpec)
	rdiff, _ := jsondiff.Compare(newSpec, oldSpec)
	rs := compareJsons(diff, rdiff)

	errorMsg += strings.Join(rs, "\n")

	statusErr, transformationErr := NewFlyteAdminError(codes.InvalidArgument, errorMsg).WithDetails(&admin.CreateWorkflowFailureReason{
		Reason: &admin.CreateWorkflowFailureReason_ExistsDifferentStructure{
			ExistsDifferentStructure: &admin.WorkflowErrorExistsDifferentStructure{
				Id: request.GetId(),
			},
		},
	})
	if transformationErr != nil {
		logger.Errorf(ctx, "Failed to wrap grpc status in type 'Error': %v", transformationErr)
<<<<<<< HEAD
		return NewFlyteAdminErrorf(codes.InvalidArgument, "%s", errorMsg)
=======
		return NewFlyteAdminErrorf(codes.InvalidArgument, errorMsg) //nolint
>>>>>>> fd9a3780
	}
	return statusErr
}

func NewWorkflowExistsIdenticalStructureError(ctx context.Context, request *admin.WorkflowCreateRequest) FlyteAdminError {
	errorMsg := "workflow with identical structure already exists"
	statusErr, transformationErr := NewFlyteAdminError(codes.AlreadyExists, errorMsg).WithDetails(&admin.CreateWorkflowFailureReason{
		Reason: &admin.CreateWorkflowFailureReason_ExistsIdenticalStructure{
			ExistsIdenticalStructure: &admin.WorkflowErrorExistsIdenticalStructure{
				Id: request.GetId(),
			},
		},
	})
	if transformationErr != nil {
		logger.Errorf(ctx, "Failed to wrap grpc status in type 'Error': %v", transformationErr)
<<<<<<< HEAD
		return NewFlyteAdminErrorf(codes.AlreadyExists, "%s", errorMsg)
=======
		return NewFlyteAdminErrorf(codes.AlreadyExists, errorMsg) //nolint
>>>>>>> fd9a3780
	}
	return statusErr
}

func NewLaunchPlanExistsDifferentStructureError(ctx context.Context, request *admin.LaunchPlanCreateRequest, oldSpec *admin.LaunchPlanSpec, newSpec *admin.LaunchPlanSpec) FlyteAdminError {
	errorMsg := fmt.Sprintf("%v launch plan with different structure already exists. (Please register a new version of the launch plan):\n", request.GetId().GetName())
	diff, _ := jsondiff.Compare(oldSpec, newSpec)
	rdiff, _ := jsondiff.Compare(newSpec, oldSpec)
	rs := compareJsons(diff, rdiff)

	errorMsg += strings.Join(rs, "\n")

<<<<<<< HEAD
	return NewFlyteAdminErrorf(codes.InvalidArgument, "%s", errorMsg)
=======
	return NewFlyteAdminErrorf(codes.InvalidArgument, errorMsg) //nolint
>>>>>>> fd9a3780
}

func NewLaunchPlanExistsIdenticalStructureError(ctx context.Context, request *admin.LaunchPlanCreateRequest) FlyteAdminError {
	errorMsg := "launch plan with identical structure already exists"
<<<<<<< HEAD
	return NewFlyteAdminErrorf(codes.AlreadyExists, "%s", errorMsg)
=======
	return NewFlyteAdminErrorf(codes.AlreadyExists, errorMsg) //nolint
>>>>>>> fd9a3780
}

func IsDoesNotExistError(err error) bool {
	adminError, ok := err.(FlyteAdminError)
	return ok && adminError.Code() == codes.NotFound
}

func NewInactiveProjectError(ctx context.Context, id string) FlyteAdminError {
	errMsg := fmt.Sprintf("project [%s] is not active", id)
	statusErr, transformationErr := NewFlyteAdminError(codes.InvalidArgument, errMsg).WithDetails(&admin.InactiveProject{
		Id: id,
	})
	if transformationErr != nil {
		logger.Errorf(ctx, "failed to wrap grpc status in type 'Error': %v", transformationErr)
		return NewFlyteAdminErrorf(codes.InvalidArgument, errMsg) //nolint
	}
	return statusErr
}

func NewInvalidLiteralTypeError(name string, err error) FlyteAdminError {
	return NewFlyteAdminErrorf(codes.InvalidArgument,
		fmt.Sprintf("Failed to validate literal type for [%s] with err: %s", name, err)) //nolint
}<|MERGE_RESOLUTION|>--- conflicted
+++ resolved
@@ -91,11 +91,7 @@
 	statusErr, transformationErr := NewFlyteAdminError(codes.FailedPrecondition, errorMsg).WithDetails(reason)
 	if transformationErr != nil {
 		logger.Panicf(ctx, "Failed to wrap grpc status in type 'Error': %v", transformationErr)
-<<<<<<< HEAD
-		return NewFlyteAdminErrorf(codes.FailedPrecondition, "%s", errorMsg)
-=======
-		return NewFlyteAdminErrorf(codes.FailedPrecondition, errorMsg)  //nolint
->>>>>>> fd9a3780
+		return NewFlyteAdminErrorf(codes.FailedPrecondition, errorMsg) //nolint
 	}
 	return statusErr
 }
@@ -109,13 +105,8 @@
 		},
 	})
 	if transformationErr != nil {
-<<<<<<< HEAD
-		logger.Panicf(ctx, "Failed to wrap grpc status in type 'Error': %v", transformationErr)
-		return NewFlyteAdminErrorf(codes.FailedPrecondition, "%s", errorMsg)
-=======
 		logger.Panicf(ctx, "Failed to wrap grpc status in type 'Error': %v", transformationErr) //nolint
-		return NewFlyteAdminErrorf(codes.FailedPrecondition, errorMsg) //nolint
->>>>>>> fd9a3780
+		return NewFlyteAdminErrorf(codes.FailedPrecondition, errorMsg)                          //nolint
 	}
 	return statusErr
 }
@@ -144,21 +135,12 @@
 
 	errorMsg += strings.Join(rs, "\n")
 
-<<<<<<< HEAD
-	return NewFlyteAdminErrorf(codes.InvalidArgument, "%s", errorMsg)
-
-=======
 	return NewFlyteAdminErrorf(codes.InvalidArgument, errorMsg) //nolint
->>>>>>> fd9a3780
 }
 
 func NewTaskExistsIdenticalStructureError(ctx context.Context, request *admin.TaskCreateRequest) FlyteAdminError {
 	errorMsg := "task with identical structure already exists"
-<<<<<<< HEAD
-	return NewFlyteAdminErrorf(codes.AlreadyExists, "%s", errorMsg)
-=======
 	return NewFlyteAdminErrorf(codes.AlreadyExists, errorMsg) //nolint
->>>>>>> fd9a3780
 }
 
 func NewWorkflowExistsDifferentStructureError(ctx context.Context, request *admin.WorkflowCreateRequest, oldSpec *core.CompiledWorkflowClosure, newSpec *core.CompiledWorkflowClosure) FlyteAdminError {
@@ -178,11 +160,7 @@
 	})
 	if transformationErr != nil {
 		logger.Errorf(ctx, "Failed to wrap grpc status in type 'Error': %v", transformationErr)
-<<<<<<< HEAD
-		return NewFlyteAdminErrorf(codes.InvalidArgument, "%s", errorMsg)
-=======
 		return NewFlyteAdminErrorf(codes.InvalidArgument, errorMsg) //nolint
->>>>>>> fd9a3780
 	}
 	return statusErr
 }
@@ -198,11 +176,7 @@
 	})
 	if transformationErr != nil {
 		logger.Errorf(ctx, "Failed to wrap grpc status in type 'Error': %v", transformationErr)
-<<<<<<< HEAD
-		return NewFlyteAdminErrorf(codes.AlreadyExists, "%s", errorMsg)
-=======
 		return NewFlyteAdminErrorf(codes.AlreadyExists, errorMsg) //nolint
->>>>>>> fd9a3780
 	}
 	return statusErr
 }
@@ -215,20 +189,12 @@
 
 	errorMsg += strings.Join(rs, "\n")
 
-<<<<<<< HEAD
-	return NewFlyteAdminErrorf(codes.InvalidArgument, "%s", errorMsg)
-=======
 	return NewFlyteAdminErrorf(codes.InvalidArgument, errorMsg) //nolint
->>>>>>> fd9a3780
 }
 
 func NewLaunchPlanExistsIdenticalStructureError(ctx context.Context, request *admin.LaunchPlanCreateRequest) FlyteAdminError {
 	errorMsg := "launch plan with identical structure already exists"
-<<<<<<< HEAD
-	return NewFlyteAdminErrorf(codes.AlreadyExists, "%s", errorMsg)
-=======
 	return NewFlyteAdminErrorf(codes.AlreadyExists, errorMsg) //nolint
->>>>>>> fd9a3780
 }
 
 func IsDoesNotExistError(err error) bool {
