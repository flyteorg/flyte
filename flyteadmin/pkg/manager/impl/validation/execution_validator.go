--- conflicted
+++ resolved
@@ -101,8 +101,13 @@
 			}
 			executionInputMap[name] = expectedInput.GetDefault()
 		} else {
-<<<<<<< HEAD
-			inputType := validators.LiteralTypeForLiteral(executionInputMap[name])
+			var inputType *core.LiteralType
+			switch executionInputMap[name].GetValue().(type) {
+			case *core.Literal_OffloadedMetadata:
+				inputType = executionInputMap[name].GetOffloadedMetadata().GetInferredType()
+			default:
+				inputType = validators.LiteralTypeForLiteral(executionInputMap[name])
+			}
 			if inputType == nil {
 				return nil, errors.NewFlyteAdminErrorf(codes.InvalidArgument,
 					fmt.Sprintf(
@@ -113,14 +118,6 @@
 						name, expectedInput.GetVar().GetType().String(), inputType,
 					),
 				)
-=======
-			var inputType *core.LiteralType
-			switch executionInputMap[name].GetValue().(type) {
-			case *core.Literal_OffloadedMetadata:
-				inputType = executionInputMap[name].GetOffloadedMetadata().GetInferredType()
-			default:
-				inputType = validators.LiteralTypeForLiteral(executionInputMap[name])
->>>>>>> c0fc6d46
 			}
 			if !validators.AreTypesCastable(inputType, expectedInput.GetVar().GetType()) {
 				return nil, errors.NewFlyteAdminErrorf(codes.InvalidArgument, "invalid %s input wrong type. Expected %s, but got %s", name, expectedInput.GetVar().GetType(), inputType)
