package impl

import (
	"context"
	"errors"
	"fmt"
	"strings"
	"testing"
	"time"

	"github.com/benbjohnson/clock"
	"github.com/gogo/protobuf/jsonpb"
	"github.com/golang/protobuf/proto"
	"github.com/golang/protobuf/ptypes"
	"github.com/golang/protobuf/ptypes/wrappers"
	"github.com/stretchr/testify/assert"
	"github.com/stretchr/testify/mock"
	"google.golang.org/grpc/codes"
	"google.golang.org/grpc/status"
	"google.golang.org/protobuf/types/known/timestamppb"
	"k8s.io/apimachinery/pkg/api/resource"
	"k8s.io/apimachinery/pkg/util/sets"

	"github.com/flyteorg/flyte/flyteadmin/auth"
	"github.com/flyteorg/flyte/flyteadmin/pkg/artifacts"
	eventWriterMocks "github.com/flyteorg/flyte/flyteadmin/pkg/async/events/mocks"
	notificationMocks "github.com/flyteorg/flyte/flyteadmin/pkg/async/notifications/mocks"
	"github.com/flyteorg/flyte/flyteadmin/pkg/common"
	commonMocks "github.com/flyteorg/flyte/flyteadmin/pkg/common/mocks"
	commonTestUtils "github.com/flyteorg/flyte/flyteadmin/pkg/common/testutils"
	dataMocks "github.com/flyteorg/flyte/flyteadmin/pkg/data/mocks"
	flyteAdminErrors "github.com/flyteorg/flyte/flyteadmin/pkg/errors"
	"github.com/flyteorg/flyte/flyteadmin/pkg/manager/impl/executions"
	"github.com/flyteorg/flyte/flyteadmin/pkg/manager/impl/shared"
	"github.com/flyteorg/flyte/flyteadmin/pkg/manager/impl/testutils"
	managerInterfaces "github.com/flyteorg/flyte/flyteadmin/pkg/manager/interfaces"
	managerMocks "github.com/flyteorg/flyte/flyteadmin/pkg/manager/mocks"
	"github.com/flyteorg/flyte/flyteadmin/pkg/repositories/interfaces"
	repositoryMocks "github.com/flyteorg/flyte/flyteadmin/pkg/repositories/mocks"
	"github.com/flyteorg/flyte/flyteadmin/pkg/repositories/models"
	"github.com/flyteorg/flyte/flyteadmin/pkg/repositories/transformers"
	"github.com/flyteorg/flyte/flyteadmin/pkg/runtime"
	runtimeInterfaces "github.com/flyteorg/flyte/flyteadmin/pkg/runtime/interfaces"
	runtimeIFaceMocks "github.com/flyteorg/flyte/flyteadmin/pkg/runtime/interfaces/mocks"
	runtimeMocks "github.com/flyteorg/flyte/flyteadmin/pkg/runtime/mocks"
	workflowengineInterfaces "github.com/flyteorg/flyte/flyteadmin/pkg/workflowengine/interfaces"
	workflowengineMocks "github.com/flyteorg/flyte/flyteadmin/pkg/workflowengine/mocks"
	"github.com/flyteorg/flyte/flyteadmin/plugins"
	"github.com/flyteorg/flyte/flyteidl/clients/go/coreutils"
	"github.com/flyteorg/flyte/flyteidl/gen/pb-go/flyteidl/admin"
	"github.com/flyteorg/flyte/flyteidl/gen/pb-go/flyteidl/core"
	"github.com/flyteorg/flyte/flyteidl/gen/pb-go/flyteidl/event"
	mockScope "github.com/flyteorg/flyte/flytestdlib/promutils"
	"github.com/flyteorg/flyte/flytestdlib/storage"
)

const (
	principal = "principal"
	rawOutput = "raw_output"
)

var spec = testutils.GetExecutionRequest().Spec
var specBytes, _ = proto.Marshal(spec)
var phase = core.WorkflowExecution_RUNNING.String()
var closure = admin.ExecutionClosure{
	Phase: core.WorkflowExecution_RUNNING,
	StateChangeDetails: &admin.ExecutionStateChangeDetails{
		State:      admin.ExecutionState_EXECUTION_ACTIVE,
		OccurredAt: testutils.MockCreatedAtProto,
	},
}
var closureBytes, _ = proto.Marshal(&closure)

var executionIdentifier = core.WorkflowExecutionIdentifier{
	Project: "project",
	Domain:  "domain",
	Name:    "name",
}
var mockPublisher notificationMocks.MockPublisher
var mockExecutionRemoteURL = dataMocks.NewMockRemoteURL()
var requestedAt = time.Now()
var testCluster = "C1"
var outputURI = "output uri"

var resourceDefaults = runtimeInterfaces.TaskResourceSet{
	CPU:    resource.MustParse("200m"),
	Memory: resource.MustParse("200Gi"),
}
var resourceLimits = runtimeInterfaces.TaskResourceSet{
	CPU:    resource.MustParse("300m"),
	Memory: resource.MustParse("500Gi"),
}

func getLegacySpec() *admin.ExecutionSpec {
	executionRequest := testutils.GetExecutionRequest()
	legacySpec := executionRequest.Spec
	legacySpec.Inputs = executionRequest.Inputs
	return legacySpec
}

func getLegacySpecBytes() []byte {
	b, _ := proto.Marshal(getLegacySpec())
	return b
}

func getExpectedLegacySpec() *admin.ExecutionSpec {
	expectedLegacySpec := getLegacySpec()
	expectedLegacySpec.Metadata = &admin.ExecutionMetadata{
		SystemMetadata: &admin.SystemMetadata{
			Namespace: "project-domain",
		},
	}
	return expectedLegacySpec
}

func getExpectedLegacySpecBytes() []byte {
	expectedLegacySpec := getExpectedLegacySpec()
	b, _ := proto.Marshal(expectedLegacySpec)
	return b
}

func getExpectedSpec() *admin.ExecutionSpec {
	expectedSpec := testutils.GetExecutionRequest().Spec
	expectedSpec.Metadata = &admin.ExecutionMetadata{
		SystemMetadata: &admin.SystemMetadata{
			Namespace: "project-domain",
		},
	}
	return expectedSpec
}

func getExpectedSpecBytes() []byte {
	specBytes, _ := proto.Marshal(getExpectedSpec())
	return specBytes
}

func getLegacyClosure() *admin.ExecutionClosure {
	return &admin.ExecutionClosure{
		Phase:          core.WorkflowExecution_RUNNING,
		ComputedInputs: getLegacySpec().Inputs,
		StateChangeDetails: &admin.ExecutionStateChangeDetails{
			State:      admin.ExecutionState_EXECUTION_ACTIVE,
			OccurredAt: testutils.MockCreatedAtProto,
		},
	}
}

func getLegacyClosureBytes() []byte {
	b, _ := proto.Marshal(getLegacyClosure())
	return b
}

func getLegacyExecutionRequest() *admin.ExecutionCreateRequest {
	r := testutils.GetExecutionRequest()
	r.Spec.Inputs = r.Inputs
	r.Inputs = nil
	return &r
}

func getMockNamespaceMappingConfig() runtimeInterfaces.NamespaceMappingConfiguration {
	mockNs := runtimeMocks.NamespaceMappingConfiguration{}
	mockNs.OnGetNamespaceTemplate().Return("{{ project }}-{{ domain }}")
	return &mockNs
}

func getMockExecutionsConfigProvider() runtimeInterfaces.Configuration {
	mockExecutionsConfigProvider := runtimeMocks.NewMockConfigurationProvider(
		testutils.GetApplicationConfigWithDefaultDomains(),
		runtimeMocks.NewMockQueueConfigurationProvider(
			[]runtimeInterfaces.ExecutionQueue{}, []runtimeInterfaces.WorkflowConfig{}),
		nil,
		runtimeMocks.NewMockTaskResourceConfiguration(resourceDefaults, resourceLimits), nil, getMockNamespaceMappingConfig())
	mockExecutionsConfigProvider.(*runtimeMocks.MockConfigurationProvider).AddRegistrationValidationConfiguration(
		runtimeMocks.NewMockRegistrationValidationProvider())
	return mockExecutionsConfigProvider
}

func setDefaultLpCallbackForExecTest(repository interfaces.Repository) {
	lpSpec := testutils.GetSampleLpSpecForTest()
	lpSpec.Labels = &admin.Labels{
		Values: map[string]string{
			"label1": "1",
			"label2": "2",
		},
	}
	lpSpec.Annotations = &admin.Annotations{
		Values: map[string]string{
			"annotation3": "3",
			"annotation4": "4",
		},
	}

	lpSpecBytes, _ := proto.Marshal(&lpSpec)
	lpClosure := admin.LaunchPlanClosure{
		ExpectedInputs: lpSpec.DefaultInputs,
	}
	lpClosureBytes, _ := proto.Marshal(&lpClosure)

	lpGetFunc := func(input interfaces.Identifier) (models.LaunchPlan, error) {
		lpModel := models.LaunchPlan{
			LaunchPlanKey: models.LaunchPlanKey{
				Project: input.Project,
				Domain:  input.Domain,
				Name:    input.Name,
				Version: input.Version,
			},
			BaseModel: models.BaseModel{
				ID: uint(100),
			},
			Spec:    lpSpecBytes,
			Closure: lpClosureBytes,
		}
		return lpModel, nil
	}
	repository.LaunchPlanRepo().(*repositoryMocks.MockLaunchPlanRepo).SetGetCallback(lpGetFunc)
}

func setDefaultTaskCallbackForExecTest(repository interfaces.Repository) {
	taskGetFunc := func(input interfaces.Identifier) (models.Task, error) {
		return models.Task{
			TaskKey: models.TaskKey{
				Project: input.Project,
				Domain:  input.Domain,
				Name:    input.Name,
				Version: input.Version,
			},
			BaseModel: models.BaseModel{
				ID:        uint(123),
				CreatedAt: testutils.MockCreatedAtValue,
			},
			Closure: testutils.GetTaskClosureBytes(),
			Digest:  []byte(input.Name),
			Type:    "python",
		}, nil
	}
	repository.TaskRepo().(*repositoryMocks.MockTaskRepo).SetGetCallback(taskGetFunc)
}

func getMockStorageForExecTest(ctx context.Context) *storage.DataStore {
	mockStorage := commonMocks.GetMockStorageClient()
	mockStorage.ComposedProtobufStore.(*commonMocks.TestDataStore).ReadProtobufCb = func(
		ctx context.Context, reference storage.DataReference, msg proto.Message) error {
		if val, ok := mockStorage.ComposedProtobufStore.(*commonMocks.TestDataStore).Store[reference]; ok {
			_ = proto.Unmarshal(val, msg)
			return nil
		}
		return fmt.Errorf("could not find value in storage [%v]", reference.String())
	}
	mockStorage.ComposedProtobufStore.(*commonMocks.TestDataStore).WriteProtobufCb = func(
		ctx context.Context, reference storage.DataReference, opts storage.Options, msg proto.Message) error {
		bytes, err := proto.Marshal(msg)
		if err != nil {
			return err
		}
		mockStorage.ComposedProtobufStore.(*commonMocks.TestDataStore).Store[reference] = bytes
		return nil
	}
	workflowClosure := testutils.GetWorkflowClosure()
	if err := mockStorage.WriteProtobuf(ctx, remoteClosureIdentifier, defaultStorageOptions, workflowClosure); err != nil {
		return nil
	}
	return mockStorage
}

func getMockRepositoryForExecTest() interfaces.Repository {
	repository := repositoryMocks.NewMockRepository()
	repository.WorkflowRepo().(*repositoryMocks.MockWorkflowRepo).SetGetCallback(
		func(input interfaces.Identifier) (models.Workflow, error) {
			return models.Workflow{
				BaseModel: models.BaseModel{
					CreatedAt: testutils.MockCreatedAtValue,
				},
				WorkflowKey: models.WorkflowKey{
					Project: input.Project,
					Domain:  input.Domain,
					Name:    input.Name,
					Version: input.Version,
				},
				TypedInterface:          testutils.GetWorkflowRequestInterfaceBytes(),
				RemoteClosureIdentifier: remoteClosureIdentifier,
			}, nil
		})
	return repository
}

var defaultTestExecutor = workflowengineMocks.WorkflowExecutor{}

func init() {
	defaultTestExecutor.OnID().Return("testDefault")
}

func TestCreateExecution(t *testing.T) {
	repository := getMockRepositoryForExecTest()
	labels := admin.Labels{
		Values: map[string]string{
			"label3": "3",
			"label2": "1", // common label, will be dropped
		}}
	repository.ProjectRepo().(*repositoryMocks.MockProjectRepo).GetFunction = func(
		ctx context.Context, projectID string) (models.Project, error) {
		return transformers.CreateProjectModel(&admin.Project{
			Labels: &labels}), nil
	}

	clusterAssignment := admin.ClusterAssignment{ClusterPoolName: "gpu"}
	repository.ExecutionRepo().(*repositoryMocks.MockExecutionRepo).SetCreateCallback(
		func(ctx context.Context, input models.Execution) error {
			var spec admin.ExecutionSpec
			err := proto.Unmarshal(input.Spec, &spec)
			assert.NoError(t, err)
			assert.Equal(t, principal, spec.Metadata.Principal)
			assert.Equal(t, rawOutput, spec.RawOutputDataConfig.OutputLocationPrefix)
			assert.True(t, proto.Equal(spec.ClusterAssignment, &clusterAssignment))
			assert.Equal(t, "launch_plan", input.LaunchEntity)
			assert.Equal(t, spec.GetMetadata().GetSystemMetadata().Namespace, "project-domain")
			return nil
		})
	setDefaultLpCallbackForExecTest(repository)
	mockExecutor := workflowengineMocks.WorkflowExecutor{}
	resources := &core.Resources{
		Requests: []*core.Resources_ResourceEntry{
			{
				Name:  core.Resources_CPU,
				Value: "200m",
			},
			{
				Name:  core.Resources_MEMORY,
				Value: "200Gi",
			},
		},
		Limits: []*core.Resources_ResourceEntry{
			{
				Name:  core.Resources_CPU,
				Value: "300m",
			},
			{
				Name:  core.Resources_MEMORY,
				Value: "500Gi",
			},
		},
	}
	mockExecutor.OnExecuteMatch(mock.Anything, mock.MatchedBy(func(data workflowengineInterfaces.ExecutionData) bool {
		tasks := data.WorkflowClosure.GetTasks()
		for _, task := range tasks {
			assert.EqualValues(t, resources.Requests,
				task.Template.GetContainer().Resources.Requests)
			assert.EqualValues(t, resources.Requests,
				task.Template.GetContainer().Resources.Limits)
		}

		return true
	})).Return(workflowengineInterfaces.ExecutionResponse{
		Cluster: testCluster,
	}, nil)
	mockExecutor.OnID().Return("customMockExecutor")
	r := plugins.NewRegistry()
	r.RegisterDefault(plugins.PluginIDWorkflowExecutor, &mockExecutor)

	qosProvider := &runtimeIFaceMocks.QualityOfServiceConfiguration{}
	qosProvider.OnGetTierExecutionValues().Return(map[core.QualityOfService_Tier]core.QualityOfServiceSpec{
		core.QualityOfService_HIGH: {
			QueueingBudget: ptypes.DurationProto(10 * time.Minute),
		},
		core.QualityOfService_MEDIUM: {
			QueueingBudget: ptypes.DurationProto(20 * time.Minute),
		},
		core.QualityOfService_LOW: {
			QueueingBudget: ptypes.DurationProto(30 * time.Minute),
		},
	})

	qosProvider.OnGetDefaultTiers().Return(map[string]core.QualityOfService_Tier{
		"domain": core.QualityOfService_HIGH,
	})

	mockConfig := getMockExecutionsConfigProvider()
	mockConfig.(*runtimeMocks.MockConfigurationProvider).AddQualityOfServiceConfiguration(qosProvider)

	execManager := NewExecutionManager(repository, r, mockConfig, getMockStorageForExecTest(context.Background()), mockScope.NewTestScope(), mockScope.NewTestScope(), &mockPublisher, mockExecutionRemoteURL, nil, nil, &mockPublisher, nil, &eventWriterMocks.WorkflowExecutionEventWriter{}, artifacts.NewArtifactRegistry(context.Background(), nil))
	request := testutils.GetExecutionRequest()
	request.Spec.Metadata = &admin.ExecutionMetadata{
		Principal: "unused - populated from authenticated context",
	}
	request.Spec.RawOutputDataConfig = &admin.RawOutputDataConfig{OutputLocationPrefix: rawOutput}
	request.Spec.ClusterAssignment = &clusterAssignment

	identity, err := auth.NewIdentityContext("", principal, "", time.Now(), sets.NewString(), nil, nil)
	assert.NoError(t, err)
	ctx := identity.WithContext(context.Background())
	response, err := execManager.CreateExecution(ctx, request, requestedAt)
	assert.Nil(t, err)

	expectedResponse := &admin.ExecutionCreateResponse{
		Id: &executionIdentifier,
	}
	assert.Nil(t, err)
	assert.Equal(t, expectedResponse, response)

	// TODO: Check for offloaded inputs
}

func TestCreateExecutionFromWorkflowNode(t *testing.T) {
	repository := getMockRepositoryForExecTest()
	setDefaultLpCallbackForExecTest(repository)

	parentNodeExecutionID := core.NodeExecutionIdentifier{
		ExecutionId: &core.WorkflowExecutionIdentifier{
			Project: "project",
			Domain:  "domain",
			Name:    "parent-name",
		},
		NodeId: "node-name",
	}

	getNodeExecutionCalled := false
	repository.NodeExecutionRepo().(*repositoryMocks.MockNodeExecutionRepo).SetGetCallback(
		func(ctx context.Context, input interfaces.NodeExecutionResource) (models.NodeExecution, error) {
			assert.EqualValues(t, input.NodeExecutionIdentifier, parentNodeExecutionID)
			getNodeExecutionCalled = true
			return models.NodeExecution{
				BaseModel: models.BaseModel{
					ID: 1,
				},
			}, nil
		},
	)

	getExecutionCalled := false
	repository.ExecutionRepo().(*repositoryMocks.MockExecutionRepo).SetGetCallback(
		func(ctx context.Context, input interfaces.Identifier) (models.Execution, error) {
			assert.EqualValues(t, input.Project, parentNodeExecutionID.ExecutionId.Project)
			assert.EqualValues(t, input.Domain, parentNodeExecutionID.ExecutionId.Domain)
			assert.EqualValues(t, input.Name, parentNodeExecutionID.ExecutionId.Name)
			spec := &admin.ExecutionSpec{
				Metadata: &admin.ExecutionMetadata{
					Nesting: 1,
				},
			}
			specBytes, _ := proto.Marshal(spec)
			getExecutionCalled = true
			return models.Execution{
				BaseModel: models.BaseModel{
					ID: 2,
				},
				Spec: specBytes,
				User: principal,
			}, nil
		},
	)

	repository.ExecutionRepo().(*repositoryMocks.MockExecutionRepo).SetCreateCallback(
		func(ctx context.Context, input models.Execution) error {
			assert.Equal(t, input.ParentNodeExecutionID, uint(1))
			var spec admin.ExecutionSpec
			err := proto.Unmarshal(input.Spec, &spec)
			assert.NoError(t, err)
			assert.Equal(t, admin.ExecutionMetadata_CHILD_WORKFLOW, spec.Metadata.Mode)
			assert.True(t, proto.Equal(&parentNodeExecutionID, spec.Metadata.ParentNodeExecution))
			assert.EqualValues(t, input.ParentNodeExecutionID, 1)
			assert.EqualValues(t, input.SourceExecutionID, 2)
			assert.Equal(t, 2, int(spec.Metadata.Nesting))
			assert.Equal(t, principal, spec.Metadata.Principal)
			assert.Equal(t, principal, input.User)
			return nil
		},
	)

	mockExecutor := workflowengineMocks.WorkflowExecutor{}
	mockExecutor.OnExecuteMatch(mock.Anything, mock.Anything, mock.Anything).Return(workflowengineInterfaces.ExecutionResponse{
		Cluster: testCluster,
	}, nil)
	mockExecutor.OnID().Return("customMockExecutor")
	r := plugins.NewRegistry()
	r.RegisterDefault(plugins.PluginIDWorkflowExecutor, &mockExecutor)

	execManager := NewExecutionManager(repository, r, getMockExecutionsConfigProvider(), getMockStorageForExecTest(context.Background()), mockScope.NewTestScope(), mockScope.NewTestScope(), &mockPublisher, mockExecutionRemoteURL, nil, nil, nil, nil, &eventWriterMocks.WorkflowExecutionEventWriter{}, artifacts.NewArtifactRegistry(context.Background(), nil))
	request := testutils.GetExecutionRequest()
	request.Spec.Metadata = &admin.ExecutionMetadata{
		Mode:                admin.ExecutionMetadata_CHILD_WORKFLOW,
		ParentNodeExecution: &parentNodeExecutionID,
	}
	response, err := execManager.CreateExecution(context.Background(), request, requestedAt)
	assert.Nil(t, err)
	assert.True(t, getNodeExecutionCalled)
	assert.True(t, getExecutionCalled)
	expectedResponse := &admin.ExecutionCreateResponse{
		Id: &executionIdentifier,
	}
	assert.Nil(t, err)
	assert.Equal(t, expectedResponse, response)
}

func TestCreateExecution_NoAssignedName(t *testing.T) {
	repository := getMockRepositoryForExecTest()
	setDefaultLpCallbackForExecTest(repository)
	repository.ExecutionRepo().(*repositoryMocks.MockExecutionRepo).SetCreateCallback(
		func(ctx context.Context, input models.Execution) error {
			assert.Equal(t, executionIdentifier.Project, input.Project)
			assert.Equal(t, executionIdentifier.Domain, input.Domain)
			assert.NotEmpty(t, input.Name)
			return nil
		})
	mockExecutor := workflowengineMocks.WorkflowExecutor{}
	mockExecutor.OnExecuteMatch(mock.Anything, mock.MatchedBy(func(data workflowengineInterfaces.ExecutionData) bool {
		return len(data.ExecutionID.Name) > 0
	})).Return(workflowengineInterfaces.ExecutionResponse{
		Cluster: testCluster,
	}, nil)
	mockExecutor.OnID().Return("customMockExecutor")
	r := plugins.NewRegistry()
	r.RegisterDefault(plugins.PluginIDWorkflowExecutor, &mockExecutor)

	execManager := NewExecutionManager(repository, r, getMockExecutionsConfigProvider(), getMockStorageForExecTest(context.Background()), mockScope.NewTestScope(), mockScope.NewTestScope(), &mockPublisher, mockExecutionRemoteURL, nil, nil, nil, nil, &eventWriterMocks.WorkflowExecutionEventWriter{}, artifacts.NewArtifactRegistry(context.Background(), nil))
	request := testutils.GetExecutionRequest()
	request.Name = ""
	response, err := execManager.CreateExecution(context.Background(), request, requestedAt)
	assert.Nil(t, err)

	expectedResponse := &admin.ExecutionCreateResponse{
		Id: &executionIdentifier,
	}
	assert.Nil(t, err)
	assert.Equal(t, expectedResponse.Id.Project, response.Id.Project)
	assert.Equal(t, expectedResponse.Id.Domain, response.Id.Domain)
	assert.NotEmpty(t, response.Id.Name)
}

func TestCreateExecution_TaggedQueue(t *testing.T) {
	repository := getMockRepositoryForExecTest()
	setDefaultLpCallbackForExecTest(repository)
	configProvider := runtimeMocks.NewMockConfigurationProvider(
		testutils.GetApplicationConfigWithDefaultDomains(),
		runtimeMocks.NewMockQueueConfigurationProvider([]runtimeInterfaces.ExecutionQueue{
			{
				Dynamic:    "dynamic Q",
				Attributes: []string{"tag"},
			},
		}, []runtimeInterfaces.WorkflowConfig{
			{
				Domain: "domain",
				Tags:   []string{"tag"},
			},
		}),
		nil,
		runtimeMocks.NewMockTaskResourceConfiguration(resourceDefaults, resourceLimits), nil, getMockNamespaceMappingConfig())
	configProvider.(*runtimeMocks.MockConfigurationProvider).AddRegistrationValidationConfiguration(
		runtimeMocks.NewMockRegistrationValidationProvider())

	mockExecutor := workflowengineMocks.WorkflowExecutor{}
	mockExecutor.OnExecuteMatch(mock.Anything, mock.MatchedBy(func(data workflowengineInterfaces.ExecutionData) bool {
		assert.NotEmpty(t, data.WorkflowClosure.Tasks)
		for _, task := range data.WorkflowClosure.Tasks {
			assert.Len(t, task.Template.GetContainer().Config, 1)
			assert.Contains(t, childContainerQueueKey, task.Template.GetContainer().Config[0].Key)
			assert.Contains(t, "dynamic Q", task.Template.GetContainer().Config[0].Value)
		}
		return true
	})).Return(workflowengineInterfaces.ExecutionResponse{
		Cluster: testCluster,
	}, nil)
	mockExecutor.OnID().Return("customMockExecutor")
	r := plugins.NewRegistry()
	r.RegisterDefault(plugins.PluginIDWorkflowExecutor, &mockExecutor)
	execManager := NewExecutionManager(repository, r, configProvider, getMockStorageForExecTest(context.Background()), mockScope.NewTestScope(), mockScope.NewTestScope(), &mockPublisher, mockExecutionRemoteURL, nil, nil, nil, nil, &eventWriterMocks.WorkflowExecutionEventWriter{}, artifacts.NewArtifactRegistry(context.Background(), nil))

	request := testutils.GetExecutionRequest()
	response, err := execManager.CreateExecution(context.Background(), request, requestedAt)
	assert.Nil(t, err)

	expectedResponse := &admin.ExecutionCreateResponse{
		Id: &executionIdentifier,
	}
	assert.Nil(t, err)
	assert.Equal(t, expectedResponse, response)
}

func TestCreateExecutionValidationError(t *testing.T) {
	repository := getMockRepositoryForExecTest()
	setDefaultLpCallbackForExecTest(repository)
	r := plugins.NewRegistry()
	r.RegisterDefault(plugins.PluginIDWorkflowExecutor, &defaultTestExecutor)
	execManager := NewExecutionManager(repository, r, getMockExecutionsConfigProvider(), getMockStorageForExecTest(context.Background()), mockScope.NewTestScope(), mockScope.NewTestScope(), &mockPublisher, mockExecutionRemoteURL, nil, nil, nil, nil, &eventWriterMocks.WorkflowExecutionEventWriter{}, artifacts.NewArtifactRegistry(context.Background(), nil))

	request := testutils.GetExecutionRequest()
	request.Domain = ""
	response, err := execManager.CreateExecution(context.Background(), request, requestedAt)
	assert.EqualError(t, err, "missing domain")
	assert.Nil(t, response)
}

func TestCreateExecution_InvalidLpIdentifier(t *testing.T) {
	repository := getMockRepositoryForExecTest()
	setDefaultLpCallbackForExecTest(repository)
	r := plugins.NewRegistry()
	r.RegisterDefault(plugins.PluginIDWorkflowExecutor, &defaultTestExecutor)
	execManager := NewExecutionManager(repository, r, getMockExecutionsConfigProvider(), getMockStorageForExecTest(context.Background()), mockScope.NewTestScope(), mockScope.NewTestScope(), &mockPublisher, mockExecutionRemoteURL, nil, nil, nil, nil, &eventWriterMocks.WorkflowExecutionEventWriter{}, artifacts.NewArtifactRegistry(context.Background(), nil))

	request := testutils.GetExecutionRequest()
	request.Spec.LaunchPlan = nil
	response, err := execManager.CreateExecution(context.Background(), request, requestedAt)
	assert.EqualError(t, err, "missing id")
	assert.Nil(t, response)
}

func TestCreateExecutionInCompatibleInputs(t *testing.T) {
	repository := getMockRepositoryForExecTest()
	setDefaultLpCallbackForExecTest(repository)
	r := plugins.NewRegistry()
	r.RegisterDefault(plugins.PluginIDWorkflowExecutor, &defaultTestExecutor)
	execManager := NewExecutionManager(repository, r, getMockExecutionsConfigProvider(), getMockStorageForExecTest(context.Background()), mockScope.NewTestScope(), mockScope.NewTestScope(), &mockPublisher, mockExecutionRemoteURL, nil, nil, nil, nil, &eventWriterMocks.WorkflowExecutionEventWriter{}, artifacts.NewArtifactRegistry(context.Background(), nil))

	request := testutils.GetExecutionRequest()
	request.Inputs = &core.LiteralMap{
		Literals: map[string]*core.Literal{
			"foo-1": coreutils.MustMakeLiteral("foo-value-1"),
		},
	}
	response, err := execManager.CreateExecution(context.Background(), request, requestedAt)
	assert.EqualError(t, err, "invalid input foo-1")
	assert.Nil(t, response)
}

func TestCreateExecutionPropellerFailure(t *testing.T) {
	clusterAssignment := admin.ClusterAssignment{ClusterPoolName: "gpu"}
	repository := getMockRepositoryForExecTest()
	setDefaultLpCallbackForExecTest(repository)
	expectedErr := flyteAdminErrors.NewFlyteAdminErrorf(codes.Internal, "ABC")
	mockExecutor := workflowengineMocks.WorkflowExecutor{}
	mockExecutor.OnExecuteMatch(mock.Anything, mock.Anything, mock.Anything).Return(workflowengineInterfaces.ExecutionResponse{}, expectedErr)
	mockExecutor.OnID().Return("customMockExecutor")
	r := plugins.NewRegistry()
	r.RegisterDefault(plugins.PluginIDWorkflowExecutor, &mockExecutor)
	qosProvider := &runtimeIFaceMocks.QualityOfServiceConfiguration{}
	qosProvider.OnGetTierExecutionValues().Return(map[core.QualityOfService_Tier]core.QualityOfServiceSpec{
		core.QualityOfService_HIGH: {
			QueueingBudget: ptypes.DurationProto(10 * time.Minute),
		},
		core.QualityOfService_MEDIUM: {
			QueueingBudget: ptypes.DurationProto(20 * time.Minute),
		},
		core.QualityOfService_LOW: {
			QueueingBudget: ptypes.DurationProto(30 * time.Minute),
		},
	})

	qosProvider.OnGetDefaultTiers().Return(map[string]core.QualityOfService_Tier{
		"domain": core.QualityOfService_HIGH,
	})

	mockConfig := getMockExecutionsConfigProvider()
	mockConfig.(*runtimeMocks.MockConfigurationProvider).AddQualityOfServiceConfiguration(qosProvider)

	request := testutils.GetExecutionRequest()
	request.Spec.Metadata = &admin.ExecutionMetadata{
		Principal: "unused - populated from authenticated context",
	}
	request.Spec.RawOutputDataConfig = &admin.RawOutputDataConfig{OutputLocationPrefix: rawOutput}
	request.Spec.ClusterAssignment = &clusterAssignment

	identity, err := auth.NewIdentityContext("", principal, "", time.Now(), sets.NewString(), nil, nil)
	assert.NoError(t, err)
	ctx := identity.WithContext(context.Background())
	execManager := NewExecutionManager(repository, r, getMockExecutionsConfigProvider(), getMockStorageForExecTest(context.Background()), mockScope.NewTestScope(), mockScope.NewTestScope(), &mockPublisher, mockExecutionRemoteURL, nil, nil, nil, nil, &eventWriterMocks.WorkflowExecutionEventWriter{}, artifacts.NewArtifactRegistry(context.Background(), nil))

	expectedResponse := &admin.ExecutionCreateResponse{Id: &executionIdentifier}

	response, err := execManager.CreateExecution(ctx, request, requestedAt)

	assert.NoError(t, err)
	assert.Equal(t, expectedResponse, response)
}

func TestCreateExecutionDatabaseFailure(t *testing.T) {
	mockExecutor := workflowengineMocks.WorkflowExecutor{}
	mockExecutor.OnExecuteMatch(mock.Anything, mock.Anything, mock.Anything).Return(workflowengineInterfaces.ExecutionResponse{}, nil)
	mockExecutor.OnID().Return("customMockExecutor")
	r := plugins.NewRegistry()
	r.RegisterDefault(plugins.PluginIDWorkflowExecutor, &mockExecutor)
	repository := getMockRepositoryForExecTest()
	setDefaultLpCallbackForExecTest(repository)
	expectedErr := flyteAdminErrors.NewFlyteAdminErrorf(codes.Internal, "ABCD")
	exCreateFunc := func(ctx context.Context, input models.Execution) error {
		return expectedErr
	}

	repository.ExecutionRepo().(*repositoryMocks.MockExecutionRepo).SetCreateCallback(exCreateFunc)
	execManager := NewExecutionManager(repository, r, getMockExecutionsConfigProvider(), getMockStorageForExecTest(context.Background()), mockScope.NewTestScope(), mockScope.NewTestScope(), &mockPublisher, mockExecutionRemoteURL, nil, nil, nil, nil, &eventWriterMocks.WorkflowExecutionEventWriter{}, artifacts.NewArtifactRegistry(context.Background(), nil))
	request := testutils.GetExecutionRequest()

	response, err := execManager.CreateExecution(context.Background(), request, requestedAt)
	assert.EqualError(t, err, expectedErr.Error())
	assert.Nil(t, response)
}

func TestCreateExecutionVerifyDbModel(t *testing.T) {
	request := testutils.GetExecutionRequest()
	repository := getMockRepositoryForExecTest()
	storageClient := getMockStorageForExecTest(context.Background())
	setDefaultLpCallbackForExecTest(repository)
	mockClock := clock.NewMock()
	createdAt := time.Now()
	mockClock.Set(createdAt)
	exCreateFunc := func(ctx context.Context, input models.Execution) error {
		assert.Equal(t, "name", input.Name)
		assert.Equal(t, "domain", input.Domain)
		assert.Equal(t, "project", input.Project)
		assert.Equal(t, uint(100), input.LaunchPlanID)
		assert.Equal(t, core.WorkflowExecution_UNDEFINED.String(), input.Phase)

		var specValue admin.ExecutionSpec
		err := proto.Unmarshal(input.Spec, &specValue)
		if err != nil {
			return err
		}
		assert.Nil(t, specValue.Inputs)

		var closureValue admin.ExecutionClosure
		err = proto.Unmarshal(input.Closure, &closureValue)
		if err != nil {
			return err
		}
		assert.Nil(t, closureValue.ComputedInputs)

		var userInputs, inputs core.LiteralMap
		if err := storageClient.ReadProtobuf(ctx, input.UserInputsURI, &userInputs); err != nil {
			return err
		}
		if err := storageClient.ReadProtobuf(ctx, input.InputsURI, &inputs); err != nil {
			return err
		}
		fooValue := coreutils.MustMakeLiteral("foo-value-1")
		assert.Equal(t, 1, len(userInputs.Literals))
		assert.EqualValues(t, userInputs.Literals["foo"], fooValue)
		barValue := coreutils.MustMakeLiteral("bar-value")
		assert.Equal(t, len(inputs.Literals), 2)
		assert.EqualValues(t, inputs.Literals["foo"], fooValue)
		assert.EqualValues(t, inputs.Literals["bar"], barValue)
		assert.Equal(t, core.WorkflowExecution_UNDEFINED, closureValue.Phase)
		assert.Equal(t, createdAt, *input.ExecutionCreatedAt)
		assert.Equal(t, 1, len(closureValue.Notifications))
		assert.Equal(t, 1, len(closureValue.Notifications[0].Phases))
		assert.Equal(t, request.Spec.GetNotifications().Notifications[0].Phases[0], closureValue.Notifications[0].Phases[0])
		assert.IsType(t, &admin.Notification_Slack{}, closureValue.Notifications[0].GetType())
		assert.Equal(t, request.Spec.GetNotifications().Notifications[0].GetSlack().RecipientsEmail, closureValue.Notifications[0].GetSlack().RecipientsEmail)

		return nil
	}

	repository.ExecutionRepo().(*repositoryMocks.MockExecutionRepo).SetCreateCallback(exCreateFunc)
	mockExecutor := workflowengineMocks.WorkflowExecutor{}
	mockExecutor.OnExecuteMatch(mock.Anything, mock.Anything, mock.Anything).Return(workflowengineInterfaces.ExecutionResponse{}, nil)
	mockExecutor.OnID().Return("testMockExecutor")
	r := plugins.NewRegistry()
	r.RegisterDefault(plugins.PluginIDWorkflowExecutor, &mockExecutor)
	execManager := NewExecutionManager(repository, r, getMockExecutionsConfigProvider(), storageClient, mockScope.NewTestScope(), mockScope.NewTestScope(), &mockPublisher, mockExecutionRemoteURL, nil, nil, nil, nil, &eventWriterMocks.WorkflowExecutionEventWriter{}, artifacts.NewArtifactRegistry(context.Background(), nil))

	execManager.(*ExecutionManager)._clock = mockClock

	response, err := execManager.CreateExecution(context.Background(), request, requestedAt)
	assert.Nil(t, err)
	assert.True(t, proto.Equal(&executionIdentifier, response.Id))
}

func TestCreateExecutionDefaultNotifications(t *testing.T) {
	// Remove notifications settings for the CreateExecutionRequest.
	request := testutils.GetExecutionRequest()
	request.Spec.NotificationOverrides = &admin.ExecutionSpec_Notifications{
		Notifications: &admin.NotificationList{
			Notifications: []*admin.Notification{},
		},
	}

	repository := getMockRepositoryForExecTest()
	setDefaultLpCallbackForExecTest(repository)

	// Create a callback method to ensure the default notification settings from the LaunchPlan is
	// stored in the resulting models.Execution.
	exCreateFunc := func(ctx context.Context, input models.Execution) error {
		var closureValue admin.ExecutionClosure
		err := proto.Unmarshal(input.Closure, &closureValue)
		if err != nil {
			return err
		}

		assert.Equal(t, 1, len(closureValue.Notifications))
		assert.Equal(t, 1, len(closureValue.Notifications[0].Phases))
		assert.Equal(t, core.WorkflowExecution_SUCCEEDED, closureValue.Notifications[0].Phases[0])
		assert.IsType(t, &admin.Notification_Email{}, closureValue.Notifications[0].GetType())

		return nil
	}
	repository.ExecutionRepo().(*repositoryMocks.MockExecutionRepo).SetCreateCallback(exCreateFunc)
	mockExecutor := workflowengineMocks.WorkflowExecutor{}
	mockExecutor.OnExecuteMatch(mock.Anything, mock.Anything, mock.Anything).Return(workflowengineInterfaces.ExecutionResponse{}, nil)
	mockExecutor.OnID().Return("testMockExecutor")
	r := plugins.NewRegistry()
	r.RegisterDefault(plugins.PluginIDWorkflowExecutor, &mockExecutor)
	execManager := NewExecutionManager(repository, r, getMockExecutionsConfigProvider(), getMockStorageForExecTest(context.Background()), mockScope.NewTestScope(), mockScope.NewTestScope(), &mockPublisher, mockExecutionRemoteURL, nil, nil, nil, nil, &eventWriterMocks.WorkflowExecutionEventWriter{}, artifacts.NewArtifactRegistry(context.Background(), nil))

	response, err := execManager.CreateExecution(context.Background(), request, requestedAt)
	assert.Nil(t, err)
	assert.True(t, proto.Equal(&core.WorkflowExecutionIdentifier{
		Project: "project",
		Domain:  "domain",
		Name:    "name",
	}, response.Id))
}

func TestCreateExecutionDisableNotifications(t *testing.T) {
	// Disable notifications for the CreateExecutionRequest.
	request := testutils.GetExecutionRequest()
	request.Spec.NotificationOverrides = &admin.ExecutionSpec_DisableAll{
		DisableAll: true,
	}

	repository := getMockRepositoryForExecTest()
	setDefaultLpCallbackForExecTest(repository)

	// Create a callback method to ensure the default notification settings from the LaunchPlan is
	// stored in the resulting models.Execution.
	exCreateFunc := func(ctx context.Context, input models.Execution) error {
		var closureValue admin.ExecutionClosure
		err := proto.Unmarshal(input.Closure, &closureValue)
		if err != nil {
			return err
		}

		assert.Empty(t, closureValue.Notifications)
		return nil
	}
	repository.ExecutionRepo().(*repositoryMocks.MockExecutionRepo).SetCreateCallback(exCreateFunc)
	mockExecutor := workflowengineMocks.WorkflowExecutor{}
	mockExecutor.OnExecuteMatch(mock.Anything, mock.Anything, mock.Anything).Return(workflowengineInterfaces.ExecutionResponse{}, nil)
	mockExecutor.OnID().Return("testMockExecutor")
	r := plugins.NewRegistry()
	r.RegisterDefault(plugins.PluginIDWorkflowExecutor, &mockExecutor)
	execManager := NewExecutionManager(repository, r, getMockExecutionsConfigProvider(), getMockStorageForExecTest(context.Background()), mockScope.NewTestScope(), mockScope.NewTestScope(), &mockPublisher, mockExecutionRemoteURL, nil, nil, nil, nil, &eventWriterMocks.WorkflowExecutionEventWriter{}, artifacts.NewArtifactRegistry(context.Background(), nil))

	response, err := execManager.CreateExecution(context.Background(), request, requestedAt)
	assert.Nil(t, err)
	assert.True(t, proto.Equal(&core.WorkflowExecutionIdentifier{
		Project: "project",
		Domain:  "domain",
		Name:    "name",
	}, response.Id))
}

func TestCreateExecutionNoNotifications(t *testing.T) {
	// Remove notifications settings for the CreateExecutionRequest.
	request := testutils.GetExecutionRequest()
	request.Spec.NotificationOverrides = &admin.ExecutionSpec_Notifications{
		Notifications: &admin.NotificationList{
			Notifications: []*admin.Notification{},
		},
	}

	// Remove notifications settings for the LaunchPlan associated with the
	// CreateExecutionRequest.
	lpSpec := testutils.GetSampleLpSpecForTest()
	lpSpec.EntityMetadata.Notifications = nil
	lpSpecBytes, _ := proto.Marshal(&lpSpec)
	lpClosure := admin.LaunchPlanClosure{
		ExpectedInputs: lpSpec.DefaultInputs,
	}
	lpClosureBytes, _ := proto.Marshal(&lpClosure)

	// The LaunchPlan is retrieved within the CreateExecution call to ExecutionManager.
	// Create a callback method used by the mock to retrieve a LaunchPlan.
	lpGetFunc := func(input interfaces.Identifier) (models.LaunchPlan, error) {
		lpModel := models.LaunchPlan{
			LaunchPlanKey: models.LaunchPlanKey{
				Project: input.Project,
				Domain:  input.Domain,
				Name:    input.Name,
				Version: input.Version,
			},
			BaseModel: models.BaseModel{
				ID: uint(100),
			},
			Spec:    lpSpecBytes,
			Closure: lpClosureBytes,
		}
		return lpModel, nil
	}

	repository := getMockRepositoryForExecTest()
	repository.LaunchPlanRepo().(*repositoryMocks.MockLaunchPlanRepo).SetGetCallback(lpGetFunc)

	// Create a callback method to validate no notifications are set when storing the
	// resulting models.Execution by CreateExecution.
	exCreateFunc := func(ctx context.Context, input models.Execution) error {

		var closureValue admin.ExecutionClosure
		err := proto.Unmarshal(input.Closure, &closureValue)
		if err != nil {
			return err
		}
		assert.Nil(t, closureValue.GetNotifications())
		return nil
	}
	repository.ExecutionRepo().(*repositoryMocks.MockExecutionRepo).SetCreateCallback(exCreateFunc)
	mockExecutor := workflowengineMocks.WorkflowExecutor{}
	mockExecutor.OnExecuteMatch(mock.Anything, mock.Anything, mock.Anything).Return(workflowengineInterfaces.ExecutionResponse{}, nil)
	mockExecutor.OnID().Return("testMockExecutor")
	r := plugins.NewRegistry()
	r.RegisterDefault(plugins.PluginIDWorkflowExecutor, &mockExecutor)
	execManager := NewExecutionManager(repository, r, getMockExecutionsConfigProvider(), getMockStorageForExecTest(context.Background()), mockScope.NewTestScope(), mockScope.NewTestScope(), &mockPublisher, mockExecutionRemoteURL, nil, nil, nil, nil, &eventWriterMocks.WorkflowExecutionEventWriter{}, artifacts.NewArtifactRegistry(context.Background(), nil))

	response, err := execManager.CreateExecution(context.Background(), request, requestedAt)
	assert.Nil(t, err)
	assert.True(t, proto.Equal(&core.WorkflowExecutionIdentifier{
		Project: "project",
		Domain:  "domain",
		Name:    "name",
	}, response.Id))
}

func TestCreateExecutionDynamicLabelsAndAnnotations(t *testing.T) {
	repository := getMockRepositoryForExecTest()
	setDefaultLpCallbackForExecTest(repository)
	mockExecutor := workflowengineMocks.WorkflowExecutor{}
	mockExecutor.OnExecuteMatch(mock.Anything, mock.MatchedBy(func(executionData workflowengineInterfaces.ExecutionData) bool {
		assert.EqualValues(t, map[string]string{
			"dynamiclabel1": "dynamic1",
			"dynamiclabel2": "dynamic2",
		}, executionData.ExecutionParameters.Labels)
		assert.EqualValues(t, map[string]string{
			"dynamicannotation3": "dynamic3",
			"dynamicannotation4": "dynamic4",
		}, executionData.ExecutionParameters.Annotations)
		return true
	})).Return(workflowengineInterfaces.ExecutionResponse{}, nil)
	mockExecutor.OnID().Return("customMockExecutor")
	r := plugins.NewRegistry()
	r.RegisterDefault(plugins.PluginIDWorkflowExecutor, &mockExecutor)
	execManager := NewExecutionManager(repository, r, getMockExecutionsConfigProvider(), getMockStorageForExecTest(context.Background()), mockScope.NewTestScope(), mockScope.NewTestScope(), &mockPublisher, mockExecutionRemoteURL, nil, nil, nil, nil, &eventWriterMocks.WorkflowExecutionEventWriter{}, artifacts.NewArtifactRegistry(context.Background(), nil))
	request := testutils.GetExecutionRequest()
	request.Spec.Labels = &admin.Labels{
		Values: map[string]string{
			"dynamiclabel1": "dynamic1",
			"dynamiclabel2": "dynamic2",
		},
	}
	request.Spec.Annotations = &admin.Annotations{
		Values: map[string]string{
			"dynamicannotation3": "dynamic3",
			"dynamicannotation4": "dynamic4",
		},
	}
	response, err := execManager.CreateExecution(context.Background(), request, requestedAt)
	assert.Nil(t, err)

	expectedResponse := &admin.ExecutionCreateResponse{
		Id: &executionIdentifier,
	}
	assert.Nil(t, err)
	assert.Equal(t, expectedResponse, response)
}

func TestCreateExecutionInterruptible(t *testing.T) {
	enable := true
	disable := false
	tests := []struct {
		name          string
		task          bool
		interruptible *bool
		want          bool
	}{
		{
			name:          "LaunchPlanDefault",
			task:          false,
			interruptible: nil,
			want:          false,
		},
		{
			name:          "LaunchPlanDisable",
			task:          false,
			interruptible: &disable,
			want:          false,
		},
		{
			name:          "LaunchPlanEnable",
			task:          false,
			interruptible: &enable,
			want:          true,
		},
		{
			name:          "TaskDefault",
			task:          true,
			interruptible: nil,
			want:          false,
		},
		{
			name:          "TaskDisable",
			task:          true,
			interruptible: &disable,
			want:          false,
		},
		{
			name:          "TaskEnable",
			task:          true,
			interruptible: &enable,
			want:          true,
		},
	}

	for _, tt := range tests {
		tt := tt
		t.Run(tt.name, func(t *testing.T) {
			t.Parallel()

			request := testutils.GetExecutionRequest()
			if tt.task {
				request.Spec.LaunchPlan.ResourceType = core.ResourceType_TASK
			}
			if tt.interruptible == nil {
				request.Spec.Interruptible = nil
			} else {
				request.Spec.Interruptible = &wrappers.BoolValue{Value: *tt.interruptible}
			}

			repository := getMockRepositoryForExecTest()
			setDefaultLpCallbackForExecTest(repository)
			setDefaultTaskCallbackForExecTest(repository)

			exCreateFunc := func(ctx context.Context, input models.Execution) error {
				var spec admin.ExecutionSpec
				err := proto.Unmarshal(input.Spec, &spec)
				assert.Nil(t, err)

				if tt.task {
					assert.Equal(t, uint(0), input.LaunchPlanID)
					assert.NotEqual(t, uint(0), input.TaskID)
				} else {
					assert.NotEqual(t, uint(0), input.LaunchPlanID)
					assert.Equal(t, uint(0), input.TaskID)
				}

				if tt.interruptible == nil {
					assert.Nil(t, spec.GetInterruptible())
				} else {
					assert.NotNil(t, spec.GetInterruptible())
					assert.Equal(t, *tt.interruptible, spec.GetInterruptible().GetValue())
				}

				return nil
			}

			repository.ExecutionRepo().(*repositoryMocks.MockExecutionRepo).SetCreateCallback(exCreateFunc)
			mockExecutor := workflowengineMocks.WorkflowExecutor{}
			mockExecutor.OnExecuteMatch(mock.Anything, mock.Anything, mock.Anything).Return(workflowengineInterfaces.ExecutionResponse{}, nil)
			mockExecutor.OnID().Return("testMockExecutor")
			r := plugins.NewRegistry()
			r.RegisterDefault(plugins.PluginIDWorkflowExecutor, &mockExecutor)
			execManager := NewExecutionManager(repository, r, getMockExecutionsConfigProvider(), getMockStorageForExecTest(context.Background()), mockScope.NewTestScope(), mockScope.NewTestScope(), &mockPublisher, mockExecutionRemoteURL, nil, nil, nil, nil, &eventWriterMocks.WorkflowExecutionEventWriter{}, artifacts.NewArtifactRegistry(context.Background(), nil))

			_, err := execManager.CreateExecution(context.Background(), request, requestedAt)
			assert.Nil(t, err)
		})
	}
}

func TestCreateExecutionOverwriteCache(t *testing.T) {
	tests := []struct {
		name           string
		task           bool
		overwriteCache bool
		want           bool
	}{
		{
			name:           "LaunchPlanDefault",
			task:           false,
			overwriteCache: false,
			want:           false,
		},
		{
			name:           "LaunchPlanEnable",
			task:           false,
			overwriteCache: true,
			want:           true,
		},
		{
			name:           "TaskDefault",
			task:           false,
			overwriteCache: false,
			want:           false,
		},
		{
			name:           "TaskEnable",
			task:           true,
			overwriteCache: true,
			want:           true,
		},
	}

	for _, tt := range tests {
		tt := tt
		t.Run(tt.name, func(t *testing.T) {
			t.Parallel()

			request := testutils.GetExecutionRequest()
			if tt.task {
				request.Spec.LaunchPlan.ResourceType = core.ResourceType_TASK
			}
			request.Spec.OverwriteCache = tt.overwriteCache

			repository := getMockRepositoryForExecTest()
			setDefaultLpCallbackForExecTest(repository)
			setDefaultTaskCallbackForExecTest(repository)

			exCreateFunc := func(ctx context.Context, input models.Execution) error {
				var spec admin.ExecutionSpec
				err := proto.Unmarshal(input.Spec, &spec)
				assert.Nil(t, err)

				if tt.task {
					assert.Equal(t, uint(0), input.LaunchPlanID)
					assert.NotEqual(t, uint(0), input.TaskID)
				} else {
					assert.NotEqual(t, uint(0), input.LaunchPlanID)
					assert.Equal(t, uint(0), input.TaskID)
				}

				assert.Equal(t, tt.overwriteCache, spec.GetOverwriteCache())

				return nil
			}

			repository.ExecutionRepo().(*repositoryMocks.MockExecutionRepo).SetCreateCallback(exCreateFunc)
			mockExecutor := workflowengineMocks.WorkflowExecutor{}
			mockExecutor.OnExecuteMatch(mock.Anything, mock.Anything, mock.Anything).Return(workflowengineInterfaces.ExecutionResponse{}, nil)
			mockExecutor.OnID().Return("testMockExecutor")
			r := plugins.NewRegistry()
			r.RegisterDefault(plugins.PluginIDWorkflowExecutor, &mockExecutor)
			execManager := NewExecutionManager(repository, r, getMockExecutionsConfigProvider(), getMockStorageForExecTest(context.Background()), mockScope.NewTestScope(), mockScope.NewTestScope(), &mockPublisher, mockExecutionRemoteURL, nil, nil, nil, nil, &eventWriterMocks.WorkflowExecutionEventWriter{}, artifacts.NewArtifactRegistry(context.Background(), nil))

			_, err := execManager.CreateExecution(context.Background(), request, requestedAt)
			assert.Nil(t, err)
		})
	}
}

func TestCreateExecutionWithEnvs(t *testing.T) {
	tests := []struct {
		name string
		task bool
		envs []*core.KeyValuePair
		want []*core.KeyValuePair
	}{
		{
			name: "LaunchPlanDefault",
			task: false,
			envs: nil,
			want: nil,
		},
		{
			name: "LaunchPlanEnable",
			task: false,
			envs: []*core.KeyValuePair{{Key: "foo", Value: "bar"}},
			want: []*core.KeyValuePair{{Key: "foo", Value: "bar"}},
		},
		{
			name: "TaskDefault",
			task: false,
			envs: nil,
			want: nil,
		},
		{
			name: "TaskEnable",
			task: true,
			envs: []*core.KeyValuePair{{Key: "foo", Value: "bar"}},
			want: []*core.KeyValuePair{{Key: "foo", Value: "bar"}},
		},
	}

	for _, tt := range tests {
		tt := tt
		t.Run(tt.name, func(t *testing.T) {
			t.Parallel()

			request := testutils.GetExecutionRequest()
			if tt.task {
				request.Spec.LaunchPlan.ResourceType = core.ResourceType_TASK
			}
			request.Spec.Envs.Values = tt.envs

			repository := getMockRepositoryForExecTest()
			setDefaultLpCallbackForExecTest(repository)
			setDefaultTaskCallbackForExecTest(repository)

			exCreateFunc := func(ctx context.Context, input models.Execution) error {
				var spec admin.ExecutionSpec
				err := proto.Unmarshal(input.Spec, &spec)
				assert.Nil(t, err)

				if tt.task {
					assert.Equal(t, uint(0), input.LaunchPlanID)
					assert.NotEqual(t, uint(0), input.TaskID)
				} else {
					assert.NotEqual(t, uint(0), input.LaunchPlanID)
					assert.Equal(t, uint(0), input.TaskID)
				}
				if len(tt.envs) != 0 {
					assert.Equal(t, tt.envs[0].Key, spec.GetEnvs().Values[0].Key)
					assert.Equal(t, tt.envs[0].Value, spec.GetEnvs().Values[0].Value)
				} else {
					assert.Nil(t, spec.GetEnvs().GetValues())
				}

				return nil
			}

			repository.ExecutionRepo().(*repositoryMocks.MockExecutionRepo).SetCreateCallback(exCreateFunc)
			mockExecutor := workflowengineMocks.WorkflowExecutor{}
			mockExecutor.OnExecuteMatch(mock.Anything, mock.Anything, mock.Anything).Return(workflowengineInterfaces.ExecutionResponse{}, nil)
			mockExecutor.OnID().Return("testMockExecutor")
			r := plugins.NewRegistry()
			r.RegisterDefault(plugins.PluginIDWorkflowExecutor, &mockExecutor)
			execManager := NewExecutionManager(repository, r, getMockExecutionsConfigProvider(), getMockStorageForExecTest(context.Background()), mockScope.NewTestScope(), mockScope.NewTestScope(), &mockPublisher, mockExecutionRemoteURL, nil, nil, nil, nil, &eventWriterMocks.WorkflowExecutionEventWriter{}, artifacts.NewArtifactRegistry(context.Background(), nil))

			_, err := execManager.CreateExecution(context.Background(), request, requestedAt)
			assert.Nil(t, err)
		})
	}
}

func TestCreateExecution_CustomNamespaceMappingConfig(t *testing.T) {
	request := testutils.GetExecutionRequest()
	repository := getMockRepositoryForExecTest()
	storageClient := getMockStorageForExecTest(context.Background())
	setDefaultLpCallbackForExecTest(repository)
	mockClock := clock.NewMock()
	createdAt := time.Now()
	mockClock.Set(createdAt)
	exCreateFunc := func(ctx context.Context, input models.Execution) error {
		var spec admin.ExecutionSpec
		err := proto.Unmarshal(input.Spec, &spec)
		assert.NoError(t, err)
		assert.Equal(t, spec.GetMetadata().GetSystemMetadata().Namespace, "project")
		return nil
	}

	repository.ExecutionRepo().(*repositoryMocks.MockExecutionRepo).SetCreateCallback(exCreateFunc)
	mockExecutor := workflowengineMocks.WorkflowExecutor{}
	mockExecutor.OnExecuteMatch(mock.Anything, mock.Anything, mock.Anything).Return(workflowengineInterfaces.ExecutionResponse{}, nil)
	mockExecutor.OnID().Return("testMockExecutor")
	r := plugins.NewRegistry()
	r.RegisterDefault(plugins.PluginIDWorkflowExecutor, &mockExecutor)

	mockNs := runtimeMocks.NamespaceMappingConfiguration{}
	mockNs.OnGetNamespaceTemplate().Return("{{ project }}")
	mockExecutionsConfigProvider := runtimeMocks.NewMockConfigurationProvider(
		testutils.GetApplicationConfigWithDefaultDomains(),
		runtimeMocks.NewMockQueueConfigurationProvider(
			[]runtimeInterfaces.ExecutionQueue{}, []runtimeInterfaces.WorkflowConfig{}),
		nil,
		runtimeMocks.NewMockTaskResourceConfiguration(resourceDefaults, resourceLimits), nil, &mockNs)
	mockExecutionsConfigProvider.(*runtimeMocks.MockConfigurationProvider).AddRegistrationValidationConfiguration(
		runtimeMocks.NewMockRegistrationValidationProvider())

	execManager := NewExecutionManager(repository, r, mockExecutionsConfigProvider, storageClient, mockScope.NewTestScope(), mockScope.NewTestScope(), &mockPublisher, mockExecutionRemoteURL, nil, nil, nil, nil, &eventWriterMocks.WorkflowExecutionEventWriter{}, artifacts.NewArtifactRegistry(context.Background(), nil))

	execManager.(*ExecutionManager)._clock = mockClock

	response, err := execManager.CreateExecution(context.Background(), request, requestedAt)
	assert.Nil(t, err)
	assert.True(t, proto.Equal(&executionIdentifier, response.Id))
}

func makeExecutionGetFunc(
	t *testing.T, closureBytes []byte, startTime *time.Time) repositoryMocks.GetExecutionFunc {
	return func(ctx context.Context, input interfaces.Identifier) (models.Execution, error) {
		assert.Equal(t, "project", input.Project)
		assert.Equal(t, "domain", input.Domain)
		assert.Equal(t, "name", input.Name)
		return models.Execution{
			ExecutionKey: models.ExecutionKey{
				Project: "project",
				Domain:  "domain",
				Name:    "name",
			},
			BaseModel: models.BaseModel{
				ID: uint(8),
			},
			Spec:         getExpectedSpecBytes(),
			Phase:        core.WorkflowExecution_QUEUED.String(),
			Closure:      closureBytes,
			LaunchPlanID: uint(1),
			WorkflowID:   uint(2),
			StartedAt:    startTime,
			Cluster:      testCluster,
		}, nil
	}
}

func makeLegacyExecutionGetFunc(
	t *testing.T, closureBytes []byte, startTime *time.Time) repositoryMocks.GetExecutionFunc {
	return func(ctx context.Context, input interfaces.Identifier) (models.Execution, error) {
		assert.Equal(t, "project", input.Project)
		assert.Equal(t, "domain", input.Domain)
		assert.Equal(t, "name", input.Name)
		return models.Execution{
			ExecutionKey: models.ExecutionKey{
				Project: "project",
				Domain:  "domain",
				Name:    "name",
			},
			BaseModel: models.BaseModel{
				ID: uint(8),
			},
			Spec:         getLegacySpecBytes(),
			Phase:        core.WorkflowExecution_QUEUED.String(),
			Closure:      closureBytes,
			LaunchPlanID: uint(1),
			WorkflowID:   uint(2),
			StartedAt:    startTime,
			Cluster:      testCluster,
		}, nil
	}
}

func makeExecutionInterruptibleGetFunc(
	t *testing.T, closureBytes []byte, startTime *time.Time, interruptible *bool) repositoryMocks.GetExecutionFunc {
	return func(ctx context.Context, input interfaces.Identifier) (models.Execution, error) {
		assert.Equal(t, "project", input.Project)
		assert.Equal(t, "domain", input.Domain)
		assert.Equal(t, "name", input.Name)

		request := testutils.GetExecutionRequest()
		if interruptible == nil {
			request.Spec.Interruptible = nil
		} else {
			request.Spec.Interruptible = &wrappers.BoolValue{Value: *interruptible}
		}

		specBytes, err := proto.Marshal(request.Spec)
		assert.Nil(t, err)

		return models.Execution{
			ExecutionKey: models.ExecutionKey{
				Project: "project",
				Domain:  "domain",
				Name:    "name",
			},
			BaseModel: models.BaseModel{
				ID: uint(8),
			},
			Spec:         specBytes,
			Phase:        core.WorkflowExecution_QUEUED.String(),
			Closure:      closureBytes,
			LaunchPlanID: uint(1),
			WorkflowID:   uint(2),
			StartedAt:    startTime,
			Cluster:      testCluster,
		}, nil
	}
}

func makeExecutionOverwriteCacheGetFunc(
	t *testing.T, closureBytes []byte, startTime *time.Time, overwriteCache bool) repositoryMocks.GetExecutionFunc {
	return func(ctx context.Context, input interfaces.Identifier) (models.Execution, error) {
		assert.Equal(t, "project", input.Project)
		assert.Equal(t, "domain", input.Domain)
		assert.Equal(t, "name", input.Name)

		request := testutils.GetExecutionRequest()
		request.Spec.OverwriteCache = overwriteCache

		specBytes, err := proto.Marshal(request.Spec)
		assert.Nil(t, err)

		return models.Execution{
			ExecutionKey: models.ExecutionKey{
				Project: "project",
				Domain:  "domain",
				Name:    "name",
			},
			BaseModel: models.BaseModel{
				ID: uint(8),
			},
			Spec:         specBytes,
			Phase:        core.WorkflowExecution_QUEUED.String(),
			Closure:      closureBytes,
			LaunchPlanID: uint(1),
			WorkflowID:   uint(2),
			StartedAt:    startTime,
			Cluster:      testCluster,
		}, nil
	}
}

func makeExecutionWithEnvs(
	t *testing.T, closureBytes []byte, startTime *time.Time, envs []*core.KeyValuePair) repositoryMocks.GetExecutionFunc {
	return func(ctx context.Context, input interfaces.Identifier) (models.Execution, error) {
		assert.Equal(t, "project", input.Project)
		assert.Equal(t, "domain", input.Domain)
		assert.Equal(t, "name", input.Name)

		request := testutils.GetExecutionRequest()
		request.Spec.Envs.Values = envs

		specBytes, err := proto.Marshal(request.Spec)
		assert.Nil(t, err)

		return models.Execution{
			ExecutionKey: models.ExecutionKey{
				Project: "project",
				Domain:  "domain",
				Name:    "name",
			},
			BaseModel: models.BaseModel{
				ID: uint(8),
			},
			Spec:         specBytes,
			Phase:        core.WorkflowExecution_QUEUED.String(),
			Closure:      closureBytes,
			LaunchPlanID: uint(1),
			WorkflowID:   uint(2),
			StartedAt:    startTime,
			Cluster:      testCluster,
		}, nil
	}
}

func TestRelaunchExecution(t *testing.T) {
	// Set up mocks.
	repository := getMockRepositoryForExecTest()
	setDefaultLpCallbackForExecTest(repository)
	mockExecutor := workflowengineMocks.WorkflowExecutor{}
	mockExecutor.OnExecuteMatch(mock.Anything, mock.Anything, mock.Anything).Return(workflowengineInterfaces.ExecutionResponse{}, nil)
	mockExecutor.OnID().Return("testMockExecutor")
	r := plugins.NewRegistry()
	r.RegisterDefault(plugins.PluginIDWorkflowExecutor, &mockExecutor)
	execManager := NewExecutionManager(repository, r, getMockExecutionsConfigProvider(), getMockStorageForExecTest(context.Background()), mockScope.NewTestScope(), mockScope.NewTestScope(), &mockPublisher, mockExecutionRemoteURL, nil, nil, nil, nil, &eventWriterMocks.WorkflowExecutionEventWriter{}, artifacts.NewArtifactRegistry(context.Background(), nil))
	startTime := time.Now()
	startTimeProto, _ := ptypes.TimestampProto(startTime)
	existingClosure := admin.ExecutionClosure{
		Phase:     core.WorkflowExecution_RUNNING,
		StartedAt: startTimeProto,
	}
	existingClosureBytes, _ := proto.Marshal(&existingClosure)
	executionGetFunc := makeExecutionGetFunc(t, existingClosureBytes, &startTime)
	repository.ExecutionRepo().(*repositoryMocks.MockExecutionRepo).SetGetCallback(executionGetFunc)

	var createCalled bool
	exCreateFunc := func(ctx context.Context, input models.Execution) error {
		createCalled = true
		assert.Equal(t, "relaunchy", input.Name)
		assert.Equal(t, "domain", input.Domain)
		assert.Equal(t, "project", input.Project)
		assert.Equal(t, uint(8), input.SourceExecutionID)
		var spec admin.ExecutionSpec
		err := proto.Unmarshal(input.Spec, &spec)
		assert.Nil(t, err)
		assert.Equal(t, admin.ExecutionMetadata_RELAUNCH, spec.Metadata.Mode)
		assert.Equal(t, int32(admin.ExecutionMetadata_RELAUNCH), input.Mode)
		return nil
	}
	repository.ExecutionRepo().(*repositoryMocks.MockExecutionRepo).SetCreateCallback(exCreateFunc)

	// Issue request.
	response, err := execManager.RelaunchExecution(context.Background(), admin.ExecutionRelaunchRequest{
		Id: &core.WorkflowExecutionIdentifier{
			Project: "project",
			Domain:  "domain",
			Name:    "name",
		},
		Name: "relaunchy",
	}, requestedAt)

	// And verify response.
	assert.Nil(t, err)

	expectedResponse := &admin.ExecutionCreateResponse{
		Id: &core.WorkflowExecutionIdentifier{
			Project: "project",
			Domain:  "domain",
			Name:    "relaunchy",
		},
	}
	assert.True(t, createCalled)
	assert.True(t, proto.Equal(expectedResponse, response))

	// TODO: Test with inputs
}

func TestRelaunchExecution_GetExistingFailure(t *testing.T) {
	// Set up mocks.
	repository := getMockRepositoryForExecTest()
	setDefaultLpCallbackForExecTest(repository)

	r := plugins.NewRegistry()
	r.RegisterDefault(plugins.PluginIDWorkflowExecutor, &defaultTestExecutor)
	execManager := NewExecutionManager(repository, r, getMockExecutionsConfigProvider(), getMockStorageForExecTest(context.Background()), mockScope.NewTestScope(), mockScope.NewTestScope(), &mockPublisher, mockExecutionRemoteURL, nil, nil, nil, nil, &eventWriterMocks.WorkflowExecutionEventWriter{}, artifacts.NewArtifactRegistry(context.Background(), nil))

	expectedErr := errors.New("expected error")
	repository.ExecutionRepo().(*repositoryMocks.MockExecutionRepo).SetGetCallback(
		func(ctx context.Context, input interfaces.Identifier) (models.Execution, error) {
			return models.Execution{}, expectedErr
		})

	var createCalled bool
	repository.ExecutionRepo().(*repositoryMocks.MockExecutionRepo).SetCreateCallback(
		func(ctx context.Context, input models.Execution) error {
			createCalled = true
			return nil
		})

	// Issue request.
	_, err := execManager.RelaunchExecution(context.Background(), admin.ExecutionRelaunchRequest{
		Id: &core.WorkflowExecutionIdentifier{
			Project: "project",
			Domain:  "domain",
			Name:    "name",
		},
		Name: "relaunchy",
	}, requestedAt)

	// And verify response.
	assert.EqualError(t, err, expectedErr.Error())
	assert.False(t, createCalled)
}

func TestRelaunchExecution_CreateFailure(t *testing.T) {
	// Set up mocks.
	repository := getMockRepositoryForExecTest()
	setDefaultLpCallbackForExecTest(repository)
	mockExecutor := workflowengineMocks.WorkflowExecutor{}
	mockExecutor.OnExecuteMatch(mock.Anything, mock.Anything, mock.Anything).Return(workflowengineInterfaces.ExecutionResponse{}, nil)
	mockExecutor.OnID().Return("testMockExecutor")
	r := plugins.NewRegistry()
	r.RegisterDefault(plugins.PluginIDWorkflowExecutor, &mockExecutor)
	execManager := NewExecutionManager(repository, r, getMockExecutionsConfigProvider(), getMockStorageForExecTest(context.Background()), mockScope.NewTestScope(), mockScope.NewTestScope(), &mockPublisher, mockExecutionRemoteURL, nil, nil, nil, nil, &eventWriterMocks.WorkflowExecutionEventWriter{}, artifacts.NewArtifactRegistry(context.Background(), nil))
	startTime := time.Now()
	startTimeProto, _ := ptypes.TimestampProto(startTime)
	existingClosure := admin.ExecutionClosure{
		Phase:     core.WorkflowExecution_RUNNING,
		StartedAt: startTimeProto,
	}
	existingClosureBytes, _ := proto.Marshal(&existingClosure)
	executionGetFunc := makeExecutionGetFunc(t, existingClosureBytes, &startTime)
	repository.ExecutionRepo().(*repositoryMocks.MockExecutionRepo).SetGetCallback(executionGetFunc)

	expectedErr := errors.New("expected error")
	repository.ExecutionRepo().(*repositoryMocks.MockExecutionRepo).SetCreateCallback(
		func(ctx context.Context, input models.Execution) error {
			return expectedErr
		})

	// Issue request.
	_, err := execManager.RelaunchExecution(context.Background(), admin.ExecutionRelaunchRequest{
		Id: &core.WorkflowExecutionIdentifier{
			Project: "project",
			Domain:  "domain",
			Name:    "name",
		},
		Name: "relaunchy",
	}, requestedAt)

	// And verify response.
	assert.EqualError(t, err, expectedErr.Error())
}

func TestRelaunchExecutionInterruptibleOverride(t *testing.T) {
	// Set up mocks.
	repository := getMockRepositoryForExecTest()
	setDefaultLpCallbackForExecTest(repository)
	mockExecutor := workflowengineMocks.WorkflowExecutor{}
	mockExecutor.OnExecuteMatch(mock.Anything, mock.Anything, mock.Anything).Return(workflowengineInterfaces.ExecutionResponse{}, nil)
	mockExecutor.OnID().Return("testMockExecutor")
	r := plugins.NewRegistry()
	r.RegisterDefault(plugins.PluginIDWorkflowExecutor, &mockExecutor)
	execManager := NewExecutionManager(repository, r, getMockExecutionsConfigProvider(), getMockStorageForExecTest(context.Background()), mockScope.NewTestScope(), mockScope.NewTestScope(), &mockPublisher, mockExecutionRemoteURL, nil, nil, nil, nil, &eventWriterMocks.WorkflowExecutionEventWriter{}, artifacts.NewArtifactRegistry(context.Background(), nil))
	startTime := time.Now()
	startTimeProto, _ := ptypes.TimestampProto(startTime)
	existingClosure := admin.ExecutionClosure{
		Phase:     core.WorkflowExecution_RUNNING,
		StartedAt: startTimeProto,
	}
	existingClosureBytes, _ := proto.Marshal(&existingClosure)
	interruptible := true
	executionGetFunc := makeExecutionInterruptibleGetFunc(t, existingClosureBytes, &startTime, &interruptible)
	repository.ExecutionRepo().(*repositoryMocks.MockExecutionRepo).SetGetCallback(executionGetFunc)

	var createCalled bool
	exCreateFunc := func(ctx context.Context, input models.Execution) error {
		createCalled = true
		assert.Equal(t, "relaunchy", input.Name)
		assert.Equal(t, "domain", input.Domain)
		assert.Equal(t, "project", input.Project)
		assert.Equal(t, uint(8), input.SourceExecutionID)
		var spec admin.ExecutionSpec
		err := proto.Unmarshal(input.Spec, &spec)
		assert.Nil(t, err)
		assert.Equal(t, admin.ExecutionMetadata_RELAUNCH, spec.Metadata.Mode)
		assert.Equal(t, int32(admin.ExecutionMetadata_RELAUNCH), input.Mode)
		assert.NotNil(t, spec.GetInterruptible())
		assert.True(t, spec.GetInterruptible().GetValue())
		return nil
	}
	repository.ExecutionRepo().(*repositoryMocks.MockExecutionRepo).SetCreateCallback(exCreateFunc)

	_, err := execManager.RelaunchExecution(context.Background(), admin.ExecutionRelaunchRequest{
		Id: &core.WorkflowExecutionIdentifier{
			Project: "project",
			Domain:  "domain",
			Name:    "name",
		},
		Name: "relaunchy",
	}, requestedAt)
	assert.Nil(t, err)
	assert.True(t, createCalled)
}

func TestRelaunchExecutionOverwriteCacheOverride(t *testing.T) {
	// Set up mocks.
	repository := getMockRepositoryForExecTest()
	setDefaultLpCallbackForExecTest(repository)
	mockExecutor := workflowengineMocks.WorkflowExecutor{}
	mockExecutor.OnExecuteMatch(mock.Anything, mock.Anything, mock.Anything).Return(workflowengineInterfaces.ExecutionResponse{}, nil)
	mockExecutor.OnID().Return("testMockExecutor")
	r := plugins.NewRegistry()
	r.RegisterDefault(plugins.PluginIDWorkflowExecutor, &mockExecutor)
	execManager := NewExecutionManager(repository, r, getMockExecutionsConfigProvider(), getMockStorageForExecTest(context.Background()), mockScope.NewTestScope(), mockScope.NewTestScope(), &mockPublisher, mockExecutionRemoteURL, nil, nil, nil, nil, &eventWriterMocks.WorkflowExecutionEventWriter{}, artifacts.NewArtifactRegistry(context.Background(), nil))
	startTime := time.Now()
	startTimeProto, _ := ptypes.TimestampProto(startTime)
	existingClosure := admin.ExecutionClosure{
		Phase:     core.WorkflowExecution_RUNNING,
		StartedAt: startTimeProto,
	}
	existingClosureBytes, _ := proto.Marshal(&existingClosure)

	t.Run("override enable", func(t *testing.T) {
		executionGetFunc := makeExecutionOverwriteCacheGetFunc(t, existingClosureBytes, &startTime, false)
		repository.ExecutionRepo().(*repositoryMocks.MockExecutionRepo).SetGetCallback(executionGetFunc)

		var createCalled bool
		exCreateFunc := func(ctx context.Context, input models.Execution) error {
			createCalled = true
			assert.Equal(t, "relaunchy", input.Name)
			assert.Equal(t, "domain", input.Domain)
			assert.Equal(t, "project", input.Project)
			assert.Equal(t, uint(8), input.SourceExecutionID)
			var spec admin.ExecutionSpec
			err := proto.Unmarshal(input.Spec, &spec)
			assert.Nil(t, err)
			assert.Equal(t, admin.ExecutionMetadata_RELAUNCH, spec.Metadata.Mode)
			assert.Equal(t, int32(admin.ExecutionMetadata_RELAUNCH), input.Mode)
			assert.True(t, spec.GetOverwriteCache())
			return nil
		}
		repository.ExecutionRepo().(*repositoryMocks.MockExecutionRepo).SetCreateCallback(exCreateFunc)

		asd, err := execManager.RelaunchExecution(context.Background(), admin.ExecutionRelaunchRequest{
			Id: &core.WorkflowExecutionIdentifier{
				Project: "project",
				Domain:  "domain",
				Name:    "name",
			},
			Name:           "relaunchy",
			OverwriteCache: true,
		}, requestedAt)
		assert.Nil(t, err)
		assert.NotNil(t, asd)
		assert.True(t, createCalled)
	})

	t.Run("override disable", func(t *testing.T) {
		executionGetFunc := makeExecutionOverwriteCacheGetFunc(t, existingClosureBytes, &startTime, true)
		repository.ExecutionRepo().(*repositoryMocks.MockExecutionRepo).SetGetCallback(executionGetFunc)

		var createCalled bool
		exCreateFunc := func(ctx context.Context, input models.Execution) error {
			createCalled = true
			assert.Equal(t, "relaunchy", input.Name)
			assert.Equal(t, "domain", input.Domain)
			assert.Equal(t, "project", input.Project)
			assert.Equal(t, uint(8), input.SourceExecutionID)
			var spec admin.ExecutionSpec
			err := proto.Unmarshal(input.Spec, &spec)
			assert.Nil(t, err)
			assert.Equal(t, admin.ExecutionMetadata_RELAUNCH, spec.Metadata.Mode)
			assert.Equal(t, int32(admin.ExecutionMetadata_RELAUNCH), input.Mode)
			assert.False(t, spec.GetOverwriteCache())
			return nil
		}
		repository.ExecutionRepo().(*repositoryMocks.MockExecutionRepo).SetCreateCallback(exCreateFunc)

		asd, err := execManager.RelaunchExecution(context.Background(), admin.ExecutionRelaunchRequest{
			Id: &core.WorkflowExecutionIdentifier{
				Project: "project",
				Domain:  "domain",
				Name:    "name",
			},
			Name:           "relaunchy",
			OverwriteCache: false,
		}, requestedAt)
		assert.Nil(t, err)
		assert.NotNil(t, asd)
		assert.True(t, createCalled)
	})

	t.Run("override omitted", func(t *testing.T) {
		executionGetFunc := makeExecutionOverwriteCacheGetFunc(t, existingClosureBytes, &startTime, true)
		repository.ExecutionRepo().(*repositoryMocks.MockExecutionRepo).SetGetCallback(executionGetFunc)

		var createCalled bool
		exCreateFunc := func(ctx context.Context, input models.Execution) error {
			createCalled = true
			assert.Equal(t, "relaunchy", input.Name)
			assert.Equal(t, "domain", input.Domain)
			assert.Equal(t, "project", input.Project)
			assert.Equal(t, uint(8), input.SourceExecutionID)
			var spec admin.ExecutionSpec
			err := proto.Unmarshal(input.Spec, &spec)
			assert.Nil(t, err)
			assert.Equal(t, admin.ExecutionMetadata_RELAUNCH, spec.Metadata.Mode)
			assert.Equal(t, int32(admin.ExecutionMetadata_RELAUNCH), input.Mode)
			assert.False(t, spec.GetOverwriteCache())
			return nil
		}
		repository.ExecutionRepo().(*repositoryMocks.MockExecutionRepo).SetCreateCallback(exCreateFunc)

		asd, err := execManager.RelaunchExecution(context.Background(), admin.ExecutionRelaunchRequest{
			Id: &core.WorkflowExecutionIdentifier{
				Project: "project",
				Domain:  "domain",
				Name:    "name",
			},
			Name: "relaunchy",
		}, requestedAt)
		assert.Nil(t, err)
		assert.NotNil(t, asd)
		assert.True(t, createCalled)
	})
}

func TestRelaunchExecutionEnvsOverride(t *testing.T) {
	// Set up mocks.
	repository := getMockRepositoryForExecTest()
	setDefaultLpCallbackForExecTest(repository)
	mockExecutor := workflowengineMocks.WorkflowExecutor{}
	mockExecutor.OnExecuteMatch(mock.Anything, mock.Anything, mock.Anything).Return(workflowengineInterfaces.ExecutionResponse{}, nil)
	mockExecutor.OnID().Return("testMockExecutor")
	r := plugins.NewRegistry()
	r.RegisterDefault(plugins.PluginIDWorkflowExecutor, &mockExecutor)
	execManager := NewExecutionManager(repository, r, getMockExecutionsConfigProvider(), getMockStorageForExecTest(context.Background()), mockScope.NewTestScope(), mockScope.NewTestScope(), &mockPublisher, mockExecutionRemoteURL, nil, nil, nil, nil, &eventWriterMocks.WorkflowExecutionEventWriter{}, artifacts.NewArtifactRegistry(context.Background(), nil))
	startTime := time.Now()
	startTimeProto, _ := ptypes.TimestampProto(startTime)
	existingClosure := admin.ExecutionClosure{
		Phase:     core.WorkflowExecution_RUNNING,
		StartedAt: startTimeProto,
	}
	existingClosureBytes, _ := proto.Marshal(&existingClosure)
	env := []*core.KeyValuePair{{Key: "foo", Value: "bar"}}
	executionGetFunc := makeExecutionWithEnvs(t, existingClosureBytes, &startTime, env)
	repository.ExecutionRepo().(*repositoryMocks.MockExecutionRepo).SetGetCallback(executionGetFunc)

	var createCalled bool
	exCreateFunc := func(ctx context.Context, input models.Execution) error {
		createCalled = true
		assert.Equal(t, "relaunchy", input.Name)
		assert.Equal(t, "domain", input.Domain)
		assert.Equal(t, "project", input.Project)
		assert.Equal(t, uint(8), input.SourceExecutionID)
		var spec admin.ExecutionSpec
		err := proto.Unmarshal(input.Spec, &spec)
		assert.Nil(t, err)
		assert.Equal(t, admin.ExecutionMetadata_RELAUNCH, spec.Metadata.Mode)
		assert.Equal(t, int32(admin.ExecutionMetadata_RELAUNCH), input.Mode)
		assert.NotNil(t, spec.GetEnvs())
		assert.Equal(t, spec.GetEnvs().Values[0].Key, env[0].Key)
		assert.Equal(t, spec.GetEnvs().Values[0].Value, env[0].Value)
		return nil
	}
	repository.ExecutionRepo().(*repositoryMocks.MockExecutionRepo).SetCreateCallback(exCreateFunc)

	_, err := execManager.RelaunchExecution(context.Background(), admin.ExecutionRelaunchRequest{
		Id: &core.WorkflowExecutionIdentifier{
			Project: "project",
			Domain:  "domain",
			Name:    "name",
		},
		Name: "relaunchy",
	}, requestedAt)
	assert.Nil(t, err)
	assert.True(t, createCalled)
}

func TestRecoverExecution(t *testing.T) {
	// Set up mocks.
	repository := getMockRepositoryForExecTest()
	setDefaultLpCallbackForExecTest(repository)
	mockExecutor := workflowengineMocks.WorkflowExecutor{}
	mockExecutor.OnExecuteMatch(mock.Anything, mock.Anything, mock.Anything).Return(workflowengineInterfaces.ExecutionResponse{}, nil)
	mockExecutor.OnID().Return("testMockExecutor")
	r := plugins.NewRegistry()
	r.RegisterDefault(plugins.PluginIDWorkflowExecutor, &mockExecutor)
	execManager := NewExecutionManager(repository, r, getMockExecutionsConfigProvider(), getMockStorageForExecTest(context.Background()), mockScope.NewTestScope(), mockScope.NewTestScope(), &mockPublisher, mockExecutionRemoteURL, nil, nil, nil, nil, &eventWriterMocks.WorkflowExecutionEventWriter{}, artifacts.NewArtifactRegistry(context.Background(), nil))
	startTime := time.Now()
	startTimeProto, _ := ptypes.TimestampProto(startTime)
	existingClosure := admin.ExecutionClosure{
		Phase:     core.WorkflowExecution_SUCCEEDED,
		StartedAt: startTimeProto,
	}
	existingClosureBytes, _ := proto.Marshal(&existingClosure)
	executionGetFunc := makeExecutionGetFunc(t, existingClosureBytes, &startTime)
	repository.ExecutionRepo().(*repositoryMocks.MockExecutionRepo).SetGetCallback(executionGetFunc)

	var createCalled bool
	exCreateFunc := func(ctx context.Context, input models.Execution) error {
		createCalled = true
		assert.Equal(t, "recovered", input.Name)
		assert.Equal(t, "domain", input.Domain)
		assert.Equal(t, "project", input.Project)
		assert.Equal(t, uint(8), input.SourceExecutionID)
		var spec admin.ExecutionSpec
		err := proto.Unmarshal(input.Spec, &spec)
		assert.Nil(t, err)
		assert.Equal(t, admin.ExecutionMetadata_RECOVERED, spec.Metadata.Mode)
		assert.Equal(t, int32(admin.ExecutionMetadata_RECOVERED), input.Mode)
		return nil
	}
	repository.ExecutionRepo().(*repositoryMocks.MockExecutionRepo).SetCreateCallback(exCreateFunc)

	// Issue request.
	response, err := execManager.RecoverExecution(context.Background(), admin.ExecutionRecoverRequest{
		Id: &core.WorkflowExecutionIdentifier{
			Project: "project",
			Domain:  "domain",
			Name:    "name",
		},
		Name: "recovered",
	}, requestedAt)

	// And verify response.
	assert.Nil(t, err)

	expectedResponse := &admin.ExecutionCreateResponse{
		Id: &core.WorkflowExecutionIdentifier{
			Project: "project",
			Domain:  "domain",
			Name:    "recovered",
		},
	}
	assert.True(t, createCalled)
	assert.True(t, proto.Equal(expectedResponse, response))
}

func TestRecoverExecution_RecoveredChildNode(t *testing.T) {
	repository := getMockRepositoryForExecTest()
	setDefaultLpCallbackForExecTest(repository)
	mockExecutor := workflowengineMocks.WorkflowExecutor{}
	mockExecutor.OnExecuteMatch(mock.Anything, mock.Anything, mock.Anything).Return(workflowengineInterfaces.ExecutionResponse{}, nil)
	mockExecutor.OnID().Return("testMockExecutor")
	r := plugins.NewRegistry()
	r.RegisterDefault(plugins.PluginIDWorkflowExecutor, &mockExecutor)
	execManager := NewExecutionManager(repository, r, getMockExecutionsConfigProvider(), getMockStorageForExecTest(context.Background()), mockScope.NewTestScope(), mockScope.NewTestScope(), &mockPublisher, mockExecutionRemoteURL, nil, nil, nil, nil, &eventWriterMocks.WorkflowExecutionEventWriter{}, artifacts.NewArtifactRegistry(context.Background(), nil))
	startTime := time.Now()
	startTimeProto, _ := ptypes.TimestampProto(startTime)
	existingClosure := admin.ExecutionClosure{
		Phase:     core.WorkflowExecution_SUCCEEDED,
		StartedAt: startTimeProto,
	}
	existingClosureBytes, _ := proto.Marshal(&existingClosure)
	referencedExecutionID := uint(123)
	ignoredExecutionID := uint(456)
	repository.ExecutionRepo().(*repositoryMocks.MockExecutionRepo).SetGetCallback(func(ctx context.Context, input interfaces.Identifier) (models.Execution, error) {
		switch input.Name {
		case "name":
			return models.Execution{
				Spec:    getExpectedSpecBytes(),
				Closure: existingClosureBytes,
				BaseModel: models.BaseModel{
					ID: referencedExecutionID,
				},
			}, nil
		case "orig":
			return models.Execution{
				BaseModel: models.BaseModel{
					ID: ignoredExecutionID,
				},
			}, nil
		default:
			return models.Execution{}, flyteAdminErrors.NewFlyteAdminErrorf(codes.InvalidArgument, "unexpected get for execution %s", input.Name)
		}
	})

	parentNodeDatabaseID := uint(12345)
	var createCalled bool
	exCreateFunc := func(ctx context.Context, input models.Execution) error {
		createCalled = true
		assert.Equal(t, "recovered", input.Name)
		assert.Equal(t, "domain", input.Domain)
		assert.Equal(t, "project", input.Project)
		var spec admin.ExecutionSpec
		err := proto.Unmarshal(input.Spec, &spec)
		assert.Nil(t, err)
		assert.Equal(t, admin.ExecutionMetadata_RECOVERED, spec.Metadata.Mode)
		assert.Equal(t, int32(admin.ExecutionMetadata_RECOVERED), input.Mode)
		assert.Equal(t, parentNodeDatabaseID, input.ParentNodeExecutionID)
		assert.Equal(t, referencedExecutionID, input.SourceExecutionID)

		return nil
	}
	repository.ExecutionRepo().(*repositoryMocks.MockExecutionRepo).SetCreateCallback(exCreateFunc)

	parentNodeExecution := core.NodeExecutionIdentifier{
		ExecutionId: &core.WorkflowExecutionIdentifier{
			Project: "p",
			Domain:  "d",
			Name:    "orig",
		},
		NodeId: "parent",
	}
	repository.NodeExecutionRepo().(*repositoryMocks.MockNodeExecutionRepo).SetGetCallback(func(ctx context.Context, input interfaces.NodeExecutionResource) (models.NodeExecution, error) {
		assert.True(t, proto.Equal(&parentNodeExecution, &input.NodeExecutionIdentifier))

		return models.NodeExecution{
			BaseModel: models.BaseModel{
				ID: parentNodeDatabaseID,
			},
		}, nil
	})

	// Issue request.
	response, err := execManager.RecoverExecution(context.Background(), admin.ExecutionRecoverRequest{
		Id: &core.WorkflowExecutionIdentifier{
			Project: "project",
			Domain:  "domain",
			Name:    "name",
		},
		Name: "recovered",
		Metadata: &admin.ExecutionMetadata{
			ParentNodeExecution: &parentNodeExecution,
		},
	}, requestedAt)

	// And verify response.
	assert.Nil(t, err)

	expectedResponse := &admin.ExecutionCreateResponse{
		Id: &core.WorkflowExecutionIdentifier{
			Project: "project",
			Domain:  "domain",
			Name:    "recovered",
		},
	}
	assert.True(t, createCalled)
	assert.True(t, proto.Equal(expectedResponse, response))
}

func TestRecoverExecution_GetExistingFailure(t *testing.T) {
	// Set up mocks.
	repository := getMockRepositoryForExecTest()
	setDefaultLpCallbackForExecTest(repository)
	r := plugins.NewRegistry()
	r.RegisterDefault(plugins.PluginIDWorkflowExecutor, &defaultTestExecutor)
	execManager := NewExecutionManager(repository, r, getMockExecutionsConfigProvider(), getMockStorageForExecTest(context.Background()), mockScope.NewTestScope(), mockScope.NewTestScope(), &mockPublisher, mockExecutionRemoteURL, nil, nil, nil, nil, &eventWriterMocks.WorkflowExecutionEventWriter{}, artifacts.NewArtifactRegistry(context.Background(), nil))

	expectedErr := errors.New("expected error")
	repository.ExecutionRepo().(*repositoryMocks.MockExecutionRepo).SetGetCallback(
		func(ctx context.Context, input interfaces.Identifier) (models.Execution, error) {
			return models.Execution{}, expectedErr
		})

	var createCalled bool
	repository.ExecutionRepo().(*repositoryMocks.MockExecutionRepo).SetCreateCallback(
		func(ctx context.Context, input models.Execution) error {
			createCalled = true
			return nil
		})

	// Issue request.
	_, err := execManager.RecoverExecution(context.Background(), admin.ExecutionRecoverRequest{
		Id: &core.WorkflowExecutionIdentifier{
			Project: "project",
			Domain:  "domain",
			Name:    "name",
		},
		Name: "recovered",
	}, requestedAt)

	// And verify response.
	assert.EqualError(t, err, expectedErr.Error())
	assert.False(t, createCalled)
}

func TestRecoverExecution_GetExistingInputsFailure(t *testing.T) {
	// Set up mocks.
	repository := getMockRepositoryForExecTest()
	setDefaultLpCallbackForExecTest(repository)

	expectedErr := errors.New("foo")
	mockStorage := commonMocks.GetMockStorageClient()
	mockStorage.ComposedProtobufStore.(*commonMocks.TestDataStore).ReadProtobufCb = func(
		ctx context.Context, reference storage.DataReference, msg proto.Message) error {
		return expectedErr
	}
	r := plugins.NewRegistry()
	r.RegisterDefault(plugins.PluginIDWorkflowExecutor, &defaultTestExecutor)
	execManager := NewExecutionManager(repository, r, getMockExecutionsConfigProvider(), mockStorage, mockScope.NewTestScope(), mockScope.NewTestScope(), &mockPublisher, mockExecutionRemoteURL, nil, nil, nil, nil, &eventWriterMocks.WorkflowExecutionEventWriter{}, artifacts.NewArtifactRegistry(context.Background(), nil))
	startTime := time.Now()
	startTimeProto, _ := ptypes.TimestampProto(startTime)
	existingClosure := admin.ExecutionClosure{
		Phase:     core.WorkflowExecution_SUCCEEDED,
		StartedAt: startTimeProto,
	}
	existingClosureBytes, _ := proto.Marshal(&existingClosure)
	executionGetFunc := makeExecutionGetFunc(t, existingClosureBytes, &startTime)
	repository.ExecutionRepo().(*repositoryMocks.MockExecutionRepo).SetGetCallback(executionGetFunc)

	// Issue request.
	_, err := execManager.RecoverExecution(context.Background(), admin.ExecutionRecoverRequest{
		Id: &core.WorkflowExecutionIdentifier{
			Project: "project",
			Domain:  "domain",
			Name:    "name",
		},
		Name: "recovered",
	}, requestedAt)

	// And verify response.
	assert.EqualError(t, err, "Unable to read WorkflowClosure from location s3://flyte/metadata/admin/remote closure id : foo")
}

func TestRecoverExecutionInterruptibleOverride(t *testing.T) {
	// Set up mocks.
	repository := getMockRepositoryForExecTest()
	setDefaultLpCallbackForExecTest(repository)
	mockExecutor := workflowengineMocks.WorkflowExecutor{}
	mockExecutor.OnExecuteMatch(mock.Anything, mock.Anything, mock.Anything).Return(workflowengineInterfaces.ExecutionResponse{}, nil)
	mockExecutor.OnID().Return("testMockExecutor")
	r := plugins.NewRegistry()
	r.RegisterDefault(plugins.PluginIDWorkflowExecutor, &mockExecutor)
	execManager := NewExecutionManager(repository, r, getMockExecutionsConfigProvider(), getMockStorageForExecTest(context.Background()), mockScope.NewTestScope(), mockScope.NewTestScope(), &mockPublisher, mockExecutionRemoteURL, nil, nil, nil, nil, &eventWriterMocks.WorkflowExecutionEventWriter{}, artifacts.NewArtifactRegistry(context.Background(), nil))
	startTime := time.Now()
	startTimeProto, _ := ptypes.TimestampProto(startTime)
	existingClosure := admin.ExecutionClosure{
		Phase:     core.WorkflowExecution_SUCCEEDED,
		StartedAt: startTimeProto,
	}
	existingClosureBytes, _ := proto.Marshal(&existingClosure)
	interruptible := true
	executionGetFunc := makeExecutionInterruptibleGetFunc(t, existingClosureBytes, &startTime, &interruptible)
	repository.ExecutionRepo().(*repositoryMocks.MockExecutionRepo).SetGetCallback(executionGetFunc)

	var createCalled bool
	exCreateFunc := func(ctx context.Context, input models.Execution) error {
		createCalled = true
		assert.Equal(t, "recovered", input.Name)
		assert.Equal(t, "domain", input.Domain)
		assert.Equal(t, "project", input.Project)
		assert.Equal(t, uint(8), input.SourceExecutionID)
		var spec admin.ExecutionSpec
		err := proto.Unmarshal(input.Spec, &spec)
		assert.Nil(t, err)
		assert.Equal(t, admin.ExecutionMetadata_RECOVERED, spec.Metadata.Mode)
		assert.Equal(t, int32(admin.ExecutionMetadata_RECOVERED), input.Mode)
		assert.NotNil(t, spec.GetInterruptible())
		assert.True(t, spec.GetInterruptible().GetValue())
		return nil
	}
	repository.ExecutionRepo().(*repositoryMocks.MockExecutionRepo).SetCreateCallback(exCreateFunc)

	// Issue request.
	response, err := execManager.RecoverExecution(context.Background(), admin.ExecutionRecoverRequest{
		Id: &core.WorkflowExecutionIdentifier{
			Project: "project",
			Domain:  "domain",
			Name:    "name",
		},
		Name: "recovered",
	}, requestedAt)

	// And verify response.
	assert.Nil(t, err)

	expectedResponse := &admin.ExecutionCreateResponse{
		Id: &core.WorkflowExecutionIdentifier{
			Project: "project",
			Domain:  "domain",
			Name:    "recovered",
		},
	}
	assert.True(t, createCalled)
	assert.True(t, proto.Equal(expectedResponse, response))
}

func TestRecoverExecutionOverwriteCacheOverride(t *testing.T) {
	// Set up mocks.
	repository := getMockRepositoryForExecTest()
	setDefaultLpCallbackForExecTest(repository)
	mockExecutor := workflowengineMocks.WorkflowExecutor{}
	mockExecutor.OnExecuteMatch(mock.Anything, mock.Anything, mock.Anything).Return(workflowengineInterfaces.ExecutionResponse{}, nil)
	mockExecutor.OnID().Return("testMockExecutor")
	r := plugins.NewRegistry()
	r.RegisterDefault(plugins.PluginIDWorkflowExecutor, &mockExecutor)
	execManager := NewExecutionManager(repository, r, getMockExecutionsConfigProvider(), getMockStorageForExecTest(context.Background()), mockScope.NewTestScope(), mockScope.NewTestScope(), &mockPublisher, mockExecutionRemoteURL, nil, nil, nil, nil, &eventWriterMocks.WorkflowExecutionEventWriter{}, artifacts.NewArtifactRegistry(context.Background(), nil))
	startTime := time.Now()
	startTimeProto, _ := ptypes.TimestampProto(startTime)
	existingClosure := admin.ExecutionClosure{
		Phase:     core.WorkflowExecution_SUCCEEDED,
		StartedAt: startTimeProto,
	}
	existingClosureBytes, _ := proto.Marshal(&existingClosure)
	executionGetFunc := makeExecutionOverwriteCacheGetFunc(t, existingClosureBytes, &startTime, true)
	repository.ExecutionRepo().(*repositoryMocks.MockExecutionRepo).SetGetCallback(executionGetFunc)

	var createCalled bool
	exCreateFunc := func(ctx context.Context, input models.Execution) error {
		createCalled = true
		assert.Equal(t, "recovered", input.Name)
		assert.Equal(t, "domain", input.Domain)
		assert.Equal(t, "project", input.Project)
		assert.Equal(t, uint(8), input.SourceExecutionID)
		var spec admin.ExecutionSpec
		err := proto.Unmarshal(input.Spec, &spec)
		assert.Nil(t, err)
		assert.Equal(t, admin.ExecutionMetadata_RECOVERED, spec.Metadata.Mode)
		assert.Equal(t, int32(admin.ExecutionMetadata_RECOVERED), input.Mode)
		assert.True(t, spec.GetOverwriteCache())
		return nil
	}
	repository.ExecutionRepo().(*repositoryMocks.MockExecutionRepo).SetCreateCallback(exCreateFunc)

	// Issue request.
	response, err := execManager.RecoverExecution(context.Background(), admin.ExecutionRecoverRequest{
		Id: &core.WorkflowExecutionIdentifier{
			Project: "project",
			Domain:  "domain",
			Name:    "name",
		},
		Name: "recovered",
	}, requestedAt)

	// And verify response.
	assert.Nil(t, err)

	expectedResponse := &admin.ExecutionCreateResponse{
		Id: &core.WorkflowExecutionIdentifier{
			Project: "project",
			Domain:  "domain",
			Name:    "recovered",
		},
	}
	assert.True(t, createCalled)
	assert.True(t, proto.Equal(expectedResponse, response))
}

func TestRecoverExecutionEnvsOverride(t *testing.T) {
	// Set up mocks.
	repository := getMockRepositoryForExecTest()
	setDefaultLpCallbackForExecTest(repository)
	mockExecutor := workflowengineMocks.WorkflowExecutor{}
	mockExecutor.OnExecuteMatch(mock.Anything, mock.Anything, mock.Anything).Return(workflowengineInterfaces.ExecutionResponse{}, nil)
	mockExecutor.OnID().Return("testMockExecutor")
	r := plugins.NewRegistry()
	r.RegisterDefault(plugins.PluginIDWorkflowExecutor, &mockExecutor)
	execManager := NewExecutionManager(repository, r, getMockExecutionsConfigProvider(), getMockStorageForExecTest(context.Background()), mockScope.NewTestScope(), mockScope.NewTestScope(), &mockPublisher, mockExecutionRemoteURL, nil, nil, nil, nil, &eventWriterMocks.WorkflowExecutionEventWriter{}, artifacts.NewArtifactRegistry(context.Background(), nil))
	startTime := time.Now()
	startTimeProto, _ := ptypes.TimestampProto(startTime)
	existingClosure := admin.ExecutionClosure{
		Phase:     core.WorkflowExecution_SUCCEEDED,
		StartedAt: startTimeProto,
	}
	existingClosureBytes, _ := proto.Marshal(&existingClosure)
	env := []*core.KeyValuePair{{Key: "foo", Value: "bar"}}
	executionGetFunc := makeExecutionWithEnvs(t, existingClosureBytes, &startTime, env)
	repository.ExecutionRepo().(*repositoryMocks.MockExecutionRepo).SetGetCallback(executionGetFunc)

	exCreateFunc := func(ctx context.Context, input models.Execution) error {
		assert.Equal(t, "recovered", input.Name)
		assert.Equal(t, "domain", input.Domain)
		assert.Equal(t, "project", input.Project)
		assert.Equal(t, uint(8), input.SourceExecutionID)
		var spec admin.ExecutionSpec
		err := proto.Unmarshal(input.Spec, &spec)
		assert.Nil(t, err)
		assert.Equal(t, admin.ExecutionMetadata_RECOVERED, spec.Metadata.Mode)
		assert.Equal(t, int32(admin.ExecutionMetadata_RECOVERED), input.Mode)
		assert.NotNil(t, spec.GetEnvs())
		assert.Equal(t, spec.GetEnvs().GetValues()[0].Key, env[0].Key)
		assert.Equal(t, spec.GetEnvs().GetValues()[0].Value, env[0].Value)
		return nil
	}
	repository.ExecutionRepo().(*repositoryMocks.MockExecutionRepo).SetCreateCallback(exCreateFunc)

	// Issue request.
	response, err := execManager.RecoverExecution(context.Background(), admin.ExecutionRecoverRequest{
		Id: &core.WorkflowExecutionIdentifier{
			Project: "project",
			Domain:  "domain",
			Name:    "name",
		},
		Name: "recovered",
	}, requestedAt)

	// And verify response.
	assert.Nil(t, err)

	expectedResponse := &admin.ExecutionCreateResponse{
		Id: &core.WorkflowExecutionIdentifier{
			Project: "project",
			Domain:  "domain",
			Name:    "recovered",
		},
	}
	assert.True(t, proto.Equal(expectedResponse, response))
}

func TestCreateWorkflowEvent(t *testing.T) {
	repository := repositoryMocks.NewMockRepository()
	startTime := time.Now()
	startTimeProto, _ := ptypes.TimestampProto(startTime)
	duration := time.Second
	durationProto := ptypes.DurationProto(duration)
	existingClosure := admin.ExecutionClosure{
		Phase:     core.WorkflowExecution_RUNNING,
		StartedAt: startTimeProto,
	}
	existingClosureBytes, _ := proto.Marshal(&existingClosure)
	executionGetFunc := makeExecutionGetFunc(t, existingClosureBytes, &startTime)
	executionError := core.ExecutionError{
		Code:    "foo",
		Message: "bar baz",
	}
	repository.ExecutionRepo().(*repositoryMocks.MockExecutionRepo).SetGetCallback(executionGetFunc)
	endTime := startTime.Add(duration)
	occurredAt, _ := ptypes.TimestampProto(endTime)
	closure := admin.ExecutionClosure{
		Phase:     core.WorkflowExecution_FAILED,
		StartedAt: startTimeProto,
		UpdatedAt: occurredAt,
		Duration:  durationProto,
		OutputResult: &admin.ExecutionClosure_Error{
			Error: &executionError,
		},
	}
	closureBytes, _ := proto.Marshal(&closure)
	updateExecutionFunc := func(
		context context.Context, execution models.Execution) error {

		assert.Equal(t, "project", execution.Project)
		assert.Equal(t, "domain", execution.Domain)
		assert.Equal(t, "name", execution.Name)
		assert.Equal(t, uint(1), execution.LaunchPlanID)
		assert.Equal(t, uint(2), execution.WorkflowID)
		assert.Equal(t, core.WorkflowExecution_FAILED.String(), execution.Phase)
		assert.Equal(t, closureBytes, execution.Closure)
		assert.Equal(t, getExpectedSpecBytes(), execution.Spec)
		assert.Equal(t, startTime, *execution.StartedAt)
		assert.Equal(t, duration, execution.Duration)
		return nil
	}
	repository.ExecutionRepo().(*repositoryMocks.MockExecutionRepo).SetUpdateCallback(updateExecutionFunc)
	request := admin.WorkflowExecutionEventRequest{
		RequestId: "1",
		Event: &event.WorkflowExecutionEvent{
			ExecutionId: &executionIdentifier,
			OccurredAt:  occurredAt,
			Phase:       core.WorkflowExecution_FAILED,
			OutputResult: &event.WorkflowExecutionEvent_Error{
				Error: &executionError,
			},
			ProducerId: testCluster,
		},
	}
	mockDbEventWriter := &eventWriterMocks.WorkflowExecutionEventWriter{}
	mockDbEventWriter.On("Write", request)
	r := plugins.NewRegistry()
	r.RegisterDefault(plugins.PluginIDWorkflowExecutor, &defaultTestExecutor)
	execManager := NewExecutionManager(repository, r, getMockExecutionsConfigProvider(), getMockStorageForExecTest(context.Background()), mockScope.NewTestScope(), mockScope.NewTestScope(), &mockPublisher, mockExecutionRemoteURL, nil, nil, &mockPublisher, &mockPublisher, mockDbEventWriter, artifacts.NewArtifactRegistry(context.Background(), nil))
	resp, err := execManager.CreateWorkflowEvent(context.Background(), request)
	assert.Nil(t, err)
	assert.NotNil(t, resp)
}

func TestCreateWorkflowEvent_TerminalState(t *testing.T) {
	repository := repositoryMocks.NewMockRepository()
	executionGetFunc := func(ctx context.Context, input interfaces.Identifier) (models.Execution, error) {
		return models.Execution{
			ExecutionKey: models.ExecutionKey{
				Project: "project",
				Domain:  "domain",
				Name:    "name",
			},
			BaseModel: models.BaseModel{
				ID: uint(8),
			},
			Spec:  getExpectedSpecBytes(),
			Phase: core.WorkflowExecution_FAILED.String(),
		}, nil
	}

	repository.ExecutionRepo().(*repositoryMocks.MockExecutionRepo).SetGetCallback(executionGetFunc)
	updateExecutionFunc := func(context context.Context, execution models.Execution) error {
		return nil
	}
	repository.ExecutionRepo().(*repositoryMocks.MockExecutionRepo).SetUpdateCallback(updateExecutionFunc)
	r := plugins.NewRegistry()
	r.RegisterDefault(plugins.PluginIDWorkflowExecutor, &defaultTestExecutor)
	execManager := NewExecutionManager(repository, r, getMockExecutionsConfigProvider(), getMockStorageForExecTest(context.Background()), mockScope.NewTestScope(), mockScope.NewTestScope(), &mockPublisher, mockExecutionRemoteURL, nil, nil, nil, nil, &eventWriterMocks.WorkflowExecutionEventWriter{}, artifacts.NewArtifactRegistry(context.Background(), nil))

	resp, err := execManager.CreateWorkflowEvent(context.Background(), admin.WorkflowExecutionEventRequest{
		RequestId: "1",
		Event: &event.WorkflowExecutionEvent{
			ExecutionId: &executionIdentifier,
			Phase:       core.WorkflowExecution_SUCCEEDED,
		},
	})
	assert.Nil(t, resp)
	assert.NotNil(t, err)
	adminError := err.(flyteAdminErrors.FlyteAdminError)
	assert.Equal(t, adminError.Code(), codes.FailedPrecondition)
	details, ok := adminError.GRPCStatus().Details()[0].(*admin.EventFailureReason)
	assert.True(t, ok)
	_, ok = details.GetReason().(*admin.EventFailureReason_AlreadyInTerminalState)
	assert.True(t, ok)
}

func TestCreateWorkflowEvent_NoRunningToQueued(t *testing.T) {
	repository := repositoryMocks.NewMockRepository()
	executionGetFunc := func(ctx context.Context, input interfaces.Identifier) (models.Execution, error) {
		return models.Execution{
			ExecutionKey: models.ExecutionKey{
				Project: "project",
				Domain:  "domain",
				Name:    "name",
			},
			Spec:  getExpectedSpecBytes(),
			Phase: core.WorkflowExecution_RUNNING.String(),
		}, nil
	}

	repository.ExecutionRepo().(*repositoryMocks.MockExecutionRepo).SetGetCallback(executionGetFunc)
	updateExecutionFunc := func(context context.Context, execution models.Execution) error {
		return nil
	}
	repository.ExecutionRepo().(*repositoryMocks.MockExecutionRepo).SetUpdateCallback(updateExecutionFunc)
	r := plugins.NewRegistry()
	r.RegisterDefault(plugins.PluginIDWorkflowExecutor, &defaultTestExecutor)
	execManager := NewExecutionManager(repository, r, getMockExecutionsConfigProvider(), getMockStorageForExecTest(context.Background()), mockScope.NewTestScope(), mockScope.NewTestScope(), &mockPublisher, mockExecutionRemoteURL, nil, nil, nil, nil, &eventWriterMocks.WorkflowExecutionEventWriter{}, artifacts.NewArtifactRegistry(context.Background(), nil))

	resp, err := execManager.CreateWorkflowEvent(context.Background(), admin.WorkflowExecutionEventRequest{
		RequestId: "1",
		Event: &event.WorkflowExecutionEvent{
			ExecutionId: &executionIdentifier,
			Phase:       core.WorkflowExecution_QUEUED,
		},
	})
	assert.Nil(t, resp)
	assert.NotNil(t, err)
	adminError := err.(flyteAdminErrors.FlyteAdminError)
	assert.Equal(t, adminError.Code(), codes.FailedPrecondition)
}

func TestCreateWorkflowEvent_CurrentlyAborting(t *testing.T) {
	repository := repositoryMocks.NewMockRepository()
	executionGetFunc := func(ctx context.Context, input interfaces.Identifier) (models.Execution, error) {
		return models.Execution{
			ExecutionKey: models.ExecutionKey{
				Project: "project",
				Domain:  "domain",
				Name:    "name",
			},
			Spec:  getExpectedSpecBytes(),
			Phase: core.WorkflowExecution_ABORTING.String(),
		}, nil
	}

	repository.ExecutionRepo().(*repositoryMocks.MockExecutionRepo).SetGetCallback(executionGetFunc)
	updateExecutionFunc := func(context context.Context, execution models.Execution) error {
		return nil
	}
	repository.ExecutionRepo().(*repositoryMocks.MockExecutionRepo).SetUpdateCallback(updateExecutionFunc)

	req := admin.WorkflowExecutionEventRequest{
		RequestId: "1",
		Event: &event.WorkflowExecutionEvent{
			ExecutionId: &executionIdentifier,
			Phase:       core.WorkflowExecution_ABORTED,
			OccurredAt:  timestamppb.New(time.Now()),
		},
	}

	mockDbEventWriter := &eventWriterMocks.WorkflowExecutionEventWriter{}
	mockDbEventWriter.On("Write", req)
	r := plugins.NewRegistry()
	r.RegisterDefault(plugins.PluginIDWorkflowExecutor, &defaultTestExecutor)
	execManager := NewExecutionManager(repository, r, getMockExecutionsConfigProvider(), getMockStorageForExecTest(context.Background()), mockScope.NewTestScope(), mockScope.NewTestScope(), &mockPublisher, mockExecutionRemoteURL, nil, nil, &mockPublisher, &mockPublisher, mockDbEventWriter, artifacts.NewArtifactRegistry(context.Background(), nil))

	resp, err := execManager.CreateWorkflowEvent(context.Background(), req)
	assert.NotNil(t, resp)
	assert.NoError(t, err)

	req.Event.Phase = core.WorkflowExecution_QUEUED
	resp, err = execManager.CreateWorkflowEvent(context.Background(), req)
	assert.Nil(t, resp)
	assert.NotNil(t, err)
	adminError := err.(flyteAdminErrors.FlyteAdminError)
	assert.Equal(t, adminError.Code(), codes.FailedPrecondition)

	req.Event.Phase = core.WorkflowExecution_RUNNING
	resp, err = execManager.CreateWorkflowEvent(context.Background(), req)
	assert.Nil(t, resp)
	assert.NotNil(t, err)
	adminError = err.(flyteAdminErrors.FlyteAdminError)
	assert.Equal(t, adminError.Code(), codes.FailedPrecondition)
}

func TestCreateWorkflowEvent_StartedRunning(t *testing.T) {
	repository := repositoryMocks.NewMockRepository()
	occurredAt := time.Now().UTC()
	occurredAtProto, _ := ptypes.TimestampProto(occurredAt)
	executionGetFunc := makeExecutionGetFunc(t, closureBytes, nil)
	repository.ExecutionRepo().(*repositoryMocks.MockExecutionRepo).SetGetCallback(executionGetFunc)

	closure := admin.ExecutionClosure{
		Phase:     core.WorkflowExecution_RUNNING,
		StartedAt: occurredAtProto,
		UpdatedAt: occurredAtProto,
		StateChangeDetails: &admin.ExecutionStateChangeDetails{
			State:      admin.ExecutionState_EXECUTION_ACTIVE,
			OccurredAt: testutils.MockCreatedAtProto,
		},
	}
	closureBytes, _ := proto.Marshal(&closure)
	updateExecutionFunc := func(
		context context.Context, execution models.Execution) error {
		assert.Equal(t, "project", execution.Project)
		assert.Equal(t, "domain", execution.Domain)
		assert.Equal(t, "name", execution.Name)
		assert.Equal(t, uint(1), execution.LaunchPlanID)
		assert.Equal(t, uint(2), execution.WorkflowID)
		assert.Equal(t, core.WorkflowExecution_RUNNING.String(), execution.Phase)
		assert.Equal(t, closureBytes, execution.Closure)
		assert.Equal(t, getExpectedSpecBytes(), execution.Spec)
		assert.Equal(t, occurredAt, *execution.StartedAt)
		assert.Equal(t, time.Duration(0), execution.Duration)
		assert.Equal(t, occurredAt, *execution.ExecutionUpdatedAt)
		return nil
	}
	repository.ExecutionRepo().(*repositoryMocks.MockExecutionRepo).SetUpdateCallback(updateExecutionFunc)
	occurredAtTimestamp, _ := ptypes.TimestampProto(occurredAt)
	request := admin.WorkflowExecutionEventRequest{
		RequestId: "1",
		Event: &event.WorkflowExecutionEvent{
			ExecutionId: &executionIdentifier,
			OccurredAt:  occurredAtTimestamp,
			Phase:       core.WorkflowExecution_RUNNING,
			ProducerId:  testCluster,
		},
	}
	mockDbEventWriter := &eventWriterMocks.WorkflowExecutionEventWriter{}
	mockDbEventWriter.On("Write", request)
	r := plugins.NewRegistry()
	r.RegisterDefault(plugins.PluginIDWorkflowExecutor, &defaultTestExecutor)
	execManager := NewExecutionManager(repository, r, getMockExecutionsConfigProvider(), getMockStorageForExecTest(context.Background()), mockScope.NewTestScope(), mockScope.NewTestScope(), &mockPublisher, mockExecutionRemoteURL, nil, nil, &mockPublisher, &mockPublisher, mockDbEventWriter, artifacts.NewArtifactRegistry(context.Background(), nil))
	resp, err := execManager.CreateWorkflowEvent(context.Background(), request)
	assert.Nil(t, err)
	assert.NotNil(t, resp)
}

func TestCreateWorkflowEvent_DuplicateRunning(t *testing.T) {
	repository := repositoryMocks.NewMockRepository()
	occurredAt := time.Now().UTC()

	repository.ExecutionRepo().(*repositoryMocks.MockExecutionRepo).SetGetCallback(
		func(ctx context.Context, input interfaces.Identifier) (models.Execution, error) {
			return models.Execution{
				ExecutionKey: models.ExecutionKey{
					Project: "project",
					Domain:  "domain",
					Name:    "name",
				},
				BaseModel: models.BaseModel{
					ID: uint(8),
				},
				Spec:         getExpectedSpecBytes(),
				Phase:        core.WorkflowExecution_RUNNING.String(),
				Closure:      closureBytes,
				LaunchPlanID: uint(1),
				WorkflowID:   uint(2),
				StartedAt:    &occurredAt,
			}, nil
		},
	)

	r := plugins.NewRegistry()
	r.RegisterDefault(plugins.PluginIDWorkflowExecutor, &defaultTestExecutor)
	execManager := NewExecutionManager(repository, r, getMockExecutionsConfigProvider(), getMockStorageForExecTest(context.Background()), mockScope.NewTestScope(), mockScope.NewTestScope(), &mockPublisher, mockExecutionRemoteURL, nil, nil, nil, nil, &eventWriterMocks.WorkflowExecutionEventWriter{}, artifacts.NewArtifactRegistry(context.Background(), nil))
	occurredAtTimestamp, _ := ptypes.TimestampProto(occurredAt)
	resp, err := execManager.CreateWorkflowEvent(context.Background(), admin.WorkflowExecutionEventRequest{
		RequestId: "1",
		Event: &event.WorkflowExecutionEvent{
			ExecutionId: &executionIdentifier,
			OccurredAt:  occurredAtTimestamp,
			Phase:       core.WorkflowExecution_RUNNING,
		},
	})
	assert.NotNil(t, err)
	adminError := err.(flyteAdminErrors.FlyteAdminError)
	assert.Equal(t, adminError.Code(), codes.AlreadyExists)
	assert.Nil(t, resp)
}

func TestCreateWorkflowEvent_InvalidPhaseChange(t *testing.T) {
	repository := repositoryMocks.NewMockRepository()
	occurredAt := time.Now().UTC()

	repository.ExecutionRepo().(*repositoryMocks.MockExecutionRepo).SetGetCallback(
		func(ctx context.Context, input interfaces.Identifier) (models.Execution, error) {
			return models.Execution{
				ExecutionKey: models.ExecutionKey{
					Project: "project",
					Domain:  "domain",
					Name:    "name",
				},
				BaseModel: models.BaseModel{
					ID: uint(8),
				},
				Spec:         getExpectedSpecBytes(),
				Phase:        core.WorkflowExecution_SUCCEEDED.String(),
				Closure:      closureBytes,
				LaunchPlanID: uint(1),
				WorkflowID:   uint(2),
				StartedAt:    &occurredAt,
			}, nil
		},
	)

	r := plugins.NewRegistry()
	r.RegisterDefault(plugins.PluginIDWorkflowExecutor, &defaultTestExecutor)
	execManager := NewExecutionManager(repository, r, getMockExecutionsConfigProvider(), getMockStorageForExecTest(context.Background()), mockScope.NewTestScope(), mockScope.NewTestScope(), &mockPublisher, mockExecutionRemoteURL, nil, nil, nil, nil, &eventWriterMocks.WorkflowExecutionEventWriter{}, artifacts.NewArtifactRegistry(context.Background(), nil))
	occurredAtTimestamp, _ := ptypes.TimestampProto(occurredAt)
	resp, err := execManager.CreateWorkflowEvent(context.Background(), admin.WorkflowExecutionEventRequest{
		RequestId: "1",
		Event: &event.WorkflowExecutionEvent{
			ExecutionId: &executionIdentifier,
			OccurredAt:  occurredAtTimestamp,
			Phase:       core.WorkflowExecution_RUNNING,
		},
	})
	assert.NotNil(t, err)
	adminError := err.(flyteAdminErrors.FlyteAdminError)
	assert.Equal(t, adminError.Code(), codes.FailedPrecondition)
	assert.Nil(t, resp)
	details, ok := adminError.GRPCStatus().Details()[0].(*admin.EventFailureReason)
	assert.True(t, ok)
	_, ok = details.GetReason().(*admin.EventFailureReason_AlreadyInTerminalState)
	assert.True(t, ok)
}

func TestCreateWorkflowEvent_ClusterReassignmentOnQueued(t *testing.T) {
	repository := repositoryMocks.NewMockRepository()
	occurredAt := time.Now().UTC()

	repository.ExecutionRepo().(*repositoryMocks.MockExecutionRepo).SetGetCallback(
		func(ctx context.Context, input interfaces.Identifier) (models.Execution, error) {
			return models.Execution{
				ExecutionKey: models.ExecutionKey{
					Project: "project",
					Domain:  "domain",
					Name:    "name",
				},
				BaseModel: models.BaseModel{
					ID: uint(8),
				},
				Spec:         getExpectedSpecBytes(),
				Phase:        core.WorkflowExecution_UNDEFINED.String(),
				Closure:      closureBytes,
				LaunchPlanID: uint(1),
				WorkflowID:   uint(2),
				StartedAt:    &occurredAt,
			}, nil
		},
	)
	newCluster := "C2"
	updateExecutionFunc := func(
		context context.Context, execution models.Execution) error {
		assert.Equal(t, core.WorkflowExecution_QUEUED.String(), execution.Phase)
		assert.Equal(t, newCluster, execution.Cluster)
		return nil
	}
	repository.ExecutionRepo().(*repositoryMocks.MockExecutionRepo).SetUpdateCallback(updateExecutionFunc)

	occurredAtTimestamp, _ := ptypes.TimestampProto(occurredAt)
	mockDbEventWriter := &eventWriterMocks.WorkflowExecutionEventWriter{}
	request := admin.WorkflowExecutionEventRequest{
		RequestId: "1",
		Event: &event.WorkflowExecutionEvent{
			ExecutionId: &executionIdentifier,
			OccurredAt:  occurredAtTimestamp,
			Phase:       core.WorkflowExecution_QUEUED,
			ProducerId:  newCluster,
		},
	}
	mockDbEventWriter.On("Write", request)
	r := plugins.NewRegistry()
	r.RegisterDefault(plugins.PluginIDWorkflowExecutor, &defaultTestExecutor)
	execManager := NewExecutionManager(repository, r, getMockExecutionsConfigProvider(), getMockStorageForExecTest(context.Background()), mockScope.NewTestScope(), mockScope.NewTestScope(), &mockPublisher, mockExecutionRemoteURL, nil, nil, &mockPublisher, &mockPublisher, mockDbEventWriter, artifacts.NewArtifactRegistry(context.Background(), nil))

	resp, err := execManager.CreateWorkflowEvent(context.Background(), request)
	assert.Nil(t, err)
	assert.NotNil(t, resp)
}

func TestCreateWorkflowEvent_InvalidEvent(t *testing.T) {
	repository := repositoryMocks.NewMockRepository()
	startTime := time.Now()
	executionGetFunc := makeExecutionGetFunc(t, closureBytes, &startTime)
	repository.ExecutionRepo().(*repositoryMocks.MockExecutionRepo).SetGetCallback(executionGetFunc)
	executionError := core.ExecutionError{
		Code:    "foo",
		Message: "bar baz",
	}
	updateExecutionFunc := func(
		context context.Context, execution models.Execution) error {
		return nil
	}
	repository.ExecutionRepo().(*repositoryMocks.MockExecutionRepo).SetUpdateCallback(updateExecutionFunc)
	r := plugins.NewRegistry()
	r.RegisterDefault(plugins.PluginIDWorkflowExecutor, &defaultTestExecutor)
	execManager := NewExecutionManager(repository, r, getMockExecutionsConfigProvider(), getMockStorageForExecTest(context.Background()), mockScope.NewTestScope(), mockScope.NewTestScope(), &mockPublisher, mockExecutionRemoteURL, nil, nil, nil, nil, &eventWriterMocks.WorkflowExecutionEventWriter{}, artifacts.NewArtifactRegistry(context.Background(), nil))
	resp, err := execManager.CreateWorkflowEvent(context.Background(), admin.WorkflowExecutionEventRequest{
		RequestId: "1",
		Event: &event.WorkflowExecutionEvent{
			ExecutionId: &executionIdentifier,
			Phase:       core.WorkflowExecution_FAILED,
			OutputResult: &event.WorkflowExecutionEvent_Error{
				Error: &executionError,
			},
		},
	})
	assert.NotNil(t, err)
	assert.Nil(t, resp)
}

func TestCreateWorkflowEvent_UpdateModelError(t *testing.T) {
	repository := repositoryMocks.NewMockRepository()
	startTime := time.Now()
	executionGetFunc := makeExecutionGetFunc(t, []byte("invalid serialized closure"), &startTime)
	repository.ExecutionRepo().(*repositoryMocks.MockExecutionRepo).SetGetCallback(executionGetFunc)
	duration := time.Second
	endTime := startTime.Add(duration)
	occurredAt, _ := ptypes.TimestampProto(endTime)
	executionError := core.ExecutionError{
		Code:    "foo",
		Message: "bar baz",
	}

	r := plugins.NewRegistry()
	r.RegisterDefault(plugins.PluginIDWorkflowExecutor, &defaultTestExecutor)
	execManager := NewExecutionManager(repository, r, getMockExecutionsConfigProvider(), getMockStorageForExecTest(context.Background()), mockScope.NewTestScope(), mockScope.NewTestScope(), &mockPublisher, mockExecutionRemoteURL, nil, nil, nil, nil, &eventWriterMocks.WorkflowExecutionEventWriter{}, artifacts.NewArtifactRegistry(context.Background(), nil))
	resp, err := execManager.CreateWorkflowEvent(context.Background(), admin.WorkflowExecutionEventRequest{
		RequestId: "1",
		Event: &event.WorkflowExecutionEvent{
			ExecutionId: &executionIdentifier,
			OccurredAt:  occurredAt,
			Phase:       core.WorkflowExecution_FAILED,
			OutputResult: &event.WorkflowExecutionEvent_Error{
				Error: &executionError,
			},
			ProducerId: testCluster,
		},
	})
	assert.Nil(t, resp)
	assert.Equal(t, codes.Internal, err.(flyteAdminErrors.FlyteAdminError).Code())
}

func TestCreateWorkflowEvent_DatabaseGetError(t *testing.T) {
	repository := repositoryMocks.NewMockRepository()
	startTime := time.Now()

	expectedErr := errors.New("expected error")
	executionGetFunc := func(ctx context.Context, input interfaces.Identifier) (models.Execution, error) {
		return models.Execution{}, expectedErr
	}
	repository.ExecutionRepo().(*repositoryMocks.MockExecutionRepo).SetGetCallback(executionGetFunc)
	duration := time.Second
	endTime := startTime.Add(duration)
	occurredAt, _ := ptypes.TimestampProto(endTime)
	executionError := core.ExecutionError{
		Code:    "foo",
		Message: "bar baz",
	}
	r := plugins.NewRegistry()
	r.RegisterDefault(plugins.PluginIDWorkflowExecutor, &defaultTestExecutor)
	execManager := NewExecutionManager(repository, r, getMockExecutionsConfigProvider(), getMockStorageForExecTest(context.Background()), mockScope.NewTestScope(), mockScope.NewTestScope(), &mockPublisher, mockExecutionRemoteURL, nil, nil, nil, nil, &eventWriterMocks.WorkflowExecutionEventWriter{}, artifacts.NewArtifactRegistry(context.Background(), nil))
	resp, err := execManager.CreateWorkflowEvent(context.Background(), admin.WorkflowExecutionEventRequest{
		RequestId: "1",
		Event: &event.WorkflowExecutionEvent{
			ExecutionId: &executionIdentifier,
			OccurredAt:  occurredAt,
			Phase:       core.WorkflowExecution_FAILED,
			OutputResult: &event.WorkflowExecutionEvent_Error{
				Error: &executionError,
			},
		},
	})
	assert.Nil(t, resp)
	assert.EqualError(t, expectedErr, err.Error())
}

func TestCreateWorkflowEvent_DatabaseUpdateError(t *testing.T) {
	repository := repositoryMocks.NewMockRepository()
	startTime := time.Now()
	executionGetFunc := makeExecutionGetFunc(t, closureBytes, &startTime)
	repository.ExecutionRepo().(*repositoryMocks.MockExecutionRepo).SetGetCallback(executionGetFunc)
	duration := time.Second
	endTime := startTime.Add(duration)
	occurredAt, _ := ptypes.TimestampProto(endTime)
	executionError := core.ExecutionError{
		Code:    "foo",
		Message: "bar baz",
	}
	expectedErr := errors.New("expected error")
	updateExecutionFunc := func(
		context context.Context, execution models.Execution) error {
		return expectedErr
	}
	repository.ExecutionRepo().(*repositoryMocks.MockExecutionRepo).SetUpdateCallback(updateExecutionFunc)
	r := plugins.NewRegistry()
	r.RegisterDefault(plugins.PluginIDWorkflowExecutor, &defaultTestExecutor)
	execManager := NewExecutionManager(repository, r, getMockExecutionsConfigProvider(), getMockStorageForExecTest(context.Background()), mockScope.NewTestScope(), mockScope.NewTestScope(), &mockPublisher, mockExecutionRemoteURL, nil, nil, nil, nil, &eventWriterMocks.WorkflowExecutionEventWriter{}, artifacts.NewArtifactRegistry(context.Background(), nil))
	resp, err := execManager.CreateWorkflowEvent(context.Background(), admin.WorkflowExecutionEventRequest{
		RequestId: "1",
		Event: &event.WorkflowExecutionEvent{
			ExecutionId: &executionIdentifier,
			OccurredAt:  occurredAt,
			Phase:       core.WorkflowExecution_FAILED,
			OutputResult: &event.WorkflowExecutionEvent_Error{
				Error: &executionError,
			},
			ProducerId: testCluster,
		},
	})
	assert.Nil(t, resp)
	assert.EqualError(t, expectedErr, err.Error())
}

func TestCreateWorkflowEvent_IncompatibleCluster(t *testing.T) {
	repository := repositoryMocks.NewMockRepository()
	occurredAt := time.Now().UTC()

	repository.ExecutionRepo().(*repositoryMocks.MockExecutionRepo).SetGetCallback(
		func(ctx context.Context, input interfaces.Identifier) (models.Execution, error) {
			return models.Execution{
				ExecutionKey: models.ExecutionKey{
					Project: "project",
					Domain:  "domain",
					Name:    "name",
				},
				BaseModel: models.BaseModel{
					ID: uint(8),
				},
				Spec:         getExpectedSpecBytes(),
				Phase:        core.WorkflowExecution_RUNNING.String(),
				Closure:      closureBytes,
				LaunchPlanID: uint(1),
				WorkflowID:   uint(2),
				StartedAt:    &occurredAt,
				Cluster:      testCluster,
			}, nil
		},
	)

	r := plugins.NewRegistry()
	r.RegisterDefault(plugins.PluginIDWorkflowExecutor, &defaultTestExecutor)
	execManager := NewExecutionManager(repository, r, getMockExecutionsConfigProvider(), getMockStorageForExecTest(context.Background()), mockScope.NewTestScope(), mockScope.NewTestScope(), &mockPublisher, mockExecutionRemoteURL, nil, nil, nil, nil, &eventWriterMocks.WorkflowExecutionEventWriter{}, artifacts.NewArtifactRegistry(context.Background(), nil))
	occurredAtTimestamp, _ := ptypes.TimestampProto(occurredAt)
	resp, err := execManager.CreateWorkflowEvent(context.Background(), admin.WorkflowExecutionEventRequest{
		RequestId: "1",
		Event: &event.WorkflowExecutionEvent{
			ExecutionId: &executionIdentifier,
			OccurredAt:  occurredAtTimestamp,
			Phase:       core.WorkflowExecution_ABORTING,
			ProducerId:  "C2",
		},
	})
	assert.NotNil(t, err)
	adminError := err.(flyteAdminErrors.FlyteAdminError)
	assert.Equal(t, adminError.Code(), codes.FailedPrecondition)
	s, ok := status.FromError(err)
	assert.True(t, ok)
	var seenIncompatibleClusterErr bool
	for _, detail := range s.Details() {
		failureReason, ok := detail.(*admin.EventFailureReason)
		if ok {
			if failureReason.GetIncompatibleCluster() != nil {
				seenIncompatibleClusterErr = true
				break
			}
		}
	}
	assert.True(t, seenIncompatibleClusterErr)
	assert.Nil(t, resp)
}

func TestGetExecution(t *testing.T) {
	repository := repositoryMocks.NewMockRepository()
	startedAt := time.Date(2018, 8, 30, 0, 0, 0, 0, time.UTC)
	executionGetFunc := func(ctx context.Context, input interfaces.Identifier) (models.Execution, error) {
		assert.Equal(t, "project", input.Project)
		assert.Equal(t, "domain", input.Domain)
		assert.Equal(t, "name", input.Name)
		return models.Execution{
			BaseModel: models.BaseModel{
				CreatedAt: testutils.MockCreatedAtValue,
			},
			ExecutionKey: models.ExecutionKey{
				Project: "project",
				Domain:  "domain",
				Name:    "name",
			},
			Spec:         getExpectedSpecBytes(),
			Phase:        phase,
			Closure:      closureBytes,
			LaunchPlanID: uint(1),
			WorkflowID:   uint(2),
			StartedAt:    &startedAt,
			// TODO: Input uri
		}, nil
	}
	repository.ExecutionRepo().(*repositoryMocks.MockExecutionRepo).SetGetCallback(executionGetFunc)
	r := plugins.NewRegistry()
	r.RegisterDefault(plugins.PluginIDWorkflowExecutor, &defaultTestExecutor)
	execManager := NewExecutionManager(repository, r, getMockExecutionsConfigProvider(), getMockStorageForExecTest(context.Background()), mockScope.NewTestScope(), mockScope.NewTestScope(), &mockPublisher, mockExecutionRemoteURL, nil, nil, nil, nil, &eventWriterMocks.WorkflowExecutionEventWriter{}, artifacts.NewArtifactRegistry(context.Background(), nil))
	execution, err := execManager.GetExecution(context.Background(), admin.WorkflowExecutionGetRequest{
		Id: &executionIdentifier,
	})
	assert.NoError(t, err)
	assert.True(t, proto.Equal(&executionIdentifier, execution.Id))
	assert.True(t, proto.Equal(getExpectedSpec(), execution.Spec))
	assert.True(t, proto.Equal(&closure, execution.Closure))
}

func TestGetExecution_DatabaseError(t *testing.T) {
	repository := repositoryMocks.NewMockRepository()
	expectedErr := errors.New("expected error")

	executionGetFunc := func(ctx context.Context, input interfaces.Identifier) (models.Execution, error) {
		assert.Equal(t, "project", input.Project)
		assert.Equal(t, "domain", input.Domain)
		assert.Equal(t, "name", input.Name)
		return models.Execution{}, expectedErr
	}
	repository.ExecutionRepo().(*repositoryMocks.MockExecutionRepo).SetGetCallback(executionGetFunc)
	r := plugins.NewRegistry()
	r.RegisterDefault(plugins.PluginIDWorkflowExecutor, &defaultTestExecutor)
	execManager := NewExecutionManager(repository, r, getMockExecutionsConfigProvider(), getMockStorageForExecTest(context.Background()), mockScope.NewTestScope(), mockScope.NewTestScope(), &mockPublisher, mockExecutionRemoteURL, nil, nil, nil, nil, &eventWriterMocks.WorkflowExecutionEventWriter{}, artifacts.NewArtifactRegistry(context.Background(), nil))
	execution, err := execManager.GetExecution(context.Background(), admin.WorkflowExecutionGetRequest{
		Id: &executionIdentifier,
	})
	assert.Nil(t, execution)
	assert.Equal(t, expectedErr, err)
}

func TestGetExecution_TransformerError(t *testing.T) {
	repository := repositoryMocks.NewMockRepository()
	startedAt := time.Date(2018, 8, 30, 0, 0, 0, 0, time.UTC)
	executionGetFunc := func(ctx context.Context, input interfaces.Identifier) (models.Execution, error) {
		assert.Equal(t, "project", input.Project)
		assert.Equal(t, "domain", input.Domain)
		assert.Equal(t, "name", input.Name)
		return models.Execution{
			ExecutionKey: models.ExecutionKey{
				Project: "project",
				Domain:  "domain",
				Name:    "name",
			},
			Spec:         []byte("invalid spec"),
			Phase:        phase,
			Closure:      closureBytes,
			LaunchPlanID: uint(1),
			WorkflowID:   uint(2),
			StartedAt:    &startedAt,
		}, nil
	}
	repository.ExecutionRepo().(*repositoryMocks.MockExecutionRepo).SetGetCallback(executionGetFunc)
	r := plugins.NewRegistry()
	r.RegisterDefault(plugins.PluginIDWorkflowExecutor, &defaultTestExecutor)
	execManager := NewExecutionManager(repository, r, getMockExecutionsConfigProvider(), getMockStorageForExecTest(context.Background()), mockScope.NewTestScope(), mockScope.NewTestScope(), &mockPublisher, mockExecutionRemoteURL, nil, nil, nil, nil, &eventWriterMocks.WorkflowExecutionEventWriter{}, artifacts.NewArtifactRegistry(context.Background(), nil))
	execution, err := execManager.GetExecution(context.Background(), admin.WorkflowExecutionGetRequest{
		Id: &executionIdentifier,
	})
	assert.Nil(t, execution)
	assert.Equal(t, codes.Internal, err.(flyteAdminErrors.FlyteAdminError).Code())
}

func TestUpdateExecution(t *testing.T) {
	t.Run("invalid execution identifier", func(t *testing.T) {
		repository := repositoryMocks.NewMockRepository()
		r := plugins.NewRegistry()
		r.RegisterDefault(plugins.PluginIDWorkflowExecutor, &defaultTestExecutor)
		execManager := NewExecutionManager(repository, r, getMockExecutionsConfigProvider(), getMockStorageForExecTest(context.Background()), mockScope.NewTestScope(), mockScope.NewTestScope(), &mockPublisher, mockExecutionRemoteURL, nil, nil, nil, nil, &eventWriterMocks.WorkflowExecutionEventWriter{}, artifacts.NewArtifactRegistry(context.Background(), nil))
		_, err := execManager.UpdateExecution(context.Background(), admin.ExecutionUpdateRequest{
			Id: &core.WorkflowExecutionIdentifier{
				Project: "project",
				Domain:  "domain",
			},
		}, time.Now())
		assert.Error(t, err)
	})

	t.Run("empty status passed", func(t *testing.T) {
		repository := repositoryMocks.NewMockRepository()
		updateExecFuncCalled := false
		updateExecFunc := func(ctx context.Context, execModel models.Execution) error {
			stateInt := int32(admin.ExecutionState_EXECUTION_ACTIVE)
			assert.Equal(t, stateInt, *execModel.State)
			updateExecFuncCalled = true
			return nil
		}
		repository.ExecutionRepo().(*repositoryMocks.MockExecutionRepo).SetUpdateCallback(updateExecFunc)
		r := plugins.NewRegistry()
		r.RegisterDefault(plugins.PluginIDWorkflowExecutor, &defaultTestExecutor)
		execManager := NewExecutionManager(repository, r, getMockExecutionsConfigProvider(), getMockStorageForExecTest(context.Background()), mockScope.NewTestScope(), mockScope.NewTestScope(), &mockPublisher, mockExecutionRemoteURL, nil, nil, nil, nil, &eventWriterMocks.WorkflowExecutionEventWriter{}, artifacts.NewArtifactRegistry(context.Background(), nil))
		updateResponse, err := execManager.UpdateExecution(context.Background(), admin.ExecutionUpdateRequest{
			Id: &executionIdentifier,
		}, time.Now())
		assert.NoError(t, err)
		assert.NotNil(t, updateResponse)
		assert.True(t, updateExecFuncCalled)
	})

	t.Run("archive status passed", func(t *testing.T) {
		repository := repositoryMocks.NewMockRepository()
		updateExecFuncCalled := false
		updateExecFunc := func(ctx context.Context, execModel models.Execution) error {
			stateInt := int32(admin.ExecutionState_EXECUTION_ARCHIVED)
			assert.Equal(t, stateInt, *execModel.State)
			updateExecFuncCalled = true
			return nil
		}
		repository.ExecutionRepo().(*repositoryMocks.MockExecutionRepo).SetUpdateCallback(updateExecFunc)
		r := plugins.NewRegistry()
		r.RegisterDefault(plugins.PluginIDWorkflowExecutor, &defaultTestExecutor)
		execManager := NewExecutionManager(repository, r, getMockExecutionsConfigProvider(), getMockStorageForExecTest(context.Background()), mockScope.NewTestScope(), mockScope.NewTestScope(), &mockPublisher, mockExecutionRemoteURL, nil, nil, nil, nil, &eventWriterMocks.WorkflowExecutionEventWriter{}, artifacts.NewArtifactRegistry(context.Background(), nil))
		updateResponse, err := execManager.UpdateExecution(context.Background(), admin.ExecutionUpdateRequest{
			Id:    &executionIdentifier,
			State: admin.ExecutionState_EXECUTION_ARCHIVED,
		}, time.Now())
		assert.NoError(t, err)
		assert.NotNil(t, updateResponse)
		assert.True(t, updateExecFuncCalled)
	})

	t.Run("update error", func(t *testing.T) {
		repository := repositoryMocks.NewMockRepository()
		updateExecFunc := func(ctx context.Context, execModel models.Execution) error {
			return fmt.Errorf("some db error")
		}
		repository.ExecutionRepo().(*repositoryMocks.MockExecutionRepo).SetUpdateCallback(updateExecFunc)
		r := plugins.NewRegistry()
		r.RegisterDefault(plugins.PluginIDWorkflowExecutor, &defaultTestExecutor)
		execManager := NewExecutionManager(repository, r, getMockExecutionsConfigProvider(), getMockStorageForExecTest(context.Background()), mockScope.NewTestScope(), mockScope.NewTestScope(), &mockPublisher, mockExecutionRemoteURL, nil, nil, nil, nil, &eventWriterMocks.WorkflowExecutionEventWriter{}, artifacts.NewArtifactRegistry(context.Background(), nil))
		_, err := execManager.UpdateExecution(context.Background(), admin.ExecutionUpdateRequest{
			Id:    &executionIdentifier,
			State: admin.ExecutionState_EXECUTION_ARCHIVED,
		}, time.Now())
		assert.Error(t, err)
		assert.Equal(t, "some db error", err.Error())
	})

	t.Run("get execution error", func(t *testing.T) {
		repository := repositoryMocks.NewMockRepository()
		getExecFunc := func(ctx context.Context, input interfaces.Identifier) (models.Execution, error) {
			return models.Execution{}, fmt.Errorf("some db error")
		}
		repository.ExecutionRepo().(*repositoryMocks.MockExecutionRepo).SetGetCallback(getExecFunc)
		r := plugins.NewRegistry()
		r.RegisterDefault(plugins.PluginIDWorkflowExecutor, &defaultTestExecutor)
		execManager := NewExecutionManager(repository, r, getMockExecutionsConfigProvider(), getMockStorageForExecTest(context.Background()), mockScope.NewTestScope(), mockScope.NewTestScope(), &mockPublisher, mockExecutionRemoteURL, nil, nil, nil, nil, &eventWriterMocks.WorkflowExecutionEventWriter{}, artifacts.NewArtifactRegistry(context.Background(), nil))
		_, err := execManager.UpdateExecution(context.Background(), admin.ExecutionUpdateRequest{
			Id:    &executionIdentifier,
			State: admin.ExecutionState_EXECUTION_ARCHIVED,
		}, time.Now())
		assert.Error(t, err)
		assert.Equal(t, "some db error", err.Error())
	})
}

func TestListExecutions(t *testing.T) {
	repository := repositoryMocks.NewMockRepository()
	executionListFunc := func(
		ctx context.Context, input interfaces.ListResourceInput) (interfaces.ExecutionCollectionOutput, error) {
		var projectFilter, domainFilter, nameFilter bool
		for _, filter := range input.InlineFilters {
			assert.Equal(t, common.Execution, filter.GetEntity())
			queryExpr, _ := filter.GetGormQueryExpr()
			if queryExpr.Args == projectValue && queryExpr.Query == "execution_project = ?" {
				projectFilter = true
			}
			if queryExpr.Args == domainValue && queryExpr.Query == "execution_domain = ?" {
				domainFilter = true
			}
			if queryExpr.Args == nameValue && queryExpr.Query == "execution_name = ?" {
				nameFilter = true
			}
		}
		assert.True(t, projectFilter, "Missing project equality filter")
		assert.True(t, domainFilter, "Missing domain equality filter")
		assert.False(t, nameFilter, "Included name equality filter")
		assert.Equal(t, limit, input.Limit)
		assert.Equal(t, "execution_domain asc", input.SortParameter.GetGormOrderExpr())
		assert.Equal(t, 2, input.Offset)
		assert.EqualValues(t, map[common.Entity]bool{
			common.Execution: true,
		}, input.JoinTableEntities)
		return interfaces.ExecutionCollectionOutput{
			Executions: []models.Execution{
				{
					BaseModel: models.BaseModel{
						CreatedAt: testutils.MockCreatedAtValue,
					},
					ExecutionKey: models.ExecutionKey{
						Project: projectValue,
						Domain:  domainValue,
						Name:    "my awesome execution",
					},
					Spec:    getExpectedSpecBytes(),
					Closure: closureBytes,
				},
				{
					BaseModel: models.BaseModel{
						CreatedAt: testutils.MockCreatedAtValue,
					},
					ExecutionKey: models.ExecutionKey{
						Project: projectValue,
						Domain:  domainValue,
						Name:    "my other execution",
					},
					Phase:   core.WorkflowExecution_SUCCEEDED.String(),
					Spec:    getExpectedSpecBytes(),
					Closure: closureBytes,
				},
			},
		}, nil
	}
	repository.ExecutionRepo().(*repositoryMocks.MockExecutionRepo).SetListCallback(executionListFunc)
	r := plugins.NewRegistry()
	r.RegisterDefault(plugins.PluginIDWorkflowExecutor, &defaultTestExecutor)
	execManager := NewExecutionManager(repository, r, getMockExecutionsConfigProvider(), getMockStorageForExecTest(context.Background()), mockScope.NewTestScope(), mockScope.NewTestScope(), &mockPublisher, mockExecutionRemoteURL, nil, nil, nil, nil, &eventWriterMocks.WorkflowExecutionEventWriter{}, artifacts.NewArtifactRegistry(context.Background(), nil))

	executionList, err := execManager.ListExecutions(context.Background(), admin.ResourceListRequest{
		Id: &admin.NamedEntityIdentifier{
			Project: projectValue,
			Domain:  domainValue,
		},
		Limit: limit,
		SortBy: &admin.Sort{
			Direction: admin.Sort_ASCENDING,
			Key:       "execution_domain",
		},
		Token: "2",
	})
	assert.NoError(t, err)
	assert.NotNil(t, executionList)
	assert.Len(t, executionList.Executions, 2)

	for idx, execution := range executionList.Executions {
		assert.Equal(t, projectValue, execution.Id.Project)
		assert.Equal(t, domainValue, execution.Id.Domain)
		if idx == 0 {
			assert.Equal(t, "my awesome execution", execution.Id.Name)
		}
		assert.True(t, proto.Equal(getExpectedSpec(), execution.Spec))
		assert.True(t, proto.Equal(&closure, execution.Closure))
	}
	assert.Empty(t, executionList.Token)
}

func TestListExecutions_MissingParameters(t *testing.T) {
	r := plugins.NewRegistry()
	r.RegisterDefault(plugins.PluginIDWorkflowExecutor, &defaultTestExecutor)
	execManager := NewExecutionManager(repositoryMocks.NewMockRepository(), r, getMockExecutionsConfigProvider(), getMockStorageForExecTest(context.Background()), mockScope.NewTestScope(), mockScope.NewTestScope(), &mockPublisher, mockExecutionRemoteURL, nil, nil, nil, nil, &eventWriterMocks.WorkflowExecutionEventWriter{}, artifacts.NewArtifactRegistry(context.Background(), nil))
	_, err := execManager.ListExecutions(context.Background(), admin.ResourceListRequest{
		Id: &admin.NamedEntityIdentifier{
			Domain: domainValue,
		},
		Limit: limit,
	})
	assert.Error(t, err)
	assert.Equal(t, codes.InvalidArgument, err.(flyteAdminErrors.FlyteAdminError).Code())

	_, err = execManager.ListExecutions(context.Background(), admin.ResourceListRequest{
		Id: &admin.NamedEntityIdentifier{
			Project: projectValue,
		},
		Limit: limit,
	})
	assert.Error(t, err)
	assert.Equal(t, codes.InvalidArgument, err.(flyteAdminErrors.FlyteAdminError).Code())

	_, err = execManager.ListExecutions(context.Background(), admin.ResourceListRequest{
		Id: &admin.NamedEntityIdentifier{
			Project: projectValue,
			Domain:  domainValue,
		},
	})
	assert.Error(t, err)
	assert.Equal(t, codes.InvalidArgument, err.(flyteAdminErrors.FlyteAdminError).Code())
}

func TestListExecutions_DatabaseError(t *testing.T) {
	repository := repositoryMocks.NewMockRepository()
	expectedErr := errors.New("expected error")
	executionListFunc := func(
		ctx context.Context, input interfaces.ListResourceInput) (interfaces.ExecutionCollectionOutput, error) {
		return interfaces.ExecutionCollectionOutput{}, expectedErr
	}
	repository.ExecutionRepo().(*repositoryMocks.MockExecutionRepo).SetListCallback(executionListFunc)
	r := plugins.NewRegistry()
	r.RegisterDefault(plugins.PluginIDWorkflowExecutor, &defaultTestExecutor)
	execManager := NewExecutionManager(repository, r, getMockExecutionsConfigProvider(), getMockStorageForExecTest(context.Background()), mockScope.NewTestScope(), mockScope.NewTestScope(), &mockPublisher, mockExecutionRemoteURL, nil, nil, nil, nil, &eventWriterMocks.WorkflowExecutionEventWriter{}, artifacts.NewArtifactRegistry(context.Background(), nil))
	_, err := execManager.ListExecutions(context.Background(), admin.ResourceListRequest{
		Id: &admin.NamedEntityIdentifier{
			Project: projectValue,
			Domain:  domainValue,
			Name:    nameValue,
		},
		Limit: limit,
	})
	assert.EqualError(t, err, expectedErr.Error())
}

func TestListExecutions_TransformerError(t *testing.T) {
	repository := repositoryMocks.NewMockRepository()
	executionListFunc := func(
		ctx context.Context, input interfaces.ListResourceInput) (interfaces.ExecutionCollectionOutput, error) {
		return interfaces.ExecutionCollectionOutput{
			Executions: []models.Execution{
				{
					ExecutionKey: models.ExecutionKey{
						Project: projectValue,
						Domain:  domainValue,
						Name:    "my awesome execution",
					},
					Spec:    []byte("I am invalid"),
					Closure: closureBytes,
				},
			},
		}, nil
	}
	repository.ExecutionRepo().(*repositoryMocks.MockExecutionRepo).SetListCallback(executionListFunc)
	r := plugins.NewRegistry()
	r.RegisterDefault(plugins.PluginIDWorkflowExecutor, &defaultTestExecutor)
	execManager := NewExecutionManager(repository, r, getMockExecutionsConfigProvider(), getMockStorageForExecTest(context.Background()), mockScope.NewTestScope(), mockScope.NewTestScope(), &mockPublisher, mockExecutionRemoteURL, nil, nil, nil, nil, &eventWriterMocks.WorkflowExecutionEventWriter{}, artifacts.NewArtifactRegistry(context.Background(), nil))

	executionList, err := execManager.ListExecutions(context.Background(), admin.ResourceListRequest{
		Id: &admin.NamedEntityIdentifier{
			Project: projectValue,
			Domain:  domainValue,
		},
		Limit: limit,
	})
	assert.EqualError(t, err, "failed to unmarshal spec")
	assert.Nil(t, executionList)
}

func TestExecutionManager_PublishNotifications(t *testing.T) {
	repository := repositoryMocks.NewMockRepository()
	queue := executions.NewQueueAllocator(getMockExecutionsConfigProvider(), repository)

	mockApplicationConfig := runtimeMocks.MockApplicationProvider{}
	mockApplicationConfig.SetNotificationsConfig(runtimeInterfaces.NotificationsConfig{
		NotificationsEmailerConfig: runtimeInterfaces.NotificationsEmailerConfig{
			Body: "http://example.com/console/projects/%s/domains/%s/executions/%s",
		},
	})
	mockRuntime := runtimeMocks.NewMockConfigurationProvider(
		&mockApplicationConfig,
		runtimeMocks.NewMockQueueConfigurationProvider(
			[]runtimeInterfaces.ExecutionQueue{}, []runtimeInterfaces.WorkflowConfig{}),
		nil, nil, nil, nil)

	var myExecManager = &ExecutionManager{
		db:                 repository,
		config:             mockRuntime,
		storageClient:      getMockStorageForExecTest(context.Background()),
		queueAllocator:     queue,
		_clock:             clock.New(),
		systemMetrics:      newExecutionSystemMetrics(mockScope.NewTestScope()),
		notificationClient: &mockPublisher,
	}
	// Currently this doesn't do anything special as the code to invoke pushing to SNS isn't enabled yet.
	// This sets up the skeleton for it and appeases the go lint overlords.
	workflowRequest := admin.WorkflowExecutionEventRequest{
		Event: &event.WorkflowExecutionEvent{
			Phase: core.WorkflowExecution_FAILED,
			OutputResult: &event.WorkflowExecutionEvent_Error{
				Error: &core.ExecutionError{
					Code:    "CodeBad",
					Message: "oopsie my bad",
				},
			},
			ExecutionId: &executionIdentifier,
		},
	}
	var execClosure = admin.ExecutionClosure{
		Notifications: testutils.GetExecutionRequest().Spec.GetNotifications().Notifications,
		WorkflowId: &core.Identifier{
			ResourceType: core.ResourceType_WORKFLOW,
			Project:      "wf_project",
			Domain:       "wf_domain",
			Name:         "wf_name",
			Version:      "wf_version",
		},
	}
	var extraNotifications = []*admin.Notification{
		{
			Phases: []core.WorkflowExecution_Phase{
				core.WorkflowExecution_FAILED,
			},
			Type: &admin.Notification_PagerDuty{
				PagerDuty: &admin.PagerDutyNotification{
					RecipientsEmail: []string{
						"pagerduty@example.com",
					},
				},
			},
		},
		{
			Phases: []core.WorkflowExecution_Phase{
				core.WorkflowExecution_SUCCEEDED,
				core.WorkflowExecution_FAILED,
			},
			Type: &admin.Notification_Email{
				Email: &admin.EmailNotification{
					RecipientsEmail: []string{
						"email@example.com",
					},
				},
			},
		},
	}
	execClosure.Notifications = append(execClosure.Notifications, extraNotifications[0])
	execClosure.Notifications = append(execClosure.Notifications, extraNotifications[1])

	execClosureBytes, _ := proto.Marshal(&execClosure)
	executionModel := models.Execution{
		ExecutionKey: models.ExecutionKey{
			Project: "project",
			Domain:  "domain",
			Name:    "name",
		},
		Phase:        core.WorkflowExecution_FAILED.String(),
		LaunchPlanID: uint(1),
		WorkflowID:   uint(2),
		Closure:      execClosureBytes,
		Spec:         getExpectedSpecBytes(),
	}
	assert.Nil(t, myExecManager.publishNotifications(context.Background(), workflowRequest, executionModel))
}

func TestExecutionManager_PublishNotificationsTransformError(t *testing.T) {
	repository := repositoryMocks.NewMockRepository()
	queue := executions.NewQueueAllocator(getMockExecutionsConfigProvider(), repository)
	var execManager = &ExecutionManager{
		db:                 repository,
		config:             getMockExecutionsConfigProvider(),
		storageClient:      getMockStorageForExecTest(context.Background()),
		queueAllocator:     queue,
		_clock:             clock.New(),
		systemMetrics:      newExecutionSystemMetrics(mockScope.NewTestScope()),
		notificationClient: &mockPublisher,
	}

	workflowRequest := admin.WorkflowExecutionEventRequest{
		Event: &event.WorkflowExecutionEvent{
			Phase: core.WorkflowExecution_FAILED,
			OutputResult: &event.WorkflowExecutionEvent_Error{
				Error: &core.ExecutionError{
					Code:    "CodeBad",
					Message: "oopsie my bad",
				},
			},
			ExecutionId: &executionIdentifier,
		},
	}
	// Ensure that an error is thrown when transforming an incorrect models.Execution
	executionModel := models.Execution{
		ExecutionKey: models.ExecutionKey{
			Project: "project",
			Domain:  "domain",
			Name:    "name",
		},
		Phase:        core.WorkflowExecution_FAILED.String(),
		LaunchPlanID: uint(1),
		WorkflowID:   uint(2),
		Spec:         []byte("I am invalid"),
	}
	assert.Error(t, execManager.publishNotifications(context.Background(), workflowRequest, executionModel))
}

func TestExecutionManager_TestExecutionManager_PublishNotificationsTransformError(t *testing.T) {
	repository := repositoryMocks.NewMockRepository()
	queue := executions.NewQueueAllocator(getMockExecutionsConfigProvider(), repository)
	publishFunc := func(ctx context.Context, key string, msg proto.Message) error {
		return errors.New("error publishing message")
	}

	mockPublisher.SetPublishCallback(publishFunc)
	mockApplicationConfig := runtimeMocks.MockApplicationProvider{}
	mockApplicationConfig.SetNotificationsConfig(runtimeInterfaces.NotificationsConfig{
		NotificationsEmailerConfig: runtimeInterfaces.NotificationsEmailerConfig{
			Body: "http://example.com/console/projects/%s/domains/%s/executions/%s",
		},
	})
	mockRuntime := runtimeMocks.NewMockConfigurationProvider(
		&mockApplicationConfig,
		runtimeMocks.NewMockQueueConfigurationProvider(
			[]runtimeInterfaces.ExecutionQueue{}, []runtimeInterfaces.WorkflowConfig{}),
		nil, nil, nil, nil)

	var myExecManager = &ExecutionManager{
		db:                 repository,
		config:             mockRuntime,
		storageClient:      getMockStorageForExecTest(context.Background()),
		queueAllocator:     queue,
		_clock:             clock.New(),
		systemMetrics:      newExecutionSystemMetrics(mockScope.NewTestScope()),
		notificationClient: &mockPublisher,
	}
	// Currently this doesn't do anything special as the code to invoke pushing to SNS isn't enabled yet.
	// This sets up the skeleton for it and appeases the go lint overlords.
	workflowRequest := admin.WorkflowExecutionEventRequest{
		Event: &event.WorkflowExecutionEvent{
			Phase: core.WorkflowExecution_FAILED,
			OutputResult: &event.WorkflowExecutionEvent_Error{
				Error: &core.ExecutionError{
					Code:    "CodeBad",
					Message: "oopsie my bad",
				},
			},
			ExecutionId: &executionIdentifier,
		},
	}
	var execClosure = admin.ExecutionClosure{
		Notifications: testutils.GetExecutionRequest().Spec.GetNotifications().Notifications,
		WorkflowId: &core.Identifier{
			ResourceType: core.ResourceType_WORKFLOW,
			Project:      "wf_project",
			Domain:       "wf_domain",
			Name:         "wf_name",
			Version:      "wf_version",
		},
	}
	execClosureBytes, _ := proto.Marshal(&execClosure)
	executionModel := models.Execution{
		ExecutionKey: models.ExecutionKey{
			Project: "project",
			Domain:  "domain",
			Name:    "name",
		},
		Phase:        core.WorkflowExecution_FAILED.String(),
		LaunchPlanID: uint(1),
		WorkflowID:   uint(2),
		Closure:      execClosureBytes,
		Spec:         getExpectedSpecBytes(),
	}
	assert.Nil(t, myExecManager.publishNotifications(context.Background(), workflowRequest, executionModel))

}

func TestExecutionManager_PublishNotificationsNoPhaseMatch(t *testing.T) {
	repository := repositoryMocks.NewMockRepository()
	queue := executions.NewQueueAllocator(getMockExecutionsConfigProvider(), repository)

	var myExecManager = &ExecutionManager{
		db:                 repository,
		config:             getMockExecutionsConfigProvider(),
		storageClient:      getMockStorageForExecTest(context.Background()),
		queueAllocator:     queue,
		_clock:             clock.New(),
		systemMetrics:      newExecutionSystemMetrics(mockScope.NewTestScope()),
		notificationClient: &mockPublisher,
	}
	// Currently this doesn't do anything special as the code to invoke pushing to SNS isn't enabled yet.
	// This sets up the skeleton for it and appeases the go lint overlords.
	workflowRequest := admin.WorkflowExecutionEventRequest{
		Event: &event.WorkflowExecutionEvent{
			Phase: core.WorkflowExecution_SUCCEEDED,
			OutputResult: &event.WorkflowExecutionEvent_OutputUri{
				OutputUri: "somestring",
			},
			ExecutionId: &executionIdentifier,
		},
	}
	var execClosure = admin.ExecutionClosure{
		Notifications: testutils.GetExecutionRequest().Spec.GetNotifications().Notifications,
	}
	execClosureBytes, _ := proto.Marshal(&execClosure)
	executionModel := models.Execution{
		ExecutionKey: models.ExecutionKey{
			Project: "project",
			Domain:  "domain",
			Name:    "name",
		},
		Phase:        core.WorkflowExecution_FAILED.String(),
		LaunchPlanID: uint(1),
		WorkflowID:   uint(2),
		Closure:      execClosureBytes,
	}
	assert.Nil(t, myExecManager.publishNotifications(context.Background(), workflowRequest, executionModel))
}

func TestTerminateExecution(t *testing.T) {
	repository := repositoryMocks.NewMockRepository()
	startTime := time.Now()
	executionGetFunc := makeExecutionGetFunc(t, []byte{}, &startTime)
	repository.ExecutionRepo().(*repositoryMocks.MockExecutionRepo).SetGetCallback(executionGetFunc)

	abortCause := "abort cause"
	updateExecutionFunc := func(
		context context.Context, execution models.Execution) error {
		assert.Equal(t, "project", execution.Project)
		assert.Equal(t, "domain", execution.Domain)
		assert.Equal(t, "name", execution.Name)
		assert.Equal(t, uint(1), execution.LaunchPlanID)
		assert.Equal(t, uint(2), execution.WorkflowID)
		assert.Equal(t, core.WorkflowExecution_ABORTING.String(), execution.Phase)
		assert.Equal(t, execution.ExecutionCreatedAt, execution.ExecutionUpdatedAt,
			"an abort call should not change ExecutionUpdatedAt until a corresponding execution event is received")
		assert.Equal(t, abortCause, execution.AbortCause)
		assert.Equal(t, testCluster, execution.Cluster)

		var unmarshaledClosure admin.ExecutionClosure
		err := proto.Unmarshal(execution.Closure, &unmarshaledClosure)
		assert.NoError(t, err)
		assert.True(t, proto.Equal(&admin.AbortMetadata{
			Cause:     abortCause,
			Principal: principal,
		}, unmarshaledClosure.GetAbortMetadata()))
		return nil
	}
	repository.ExecutionRepo().(*repositoryMocks.MockExecutionRepo).SetUpdateCallback(updateExecutionFunc)

	mockExecutor := workflowengineMocks.WorkflowExecutor{}
	mockExecutor.OnAbortMatch(mock.Anything, mock.MatchedBy(func(data workflowengineInterfaces.AbortData) bool {
		assert.True(t, proto.Equal(&core.WorkflowExecutionIdentifier{
			Project: "project",
			Domain:  "domain",
			Name:    "name",
		}, data.ExecutionID))
		return true
	})).Return(nil)
	mockExecutor.OnID().Return("customMockExecutor")
	r := plugins.NewRegistry()
	r.RegisterDefault(plugins.PluginIDWorkflowExecutor, &mockExecutor)
	execManager := NewExecutionManager(repository, r, getMockExecutionsConfigProvider(), getMockStorageForExecTest(context.Background()), mockScope.NewTestScope(), mockScope.NewTestScope(), &mockPublisher, mockExecutionRemoteURL, nil, nil, nil, nil, &eventWriterMocks.WorkflowExecutionEventWriter{}, artifacts.NewArtifactRegistry(context.Background(), nil))

	identity, err := auth.NewIdentityContext("", principal, "", time.Now(), sets.NewString(), nil, nil)
	assert.NoError(t, err)
	ctx := identity.WithContext(context.Background())
	resp, err := execManager.TerminateExecution(ctx, admin.ExecutionTerminateRequest{
		Id: &core.WorkflowExecutionIdentifier{
			Project: "project",
			Domain:  "domain",
			Name:    "name",
		},
		Cause: abortCause,
	})

	assert.Nil(t, err)
	assert.NotNil(t, resp)
}

func TestTerminateExecution_PropellerError(t *testing.T) {
	var expectedError = errors.New("expected error")

	mockExecutor := workflowengineMocks.WorkflowExecutor{}
	mockExecutor.OnAbortMatch(mock.Anything, mock.Anything).Return(expectedError)
	mockExecutor.OnID().Return("customMockExecutor")
	r := plugins.NewRegistry()
	r.RegisterDefault(plugins.PluginIDWorkflowExecutor, &mockExecutor)

	updateCalled := false
	repository := repositoryMocks.NewMockRepository()
	repository.ExecutionRepo().(*repositoryMocks.MockExecutionRepo).SetUpdateCallback(func(
		context context.Context, execution models.Execution) error {
		updateCalled = true
		assert.Equal(t, core.WorkflowExecution_ABORTING.String(), execution.Phase)
		return nil
	})
	execManager := NewExecutionManager(repository, r, getMockExecutionsConfigProvider(), getMockStorageForExecTest(context.Background()), mockScope.NewTestScope(), mockScope.NewTestScope(), &mockPublisher, mockExecutionRemoteURL, nil, nil, nil, nil, &eventWriterMocks.WorkflowExecutionEventWriter{}, artifacts.NewArtifactRegistry(context.Background(), nil))

	resp, err := execManager.TerminateExecution(context.Background(), admin.ExecutionTerminateRequest{
		Id: &core.WorkflowExecutionIdentifier{
			Project: "project",
			Domain:  "domain",
			Name:    "name",
		},
		Cause: "abort cause",
	})
	assert.Nil(t, resp)
	assert.EqualError(t, err, expectedError.Error())
	assert.True(t, updateCalled)
}

func TestTerminateExecution_DatabaseError(t *testing.T) {
	repository := repositoryMocks.NewMockRepository()
	startTime := time.Now()
	executionGetFunc := makeExecutionGetFunc(t, []byte{}, &startTime)
	repository.ExecutionRepo().(*repositoryMocks.MockExecutionRepo).SetGetCallback(executionGetFunc)

	var expectedError = errors.New("expected error")
	updateExecutionFunc := func(
		context context.Context, execution models.Execution) error {
		return expectedError
	}
	repository.ExecutionRepo().(*repositoryMocks.MockExecutionRepo).SetUpdateCallback(updateExecutionFunc)
	mockExecutor := workflowengineMocks.WorkflowExecutor{}
	mockExecutor.OnAbortMatch(mock.Anything, mock.Anything).Return(nil)
	mockExecutor.OnID().Return("testMockExecutor")
	r := plugins.NewRegistry()
	r.RegisterDefault(plugins.PluginIDWorkflowExecutor, &mockExecutor)
	execManager := NewExecutionManager(repository, r, getMockExecutionsConfigProvider(), getMockStorageForExecTest(context.Background()), mockScope.NewTestScope(), mockScope.NewTestScope(), &mockPublisher, mockExecutionRemoteURL, nil, nil, nil, nil, &eventWriterMocks.WorkflowExecutionEventWriter{}, artifacts.NewArtifactRegistry(context.Background(), nil))
	resp, err := execManager.TerminateExecution(context.Background(), admin.ExecutionTerminateRequest{
		Id: &core.WorkflowExecutionIdentifier{
			Project: "project",
			Domain:  "domain",
			Name:    "name",
		},
		Cause: "abort cause",
	})

	assert.Nil(t, resp)
	assert.EqualError(t, err, expectedError.Error())
}

func TestTerminateExecution_AlreadyTerminated(t *testing.T) {
	var expectedError = errors.New("expected error")

	mockExecutor := workflowengineMocks.WorkflowExecutor{}
	mockExecutor.OnAbortMatch(mock.Anything, mock.Anything).Return(expectedError)
	mockExecutor.OnID().Return("customMockExecutor")
	r := plugins.NewRegistry()
	r.RegisterDefault(plugins.PluginIDWorkflowExecutor, &mockExecutor)

	repository := repositoryMocks.NewMockRepository()
	repository.ExecutionRepo().(*repositoryMocks.MockExecutionRepo).SetGetCallback(
		func(ctx context.Context, input interfaces.Identifier) (models.Execution, error) {
			return models.Execution{
				Phase: core.WorkflowExecution_SUCCEEDED.String(),
			}, nil
		})
	execManager := NewExecutionManager(repository, r, getMockExecutionsConfigProvider(), getMockStorageForExecTest(context.Background()), mockScope.NewTestScope(), mockScope.NewTestScope(), &mockPublisher, mockExecutionRemoteURL, nil, nil, nil, nil, &eventWriterMocks.WorkflowExecutionEventWriter{}, artifacts.NewArtifactRegistry(context.Background(), nil))
	resp, err := execManager.TerminateExecution(context.Background(), admin.ExecutionTerminateRequest{
		Id: &core.WorkflowExecutionIdentifier{
			Project: "project",
			Domain:  "domain",
			Name:    "name",
		},
		Cause: "abort cause",
	})

	assert.Nil(t, resp)
	s, ok := status.FromError(err)
	assert.True(t, ok)
	assert.Equal(t, codes.FailedPrecondition, s.Code())
}

func TestGetExecutionData(t *testing.T) {
	repository := repositoryMocks.NewMockRepository()
	startedAt := time.Date(2018, 8, 30, 0, 0, 0, 0, time.UTC)
	var closure = admin.ExecutionClosure{
		Phase: core.WorkflowExecution_RUNNING,
		OutputResult: &admin.ExecutionClosure_Outputs{
			Outputs: &admin.LiteralMapBlob{
				Data: &admin.LiteralMapBlob_Uri{
					Uri: outputURI,
				},
			},
		},
	}
	var closureBytes, _ = proto.Marshal(&closure)

	executionGetFunc := func(ctx context.Context, input interfaces.Identifier) (models.Execution, error) {
		return models.Execution{
			ExecutionKey: models.ExecutionKey{
				Project: "project",
				Domain:  "domain",
				Name:    "name",
			},
			Spec:         getExpectedSpecBytes(),
			Phase:        phase,
			Closure:      closureBytes,
			LaunchPlanID: uint(1),
			WorkflowID:   uint(2),
			StartedAt:    &startedAt,
			InputsURI:    shared.Inputs,
		}, nil
	}
	mockExecutionRemoteURL := dataMocks.NewMockRemoteURL()
	mockExecutionRemoteURL.(*dataMocks.MockRemoteURL).GetCallback = func(
		ctx context.Context, uri string) (admin.UrlBlob, error) {
		if strings.HasSuffix(uri, shared.Inputs) {
			return admin.UrlBlob{
				Url:   "inputs",
				Bytes: 200,
			}, nil
		}

		return admin.UrlBlob{}, errors.New("unexpected input")
	}
	mockStorage := commonMocks.GetMockStorageClient()
	fullInputs := &core.LiteralMap{
		Literals: map[string]*core.Literal{
			"foo": testutils.MakeStringLiteral("foo-value-1"),
		},
	}
	fullOutputs := &core.LiteralMap{
		Literals: map[string]*core.Literal{
			"bar": testutils.MakeStringLiteral("bar-value-1"),
		},
	}
	mockStorage.ComposedProtobufStore.(*commonMocks.TestDataStore).ReadProtobufCb = func(
		ctx context.Context, reference storage.DataReference, msg proto.Message) error {
		if reference.String() == "inputs" {
			marshalled, _ := proto.Marshal(fullInputs)
			_ = proto.Unmarshal(marshalled, msg)
			return nil
		} else if reference.String() == outputURI {
			marshalled, _ := proto.Marshal(fullOutputs)
			_ = proto.Unmarshal(marshalled, msg)
			return nil
		}
		return fmt.Errorf("unexpected call to find value in storage [%v]", reference.String())
	}

	repository.ExecutionRepo().(*repositoryMocks.MockExecutionRepo).SetGetCallback(executionGetFunc)
	r := plugins.NewRegistry()
	r.RegisterDefault(plugins.PluginIDWorkflowExecutor, &defaultTestExecutor)
	execManager := NewExecutionManager(repository, r, getMockExecutionsConfigProvider(), mockStorage, mockScope.NewTestScope(), mockScope.NewTestScope(), &mockPublisher, mockExecutionRemoteURL, nil, nil, nil, nil, &eventWriterMocks.WorkflowExecutionEventWriter{}, artifacts.NewArtifactRegistry(context.Background(), nil))
	dataResponse, err := execManager.GetExecutionData(context.Background(), admin.WorkflowExecutionGetDataRequest{
		Id: &executionIdentifier,
	})
	assert.Nil(t, err)
	assert.True(t, proto.Equal(&admin.WorkflowExecutionGetDataResponse{
		Inputs: &admin.UrlBlob{
			Url:   "inputs",
			Bytes: 200,
		},
		FullInputs:  fullInputs,
		FullOutputs: fullOutputs,
	}, dataResponse))
}

func TestResolveStringMap_RuntimeLimitsObserved(t *testing.T) {
	_, err := resolveStringMap(&admin.Labels{
		Values: map[string]string{
			"dynamiclabel1": "dynamic1",
			"dynamiclabel2": "dynamic2",
		},
	}, &admin.Labels{
		Values: map[string]string{
			"existing1": "value1",
		},
	}, "labels", 1)
	assert.EqualError(t, err, "labels has too many entries [2 > 1]")
}

func TestAddPluginOverrides(t *testing.T) {
	executionID := &core.WorkflowExecutionIdentifier{
		Project: project,
		Domain:  domain,
		Name:    "unused",
	}
	workflowName := "workflow_name"
	launchPlanName := "launch_plan_name"

	db := repositoryMocks.NewMockRepository()
	db.ResourceRepo().(*repositoryMocks.MockResourceRepo).GetFunction = func(ctx context.Context, ID interfaces.ResourceID) (
		models.Resource, error) {
		assert.Equal(t, project, ID.Project)
		assert.Equal(t, domain, ID.Domain)
		assert.Equal(t, workflowName, ID.Workflow)
		assert.Equal(t, launchPlanName, ID.LaunchPlan)
		existingAttributes := commonTestUtils.GetPluginOverridesAttributes(map[string][]string{
			"python": {"plugin a"},
			"hive":   {"plugin b"},
		})
		bytes, err := proto.Marshal(existingAttributes)
		if err != nil {
			t.Fatal(err)
		}
		return models.Resource{
			Project:    project,
			Domain:     domain,
			Attributes: bytes,
		}, nil
	}
	r := plugins.NewRegistry()
	r.RegisterDefault(plugins.PluginIDWorkflowExecutor, &defaultTestExecutor)
	execManager := NewExecutionManager(db, r, getMockExecutionsConfigProvider(), getMockStorageForExecTest(context.Background()), mockScope.NewTestScope(), mockScope.NewTestScope(), &mockPublisher, mockExecutionRemoteURL, nil, nil, nil, nil, &eventWriterMocks.WorkflowExecutionEventWriter{}, artifacts.NewArtifactRegistry(context.Background(), nil))

	taskPluginOverrides, err := execManager.(*ExecutionManager).addPluginOverrides(
		context.Background(), executionID, workflowName, launchPlanName)
	assert.NoError(t, err)
	assert.Len(t, taskPluginOverrides, 2)
	for _, override := range taskPluginOverrides {
		if override.TaskType == "python" {
			assert.EqualValues(t, []string{"plugin a"}, override.PluginId)
		} else if override.TaskType == "hive" {
			assert.EqualValues(t, []string{"plugin b"}, override.PluginId)
		} else {
			t.Errorf("Unexpected task type [%s] plugin override committed to db", override.TaskType)
		}
	}
}

func TestPluginOverrides_ResourceGetFailure(t *testing.T) {
	executionID := &core.WorkflowExecutionIdentifier{
		Project: project,
		Domain:  domain,
		Name:    "unused",
	}
	workflowName := "workflow_name"
	launchPlanName := "launch_plan_name"

	db := repositoryMocks.NewMockRepository()
	db.ResourceRepo().(*repositoryMocks.MockResourceRepo).GetFunction = func(ctx context.Context, ID interfaces.ResourceID) (
		models.Resource, error) {
		return models.Resource{}, flyteAdminErrors.NewFlyteAdminErrorf(codes.Aborted, "uh oh")
	}
	r := plugins.NewRegistry()
	r.RegisterDefault(plugins.PluginIDWorkflowExecutor, &defaultTestExecutor)
	execManager := NewExecutionManager(db, r, getMockExecutionsConfigProvider(), getMockStorageForExecTest(context.Background()), mockScope.NewTestScope(), mockScope.NewTestScope(), &mockPublisher, mockExecutionRemoteURL, nil, nil, nil, nil, &eventWriterMocks.WorkflowExecutionEventWriter{}, artifacts.NewArtifactRegistry(context.Background(), nil))

	_, err := execManager.(*ExecutionManager).addPluginOverrides(
		context.Background(), executionID, workflowName, launchPlanName)
	assert.Error(t, err, "uh oh")
}

func TestGetExecution_Legacy(t *testing.T) {
	repository := repositoryMocks.NewMockRepository()
	startedAt := time.Date(2018, 8, 30, 0, 0, 0, 0, time.UTC)
	executionGetFunc := func(ctx context.Context, input interfaces.Identifier) (models.Execution, error) {
		assert.Equal(t, "project", input.Project)
		assert.Equal(t, "domain", input.Domain)
		assert.Equal(t, "name", input.Name)
		return models.Execution{
			BaseModel: models.BaseModel{
				CreatedAt: testutils.MockCreatedAtValue,
			},
			ExecutionKey: models.ExecutionKey{
				Project: "project",
				Domain:  "domain",
				Name:    "name",
			},
			Spec:         getExpectedLegacySpecBytes(),
			Phase:        phase,
			Closure:      getLegacyClosureBytes(),
			LaunchPlanID: uint(1),
			WorkflowID:   uint(2),
			StartedAt:    &startedAt,
		}, nil
	}
	repository.ExecutionRepo().(*repositoryMocks.MockExecutionRepo).SetGetCallback(executionGetFunc)
	r := plugins.NewRegistry()
	r.RegisterDefault(plugins.PluginIDWorkflowExecutor, &defaultTestExecutor)
	execManager := NewExecutionManager(repository, r, getMockExecutionsConfigProvider(), getMockStorageForExecTest(context.Background()), mockScope.NewTestScope(), mockScope.NewTestScope(), &mockPublisher, mockExecutionRemoteURL, nil, nil, nil, nil, &eventWriterMocks.WorkflowExecutionEventWriter{}, artifacts.NewArtifactRegistry(context.Background(), nil))
	execution, err := execManager.GetExecution(context.Background(), admin.WorkflowExecutionGetRequest{
		Id: &executionIdentifier,
	})
	assert.NoError(t, err)
	assert.True(t, proto.Equal(&executionIdentifier, execution.Id))
	assert.True(t, proto.Equal(getExpectedLegacySpec(), execution.Spec))
	assert.True(t, proto.Equal(getLegacyClosure(), execution.Closure))
}

<<<<<<< HEAD
=======
func TestGetExecutionData_LegacyModel(t *testing.T) {
	repository := repositoryMocks.NewMockRepository()
	startedAt := time.Date(2018, 8, 30, 0, 0, 0, 0, time.UTC)
	closure := getLegacyClosure()
	closure.OutputResult = &admin.ExecutionClosure_Outputs{
		Outputs: &admin.LiteralMapBlob{
			Data: &admin.LiteralMapBlob_Uri{
				Uri: outputURI,
			},
		},
	}
	var closureBytes, _ = proto.Marshal(closure)

	executionGetFunc := func(ctx context.Context, input interfaces.Identifier) (models.Execution, error) {
		return models.Execution{
			BaseModel: models.BaseModel{
				CreatedAt: testutils.MockCreatedAtValue,
			},
			ExecutionKey: models.ExecutionKey{
				Project: "project",
				Domain:  "domain",
				Name:    "name",
			},
			Spec:         getLegacySpecBytes(),
			Phase:        phase,
			Closure:      closureBytes,
			LaunchPlanID: uint(1),
			WorkflowID:   uint(2),
			StartedAt:    &startedAt,
		}, nil
	}
	mockExecutionRemoteURL := dataMocks.NewMockRemoteURL()
	mockExecutionRemoteURL.(*dataMocks.MockRemoteURL).GetCallback = func(
		ctx context.Context, uri string) (admin.UrlBlob, error) {
		if uri == outputURI {
			return admin.UrlBlob{
				Url:   "outputs",
				Bytes: 200,
			}, nil
		} else if strings.HasSuffix(uri, shared.Inputs) {
			return admin.UrlBlob{
				Url:   "inputs",
				Bytes: 200,
			}, nil
		}

		return admin.UrlBlob{}, errors.New("unexpected input")
	}

	repository.ExecutionRepo().(*repositoryMocks.MockExecutionRepo).SetGetCallback(executionGetFunc)
	storageClient := getMockStorageForExecTest(context.Background())
	r := plugins.NewRegistry()
	r.RegisterDefault(plugins.PluginIDWorkflowExecutor, &defaultTestExecutor)
	execManager := NewExecutionManager(repository, r, getMockExecutionsConfigProvider(), storageClient, mockScope.NewTestScope(), mockScope.NewTestScope(), &mockPublisher, mockExecutionRemoteURL, nil, nil, nil, nil, &eventWriterMocks.WorkflowExecutionEventWriter{}, artifacts.NewArtifactRegistry(context.Background(), nil))
	dataResponse, err := execManager.GetExecutionData(context.Background(), admin.WorkflowExecutionGetDataRequest{
		Id: &executionIdentifier,
	})
	assert.Nil(t, err)
	assert.True(t, proto.Equal(&admin.WorkflowExecutionGetDataResponse{
		Outputs: &admin.UrlBlob{
			Url:   "outputs",
			Bytes: 200,
		},
		Inputs: &admin.UrlBlob{
			Url:   "inputs",
			Bytes: 200,
		},
		FullInputs: &core.LiteralMap{
			Literals: map[string]*core.Literal{
				"foo": testutils.MakeStringLiteral("foo-value-1"),
			},
		},
		FullOutputs: &core.LiteralMap{},
	}, dataResponse))
	var inputs core.LiteralMap
	err = storageClient.ReadProtobuf(context.Background(), storage.DataReference("s3://bucket/metadata/project/domain/name/inputs"), &inputs)
	assert.Nil(t, err)
	assert.True(t, proto.Equal(&inputs, closure.ComputedInputs))
}

>>>>>>> 81ce71eb
func TestCreateExecution_LegacyClient(t *testing.T) {
	repository := getMockRepositoryForExecTest()
	setDefaultLpCallbackForExecTest(repository)

	mockExecutor := workflowengineMocks.WorkflowExecutor{}
	mockExecutor.OnExecuteMatch(mock.Anything, mock.MatchedBy(func(execData workflowengineInterfaces.ExecutionData) bool {
		assert.EqualValues(t, map[string]string{
			"label1": "1",
			"label2": "2",
		}, execData.ExecutionParameters.Labels)
		assert.EqualValues(t, map[string]string{
			"annotation3": "3",
			"annotation4": "4",
		}, execData.ExecutionParameters.Annotations)
		return true
	})).Return(workflowengineInterfaces.ExecutionResponse{
		Cluster: testCluster,
	}, nil)
	mockExecutor.OnID().Return("customMockExecutor")
	r := plugins.NewRegistry()
	r.RegisterDefault(plugins.PluginIDWorkflowExecutor, &mockExecutor)
	execManager := NewExecutionManager(repository, r, getMockExecutionsConfigProvider(), getMockStorageForExecTest(context.Background()), mockScope.NewTestScope(), mockScope.NewTestScope(), &mockPublisher, mockExecutionRemoteURL, nil, nil, nil, nil, &eventWriterMocks.WorkflowExecutionEventWriter{}, artifacts.NewArtifactRegistry(context.Background(), nil))
	response, err := execManager.CreateExecution(context.Background(), *getLegacyExecutionRequest(), requestedAt)
	assert.Nil(t, err)

	expectedResponse := &admin.ExecutionCreateResponse{
		Id: &executionIdentifier,
	}
	assert.Nil(t, err)
	assert.Equal(t, expectedResponse, response)
}

func TestRelaunchExecution_LegacyModel(t *testing.T) {
	// Set up mocks.
	repository := getMockRepositoryForExecTest()
	setDefaultLpCallbackForExecTest(repository)
	storageClient := getMockStorageForExecTest(context.Background())

	mockExecutor := workflowengineMocks.WorkflowExecutor{}
	mockExecutor.OnExecuteMatch(mock.Anything, mock.Anything, mock.Anything).Return(workflowengineInterfaces.ExecutionResponse{}, nil)
	mockExecutor.OnID().Return("testMockExecutor")
	r := plugins.NewRegistry()
	r.RegisterDefault(plugins.PluginIDWorkflowExecutor, &mockExecutor)
	execManager := NewExecutionManager(repository, r, getMockExecutionsConfigProvider(), storageClient, mockScope.NewTestScope(), mockScope.NewTestScope(), &mockPublisher, mockExecutionRemoteURL, nil, nil, nil, nil, &eventWriterMocks.WorkflowExecutionEventWriter{}, artifacts.NewArtifactRegistry(context.Background(), nil))
	startTime := time.Now()
	startTimeProto, _ := ptypes.TimestampProto(startTime)
	existingClosure := getLegacyClosure()
	existingClosure.Phase = core.WorkflowExecution_RUNNING
	existingClosure.StartedAt = startTimeProto
	existingClosure.ComputedInputs.Literals["bar"] = coreutils.MustMakeLiteral("bar-value")
	existingClosureBytes, _ := proto.Marshal(existingClosure)
	executionGetFunc := makeLegacyExecutionGetFunc(t, existingClosureBytes, &startTime)
	repository.ExecutionRepo().(*repositoryMocks.MockExecutionRepo).SetGetCallback(executionGetFunc)

	var createCalled bool
	exCreateFunc := func(ctx context.Context, input models.Execution) error {
		createCalled = true
		assert.Equal(t, "relaunchy", input.Name)
		assert.Equal(t, "domain", input.Domain)
		assert.Equal(t, "project", input.Project)
		assert.Equal(t, uint(8), input.SourceExecutionID)
		var spec admin.ExecutionSpec
		err := proto.Unmarshal(input.Spec, &spec)
		assert.Nil(t, err)
		assert.Equal(t, "default_raw_output", spec.RawOutputDataConfig.OutputLocationPrefix)
		assert.Equal(t, admin.ExecutionMetadata_RELAUNCH, spec.Metadata.Mode)
		assert.Equal(t, int32(admin.ExecutionMetadata_RELAUNCH), input.Mode)
		assert.True(t, proto.Equal(spec.Inputs, getLegacySpec().Inputs))
		return nil
	}
	repository.ExecutionRepo().(*repositoryMocks.MockExecutionRepo).SetCreateCallback(exCreateFunc)

	// Issue request.
	response, err := execManager.RelaunchExecution(context.Background(), admin.ExecutionRelaunchRequest{
		Id: &core.WorkflowExecutionIdentifier{
			Project: "project",
			Domain:  "domain",
			Name:    "name",
		},
		Name: "relaunchy",
	}, requestedAt)

	// And verify response.
	assert.Nil(t, err)

	expectedResponse := &admin.ExecutionCreateResponse{
		Id: &core.WorkflowExecutionIdentifier{
			Project: "project",
			Domain:  "domain",
			Name:    "relaunchy",
		},
	}
	assert.True(t, createCalled)
	assert.True(t, proto.Equal(expectedResponse, response))

	var userInputs core.LiteralMap
	err = storageClient.ReadProtobuf(context.Background(), "s3://bucket/metadata/project/domain/relaunchy/user_inputs", &userInputs)
	assert.Nil(t, err)
	assert.True(t, proto.Equal(&userInputs, getLegacySpec().Inputs))

	var inputs core.LiteralMap
	err = storageClient.ReadProtobuf(context.Background(), "s3://bucket/metadata/project/domain/relaunchy/inputs", &inputs)
	assert.Nil(t, err)
	assert.True(t, proto.Equal(&inputs, existingClosure.ComputedInputs))
}

func TestListExecutions_LegacyModel(t *testing.T) {
	repository := repositoryMocks.NewMockRepository()
	executionListFunc := func(
		ctx context.Context, input interfaces.ListResourceInput) (interfaces.ExecutionCollectionOutput, error) {
		var projectFilter, domainFilter, nameFilter bool
		for _, filter := range input.InlineFilters {
			assert.Equal(t, common.Execution, filter.GetEntity())
			queryExpr, _ := filter.GetGormQueryExpr()
			if queryExpr.Args == projectValue && queryExpr.Query == "execution_project = ?" {
				projectFilter = true
			}
			if queryExpr.Args == domainValue && queryExpr.Query == "execution_domain = ?" {
				domainFilter = true
			}
			if queryExpr.Args == nameValue && queryExpr.Query == "execution_name = ?" {
				nameFilter = true
			}
		}
		assert.True(t, projectFilter, "Missing project equality filter")
		assert.True(t, domainFilter, "Missing domain equality filter")
		assert.False(t, nameFilter, "Included name equality filter")
		assert.Equal(t, limit, input.Limit)
		assert.Equal(t, "execution_domain asc", input.SortParameter.GetGormOrderExpr())
		assert.Equal(t, 2, input.Offset)
		return interfaces.ExecutionCollectionOutput{
			Executions: []models.Execution{
				{
					BaseModel: models.BaseModel{
						CreatedAt: testutils.MockCreatedAtValue,
					},
					ExecutionKey: models.ExecutionKey{
						Project: projectValue,
						Domain:  domainValue,
						Name:    "my awesome execution",
					},
					Spec:    getLegacySpecBytes(),
					Closure: getLegacyClosureBytes(),
				},
				{
					BaseModel: models.BaseModel{
						CreatedAt: testutils.MockCreatedAtValue,
					},
					ExecutionKey: models.ExecutionKey{
						Project: projectValue,
						Domain:  domainValue,
						Name:    "my other execution",
					},
					Phase:   core.WorkflowExecution_SUCCEEDED.String(),
					Spec:    specBytes,
					Closure: closureBytes,
				},
			},
		}, nil
	}
	repository.ExecutionRepo().(*repositoryMocks.MockExecutionRepo).SetListCallback(executionListFunc)
	r := plugins.NewRegistry()
	r.RegisterDefault(plugins.PluginIDWorkflowExecutor, &defaultTestExecutor)
	execManager := NewExecutionManager(repository, r, getMockExecutionsConfigProvider(), getMockStorageForExecTest(context.Background()), mockScope.NewTestScope(), mockScope.NewTestScope(), &mockPublisher, mockExecutionRemoteURL, nil, nil, nil, nil, &eventWriterMocks.WorkflowExecutionEventWriter{}, artifacts.NewArtifactRegistry(context.Background(), nil))

	executionList, err := execManager.ListExecutions(context.Background(), admin.ResourceListRequest{
		Id: &admin.NamedEntityIdentifier{
			Project: projectValue,
			Domain:  domainValue,
		},
		Limit: limit,
		SortBy: &admin.Sort{
			Direction: admin.Sort_ASCENDING,
			Key:       "execution_domain",
		},
		Token: "2",
	})
	assert.NoError(t, err)
	assert.NotNil(t, executionList)
	assert.Len(t, executionList.Executions, 2)

	for idx, execution := range executionList.Executions {
		assert.Equal(t, projectValue, execution.Id.Project)
		assert.Equal(t, domainValue, execution.Id.Domain)
		if idx == 0 {
			assert.Equal(t, "my awesome execution", execution.Id.Name)
		}
		assert.True(t, proto.Equal(spec, execution.Spec))
		assert.True(t, proto.Equal(&closure, execution.Closure))
	}
	assert.Empty(t, executionList.Token)
}

func TestSetDefaults(t *testing.T) {
	task := &core.CompiledTask{
		Template: &core.TaskTemplate{
			Target: &core.TaskTemplate_Container{
				Container: &core.Container{
					Resources: &core.Resources{
						Requests: []*core.Resources_ResourceEntry{
							{
								Name:  core.Resources_CPU,
								Value: "250m",
							},
						},
					},
				},
			},
			Id: &core.Identifier{
				Project: "project",
				Domain:  "domain",
				Name:    "task_name",
				Version: "version",
			},
		},
	}

	r := plugins.NewRegistry()
	r.RegisterDefault(plugins.PluginIDWorkflowExecutor, &defaultTestExecutor)
	execManager := NewExecutionManager(repositoryMocks.NewMockRepository(), r, getMockExecutionsConfigProvider(), getMockStorageForExecTest(context.Background()), mockScope.NewTestScope(), mockScope.NewTestScope(), &mockPublisher, mockExecutionRemoteURL, nil, nil, nil, nil, &eventWriterMocks.WorkflowExecutionEventWriter{}, artifacts.NewArtifactRegistry(context.Background(), nil))
	execManager.(*ExecutionManager).setCompiledTaskDefaults(context.Background(), task, workflowengineInterfaces.TaskResources{
		Defaults: runtimeInterfaces.TaskResourceSet{
			CPU:              resource.MustParse("200m"),
			GPU:              resource.MustParse("4"),
			Memory:           resource.MustParse("200Gi"),
			EphemeralStorage: resource.MustParse("500Mi"),
		},
		Limits: runtimeInterfaces.TaskResourceSet{
			CPU:              resource.MustParse("300m"),
			GPU:              resource.MustParse("8"),
			Memory:           resource.MustParse("500Gi"),
			EphemeralStorage: resource.MustParse("501Mi"),
		},
	})
	assert.True(t, proto.Equal(
		&core.Container{
			Resources: &core.Resources{
				Requests: []*core.Resources_ResourceEntry{
					{
						Name:  core.Resources_CPU,
						Value: "250m",
					},
					{
						Name:  core.Resources_MEMORY,
						Value: "200Gi",
					},
					{
						Name:  core.Resources_EPHEMERAL_STORAGE,
						Value: "500Mi",
					},
					{
						Name:  core.Resources_GPU,
						Value: "4",
					},
				},
				Limits: []*core.Resources_ResourceEntry{
					{
						Name:  core.Resources_CPU,
						Value: "250m",
					},
					{
						Name:  core.Resources_MEMORY,
						Value: "200Gi",
					},
					{
						Name:  core.Resources_EPHEMERAL_STORAGE,
						Value: "500Mi",
					},
					{
						Name:  core.Resources_GPU,
						Value: "4",
					},
				},
			},
		},
		task.Template.GetContainer()), fmt.Sprintf("%+v", task.Template.GetContainer()))
}

func TestSetDefaults_MissingRequests_ExistingRequestsPreserved(t *testing.T) {
	task := &core.CompiledTask{
		Template: &core.TaskTemplate{
			Target: &core.TaskTemplate_Container{
				Container: &core.Container{
					Resources: &core.Resources{
						Requests: []*core.Resources_ResourceEntry{
							{
								Name:  core.Resources_CPU,
								Value: "250m",
							},
						},
					},
				},
			},
			Id: &core.Identifier{
				Project: "project",
				Domain:  "domain",
				Name:    "task_name",
				Version: "version",
			},
		},
	}

	r := plugins.NewRegistry()
	r.RegisterDefault(plugins.PluginIDWorkflowExecutor, &defaultTestExecutor)
	execManager := NewExecutionManager(repositoryMocks.NewMockRepository(), r, getMockExecutionsConfigProvider(), getMockStorageForExecTest(context.Background()), mockScope.NewTestScope(), mockScope.NewTestScope(), &mockPublisher, mockExecutionRemoteURL, nil, nil, nil, nil, &eventWriterMocks.WorkflowExecutionEventWriter{}, artifacts.NewArtifactRegistry(context.Background(), nil))
	execManager.(*ExecutionManager).setCompiledTaskDefaults(context.Background(), task, workflowengineInterfaces.TaskResources{
		Defaults: runtimeInterfaces.TaskResourceSet{
			CPU:    resource.MustParse("200m"),
			GPU:    resource.MustParse("4"),
			Memory: resource.MustParse("200Gi"),
		},
		Limits: runtimeInterfaces.TaskResourceSet{
			CPU: resource.MustParse("300m"),
			GPU: resource.MustParse("8"),
			// Because only the limit is set, this resource should not be injected.
			EphemeralStorage: resource.MustParse("100"),
		},
	})
	assert.True(t, proto.Equal(
		&core.Container{
			Resources: &core.Resources{
				Requests: []*core.Resources_ResourceEntry{
					{
						Name:  core.Resources_CPU,
						Value: "250m",
					},
					{
						Name:  core.Resources_MEMORY,
						Value: "200Gi",
					},
					{
						Name:  core.Resources_GPU,
						Value: "4",
					},
				},
				Limits: []*core.Resources_ResourceEntry{
					{
						Name:  core.Resources_CPU,
						Value: "250m",
					},
					{
						Name:  core.Resources_MEMORY,
						Value: "200Gi",
					},
					{
						Name:  core.Resources_GPU,
						Value: "4",
					},
				},
			},
		},
		task.Template.GetContainer()), fmt.Sprintf("%+v", task.Template.GetContainer()))
}

func TestSetDefaults_OptionalRequiredResources(t *testing.T) {
	taskConfigLimits := runtimeInterfaces.TaskResourceSet{
		CPU:              resource.MustParse("300m"),
		GPU:              resource.MustParse("1"),
		Memory:           resource.MustParse("500Gi"),
		EphemeralStorage: resource.MustParse("501Mi"),
	}

	task := &core.CompiledTask{
		Template: &core.TaskTemplate{
			Target: &core.TaskTemplate_Container{
				Container: &core.Container{
					Resources: &core.Resources{
						Requests: []*core.Resources_ResourceEntry{
							{
								Name:  core.Resources_CPU,
								Value: "200m",
							},
						},
					},
				},
			},
			Id: &taskIdentifier,
		},
	}
	t.Run("don't inject ephemeral storage or gpu when only the limit is set in config", func(t *testing.T) {
		r := plugins.NewRegistry()
		r.RegisterDefault(plugins.PluginIDWorkflowExecutor, &defaultTestExecutor)
		execManager := NewExecutionManager(repositoryMocks.NewMockRepository(), r, getMockExecutionsConfigProvider(), getMockStorageForExecTest(context.Background()), mockScope.NewTestScope(), mockScope.NewTestScope(), &mockPublisher, mockExecutionRemoteURL, nil, nil, nil, nil, &eventWriterMocks.WorkflowExecutionEventWriter{}, artifacts.NewArtifactRegistry(context.Background(), nil))
		execManager.(*ExecutionManager).setCompiledTaskDefaults(context.Background(), task, workflowengineInterfaces.TaskResources{
			Defaults: runtimeInterfaces.TaskResourceSet{
				CPU:    resource.MustParse("200m"),
				Memory: resource.MustParse("200Gi"),
			},
			Limits: taskConfigLimits,
		})
		assert.True(t, proto.Equal(
			&core.Container{
				Resources: &core.Resources{
					Requests: []*core.Resources_ResourceEntry{
						{
							Name:  core.Resources_CPU,
							Value: "200m",
						},
						{
							Name:  core.Resources_MEMORY,
							Value: "200Gi",
						},
					},
					Limits: []*core.Resources_ResourceEntry{
						{
							Name:  core.Resources_CPU,
							Value: "200m",
						},
						{
							Name:  core.Resources_MEMORY,
							Value: "200Gi",
						},
					},
				},
			},
			task.Template.GetContainer()), fmt.Sprintf("%+v", task.Template.GetContainer()))
	})

	t.Run("respect non-required resources when defaults exist in config", func(t *testing.T) {
		r := plugins.NewRegistry()
		r.RegisterDefault(plugins.PluginIDWorkflowExecutor, &defaultTestExecutor)
		execManager := NewExecutionManager(repositoryMocks.NewMockRepository(), r, getMockExecutionsConfigProvider(), getMockStorageForExecTest(context.Background()), mockScope.NewTestScope(), mockScope.NewTestScope(), &mockPublisher, mockExecutionRemoteURL, nil, nil, nil, nil, &eventWriterMocks.WorkflowExecutionEventWriter{}, artifacts.NewArtifactRegistry(context.Background(), nil))
		execManager.(*ExecutionManager).setCompiledTaskDefaults(context.Background(), task, workflowengineInterfaces.TaskResources{
			Limits: taskConfigLimits,
			Defaults: runtimeInterfaces.TaskResourceSet{
				CPU:              resource.MustParse("200m"),
				Memory:           resource.MustParse("200Gi"),
				EphemeralStorage: resource.MustParse("1"),
			},
		})
		assert.True(t, proto.Equal(
			&core.Container{
				Resources: &core.Resources{
					Requests: []*core.Resources_ResourceEntry{
						{
							Name:  core.Resources_CPU,
							Value: "200m",
						},
						{
							Name:  core.Resources_MEMORY,
							Value: "200Gi",
						},
						{
							Name:  core.Resources_EPHEMERAL_STORAGE,
							Value: "1",
						},
					},
					Limits: []*core.Resources_ResourceEntry{
						{
							Name:  core.Resources_CPU,
							Value: "200m",
						},
						{
							Name:  core.Resources_MEMORY,
							Value: "200Gi",
						},
						{
							Name:  core.Resources_EPHEMERAL_STORAGE,
							Value: "1",
						},
					},
				},
			},
			task.Template.GetContainer()), fmt.Sprintf("%+v", task.Template.GetContainer()))
	})

}
func TestCreateSingleTaskExecution(t *testing.T) {
	repository := getMockRepositoryForExecTest()
	var getCalledCount = 0
	var newlyCreatedWorkflow models.Workflow
	workflowCreateFunc := func(input models.Workflow, descriptionEntity *models.DescriptionEntity) error {
		newlyCreatedWorkflow = input
		return nil
	}
	repository.WorkflowRepo().(*repositoryMocks.MockWorkflowRepo).SetCreateCallback(workflowCreateFunc)

	workflowGetFunc := func(input interfaces.Identifier) (models.Workflow, error) {
		if getCalledCount <= 1 {
			getCalledCount++
			return models.Workflow{}, flyteAdminErrors.NewFlyteAdminErrorf(codes.NotFound, "not found")
		}
		getCalledCount++
		return newlyCreatedWorkflow, nil
	}
	repository.WorkflowRepo().(*repositoryMocks.MockWorkflowRepo).SetGetCallback(workflowGetFunc)
	taskIdentifier := &core.Identifier{
		ResourceType: core.ResourceType_TASK,
		Project:      "flytekit",
		Domain:       "production",
		Name:         "simple_task",
		Version:      "12345",
	}
	repository.TaskRepo().(*repositoryMocks.MockTaskRepo).SetGetCallback(
		func(input interfaces.Identifier) (models.Task, error) {
			createdAt := time.Now()
			createdAtProto, _ := ptypes.TimestampProto(createdAt)
			taskClosure := &admin.TaskClosure{
				CompiledTask: &core.CompiledTask{
					Template: &core.TaskTemplate{
						Id:   taskIdentifier,
						Type: "python-task",
						Metadata: &core.TaskMetadata{
							Runtime: &core.RuntimeMetadata{
								Type:    core.RuntimeMetadata_FLYTE_SDK,
								Version: "0.6.2",
								Flavor:  "python",
							},
							Timeout: ptypes.DurationProto(time.Second),
						},
						Interface: &core.TypedInterface{
							Inputs: &core.VariableMap{
								Variables: map[string]*core.Variable{
									"a": {
										Type: &core.LiteralType{
											Type: &core.LiteralType_Simple{
												Simple: core.SimpleType_INTEGER,
											},
										},
									},
								},
							},
							Outputs: &core.VariableMap{
								Variables: map[string]*core.Variable{
									"b": {
										Type: &core.LiteralType{
											Type: &core.LiteralType_Simple{
												Simple: core.SimpleType_INTEGER,
											},
										},
									},
								},
							},
						},
						Custom: nil,
						Target: &core.TaskTemplate_Container{
							Container: &core.Container{
								Image: "docker.io/my:image",
								Args: []string{
									"pyflyte-execute",
									"--task-module",
									"workflows.simple",
									"--task-name",
									"simple_task",
									"--inputs",
									"{{.input}}",
									"--output-prefix",
									"{{.outputPrefix}}",
								},
								Env: []*core.KeyValuePair{
									{
										Key:   "FLYTE_INTERNAL_PROJECT",
										Value: "flytekit",
									},
									{
										Key:   "FLYTE_INTERNAL_DOMAIN",
										Value: "production",
									},
									{
										Key:   "FLYTE_INTERNAL_NAME",
										Value: "simple_task",
									},
									{
										Key:   "FLYTE_INTERNAL_VERSION",
										Value: "12345",
									},
								},
							},
						},
					},
				},
				CreatedAt: createdAtProto,
			}
			serializedTaskClosure, err := proto.Marshal(taskClosure)
			assert.NoError(t, err)
			return models.Task{
				TaskKey: models.TaskKey{
					Project: "flytekit",
					Domain:  "production",
					Name:    "simple_task",
					Version: "12345",
				},
				Closure: serializedTaskClosure,
				Digest:  []byte("simple_task"),
				Type:    "python",
			}, nil
		})
	repository.ExecutionRepo().(*repositoryMocks.MockExecutionRepo).SetCreateCallback(
		func(ctx context.Context, input models.Execution) error {
			var spec admin.ExecutionSpec
			err := proto.Unmarshal(input.Spec, &spec)
			assert.NoError(t, err)
			assert.Equal(t, models.ExecutionKey{
				Project: "flytekit",
				Domain:  "production",
				Name:    "singletaskexec",
			}, input.ExecutionKey)
			assert.Equal(t, "task", input.LaunchEntity)
			assert.Equal(t, "UNDEFINED", input.Phase)
			assert.True(t, proto.Equal(taskIdentifier, spec.LaunchPlan))
			return nil
		})

	var launchplan *models.LaunchPlan
	repository.LaunchPlanRepo().(*repositoryMocks.MockLaunchPlanRepo).SetCreateCallback(func(input models.LaunchPlan) error {
		launchplan = &input
		return nil
	})
	repository.LaunchPlanRepo().(*repositoryMocks.MockLaunchPlanRepo).SetGetCallback(func(input interfaces.Identifier) (models.LaunchPlan, error) {
		if launchplan == nil {
			return models.LaunchPlan{}, flyteAdminErrors.NewFlyteAdminError(codes.NotFound, "launchplan not found")
		}
		return *launchplan, nil
	})

	mockStorage := getMockStorageForExecTest(context.Background())
	workflowManager := NewWorkflowManager(
		repository,
		getMockWorkflowConfigProvider(), getMockWorkflowCompiler(), mockStorage,
		storagePrefix, mockScope.NewTestScope(), artifacts.NewArtifactRegistry(context.Background(), nil))
	namedEntityManager := NewNamedEntityManager(repository, getMockConfigForNETest(), mockScope.NewTestScope())

	mockExecutor := workflowengineMocks.WorkflowExecutor{}
	mockExecutor.OnExecuteMatch(mock.Anything, mock.Anything, mock.Anything).Return(workflowengineInterfaces.ExecutionResponse{}, nil)
	mockExecutor.OnID().Return("testMockExecutor")
	r := plugins.NewRegistry()
	r.RegisterDefault(plugins.PluginIDWorkflowExecutor, &mockExecutor)
	execManager := NewExecutionManager(repository, r, getMockExecutionsConfigProvider(), mockStorage, mockScope.NewTestScope(), mockScope.NewTestScope(), &mockPublisher, mockExecutionRemoteURL, workflowManager, namedEntityManager, nil, nil, &eventWriterMocks.WorkflowExecutionEventWriter{}, artifacts.NewArtifactRegistry(context.Background(), nil))
	request := admin.ExecutionCreateRequest{
		Project: "flytekit",
		Domain:  "production",
		Name:    "singletaskexec",
		Spec: &admin.ExecutionSpec{
			LaunchPlan: taskIdentifier,
		},
		Inputs: &core.LiteralMap{
			Literals: map[string]*core.Literal{
				"a": {
					Value: &core.Literal_Scalar{
						Scalar: &core.Scalar{
							Value: &core.Scalar_Primitive{
								Primitive: &core.Primitive{
									Value: &core.Primitive_Integer{
										Integer: 999,
									},
								},
							},
						},
					},
				},
			},
		},
	}

	marshaller := jsonpb.Marshaler{}
	_, ferr := marshaller.MarshalToString(&request)
	assert.NoError(t, ferr)

	// test once to create an initial launchplan
	_, err := execManager.CreateExecution(context.TODO(), request, time.Now())
	assert.NoError(t, err)

	// test again to ensure existing launchplan retrieval works
	_, err = execManager.CreateExecution(context.TODO(), request, time.Now())
	assert.NoError(t, err)
}

func TestGetExecutionConfigOverrides(t *testing.T) {
	requestLabels := map[string]string{"requestLabelKey": "requestLabelValue"}
	requestAnnotations := map[string]string{"requestAnnotationKey": "requestAnnotationValue"}
	requestOutputLocationPrefix := "requestOutputLocationPrefix"
	requestK8sServiceAccount := "requestK8sServiceAccount"
	requestMaxParallelism := int32(10)
	requestInterruptible := false
	requestOverwriteCache := false
	requestEnvironmentVariables := []*core.KeyValuePair{{Key: "hello", Value: "world"}}

	launchPlanLabels := map[string]string{"launchPlanLabelKey": "launchPlanLabelValue"}
	launchPlanAnnotations := map[string]string{"launchPlanAnnotationKey": "launchPlanAnnotationValue"}
	launchPlanOutputLocationPrefix := "launchPlanOutputLocationPrefix"
	launchPlanK8sServiceAccount := "launchPlanK8sServiceAccount"
	launchPlanAssumableIamRole := "launchPlanAssumableIamRole"
	launchPlanMaxParallelism := int32(50)
	launchPlanInterruptible := true
	launchPlanOverwriteCache := true
	launchPlanEnvironmentVariables := []*core.KeyValuePair{{Key: "foo", Value: "bar"}}

	applicationConfig := runtime.NewConfigurationProvider()

	defaultK8sServiceAccount := applicationConfig.ApplicationConfiguration().GetTopLevelConfig().K8SServiceAccount
	defaultMaxParallelism := applicationConfig.ApplicationConfiguration().GetTopLevelConfig().MaxParallelism

	deprecatedLaunchPlanK8sServiceAccount := "deprecatedLaunchPlanK8sServiceAccount"
	rmLabels := map[string]string{"rmLabelKey": "rmLabelValue"}
	rmAnnotations := map[string]string{"rmAnnotationKey": "rmAnnotationValue"}
	rmOutputLocationPrefix := "rmOutputLocationPrefix"
	rmK8sServiceAccount := "rmK8sServiceAccount"
	rmMaxParallelism := int32(80)
	rmInterruptible := false
	rmOverwriteCache := false

	resourceManager := managerMocks.MockResourceManager{}
	executionManager := ExecutionManager{
		resourceManager: &resourceManager,
		config:          applicationConfig,
	}
	resourceManager.GetResourceFunc = func(ctx context.Context,
		request managerInterfaces.ResourceRequest) (*managerInterfaces.ResourceResponse, error) {
		// two requests will be made, one with empty domain and one with filled in domain
		assert.Contains(t, []managerInterfaces.ResourceRequest{{
			Project:      workflowIdentifier.Project,
			Domain:       workflowIdentifier.Domain,
			ResourceType: admin.MatchableResource_WORKFLOW_EXECUTION_CONFIG,
		}, {Project: workflowIdentifier.Project,
			Domain:       "",
			ResourceType: admin.MatchableResource_WORKFLOW_EXECUTION_CONFIG},
		}, request)
		projectDomainResponse := &managerInterfaces.ResourceResponse{
			Attributes: &admin.MatchingAttributes{
				Target: &admin.MatchingAttributes_WorkflowExecutionConfig{
					WorkflowExecutionConfig: &admin.WorkflowExecutionConfig{
						MaxParallelism: rmMaxParallelism,
						Interruptible:  &wrappers.BoolValue{Value: rmInterruptible},
						OverwriteCache: rmOverwriteCache,
						Annotations:    &admin.Annotations{Values: rmAnnotations},
						RawOutputDataConfig: &admin.RawOutputDataConfig{
							OutputLocationPrefix: rmOutputLocationPrefix,
						},
						SecurityContext: &core.SecurityContext{
							RunAs: &core.Identity{
								K8SServiceAccount: rmK8sServiceAccount,
							},
						},
					},
				},
			},
		}

		projectResponse := &managerInterfaces.ResourceResponse{
			Attributes: &admin.MatchingAttributes{
				Target: &admin.MatchingAttributes_WorkflowExecutionConfig{
					WorkflowExecutionConfig: &admin.WorkflowExecutionConfig{
						Labels: &admin.Labels{Values: rmLabels},
						RawOutputDataConfig: &admin.RawOutputDataConfig{
							OutputLocationPrefix: "shouldnotbeused",
						},
					},
				},
			},
		}
		if request.Domain == "" {
			return projectResponse, nil
		}
		return projectDomainResponse, nil
	}

	t.Run("request with full config", func(t *testing.T) {
		request := &admin.ExecutionCreateRequest{
			Project: workflowIdentifier.Project,
			Domain:  workflowIdentifier.Domain,
			Spec: &admin.ExecutionSpec{
				Labels:      &admin.Labels{Values: requestLabels},
				Annotations: &admin.Annotations{Values: requestAnnotations},
				RawOutputDataConfig: &admin.RawOutputDataConfig{
					OutputLocationPrefix: requestOutputLocationPrefix,
				},
				SecurityContext: &core.SecurityContext{
					RunAs: &core.Identity{
						K8SServiceAccount: requestK8sServiceAccount,
					},
				},
				MaxParallelism: requestMaxParallelism,
				Interruptible:  &wrappers.BoolValue{Value: requestInterruptible},
				OverwriteCache: requestOverwriteCache,
				Envs:           &admin.Envs{Values: requestEnvironmentVariables},
			},
		}
		identityContext, err := auth.NewIdentityContext("", "", "", time.Now(), sets.String{}, nil, nil)
		assert.NoError(t, err)
		identityContext = identityContext.WithExecutionUserIdentifier("yeee")
		ctx := identityContext.WithContext(context.Background())
		execConfig, err := executionManager.getExecutionConfig(ctx, request, nil)
		assert.NoError(t, err)
		assert.Equal(t, requestMaxParallelism, execConfig.MaxParallelism)
		assert.Equal(t, requestK8sServiceAccount, execConfig.SecurityContext.RunAs.K8SServiceAccount)
		assert.Equal(t, requestInterruptible, execConfig.Interruptible.Value)
		assert.Equal(t, requestOverwriteCache, execConfig.OverwriteCache)
		assert.Equal(t, requestOutputLocationPrefix, execConfig.RawOutputDataConfig.OutputLocationPrefix)
		assert.Equal(t, requestLabels, execConfig.GetLabels().Values)
		assert.Equal(t, requestAnnotations, execConfig.GetAnnotations().Values)
		assert.Equal(t, "yeee", execConfig.GetSecurityContext().GetRunAs().GetExecutionIdentity())
		assert.Equal(t, requestEnvironmentVariables, execConfig.GetEnvs().Values)
	})
	t.Run("request with partial config", func(t *testing.T) {
		request := &admin.ExecutionCreateRequest{
			Project: workflowIdentifier.Project,
			Domain:  workflowIdentifier.Domain,
			Spec: &admin.ExecutionSpec{
				Labels: &admin.Labels{Values: requestLabels},
				RawOutputDataConfig: &admin.RawOutputDataConfig{
					OutputLocationPrefix: requestOutputLocationPrefix,
				},
				MaxParallelism: requestMaxParallelism,
			},
		}
		launchPlan := &admin.LaunchPlan{
			Spec: &admin.LaunchPlanSpec{
				Annotations:         &admin.Annotations{Values: launchPlanAnnotations},
				Labels:              &admin.Labels{Values: launchPlanLabels},
				RawOutputDataConfig: &admin.RawOutputDataConfig{OutputLocationPrefix: launchPlanOutputLocationPrefix},
				SecurityContext: &core.SecurityContext{
					RunAs: &core.Identity{
						K8SServiceAccount: launchPlanK8sServiceAccount,
						IamRole:           launchPlanAssumableIamRole,
					},
				},
				MaxParallelism: launchPlanMaxParallelism,
				Interruptible:  &wrappers.BoolValue{Value: launchPlanInterruptible},
				OverwriteCache: launchPlanOverwriteCache,
				Envs:           &admin.Envs{Values: launchPlanEnvironmentVariables},
			},
		}
		execConfig, err := executionManager.getExecutionConfig(context.TODO(), request, launchPlan)
		assert.NoError(t, err)
		assert.Equal(t, requestMaxParallelism, execConfig.MaxParallelism)
		assert.Equal(t, launchPlanInterruptible, execConfig.Interruptible.Value)
		assert.Equal(t, launchPlanOverwriteCache, execConfig.OverwriteCache)
		assert.True(t, proto.Equal(launchPlan.Spec.SecurityContext, execConfig.SecurityContext))
		assert.True(t, proto.Equal(launchPlan.Spec.Annotations, execConfig.Annotations))
		assert.Equal(t, requestOutputLocationPrefix, execConfig.RawOutputDataConfig.OutputLocationPrefix)
		assert.Equal(t, requestLabels, execConfig.GetLabels().Values)
		assert.Equal(t, launchPlanEnvironmentVariables, execConfig.GetEnvs().Values)
	})
	t.Run("request with empty security context", func(t *testing.T) {
		request := &admin.ExecutionCreateRequest{
			Project: workflowIdentifier.Project,
			Domain:  workflowIdentifier.Domain,
			Spec: &admin.ExecutionSpec{
				SecurityContext: &core.SecurityContext{
					RunAs: &core.Identity{
						K8SServiceAccount: "",
						IamRole:           "",
					},
				},
			},
		}
		launchPlan := &admin.LaunchPlan{
			Spec: &admin.LaunchPlanSpec{
				Annotations:         &admin.Annotations{Values: launchPlanAnnotations},
				Labels:              &admin.Labels{Values: launchPlanLabels},
				RawOutputDataConfig: &admin.RawOutputDataConfig{OutputLocationPrefix: launchPlanOutputLocationPrefix},
				SecurityContext: &core.SecurityContext{
					RunAs: &core.Identity{
						K8SServiceAccount: launchPlanK8sServiceAccount,
					},
				},
				MaxParallelism: launchPlanMaxParallelism,
				Interruptible:  &wrappers.BoolValue{Value: launchPlanInterruptible},
				OverwriteCache: launchPlanOverwriteCache,
				Envs:           &admin.Envs{Values: launchPlanEnvironmentVariables},
			},
		}
		execConfig, err := executionManager.getExecutionConfig(context.TODO(), request, launchPlan)
		assert.NoError(t, err)
		assert.Equal(t, launchPlanMaxParallelism, execConfig.MaxParallelism)
		assert.Equal(t, launchPlanInterruptible, execConfig.Interruptible.Value)
		assert.Equal(t, launchPlanOverwriteCache, execConfig.OverwriteCache)
		assert.Equal(t, launchPlanK8sServiceAccount, execConfig.SecurityContext.RunAs.K8SServiceAccount)
		assert.Equal(t, launchPlanOutputLocationPrefix, execConfig.RawOutputDataConfig.OutputLocationPrefix)
		assert.Equal(t, launchPlanLabels, execConfig.GetLabels().Values)
		assert.Equal(t, launchPlanEnvironmentVariables, execConfig.GetEnvs().Values)
	})
	t.Run("request with no config", func(t *testing.T) {
		request := &admin.ExecutionCreateRequest{
			Project: workflowIdentifier.Project,
			Domain:  workflowIdentifier.Domain,
			Spec:    &admin.ExecutionSpec{},
		}
		launchPlan := &admin.LaunchPlan{
			Spec: &admin.LaunchPlanSpec{
				Labels:      &admin.Labels{Values: launchPlanLabels},
				Annotations: &admin.Annotations{Values: launchPlanAnnotations},
				RawOutputDataConfig: &admin.RawOutputDataConfig{
					OutputLocationPrefix: launchPlanOutputLocationPrefix,
				},
				SecurityContext: &core.SecurityContext{
					RunAs: &core.Identity{
						K8SServiceAccount: launchPlanK8sServiceAccount,
					},
				},
				MaxParallelism: launchPlanMaxParallelism,
				Interruptible:  &wrappers.BoolValue{Value: launchPlanInterruptible},
				OverwriteCache: launchPlanOverwriteCache,
				Envs:           &admin.Envs{Values: launchPlanEnvironmentVariables},
			},
		}
		execConfig, err := executionManager.getExecutionConfig(context.TODO(), request, launchPlan)
		assert.NoError(t, err)
		assert.Equal(t, launchPlanMaxParallelism, execConfig.MaxParallelism)
		assert.Equal(t, launchPlanInterruptible, execConfig.Interruptible.Value)
		assert.Equal(t, launchPlanOverwriteCache, execConfig.OverwriteCache)
		assert.Equal(t, launchPlanK8sServiceAccount, execConfig.SecurityContext.RunAs.K8SServiceAccount)
		assert.Equal(t, launchPlanOutputLocationPrefix, execConfig.RawOutputDataConfig.OutputLocationPrefix)
		assert.Equal(t, launchPlanLabels, execConfig.GetLabels().Values)
		assert.Equal(t, launchPlanAnnotations, execConfig.GetAnnotations().Values)
		assert.Equal(t, launchPlanEnvironmentVariables, execConfig.GetEnvs().Values)
	})
	t.Run("launchplan with partial config", func(t *testing.T) {
		request := &admin.ExecutionCreateRequest{
			Project: workflowIdentifier.Project,
			Domain:  workflowIdentifier.Domain,
			Spec:    &admin.ExecutionSpec{},
		}
		launchPlan := &admin.LaunchPlan{
			Spec: &admin.LaunchPlanSpec{
				Labels:      &admin.Labels{Values: launchPlanLabels},
				Annotations: &admin.Annotations{Values: launchPlanAnnotations},
				RawOutputDataConfig: &admin.RawOutputDataConfig{
					OutputLocationPrefix: launchPlanOutputLocationPrefix,
				},
				SecurityContext: &core.SecurityContext{
					RunAs: &core.Identity{
						K8SServiceAccount: launchPlanK8sServiceAccount,
					},
				},
				MaxParallelism: launchPlanMaxParallelism,
			},
		}
		execConfig, err := executionManager.getExecutionConfig(context.TODO(), request, launchPlan)
		assert.NoError(t, err)
		assert.Equal(t, launchPlanMaxParallelism, execConfig.MaxParallelism)
		assert.Equal(t, rmInterruptible, execConfig.Interruptible.Value)
		assert.Equal(t, rmOverwriteCache, execConfig.OverwriteCache)
		assert.Equal(t, launchPlanK8sServiceAccount, execConfig.SecurityContext.RunAs.K8SServiceAccount)
		assert.Equal(t, launchPlanOutputLocationPrefix, execConfig.RawOutputDataConfig.OutputLocationPrefix)
		assert.Equal(t, launchPlanLabels, execConfig.GetLabels().Values)
		assert.Equal(t, launchPlanAnnotations, execConfig.GetAnnotations().Values)
	})
	t.Run("launchplan with no config", func(t *testing.T) {
		request := &admin.ExecutionCreateRequest{
			Project: workflowIdentifier.Project,
			Domain:  workflowIdentifier.Domain,
			Spec:    &admin.ExecutionSpec{},
		}
		launchPlan := &admin.LaunchPlan{
			Spec: &admin.LaunchPlanSpec{},
		}
		execConfig, err := executionManager.getExecutionConfig(context.TODO(), request, launchPlan)
		assert.NoError(t, err)
		assert.Equal(t, rmMaxParallelism, execConfig.MaxParallelism)
		assert.Equal(t, rmInterruptible, execConfig.Interruptible.Value)
		assert.Equal(t, rmOverwriteCache, execConfig.OverwriteCache)
		assert.Equal(t, rmK8sServiceAccount, execConfig.SecurityContext.RunAs.K8SServiceAccount)
		assert.Equal(t, rmOutputLocationPrefix, execConfig.RawOutputDataConfig.OutputLocationPrefix)
		assert.Equal(t, rmLabels, execConfig.GetLabels().Values)
		assert.Equal(t, rmAnnotations, execConfig.GetAnnotations().Values)
		assert.Nil(t, execConfig.GetEnvs())
	})
	t.Run("matchable resource partial config", func(t *testing.T) {
		resourceManager.GetResourceFunc = func(ctx context.Context,
			request managerInterfaces.ResourceRequest) (*managerInterfaces.ResourceResponse, error) {
			assert.Contains(t, []managerInterfaces.ResourceRequest{{
				Project:      workflowIdentifier.Project,
				Domain:       workflowIdentifier.Domain,
				ResourceType: admin.MatchableResource_WORKFLOW_EXECUTION_CONFIG,
			}, {Project: workflowIdentifier.Project,
				Domain:       "",
				ResourceType: admin.MatchableResource_WORKFLOW_EXECUTION_CONFIG},
			}, request)

			return &managerInterfaces.ResourceResponse{
				Attributes: &admin.MatchingAttributes{
					Target: &admin.MatchingAttributes_WorkflowExecutionConfig{
						WorkflowExecutionConfig: &admin.WorkflowExecutionConfig{
							MaxParallelism: rmMaxParallelism,
							Annotations:    &admin.Annotations{Values: rmAnnotations},
							SecurityContext: &core.SecurityContext{
								RunAs: &core.Identity{
									K8SServiceAccount: rmK8sServiceAccount,
								},
							},
						},
					},
				},
			}, nil
		}
		request := &admin.ExecutionCreateRequest{
			Project: workflowIdentifier.Project,
			Domain:  workflowIdentifier.Domain,
			Spec:    &admin.ExecutionSpec{},
		}
		launchPlan := &admin.LaunchPlan{
			Spec: &admin.LaunchPlanSpec{},
		}
		execConfig, err := executionManager.getExecutionConfig(context.TODO(), request, launchPlan)
		assert.NoError(t, err)
		assert.Equal(t, rmMaxParallelism, execConfig.MaxParallelism)
		assert.Nil(t, execConfig.GetInterruptible())
		assert.False(t, execConfig.OverwriteCache)
		assert.Equal(t, rmK8sServiceAccount, execConfig.SecurityContext.RunAs.K8SServiceAccount)
		assert.Nil(t, execConfig.GetRawOutputDataConfig())
		assert.Nil(t, execConfig.GetLabels())
		assert.Equal(t, rmAnnotations, execConfig.GetAnnotations().Values)
		assert.Nil(t, execConfig.GetEnvs())
	})
	t.Run("matchable resource with no config", func(t *testing.T) {
		resourceManager.GetResourceFunc = func(ctx context.Context,
			request managerInterfaces.ResourceRequest) (*managerInterfaces.ResourceResponse, error) {
			assert.Contains(t, []managerInterfaces.ResourceRequest{{
				Project:      workflowIdentifier.Project,
				Domain:       workflowIdentifier.Domain,
				ResourceType: admin.MatchableResource_WORKFLOW_EXECUTION_CONFIG,
			}, {Project: workflowIdentifier.Project,
				Domain:       "",
				ResourceType: admin.MatchableResource_WORKFLOW_EXECUTION_CONFIG},
			}, request)
			return &managerInterfaces.ResourceResponse{
				Attributes: &admin.MatchingAttributes{
					Target: &admin.MatchingAttributes_WorkflowExecutionConfig{
						WorkflowExecutionConfig: &admin.WorkflowExecutionConfig{},
					},
				},
			}, nil
		}
		request := &admin.ExecutionCreateRequest{
			Project: workflowIdentifier.Project,
			Domain:  workflowIdentifier.Domain,
			Spec:    &admin.ExecutionSpec{},
		}
		launchPlan := &admin.LaunchPlan{
			Spec: &admin.LaunchPlanSpec{},
		}
		execConfig, err := executionManager.getExecutionConfig(context.TODO(), request, launchPlan)
		assert.NoError(t, err)
		assert.Equal(t, defaultMaxParallelism, execConfig.MaxParallelism)
		assert.Nil(t, execConfig.GetInterruptible())
		assert.False(t, execConfig.OverwriteCache)
		assert.Equal(t, defaultK8sServiceAccount, execConfig.SecurityContext.RunAs.K8SServiceAccount)
		assert.Nil(t, execConfig.GetRawOutputDataConfig())
		assert.Nil(t, execConfig.GetLabels())
		assert.Nil(t, execConfig.GetAnnotations())
		assert.Nil(t, execConfig.GetEnvs())
	})
	t.Run("fetch security context from deprecated config", func(t *testing.T) {
		resourceManager.GetResourceFunc = func(ctx context.Context,
			request managerInterfaces.ResourceRequest) (*managerInterfaces.ResourceResponse, error) {
			assert.Contains(t, []managerInterfaces.ResourceRequest{{
				Project:      workflowIdentifier.Project,
				Domain:       workflowIdentifier.Domain,
				ResourceType: admin.MatchableResource_WORKFLOW_EXECUTION_CONFIG,
			}, {Project: workflowIdentifier.Project,
				Domain:       "",
				ResourceType: admin.MatchableResource_WORKFLOW_EXECUTION_CONFIG},
			}, request)

			return &managerInterfaces.ResourceResponse{
				Attributes: &admin.MatchingAttributes{
					Target: &admin.MatchingAttributes_WorkflowExecutionConfig{
						WorkflowExecutionConfig: &admin.WorkflowExecutionConfig{},
					},
				},
			}, nil
		}
		request := &admin.ExecutionCreateRequest{
			Project: workflowIdentifier.Project,
			Domain:  workflowIdentifier.Domain,
			Spec:    &admin.ExecutionSpec{},
		}
		launchPlan := &admin.LaunchPlan{
			Spec: &admin.LaunchPlanSpec{
				AuthRole: &admin.AuthRole{
					KubernetesServiceAccount: deprecatedLaunchPlanK8sServiceAccount,
				},
			},
		}
		execConfig, err := executionManager.getExecutionConfig(context.TODO(), request, launchPlan)
		assert.NoError(t, err)
		assert.Equal(t, defaultMaxParallelism, execConfig.MaxParallelism)
		assert.Nil(t, execConfig.GetInterruptible())
		assert.False(t, execConfig.OverwriteCache)
		assert.Equal(t, deprecatedLaunchPlanK8sServiceAccount, execConfig.SecurityContext.RunAs.K8SServiceAccount)
		assert.Nil(t, execConfig.GetRawOutputDataConfig())
		assert.Nil(t, execConfig.GetLabels())
		assert.Nil(t, execConfig.GetAnnotations())
		assert.Nil(t, execConfig.GetEnvs())
	})
	t.Run("matchable resource workflow resource", func(t *testing.T) {
		resourceManager.GetResourceFunc = func(ctx context.Context,
			request managerInterfaces.ResourceRequest) (*managerInterfaces.ResourceResponse, error) {
			assert.Contains(t, []managerInterfaces.ResourceRequest{{
				Project:      workflowIdentifier.Project,
				Domain:       workflowIdentifier.Domain,
				ResourceType: admin.MatchableResource_WORKFLOW_EXECUTION_CONFIG,
				Workflow:     workflowIdentifier.Name,
			}, {Project: workflowIdentifier.Project,
				Domain:       "",
				Workflow:     "",
				ResourceType: admin.MatchableResource_WORKFLOW_EXECUTION_CONFIG},
			}, request)

			return &managerInterfaces.ResourceResponse{
				Attributes: &admin.MatchingAttributes{
					Target: &admin.MatchingAttributes_WorkflowExecutionConfig{
						WorkflowExecutionConfig: &admin.WorkflowExecutionConfig{
							MaxParallelism: 300,
							Interruptible:  &wrappers.BoolValue{Value: true},
							OverwriteCache: true,
							SecurityContext: &core.SecurityContext{
								RunAs: &core.Identity{
									K8SServiceAccount: "workflowDefault",
								},
							},
						},
					},
				},
			}, nil
		}
		request := &admin.ExecutionCreateRequest{
			Project: workflowIdentifier.Project,
			Domain:  workflowIdentifier.Domain,
			Spec:    &admin.ExecutionSpec{},
		}
		launchPlan := &admin.LaunchPlan{
			Spec: &admin.LaunchPlanSpec{
				WorkflowId: &core.Identifier{
					Name: workflowIdentifier.Name,
				},
			},
		}
		execConfig, err := executionManager.getExecutionConfig(context.TODO(), request, launchPlan)
		assert.NoError(t, err)
		assert.Equal(t, int32(300), execConfig.MaxParallelism)
		assert.True(t, execConfig.Interruptible.Value)
		assert.True(t, execConfig.OverwriteCache)
		assert.Equal(t, "workflowDefault", execConfig.SecurityContext.RunAs.K8SServiceAccount)
		assert.Nil(t, execConfig.GetRawOutputDataConfig())
		assert.Nil(t, execConfig.GetLabels())
		assert.Nil(t, execConfig.GetAnnotations())
		assert.Nil(t, execConfig.GetEnvs())
	})
	t.Run("matchable resource failure", func(t *testing.T) {
		resourceManager.GetResourceFunc = func(ctx context.Context,
			request managerInterfaces.ResourceRequest) (*managerInterfaces.ResourceResponse, error) {
			assert.Contains(t, []managerInterfaces.ResourceRequest{{
				Project:      workflowIdentifier.Project,
				Domain:       workflowIdentifier.Domain,
				ResourceType: admin.MatchableResource_WORKFLOW_EXECUTION_CONFIG,
			}, {Project: workflowIdentifier.Project,
				Domain:       "",
				ResourceType: admin.MatchableResource_WORKFLOW_EXECUTION_CONFIG},
			}, request)
			return nil, fmt.Errorf("failed to fetch the resources")
		}
		request := &admin.ExecutionCreateRequest{
			Project: workflowIdentifier.Project,
			Domain:  workflowIdentifier.Domain,
			Spec:    &admin.ExecutionSpec{},
		}
		launchPlan := &admin.LaunchPlan{
			Spec: &admin.LaunchPlanSpec{},
		}
		execConfig, err := executionManager.getExecutionConfig(context.TODO(), request, launchPlan)
		assert.Equal(t, fmt.Errorf("failed to fetch the resources"), err)
		assert.Nil(t, execConfig.GetInterruptible())
		assert.False(t, execConfig.GetOverwriteCache())
		assert.Nil(t, execConfig.GetSecurityContext())
		assert.Nil(t, execConfig.GetRawOutputDataConfig())
		assert.Nil(t, execConfig.GetLabels())
		assert.Nil(t, execConfig.GetAnnotations())
		assert.Nil(t, execConfig.GetEnvs())
	})

	t.Run("application configuration", func(t *testing.T) {
		resourceManager.GetResourceFunc = func(ctx context.Context,
			request managerInterfaces.ResourceRequest) (*managerInterfaces.ResourceResponse, error) {
			assert.Contains(t, []managerInterfaces.ResourceRequest{{
				Project:      workflowIdentifier.Project,
				Domain:       workflowIdentifier.Domain,
				ResourceType: admin.MatchableResource_WORKFLOW_EXECUTION_CONFIG,
			}, {Project: workflowIdentifier.Project,
				Domain:       "",
				ResourceType: admin.MatchableResource_WORKFLOW_EXECUTION_CONFIG},
			}, request)
			return &managerInterfaces.ResourceResponse{
				Attributes: &admin.MatchingAttributes{
					Target: &admin.MatchingAttributes_WorkflowExecutionConfig{
						WorkflowExecutionConfig: &admin.WorkflowExecutionConfig{},
					},
				},
			}, nil
		}

		executionManager.config.ApplicationConfiguration().GetTopLevelConfig().Interruptible = true
		executionManager.config.ApplicationConfiguration().GetTopLevelConfig().OverwriteCache = true

		t.Run("request with interruptible override disabled", func(t *testing.T) {
			request := &admin.ExecutionCreateRequest{
				Project: workflowIdentifier.Project,
				Domain:  workflowIdentifier.Domain,
				Spec: &admin.ExecutionSpec{
					Interruptible: &wrappers.BoolValue{Value: false},
				},
			}

			execConfig, err := executionManager.getExecutionConfig(context.TODO(), request, nil)
			assert.NoError(t, err)
			assert.Equal(t, defaultMaxParallelism, execConfig.MaxParallelism)
			assert.False(t, execConfig.Interruptible.Value)
			assert.Equal(t, defaultK8sServiceAccount, execConfig.SecurityContext.RunAs.K8SServiceAccount)
			assert.Nil(t, execConfig.GetRawOutputDataConfig())
			assert.Nil(t, execConfig.GetLabels())
			assert.Nil(t, execConfig.GetAnnotations())
		})
		t.Run("request with interruptible override enabled", func(t *testing.T) {
			request := &admin.ExecutionCreateRequest{
				Project: workflowIdentifier.Project,
				Domain:  workflowIdentifier.Domain,
				Spec: &admin.ExecutionSpec{
					Interruptible: &wrappers.BoolValue{Value: true},
				},
			}

			execConfig, err := executionManager.getExecutionConfig(context.TODO(), request, nil)
			assert.NoError(t, err)
			assert.Equal(t, defaultMaxParallelism, execConfig.MaxParallelism)
			assert.True(t, execConfig.Interruptible.Value)
			assert.Equal(t, defaultK8sServiceAccount, execConfig.SecurityContext.RunAs.K8SServiceAccount)
			assert.Nil(t, execConfig.GetRawOutputDataConfig())
			assert.Nil(t, execConfig.GetLabels())
			assert.Nil(t, execConfig.GetAnnotations())
		})
		t.Run("request with no interruptible override specified", func(t *testing.T) {
			request := &admin.ExecutionCreateRequest{
				Project: workflowIdentifier.Project,
				Domain:  workflowIdentifier.Domain,
				Spec:    &admin.ExecutionSpec{},
			}

			execConfig, err := executionManager.getExecutionConfig(context.TODO(), request, nil)
			assert.NoError(t, err)
			assert.Equal(t, defaultMaxParallelism, execConfig.MaxParallelism)
			assert.True(t, execConfig.Interruptible.Value)
			assert.Equal(t, defaultK8sServiceAccount, execConfig.SecurityContext.RunAs.K8SServiceAccount)
			assert.Nil(t, execConfig.GetRawOutputDataConfig())
			assert.Nil(t, execConfig.GetLabels())
			assert.Nil(t, execConfig.GetAnnotations())
		})
		t.Run("launch plan with interruptible override disabled", func(t *testing.T) {
			request := &admin.ExecutionCreateRequest{
				Project: workflowIdentifier.Project,
				Domain:  workflowIdentifier.Domain,
				Spec:    &admin.ExecutionSpec{},
			}

			launchPlan := &admin.LaunchPlan{
				Spec: &admin.LaunchPlanSpec{
					Interruptible: &wrappers.BoolValue{Value: false},
				},
			}

			execConfig, err := executionManager.getExecutionConfig(context.TODO(), request, launchPlan)
			assert.NoError(t, err)
			assert.Equal(t, defaultMaxParallelism, execConfig.MaxParallelism)
			assert.False(t, execConfig.Interruptible.Value)
			assert.Equal(t, defaultK8sServiceAccount, execConfig.SecurityContext.RunAs.K8SServiceAccount)
			assert.Nil(t, execConfig.GetRawOutputDataConfig())
			assert.Nil(t, execConfig.GetLabels())
			assert.Nil(t, execConfig.GetAnnotations())
		})
		t.Run("launch plan with interruptible override enabled", func(t *testing.T) {
			request := &admin.ExecutionCreateRequest{
				Project: workflowIdentifier.Project,
				Domain:  workflowIdentifier.Domain,
				Spec:    &admin.ExecutionSpec{},
			}

			launchPlan := &admin.LaunchPlan{
				Spec: &admin.LaunchPlanSpec{
					Interruptible: &wrappers.BoolValue{Value: true},
					Envs:          &admin.Envs{Values: []*core.KeyValuePair{{Key: "foo", Value: "bar"}}},
				},
			}

			execConfig, err := executionManager.getExecutionConfig(context.TODO(), request, launchPlan)
			assert.NoError(t, err)
			assert.Equal(t, defaultMaxParallelism, execConfig.MaxParallelism)
			assert.True(t, execConfig.Interruptible.Value)
			assert.Equal(t, defaultK8sServiceAccount, execConfig.SecurityContext.RunAs.K8SServiceAccount)
			assert.Nil(t, execConfig.GetRawOutputDataConfig())
			assert.Nil(t, execConfig.GetLabels())
			assert.Nil(t, execConfig.GetAnnotations())
			assert.Equal(t, 1, len(execConfig.Envs.Values))
			assert.Equal(t, "foo", execConfig.Envs.Values[0].Key)
			assert.Equal(t, "bar", execConfig.Envs.Values[0].Value)
		})
		t.Run("launch plan with no interruptible override specified", func(t *testing.T) {
			request := &admin.ExecutionCreateRequest{
				Project: workflowIdentifier.Project,
				Domain:  workflowIdentifier.Domain,
				Spec:    &admin.ExecutionSpec{},
			}

			launchPlan := &admin.LaunchPlan{
				Spec: &admin.LaunchPlanSpec{},
			}

			execConfig, err := executionManager.getExecutionConfig(context.TODO(), request, launchPlan)
			assert.NoError(t, err)
			assert.Equal(t, defaultMaxParallelism, execConfig.MaxParallelism)
			assert.True(t, execConfig.Interruptible.Value)
			assert.Equal(t, defaultK8sServiceAccount, execConfig.SecurityContext.RunAs.K8SServiceAccount)
			assert.Nil(t, execConfig.GetRawOutputDataConfig())
			assert.Nil(t, execConfig.GetLabels())
			assert.Nil(t, execConfig.GetAnnotations())
		})
		t.Run("request and launch plan with different interruptible overrides", func(t *testing.T) {
			request := &admin.ExecutionCreateRequest{
				Project: workflowIdentifier.Project,
				Domain:  workflowIdentifier.Domain,
				Spec: &admin.ExecutionSpec{
					Interruptible: &wrappers.BoolValue{Value: true},
				},
			}

			launchPlan := &admin.LaunchPlan{
				Spec: &admin.LaunchPlanSpec{
					Interruptible: &wrappers.BoolValue{Value: false},
				},
			}

			execConfig, err := executionManager.getExecutionConfig(context.TODO(), request, launchPlan)
			assert.NoError(t, err)
			assert.Equal(t, defaultMaxParallelism, execConfig.MaxParallelism)
			assert.True(t, execConfig.Interruptible.Value)
			assert.Equal(t, defaultK8sServiceAccount, execConfig.SecurityContext.RunAs.K8SServiceAccount)
			assert.Nil(t, execConfig.GetRawOutputDataConfig())
			assert.Nil(t, execConfig.GetLabels())
			assert.Nil(t, execConfig.GetAnnotations())
		})
		t.Run("request with skip cache override enabled", func(t *testing.T) {
			request := &admin.ExecutionCreateRequest{
				Project: workflowIdentifier.Project,
				Domain:  workflowIdentifier.Domain,
				Spec: &admin.ExecutionSpec{
					OverwriteCache: true,
				},
			}

			execConfig, err := executionManager.getExecutionConfig(context.TODO(), request, nil)
			assert.NoError(t, err)
			assert.Equal(t, defaultMaxParallelism, execConfig.MaxParallelism)
			assert.True(t, execConfig.OverwriteCache)
			assert.Equal(t, defaultK8sServiceAccount, execConfig.SecurityContext.RunAs.K8SServiceAccount)
			assert.Nil(t, execConfig.GetRawOutputDataConfig())
			assert.Nil(t, execConfig.GetLabels())
			assert.Nil(t, execConfig.GetAnnotations())
		})
		t.Run("request with no skip cache override specified", func(t *testing.T) {
			request := &admin.ExecutionCreateRequest{
				Project: workflowIdentifier.Project,
				Domain:  workflowIdentifier.Domain,
				Spec:    &admin.ExecutionSpec{},
			}

			execConfig, err := executionManager.getExecutionConfig(context.TODO(), request, nil)
			assert.NoError(t, err)
			assert.Equal(t, defaultMaxParallelism, execConfig.MaxParallelism)
			assert.True(t, execConfig.OverwriteCache)
			assert.Equal(t, defaultK8sServiceAccount, execConfig.SecurityContext.RunAs.K8SServiceAccount)
			assert.Nil(t, execConfig.GetRawOutputDataConfig())
			assert.Nil(t, execConfig.GetLabels())
			assert.Nil(t, execConfig.GetAnnotations())
		})
		t.Run("launch plan with skip cache override enabled", func(t *testing.T) {
			request := &admin.ExecutionCreateRequest{
				Project: workflowIdentifier.Project,
				Domain:  workflowIdentifier.Domain,
				Spec:    &admin.ExecutionSpec{},
			}

			launchPlan := &admin.LaunchPlan{
				Spec: &admin.LaunchPlanSpec{
					OverwriteCache: true,
				},
			}

			execConfig, err := executionManager.getExecutionConfig(context.TODO(), request, launchPlan)
			assert.NoError(t, err)
			assert.Equal(t, defaultMaxParallelism, execConfig.MaxParallelism)
			assert.True(t, execConfig.OverwriteCache)
			assert.Equal(t, defaultK8sServiceAccount, execConfig.SecurityContext.RunAs.K8SServiceAccount)
			assert.Nil(t, execConfig.GetRawOutputDataConfig())
			assert.Nil(t, execConfig.GetLabels())
			assert.Nil(t, execConfig.GetAnnotations())
		})
		t.Run("launch plan with no skip cache override specified", func(t *testing.T) {
			request := &admin.ExecutionCreateRequest{
				Project: workflowIdentifier.Project,
				Domain:  workflowIdentifier.Domain,
				Spec:    &admin.ExecutionSpec{},
			}

			launchPlan := &admin.LaunchPlan{
				Spec: &admin.LaunchPlanSpec{},
			}

			execConfig, err := executionManager.getExecutionConfig(context.TODO(), request, launchPlan)
			assert.NoError(t, err)
			assert.Equal(t, defaultMaxParallelism, execConfig.MaxParallelism)
			assert.True(t, execConfig.OverwriteCache)
			assert.Equal(t, defaultK8sServiceAccount, execConfig.SecurityContext.RunAs.K8SServiceAccount)
			assert.Nil(t, execConfig.GetRawOutputDataConfig())
			assert.Nil(t, execConfig.GetLabels())
			assert.Nil(t, execConfig.GetAnnotations())
		})
		t.Run("request and launch plan with different skip cache overrides", func(t *testing.T) {
			request := &admin.ExecutionCreateRequest{
				Project: workflowIdentifier.Project,
				Domain:  workflowIdentifier.Domain,
				Spec: &admin.ExecutionSpec{
					OverwriteCache: true,
				},
			}

			launchPlan := &admin.LaunchPlan{
				Spec: &admin.LaunchPlanSpec{
					OverwriteCache: false,
				},
			}

			execConfig, err := executionManager.getExecutionConfig(context.TODO(), request, launchPlan)
			assert.NoError(t, err)
			assert.Equal(t, defaultMaxParallelism, execConfig.MaxParallelism)
			assert.True(t, execConfig.OverwriteCache)
			assert.Equal(t, defaultK8sServiceAccount, execConfig.SecurityContext.RunAs.K8SServiceAccount)
			assert.Nil(t, execConfig.GetRawOutputDataConfig())
			assert.Nil(t, execConfig.GetLabels())
			assert.Nil(t, execConfig.GetAnnotations())
		})

		t.Run("test pick up security context from admin system config", func(t *testing.T) {
			executionManager.config.ApplicationConfiguration().GetTopLevelConfig().K8SServiceAccount = "flyte-test"
			request := &admin.ExecutionCreateRequest{
				Project: workflowIdentifier.Project,
				Domain:  workflowIdentifier.Domain,
				Spec:    &admin.ExecutionSpec{},
			}
			execConfig, err := executionManager.getExecutionConfig(context.TODO(), request, nil)
			assert.NoError(t, err)
			assert.Equal(t, "flyte-test", execConfig.SecurityContext.RunAs.K8SServiceAccount)
			executionManager.config.ApplicationConfiguration().GetTopLevelConfig().K8SServiceAccount = defaultK8sServiceAccount
		})
	})
}

func TestGetExecutionConfig(t *testing.T) {
	resourceManager := managerMocks.MockResourceManager{}
	resourceManager.GetResourceFunc = func(ctx context.Context,
		request managerInterfaces.ResourceRequest) (*managerInterfaces.ResourceResponse, error) {
		assert.Contains(t, []managerInterfaces.ResourceRequest{{
			Project:      workflowIdentifier.Project,
			Domain:       workflowIdentifier.Domain,
			ResourceType: admin.MatchableResource_WORKFLOW_EXECUTION_CONFIG,
		}, {Project: workflowIdentifier.Project,
			Domain:       "",
			ResourceType: admin.MatchableResource_WORKFLOW_EXECUTION_CONFIG},
		}, request)
		return &managerInterfaces.ResourceResponse{
			Attributes: &admin.MatchingAttributes{
				Target: &admin.MatchingAttributes_WorkflowExecutionConfig{
					WorkflowExecutionConfig: &admin.WorkflowExecutionConfig{
						MaxParallelism: 100,
						OverwriteCache: true,
					},
				},
			},
		}, nil
	}

	applicationConfig := runtime.NewConfigurationProvider()
	executionManager := ExecutionManager{
		resourceManager: &resourceManager,
		config:          applicationConfig,
	}
	execConfig, err := executionManager.getExecutionConfig(context.TODO(), &admin.ExecutionCreateRequest{
		Project: workflowIdentifier.Project,
		Domain:  workflowIdentifier.Domain,
		Spec:    &admin.ExecutionSpec{},
	}, nil)
	assert.NoError(t, err)
	assert.Equal(t, execConfig.MaxParallelism, int32(100))
	assert.True(t, execConfig.OverwriteCache)
}

func TestGetExecutionConfig_Spec(t *testing.T) {
	resourceManager := managerMocks.MockResourceManager{}
	resourceManager.GetResourceFunc = func(ctx context.Context,
		request managerInterfaces.ResourceRequest) (*managerInterfaces.ResourceResponse, error) {
		return nil, nil
	}
	applicationConfig := runtime.NewConfigurationProvider()
	executionManager := ExecutionManager{
		resourceManager: &resourceManager,
		config:          applicationConfig,
	}
	execConfig, err := executionManager.getExecutionConfig(context.TODO(), &admin.ExecutionCreateRequest{
		Project: workflowIdentifier.Project,
		Domain:  workflowIdentifier.Domain,
		Spec: &admin.ExecutionSpec{
			MaxParallelism: 100,
			OverwriteCache: true,
		},
	}, &admin.LaunchPlan{
		Spec: &admin.LaunchPlanSpec{
			MaxParallelism: 50,
			OverwriteCache: false, // explicitly set to false for clarity
		},
	})
	assert.NoError(t, err)
	assert.Equal(t, int32(100), execConfig.MaxParallelism)
	assert.True(t, execConfig.OverwriteCache)

	execConfig, err = executionManager.getExecutionConfig(context.TODO(), &admin.ExecutionCreateRequest{
		Project: workflowIdentifier.Project,
		Domain:  workflowIdentifier.Domain,
		Spec:    &admin.ExecutionSpec{},
	}, &admin.LaunchPlan{
		Spec: &admin.LaunchPlanSpec{
			MaxParallelism: 50,
			OverwriteCache: true,
		},
	})
	assert.NoError(t, err)
	assert.Equal(t, int32(50), execConfig.MaxParallelism)
	assert.True(t, execConfig.OverwriteCache)

	resourceManager = managerMocks.MockResourceManager{}
	resourceManager.GetResourceFunc = func(ctx context.Context,
		request managerInterfaces.ResourceRequest) (*managerInterfaces.ResourceResponse, error) {
		return nil, nil
	}
	executionManager = ExecutionManager{
		resourceManager: &resourceManager,
		config:          applicationConfig,
	}

	executionManager.config.ApplicationConfiguration().GetTopLevelConfig().OverwriteCache = true

	execConfig, err = executionManager.getExecutionConfig(context.TODO(), &admin.ExecutionCreateRequest{
		Project: workflowIdentifier.Project,
		Domain:  workflowIdentifier.Domain,
		Spec:    &admin.ExecutionSpec{},
	}, &admin.LaunchPlan{
		Spec: &admin.LaunchPlanSpec{},
	})
	assert.NoError(t, err)
	assert.Equal(t, execConfig.MaxParallelism, int32(25))
	assert.True(t, execConfig.OverwriteCache)
}

func TestGetClusterAssignment(t *testing.T) {
	clusterAssignment := admin.ClusterAssignment{ClusterPoolName: "gpu"}
	resourceManager := managerMocks.MockResourceManager{}
	resourceManager.GetResourceFunc = func(ctx context.Context,
		request managerInterfaces.ResourceRequest) (*managerInterfaces.ResourceResponse, error) {
		assert.EqualValues(t, request, managerInterfaces.ResourceRequest{
			Project:      workflowIdentifier.Project,
			Domain:       workflowIdentifier.Domain,
			ResourceType: admin.MatchableResource_CLUSTER_ASSIGNMENT,
		})
		return &managerInterfaces.ResourceResponse{
			Attributes: &admin.MatchingAttributes{
				Target: &admin.MatchingAttributes_ClusterAssignment{
					ClusterAssignment: &clusterAssignment,
				},
			},
		}, nil
	}

	executionManager := ExecutionManager{
		resourceManager: &resourceManager,
	}
	t.Run("value from db", func(t *testing.T) {
		ca, err := executionManager.getClusterAssignment(context.TODO(), &admin.ExecutionCreateRequest{
			Project: workflowIdentifier.Project,
			Domain:  workflowIdentifier.Domain,
			Spec:    &admin.ExecutionSpec{},
		})
		assert.NoError(t, err)
		assert.True(t, proto.Equal(ca, &clusterAssignment))
	})
	t.Run("value from request", func(t *testing.T) {
		reqClusterAssignment := admin.ClusterAssignment{ClusterPoolName: "swimming-pool"}
		ca, err := executionManager.getClusterAssignment(context.TODO(), &admin.ExecutionCreateRequest{
			Project: workflowIdentifier.Project,
			Domain:  workflowIdentifier.Domain,
			Spec: &admin.ExecutionSpec{
				ClusterAssignment: &reqClusterAssignment,
			},
		})
		assert.NoError(t, err)
		assert.True(t, proto.Equal(ca, &reqClusterAssignment))
	})
	t.Run("value from config", func(t *testing.T) {
		customCP := "my_cp"
		clusterPoolAsstProvider := &runtimeIFaceMocks.ClusterPoolAssignmentConfiguration{}
		clusterPoolAsstProvider.OnGetClusterPoolAssignments().Return(runtimeInterfaces.ClusterPoolAssignments{
			workflowIdentifier.GetDomain(): runtimeInterfaces.ClusterPoolAssignment{
				Pool: customCP,
			},
		})
		mockConfig := getMockExecutionsConfigProvider()
		mockConfig.(*runtimeMocks.MockConfigurationProvider).AddClusterPoolAssignmentConfiguration(clusterPoolAsstProvider)

		executionManager := ExecutionManager{
			resourceManager: &managerMocks.MockResourceManager{},
			config:          mockConfig,
		}

		ca, err := executionManager.getClusterAssignment(context.TODO(), &admin.ExecutionCreateRequest{
			Project: workflowIdentifier.Project,
			Domain:  workflowIdentifier.Domain,
			Spec:    &admin.ExecutionSpec{},
		})
		assert.NoError(t, err)
		assert.Equal(t, customCP, ca.GetClusterPoolName())
	})
}

func TestResolvePermissions(t *testing.T) {
	assumableIamRole := "role"
	k8sServiceAccount := "sa"

	assumableIamRoleLp := "roleLp"
	k8sServiceAccountLp := "saLp"

	assumableIamRoleSc := "roleSc"
	k8sServiceAccountSc := "saSc"

	t.Run("backward compat use request values from auth", func(t *testing.T) {
		execRequest := &admin.ExecutionCreateRequest{
			Spec: &admin.ExecutionSpec{
				AuthRole: &admin.AuthRole{
					AssumableIamRole:         assumableIamRole,
					KubernetesServiceAccount: k8sServiceAccount,
				},
			},
		}
		lp := &admin.LaunchPlan{
			Spec: &admin.LaunchPlanSpec{
				AuthRole: &admin.AuthRole{
					AssumableIamRole:         "lp role",
					KubernetesServiceAccount: "k8s sa",
				},
			},
		}
		execConfigSecCtx := &core.SecurityContext{
			RunAs: &core.Identity{
				IamRole:           assumableIamRole,
				K8SServiceAccount: k8sServiceAccount,
			},
		}
		authRole := resolveAuthRole(execRequest, lp)
		sc := resolveSecurityCtx(context.TODO(), execConfigSecCtx, authRole)
		assert.Equal(t, assumableIamRole, authRole.AssumableIamRole)
		assert.Equal(t, k8sServiceAccount, authRole.KubernetesServiceAccount)
		assert.Equal(t, &core.SecurityContext{
			RunAs: &core.Identity{
				IamRole:           assumableIamRole,
				K8SServiceAccount: k8sServiceAccount,
			}}, sc)
	})
	t.Run("use request values security context", func(t *testing.T) {
		execRequest := &admin.ExecutionCreateRequest{
			Spec: &admin.ExecutionSpec{
				SecurityContext: &core.SecurityContext{
					RunAs: &core.Identity{
						IamRole:           assumableIamRoleSc,
						K8SServiceAccount: k8sServiceAccountSc,
					},
				},
			},
		}
		lp := &admin.LaunchPlan{
			Spec: &admin.LaunchPlanSpec{
				SecurityContext: &core.SecurityContext{
					RunAs: &core.Identity{
						IamRole:           assumableIamRoleSc,
						K8SServiceAccount: k8sServiceAccountSc,
					},
				},
			},
		}
		authRole := resolveAuthRole(execRequest, lp)
		execConfigSecCtx := &core.SecurityContext{
			RunAs: &core.Identity{
				IamRole:           assumableIamRoleSc,
				K8SServiceAccount: k8sServiceAccountSc,
			},
		}
		sc := resolveSecurityCtx(context.TODO(), execConfigSecCtx, authRole)
		assert.Equal(t, "", authRole.AssumableIamRole)
		assert.Equal(t, "", authRole.KubernetesServiceAccount)
		assert.Equal(t, assumableIamRoleSc, sc.RunAs.IamRole)
		assert.Equal(t, k8sServiceAccountSc, sc.RunAs.K8SServiceAccount)
	})
	t.Run("prefer lp auth role over auth", func(t *testing.T) {
		execRequest := &admin.ExecutionCreateRequest{
			Spec: &admin.ExecutionSpec{},
		}
		lp := &admin.LaunchPlan{
			Spec: &admin.LaunchPlanSpec{
				AuthRole: &admin.AuthRole{
					AssumableIamRole:         assumableIamRole,
					KubernetesServiceAccount: k8sServiceAccount,
				},
				Auth: &admin.Auth{
					AssumableIamRole:         "lp role",
					KubernetesServiceAccount: "k8s sa",
				},
			},
		}
		authRole := resolveAuthRole(execRequest, lp)
		execConfigSecCtx := &core.SecurityContext{
			RunAs: &core.Identity{},
		}
		sc := resolveSecurityCtx(context.TODO(), execConfigSecCtx, authRole)
		assert.Equal(t, assumableIamRole, authRole.AssumableIamRole)
		assert.Equal(t, k8sServiceAccount, authRole.KubernetesServiceAccount)
		assert.Equal(t, &core.SecurityContext{
			RunAs: &core.Identity{
				IamRole:           assumableIamRole,
				K8SServiceAccount: k8sServiceAccount,
			},
		}, sc)
	})
	t.Run("prefer security context over auth context", func(t *testing.T) {
		execRequest := &admin.ExecutionCreateRequest{
			Spec: &admin.ExecutionSpec{
				AuthRole: &admin.AuthRole{
					AssumableIamRole:         assumableIamRole,
					KubernetesServiceAccount: k8sServiceAccount,
				},
				SecurityContext: &core.SecurityContext{
					RunAs: &core.Identity{
						IamRole:           assumableIamRoleSc,
						K8SServiceAccount: k8sServiceAccountSc,
					},
				},
			},
		}
		lp := &admin.LaunchPlan{
			Spec: &admin.LaunchPlanSpec{
				AuthRole: &admin.AuthRole{
					AssumableIamRole:         assumableIamRole,
					KubernetesServiceAccount: k8sServiceAccount,
				},
				SecurityContext: &core.SecurityContext{
					RunAs: &core.Identity{
						IamRole:           assumableIamRoleSc,
						K8SServiceAccount: k8sServiceAccountSc,
					},
				},
			},
		}
		authRole := resolveAuthRole(execRequest, lp)
		execConfigSecCtx := &core.SecurityContext{
			RunAs: &core.Identity{
				IamRole:           assumableIamRoleSc,
				K8SServiceAccount: k8sServiceAccountSc,
			},
		}
		sc := resolveSecurityCtx(context.TODO(), execConfigSecCtx, authRole)
		assert.Equal(t, assumableIamRole, authRole.AssumableIamRole)
		assert.Equal(t, k8sServiceAccount, authRole.KubernetesServiceAccount)
		assert.Equal(t, assumableIamRoleSc, sc.RunAs.IamRole)
		assert.Equal(t, k8sServiceAccountSc, sc.RunAs.K8SServiceAccount)
	})
	t.Run("prefer lp auth over role", func(t *testing.T) {
		execRequest := &admin.ExecutionCreateRequest{
			Spec: &admin.ExecutionSpec{},
		}
		lp := &admin.LaunchPlan{
			Spec: &admin.LaunchPlanSpec{
				Auth: &admin.Auth{
					AssumableIamRole:         assumableIamRole,
					KubernetesServiceAccount: k8sServiceAccount,
				},
				Role: "old role",
			},
		}
		authRole := resolveAuthRole(execRequest, lp)
		execConfigSecCtx := &core.SecurityContext{
			RunAs: &core.Identity{
				IamRole:           assumableIamRole,
				K8SServiceAccount: k8sServiceAccount,
			},
		}
		sc := resolveSecurityCtx(context.TODO(), execConfigSecCtx, authRole)
		assert.Equal(t, assumableIamRole, authRole.AssumableIamRole)
		assert.Equal(t, k8sServiceAccount, authRole.KubernetesServiceAccount)
		assert.Equal(t, &core.SecurityContext{
			RunAs: &core.Identity{
				IamRole:           assumableIamRole,
				K8SServiceAccount: k8sServiceAccount,
			},
		}, sc)
	})
	t.Run("prefer lp auth over role", func(t *testing.T) {
		authRole := resolveAuthRole(&admin.ExecutionCreateRequest{
			Spec: &admin.ExecutionSpec{},
		}, &admin.LaunchPlan{
			Spec: &admin.LaunchPlanSpec{
				Auth: &admin.Auth{
					AssumableIamRole:         assumableIamRoleLp,
					KubernetesServiceAccount: k8sServiceAccountLp,
				},
				Role: "old role",
			},
		})
		assert.Equal(t, assumableIamRoleLp, authRole.AssumableIamRole)
		assert.Equal(t, k8sServiceAccountLp, authRole.KubernetesServiceAccount)
	})
}

func TestAddStateFilter(t *testing.T) {
	t.Run("empty filters", func(t *testing.T) {
		var filters []common.InlineFilter
		updatedFilters, err := addStateFilter(filters)
		assert.Nil(t, err)
		assert.NotNil(t, updatedFilters)
		assert.Equal(t, 1, len(updatedFilters))

		assert.Equal(t, shared.State, updatedFilters[0].GetField())
		assert.Equal(t, common.Execution, updatedFilters[0].GetEntity())

		expression, err := updatedFilters[0].GetGormQueryExpr()
		assert.NoError(t, err)
		assert.Equal(t, "state = ?", expression.Query)
	})

	t.Run("passed state filter", func(t *testing.T) {
		filter, err := common.NewSingleValueFilter(common.Execution, common.NotEqual, "state", "0")
		assert.NoError(t, err)
		filters := []common.InlineFilter{filter}

		updatedFilters, err := addStateFilter(filters)
		assert.Nil(t, err)
		assert.NotNil(t, updatedFilters)
		assert.Equal(t, 1, len(updatedFilters))

		assert.Equal(t, shared.State, updatedFilters[0].GetField())
		assert.Equal(t, common.Execution, updatedFilters[0].GetEntity())

		expression, err := updatedFilters[0].GetGormQueryExpr()
		assert.NoError(t, err)
		assert.Equal(t, "state <> ?", expression.Query)
	})

}<|MERGE_RESOLUTION|>--- conflicted
+++ resolved
@@ -3772,89 +3772,6 @@
 	assert.True(t, proto.Equal(getLegacyClosure(), execution.Closure))
 }
 
-<<<<<<< HEAD
-=======
-func TestGetExecutionData_LegacyModel(t *testing.T) {
-	repository := repositoryMocks.NewMockRepository()
-	startedAt := time.Date(2018, 8, 30, 0, 0, 0, 0, time.UTC)
-	closure := getLegacyClosure()
-	closure.OutputResult = &admin.ExecutionClosure_Outputs{
-		Outputs: &admin.LiteralMapBlob{
-			Data: &admin.LiteralMapBlob_Uri{
-				Uri: outputURI,
-			},
-		},
-	}
-	var closureBytes, _ = proto.Marshal(closure)
-
-	executionGetFunc := func(ctx context.Context, input interfaces.Identifier) (models.Execution, error) {
-		return models.Execution{
-			BaseModel: models.BaseModel{
-				CreatedAt: testutils.MockCreatedAtValue,
-			},
-			ExecutionKey: models.ExecutionKey{
-				Project: "project",
-				Domain:  "domain",
-				Name:    "name",
-			},
-			Spec:         getLegacySpecBytes(),
-			Phase:        phase,
-			Closure:      closureBytes,
-			LaunchPlanID: uint(1),
-			WorkflowID:   uint(2),
-			StartedAt:    &startedAt,
-		}, nil
-	}
-	mockExecutionRemoteURL := dataMocks.NewMockRemoteURL()
-	mockExecutionRemoteURL.(*dataMocks.MockRemoteURL).GetCallback = func(
-		ctx context.Context, uri string) (admin.UrlBlob, error) {
-		if uri == outputURI {
-			return admin.UrlBlob{
-				Url:   "outputs",
-				Bytes: 200,
-			}, nil
-		} else if strings.HasSuffix(uri, shared.Inputs) {
-			return admin.UrlBlob{
-				Url:   "inputs",
-				Bytes: 200,
-			}, nil
-		}
-
-		return admin.UrlBlob{}, errors.New("unexpected input")
-	}
-
-	repository.ExecutionRepo().(*repositoryMocks.MockExecutionRepo).SetGetCallback(executionGetFunc)
-	storageClient := getMockStorageForExecTest(context.Background())
-	r := plugins.NewRegistry()
-	r.RegisterDefault(plugins.PluginIDWorkflowExecutor, &defaultTestExecutor)
-	execManager := NewExecutionManager(repository, r, getMockExecutionsConfigProvider(), storageClient, mockScope.NewTestScope(), mockScope.NewTestScope(), &mockPublisher, mockExecutionRemoteURL, nil, nil, nil, nil, &eventWriterMocks.WorkflowExecutionEventWriter{}, artifacts.NewArtifactRegistry(context.Background(), nil))
-	dataResponse, err := execManager.GetExecutionData(context.Background(), admin.WorkflowExecutionGetDataRequest{
-		Id: &executionIdentifier,
-	})
-	assert.Nil(t, err)
-	assert.True(t, proto.Equal(&admin.WorkflowExecutionGetDataResponse{
-		Outputs: &admin.UrlBlob{
-			Url:   "outputs",
-			Bytes: 200,
-		},
-		Inputs: &admin.UrlBlob{
-			Url:   "inputs",
-			Bytes: 200,
-		},
-		FullInputs: &core.LiteralMap{
-			Literals: map[string]*core.Literal{
-				"foo": testutils.MakeStringLiteral("foo-value-1"),
-			},
-		},
-		FullOutputs: &core.LiteralMap{},
-	}, dataResponse))
-	var inputs core.LiteralMap
-	err = storageClient.ReadProtobuf(context.Background(), storage.DataReference("s3://bucket/metadata/project/domain/name/inputs"), &inputs)
-	assert.Nil(t, err)
-	assert.True(t, proto.Equal(&inputs, closure.ComputedInputs))
-}
-
->>>>>>> 81ce71eb
 func TestCreateExecution_LegacyClient(t *testing.T) {
 	repository := getMockRepositoryForExecTest()
 	setDefaultLpCallbackForExecTest(repository)
