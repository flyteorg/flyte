--- conflicted
+++ resolved
@@ -5734,7 +5734,6 @@
 		"aFloat": 1.3,
 		"aTime":  aTime,
 	}
-<<<<<<< HEAD
 
 	otherInputs, err := coreutils.MakeLiteralMap(rawInputs)
 	assert.NoError(t, err)
@@ -5747,20 +5746,6 @@
 		Name:    "testname",
 	}
 
-=======
-
-	otherInputs, err := coreutils.MakeLiteralMap(rawInputs)
-	assert.NoError(t, err)
-
-	m := ExecutionManager{}
-
-	ak := &core.ArtifactKey{
-		Project: "project",
-		Domain:  "domain",
-		Name:    "testname",
-	}
-
->>>>>>> 80a87658
 	t.Run("test all present, nothing to fill in", func(t *testing.T) {
 		pMap := map[string]*core.LabelValue{
 			"partition1": {Value: &core.LabelValue_StaticValue{StaticValue: "my value"}},
