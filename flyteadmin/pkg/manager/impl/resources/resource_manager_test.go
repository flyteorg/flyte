package resources

import (
	"context"
	// pkg/runtime/interfaces/application_configuration.go
	"testing"

	"github.com/golang/protobuf/proto"
	"github.com/stretchr/testify/assert"
	"google.golang.org/grpc/codes"

	commonTestUtils "github.com/flyteorg/flyte/flyteadmin/pkg/common/testutils"
	"github.com/flyteorg/flyte/flyteadmin/pkg/errors"
	"github.com/flyteorg/flyte/flyteadmin/pkg/manager/impl/testutils"
	"github.com/flyteorg/flyte/flyteadmin/pkg/manager/interfaces"
	repoInterfaces "github.com/flyteorg/flyte/flyteadmin/pkg/repositories/interfaces"
	"github.com/flyteorg/flyte/flyteadmin/pkg/repositories/mocks"
	"github.com/flyteorg/flyte/flyteadmin/pkg/repositories/models"
	runtimeInterfaces "github.com/flyteorg/flyte/flyteadmin/pkg/runtime/interfaces"
	runtimeMocks "github.com/flyteorg/flyte/flyteadmin/pkg/runtime/mocks"
	"github.com/flyteorg/flyte/flyteidl/gen/pb-go/flyteidl/admin"
	"github.com/flyteorg/flyte/flyteidl/gen/pb-go/flyteidl/core"
)

const project = "project"
const domain = "domain"
const workflow = "workflow"
const python = "python"
const hive = "hive"

func TestUpdateWorkflowAttributes(t *testing.T) {
	request := &admin.WorkflowAttributesUpdateRequest{
		Attributes: &admin.WorkflowAttributes{
			Project:            project,
			Domain:             domain,
			Workflow:           workflow,
			MatchingAttributes: testutils.ExecutionQueueAttributes,
		},
	}
	db := mocks.NewMockRepository()
	expectedSerializedAttrs, _ := proto.Marshal(testutils.ExecutionQueueAttributes)
	var createOrUpdateCalled bool
	db.ResourceRepo().(*mocks.MockResourceRepo).CreateOrUpdateFunction = func(
		ctx context.Context, input models.Resource) error {
		assert.Equal(t, project, input.Project)
		assert.Equal(t, domain, input.Domain)
		assert.Equal(t, workflow, input.Workflow)
		assert.Equal(t, admin.MatchableResource_EXECUTION_QUEUE.String(), input.ResourceType)
		assert.EqualValues(t, expectedSerializedAttrs, input.Attributes)
		createOrUpdateCalled = true
		return nil
	}
	manager := NewResourceManager(db, testutils.GetApplicationConfigWithDefaultDomains())
	_, err := manager.UpdateWorkflowAttributes(context.Background(), request)
	assert.Nil(t, err)
	assert.True(t, createOrUpdateCalled)

	request = &admin.WorkflowAttributesUpdateRequest{
		Attributes: &admin.WorkflowAttributes{},
	}
	_, failError := manager.UpdateWorkflowAttributes(context.Background(), request)
	assert.Error(t, failError)
	var newError errors.FlyteAdminError
	assert.ErrorAs(t, failError, &newError)
	assert.Equal(t, newError.Error(), "domain [] is unrecognized by system")
}

func TestUpdateWorkflowAttributes_CreateOrMerge(t *testing.T) {
	request := &admin.WorkflowAttributesUpdateRequest{
		Attributes: &admin.WorkflowAttributes{
			Project:            project,
			Domain:             domain,
			Workflow:           workflow,
			MatchingAttributes: commonTestUtils.GetPluginOverridesAttributes(map[string][]string{"python": {"plugin a"}}),
		},
	}

	t.Run("create only", func(t *testing.T) {
		db := mocks.NewMockRepository()
		db.ResourceRepo().(*mocks.MockResourceRepo).GetFunction = func(ctx context.Context, ID repoInterfaces.ResourceID) (
			models.Resource, error) {
			return models.Resource{}, errors.NewFlyteAdminError(codes.NotFound, "foo")
		}
		var createOrUpdateCalled bool
		db.ResourceRepo().(*mocks.MockResourceRepo).CreateOrUpdateFunction = func(ctx context.Context, input models.Resource) error {
			assert.Equal(t, project, input.Project)
			assert.Equal(t, domain, input.Domain)
			assert.Equal(t, workflow, input.Workflow)

			var attributesToBeSaved admin.MatchingAttributes
			err := proto.Unmarshal(input.Attributes, &attributesToBeSaved)
			if err != nil {
				t.Fatal(err)
			}
			assert.Len(t, attributesToBeSaved.GetPluginOverrides().GetOverrides(), 1)
			assert.True(t, proto.Equal(attributesToBeSaved.GetPluginOverrides().GetOverrides()[0], &admin.PluginOverride{
				TaskType: "python",
				PluginId: []string{"plugin a"}}))

			createOrUpdateCalled = true
			return nil
		}
		manager := NewResourceManager(db, testutils.GetApplicationConfigWithDefaultDomains())
		_, err := manager.UpdateWorkflowAttributes(context.Background(), request)
		assert.NoError(t, err)
		assert.True(t, createOrUpdateCalled)
	})
	t.Run("merge update", func(t *testing.T) {
		db := mocks.NewMockRepository()
		db.ResourceRepo().(*mocks.MockResourceRepo).GetFunction = func(ctx context.Context, ID repoInterfaces.ResourceID) (
			models.Resource, error) {
			existingAttributes := commonTestUtils.GetPluginOverridesAttributes(map[string][]string{
				"hive":   {"plugin b"},
				"python": {"plugin c"},
			})
			bytes, err := proto.Marshal(existingAttributes)
			if err != nil {
				t.Fatal(err)
			}
			return models.Resource{
				Project:    project,
				Domain:     domain,
				Workflow:   workflow,
				Attributes: bytes,
			}, nil
		}
		var createOrUpdateCalled bool
		db.ResourceRepo().(*mocks.MockResourceRepo).CreateOrUpdateFunction = func(ctx context.Context, input models.Resource) error {
			assert.Equal(t, project, input.Project)
			assert.Equal(t, domain, input.Domain)
			assert.Equal(t, workflow, input.Workflow)

			var attributesToBeSaved admin.MatchingAttributes
			err := proto.Unmarshal(input.Attributes, &attributesToBeSaved)
			if err != nil {
				t.Fatal(err)
			}

			assert.Len(t, attributesToBeSaved.GetPluginOverrides().GetOverrides(), 2)
			for _, override := range attributesToBeSaved.GetPluginOverrides().GetOverrides() {
				if override.GetTaskType() == python {
					assert.EqualValues(t, []string{"plugin a"}, override.GetPluginId())
				} else if override.GetTaskType() == hive {
					assert.EqualValues(t, []string{"plugin b"}, override.GetPluginId())
				} else {
					t.Errorf("Unexpected task type [%s] plugin override committed to db", override.GetTaskType())
				}
			}
			createOrUpdateCalled = true
			return nil
		}
		manager := NewResourceManager(db, testutils.GetApplicationConfigWithDefaultDomains())
		_, err := manager.UpdateWorkflowAttributes(context.Background(), request)
		assert.NoError(t, err)
		assert.True(t, createOrUpdateCalled)
	})
}

func TestGetWorkflowAttributes(t *testing.T) {
	request := &admin.WorkflowAttributesGetRequest{
		Project:      project,
		Domain:       domain,
		Workflow:     workflow,
		ResourceType: admin.MatchableResource_EXECUTION_QUEUE,
	}
	db := mocks.NewMockRepository()
	db.ResourceRepo().(*mocks.MockResourceRepo).GetFunction = func(
		ctx context.Context, ID repoInterfaces.ResourceID) (models.Resource, error) {
		assert.Equal(t, project, ID.Project)
		assert.Equal(t, domain, ID.Domain)
		assert.Equal(t, workflow, ID.Workflow)
		assert.Equal(t, admin.MatchableResource_EXECUTION_QUEUE.String(), ID.ResourceType)
		expectedSerializedAttrs, _ := proto.Marshal(testutils.ExecutionQueueAttributes)
		return models.Resource{
			Project:      project,
			Domain:       domain,
			Workflow:     workflow,
			ResourceType: "resource",
			Attributes:   expectedSerializedAttrs,
		}, nil
	}
	manager := NewResourceManager(db, testutils.GetApplicationConfigWithDefaultDomains())
	response, err := manager.GetWorkflowAttributes(context.Background(), request)
	assert.Nil(t, err)
	assert.True(t, proto.Equal(&admin.WorkflowAttributesGetResponse{
		Attributes: &admin.WorkflowAttributes{
			Project:            project,
			Domain:             domain,
			Workflow:           workflow,
			MatchingAttributes: testutils.ExecutionQueueAttributes,
		},
	}, response))

	db.ProjectRepo().(*mocks.MockProjectRepo).GetFunction = func(
		ctx context.Context, projectID string) (models.Project, error) {
		return models.Project{}, errors.NewFlyteAdminError(codes.NotFound, "validationError")
	}

	_, validationError := manager.GetWorkflowAttributes(context.Background(), request)
	assert.Error(t, validationError)
	var newError errors.FlyteAdminError
	assert.ErrorAs(t, validationError, &newError)
	assert.Equal(t, newError.Error(), "failed to validate that project [project] and domain [domain] are registered, err: [validationError]")

	db.ResourceRepo().(*mocks.MockResourceRepo).GetFunction = func(
		ctx context.Context, ID repoInterfaces.ResourceID) (models.Resource, error) {
		assert.Equal(t, project, ID.Project)
		assert.Equal(t, domain, ID.Domain)
		assert.Equal(t, workflow, ID.Workflow)
		assert.Equal(t, admin.MatchableResource_EXECUTION_QUEUE.String(), ID.ResourceType)
		expectedSerializedAttrs, _ := proto.Marshal(testutils.ExecutionQueueAttributes)
		return models.Resource{
			Project:      project,
			Domain:       domain,
			Workflow:     workflow,
			ResourceType: "resource",
			Attributes:   expectedSerializedAttrs,
		}, errors.NewFlyteAdminError(codes.NotFound, "workflowAttributesModelError")
	}
	db.ProjectRepo().(*mocks.MockProjectRepo).GetFunction = mocks.NewMockRepository().ProjectRepo().(*mocks.MockProjectRepo).GetFunction

	_, failError := manager.GetWorkflowAttributes(context.Background(), request)
	assert.Error(t, failError)
	var secondError errors.FlyteAdminError
	assert.ErrorAs(t, failError, &secondError)
	assert.Equal(t, secondError.Error(), "workflowAttributesModelError")
}

func TestDeleteWorkflowAttributes(t *testing.T) {
	request := &admin.WorkflowAttributesDeleteRequest{
		Project:      project,
		Domain:       domain,
		Workflow:     workflow,
		ResourceType: admin.MatchableResource_EXECUTION_QUEUE,
	}
	db := mocks.NewMockRepository()
	db.ResourceRepo().(*mocks.MockResourceRepo).DeleteFunction = func(
		ctx context.Context, ID repoInterfaces.ResourceID) error {
		assert.Equal(t, project, ID.Project)
		assert.Equal(t, domain, ID.Domain)
		assert.Equal(t, workflow, ID.Workflow)
		assert.Equal(t, admin.MatchableResource_EXECUTION_QUEUE.String(), ID.ResourceType)
		return nil
	}
	manager := NewResourceManager(db, testutils.GetApplicationConfigWithDefaultDomains())
	_, err := manager.DeleteWorkflowAttributes(context.Background(), request)
	assert.Nil(t, err)

	db.ProjectRepo().(*mocks.MockProjectRepo).GetFunction = func(
		ctx context.Context, projectID string) (models.Project, error) {
		return models.Project{}, errors.NewFlyteAdminError(codes.NotFound, "validationError")
	}
	_, validationError := manager.DeleteWorkflowAttributes(context.Background(), request)
	assert.Error(t, validationError)
	var newError errors.FlyteAdminError
	assert.ErrorAs(t, validationError, &newError)
	assert.Equal(t, newError.Error(), "failed to validate that project [project] and domain [domain] are registered, err: [validationError]")

	db.ResourceRepo().(*mocks.MockResourceRepo).DeleteFunction = func(
		ctx context.Context, ID repoInterfaces.ResourceID) error {
		assert.Equal(t, project, ID.Project)
		assert.Equal(t, domain, ID.Domain)
		assert.Equal(t, workflow, ID.Workflow)
		assert.Equal(t, admin.MatchableResource_EXECUTION_QUEUE.String(), ID.ResourceType)
		return errors.NewFlyteAdminError(codes.NotFound, "deleteError")
	}
	//cause we use reference of ProjectRepo GetFunction, need to reset to default GetFunction
	db.ProjectRepo().(*mocks.MockProjectRepo).GetFunction = mocks.NewMockRepository().ProjectRepo().(*mocks.MockProjectRepo).GetFunction

	_, failError := manager.DeleteWorkflowAttributes(context.Background(), request)
	assert.Error(t, failError)
	var secondError errors.FlyteAdminError
	assert.ErrorAs(t, failError, &secondError)
	assert.Equal(t, secondError.Error(), "deleteError")
}

func TestUpdateProjectDomainAttributes(t *testing.T) {
	request := &admin.ProjectDomainAttributesUpdateRequest{
		Attributes: &admin.ProjectDomainAttributes{
			Project:            project,
			Domain:             domain,
			MatchingAttributes: testutils.ExecutionQueueAttributes,
		},
	}
	db := mocks.NewMockRepository()
	expectedSerializedAttrs, _ := proto.Marshal(testutils.ExecutionQueueAttributes)
	var createOrUpdateCalled bool
	db.ResourceRepo().(*mocks.MockResourceRepo).CreateOrUpdateFunction = func(
		ctx context.Context, input models.Resource) error {
		assert.Equal(t, project, input.Project)
		assert.Equal(t, domain, input.Domain)
		assert.Equal(t, "", input.Workflow)
		assert.Equal(t, admin.MatchableResource_EXECUTION_QUEUE.String(), input.ResourceType)
		assert.EqualValues(t, expectedSerializedAttrs, input.Attributes)
		createOrUpdateCalled = true
		return nil
	}
	manager := NewResourceManager(db, testutils.GetApplicationConfigWithDefaultDomains())
	_, err := manager.UpdateProjectDomainAttributes(context.Background(), request)
	assert.Nil(t, err)
	assert.True(t, createOrUpdateCalled)

	db.ProjectRepo().(*mocks.MockProjectRepo).GetFunction = func(
		ctx context.Context, projectID string) (models.Project, error) {
		return models.Project{}, errors.NewFlyteAdminError(codes.NotFound, "validationError")
	}
	_, validationError := manager.UpdateProjectDomainAttributes(context.Background(), request)
	assert.Error(t, validationError)
	var secondError errors.FlyteAdminError
	assert.ErrorAs(t, validationError, &secondError)
	assert.Equal(t, secondError.Error(), "failed to validate that project [project] and domain [domain] are registered, err: [validationError]")

	request = &admin.ProjectDomainAttributesUpdateRequest{
		Attributes: &admin.ProjectDomainAttributes{},
	}
	db.ProjectRepo().(*mocks.MockProjectRepo).GetFunction = mocks.NewMockRepository().ProjectRepo().(*mocks.MockProjectRepo).GetFunction

	_, attributesError := manager.UpdateProjectDomainAttributes(context.Background(), request)
	assert.Error(t, attributesError)
	var newError errors.FlyteAdminError
	assert.ErrorAs(t, attributesError, &newError)
	assert.Equal(t, newError.Error(), "domain [] is unrecognized by system")
}

func TestUpdateProjectDomainAttributes_CreateOrMerge(t *testing.T) {
	request := &admin.ProjectDomainAttributesUpdateRequest{
		Attributes: &admin.ProjectDomainAttributes{
			Project:            project,
			Domain:             domain,
			MatchingAttributes: commonTestUtils.GetPluginOverridesAttributes(map[string][]string{"python": {"plugin a"}}),
		},
	}

	t.Run("create only", func(t *testing.T) {
		db := mocks.NewMockRepository()
		db.ResourceRepo().(*mocks.MockResourceRepo).GetFunction = func(ctx context.Context, ID repoInterfaces.ResourceID) (
			models.Resource, error) {
			return models.Resource{}, errors.NewFlyteAdminError(codes.NotFound, "foo")
		}
		var createOrUpdateCalled bool
		db.ResourceRepo().(*mocks.MockResourceRepo).CreateOrUpdateFunction = func(ctx context.Context, input models.Resource) error {
			assert.Equal(t, project, input.Project)
			assert.Equal(t, domain, input.Domain)

			var attributesToBeSaved admin.MatchingAttributes
			err := proto.Unmarshal(input.Attributes, &attributesToBeSaved)
			if err != nil {
				t.Fatal(err)
			}
			assert.Len(t, attributesToBeSaved.GetPluginOverrides().GetOverrides(), 1)
			assert.True(t, proto.Equal(attributesToBeSaved.GetPluginOverrides().GetOverrides()[0], &admin.PluginOverride{
				TaskType: python,
				PluginId: []string{"plugin a"}}))

			createOrUpdateCalled = true
			return nil
		}
		manager := NewResourceManager(db, testutils.GetApplicationConfigWithDefaultDomains())
		_, err := manager.UpdateProjectDomainAttributes(context.Background(), request)
		assert.NoError(t, err)
		assert.True(t, createOrUpdateCalled)
	})
	t.Run("merge update", func(t *testing.T) {
		db := mocks.NewMockRepository()
		db.ResourceRepo().(*mocks.MockResourceRepo).GetFunction = func(ctx context.Context, ID repoInterfaces.ResourceID) (
			models.Resource, error) {
			existingAttributes := commonTestUtils.GetPluginOverridesAttributes(map[string][]string{
				"hive":   {"plugin b"},
				"python": {"plugin c"},
			})
			bytes, err := proto.Marshal(existingAttributes)
			if err != nil {
				t.Fatal(err)
			}
			return models.Resource{
				Project:    project,
				Domain:     domain,
				Attributes: bytes,
			}, nil
		}
		var createOrUpdateCalled bool
		db.ResourceRepo().(*mocks.MockResourceRepo).CreateOrUpdateFunction = func(ctx context.Context, input models.Resource) error {
			assert.Equal(t, project, input.Project)
			assert.Equal(t, domain, input.Domain)

			var attributesToBeSaved admin.MatchingAttributes
			err := proto.Unmarshal(input.Attributes, &attributesToBeSaved)
			if err != nil {
				t.Fatal(err)
			}

			assert.Len(t, attributesToBeSaved.GetPluginOverrides().GetOverrides(), 2)
			for _, override := range attributesToBeSaved.GetPluginOverrides().GetOverrides() {
				if override.GetTaskType() == python {
					assert.EqualValues(t, []string{"plugin a"}, override.GetPluginId())
				} else if override.GetTaskType() == hive {
					assert.EqualValues(t, []string{"plugin b"}, override.GetPluginId())
				} else {
					t.Errorf("Unexpected task type [%s] plugin override committed to db", override.GetTaskType())
				}
			}
			createOrUpdateCalled = true
			return nil
		}
		manager := NewResourceManager(db, testutils.GetApplicationConfigWithDefaultDomains())
		_, err := manager.UpdateProjectDomainAttributes(context.Background(), request)
		assert.NoError(t, err)
		assert.True(t, createOrUpdateCalled)
	})
}

func TestGetProjectDomainAttributes(t *testing.T) {
	request := &admin.ProjectDomainAttributesGetRequest{
		Project:      project,
		Domain:       domain,
		ResourceType: admin.MatchableResource_EXECUTION_QUEUE,
	}
	db := mocks.NewMockRepository()
	db.ResourceRepo().(*mocks.MockResourceRepo).GetFunction = func(
		ctx context.Context, ID repoInterfaces.ResourceID) (models.Resource, error) {
		assert.Equal(t, project, ID.Project)
		assert.Equal(t, domain, ID.Domain)
		assert.Equal(t, "", ID.Workflow)
		assert.Equal(t, admin.MatchableResource_EXECUTION_QUEUE.String(), ID.ResourceType)
		expectedSerializedAttrs, _ := proto.Marshal(testutils.ExecutionQueueAttributes)
		return models.Resource{
			Project:      project,
			Domain:       domain,
			ResourceType: "resource",
			Attributes:   expectedSerializedAttrs,
		}, nil
	}
	manager := NewResourceManager(db, testutils.GetApplicationConfigWithDefaultDomains())
	response, err := manager.GetProjectDomainAttributes(context.Background(), request)
	assert.Nil(t, err)
	assert.True(t, proto.Equal(&admin.ProjectDomainAttributesGetResponse{
		Attributes: &admin.ProjectDomainAttributes{
			Project:            project,
			Domain:             domain,
			MatchingAttributes: testutils.ExecutionQueueAttributes,
		},
	}, response))

	db.ResourceRepo().(*mocks.MockResourceRepo).GetFunction = func(
		ctx context.Context, ID repoInterfaces.ResourceID) (models.Resource, error) {
		assert.Equal(t, project, ID.Project)
		assert.Equal(t, domain, ID.Domain)
		assert.Equal(t, "", ID.Workflow)
		assert.Equal(t, admin.MatchableResource_EXECUTION_QUEUE.String(), ID.ResourceType)
		expectedSerializedAttrs, _ := proto.Marshal(testutils.ExecutionQueueAttributes)
		return models.Resource{
			Project:      project,
			Domain:       domain,
			ResourceType: "resource",
			Attributes:   expectedSerializedAttrs,
		}, errors.NewFlyteAdminError(codes.NotFound, "projectDomainError")
	}
	_, projectDomainError := manager.GetProjectDomainAttributes(context.Background(), request)
	assert.Error(t, projectDomainError)
	var newError errors.FlyteAdminError
	assert.ErrorAs(t, projectDomainError, &newError)
	assert.Equal(t, newError.Error(), "projectDomainError")

	db.ProjectRepo().(*mocks.MockProjectRepo).GetFunction = func(
		ctx context.Context, projectID string) (models.Project, error) {
		return models.Project{}, errors.NewFlyteAdminError(codes.NotFound, "validationError")
	}
	_, validationError := manager.GetProjectDomainAttributes(context.Background(), request)
	assert.Error(t, validationError)
	var secondError errors.FlyteAdminError
	assert.ErrorAs(t, validationError, &secondError)
	assert.Equal(t, secondError.Error(), "failed to validate that project [project] and domain [domain] are registered, err: [validationError]")

}

func TestDeleteProjectDomainAttributes(t *testing.T) {
	request := &admin.ProjectDomainAttributesDeleteRequest{
		Project:      project,
		Domain:       domain,
		ResourceType: admin.MatchableResource_EXECUTION_QUEUE,
	}
	db := mocks.NewMockRepository()
	db.ResourceRepo().(*mocks.MockResourceRepo).DeleteFunction = func(
		ctx context.Context, ID repoInterfaces.ResourceID) error {
		assert.Equal(t, project, ID.Project)
		assert.Equal(t, domain, ID.Domain)
		assert.Equal(t, admin.MatchableResource_EXECUTION_QUEUE.String(), ID.ResourceType)
		return nil
	}
	manager := NewResourceManager(db, testutils.GetApplicationConfigWithDefaultDomains())
	_, err := manager.DeleteProjectDomainAttributes(context.Background(), request)
	assert.Nil(t, err)

	db.ResourceRepo().(*mocks.MockResourceRepo).DeleteFunction = func(
		ctx context.Context, ID repoInterfaces.ResourceID) error {
		assert.Equal(t, project, ID.Project)
		assert.Equal(t, domain, ID.Domain)
		assert.Equal(t, admin.MatchableResource_EXECUTION_QUEUE.String(), ID.ResourceType)
		return errors.NewFlyteAdminError(codes.NotFound, "failError")
	}
	_, failError := manager.DeleteProjectDomainAttributes(context.Background(), request)
	assert.Error(t, failError)
	var newError errors.FlyteAdminError
	assert.ErrorAs(t, failError, &newError)
	assert.Equal(t, newError.Error(), "failError")

	db.ProjectRepo().(*mocks.MockProjectRepo).GetFunction = func(
		ctx context.Context, projectID string) (models.Project, error) {
		return models.Project{}, errors.NewFlyteAdminError(codes.NotFound, "validationError")
	}
	_, validationError := manager.DeleteProjectDomainAttributes(context.Background(), request)
	assert.Error(t, validationError)
	var secondError errors.FlyteAdminError
	assert.ErrorAs(t, validationError, &secondError)
	assert.Equal(t, secondError.Error(), "failed to validate that project [project] and domain [domain] are registered, err: [validationError]")
}

func TestUpdateProjectAttributes(t *testing.T) {
	request := &admin.ProjectAttributesUpdateRequest{
		Attributes: &admin.ProjectAttributes{
			Project:            project,
			MatchingAttributes: testutils.WorkflowExecutionConfigSample,
		},
	}
	db := mocks.NewMockRepository()
	expectedSerializedAttrs, _ := proto.Marshal(testutils.WorkflowExecutionConfigSample)
	var createOrUpdateCalled bool
	db.ResourceRepo().(*mocks.MockResourceRepo).CreateOrUpdateFunction = func(
		ctx context.Context, input models.Resource) error {
		assert.Equal(t, project, input.Project)
		assert.Equal(t, "", input.Domain)
		assert.Equal(t, "", input.Workflow)
		assert.Equal(t, admin.MatchableResource_WORKFLOW_EXECUTION_CONFIG.String(), input.ResourceType)
		assert.EqualValues(t, expectedSerializedAttrs, input.Attributes)
		createOrUpdateCalled = true
		return nil
	}
	manager := NewResourceManager(db, testutils.GetApplicationConfigWithDefaultDomains())
	_, err := manager.UpdateProjectAttributes(context.Background(), request)
	assert.Nil(t, err)
	assert.True(t, createOrUpdateCalled)

	// Test empty attributes
	request = &admin.ProjectAttributesUpdateRequest{Attributes: nil}
	_, err = manager.UpdateProjectAttributes(context.Background(), request)
	assert.Error(t, err)

	// Test error handling
	db.ResourceRepo().(*mocks.MockResourceRepo).CreateOrUpdateFunction = func(
		ctx context.Context, input models.Resource) error {
		return errors.NewFlyteAdminErrorf(123, "123")
	}
	request = &admin.ProjectAttributesUpdateRequest{
		Attributes: &admin.ProjectAttributes{
			Project:            project,
			MatchingAttributes: testutils.WorkflowExecutionConfigSample,
		},
	}
	_, err = manager.UpdateProjectAttributes(context.Background(), request)
	assert.Error(t, err, "123")
}

func TestUpdateProjectAttributes_CreateOrMerge(t *testing.T) {
	request := &admin.ProjectAttributesUpdateRequest{
		Attributes: &admin.ProjectAttributes{
			Project:            project,
			MatchingAttributes: commonTestUtils.GetPluginOverridesAttributes(map[string][]string{"python": {"plugin a"}}),
		},
	}

	t.Run("create only", func(t *testing.T) {
		db := mocks.NewMockRepository()
		db.ResourceRepo().(*mocks.MockResourceRepo).GetFunction = func(ctx context.Context, ID repoInterfaces.ResourceID) (
			models.Resource, error) {
			return models.Resource{}, errors.NewFlyteAdminError(codes.NotFound, "foo")
		}
		var createOrUpdateCalled bool
		db.ResourceRepo().(*mocks.MockResourceRepo).CreateOrUpdateFunction = func(ctx context.Context, input models.Resource) error {
			assert.Equal(t, project, input.Project)
			assert.Equal(t, "", input.Domain)

			var attributesToBeSaved admin.MatchingAttributes
			err := proto.Unmarshal(input.Attributes, &attributesToBeSaved)
			if err != nil {
				t.Fatal(err)
			}
			assert.Len(t, attributesToBeSaved.GetPluginOverrides().GetOverrides(), 1)
			assert.True(t, proto.Equal(attributesToBeSaved.GetPluginOverrides().GetOverrides()[0], &admin.PluginOverride{
				TaskType: python,
				PluginId: []string{"plugin a"}}))

			createOrUpdateCalled = true
			return nil
		}
		manager := NewResourceManager(db, testutils.GetApplicationConfigWithDefaultDomains())
		_, err := manager.UpdateProjectAttributes(context.Background(), request)
		assert.NoError(t, err)
		assert.True(t, createOrUpdateCalled)
	})
	t.Run("merge update", func(t *testing.T) {
		db := mocks.NewMockRepository()
		db.ResourceRepo().(*mocks.MockResourceRepo).GetFunction = func(ctx context.Context, ID repoInterfaces.ResourceID) (
			models.Resource, error) {
			existingAttributes := commonTestUtils.GetPluginOverridesAttributes(map[string][]string{
				"hive":   {"plugin b"},
				"python": {"plugin c"},
			})
			bytes, err := proto.Marshal(existingAttributes)
			if err != nil {
				t.Fatal(err)
			}
			return models.Resource{
				Project:    project,
				Attributes: bytes,
			}, nil
		}
		var createOrUpdateCalled bool
		db.ResourceRepo().(*mocks.MockResourceRepo).CreateOrUpdateFunction = func(ctx context.Context, input models.Resource) error {
			assert.Equal(t, project, input.Project)
			assert.Equal(t, "", input.Domain)

			var attributesToBeSaved admin.MatchingAttributes
			err := proto.Unmarshal(input.Attributes, &attributesToBeSaved)
			if err != nil {
				t.Fatal(err)
			}

			assert.Len(t, attributesToBeSaved.GetPluginOverrides().GetOverrides(), 2)
			for _, override := range attributesToBeSaved.GetPluginOverrides().GetOverrides() {
				if override.GetTaskType() == python {
					assert.EqualValues(t, []string{"plugin a"}, override.GetPluginId())
				} else if override.GetTaskType() == hive {
					assert.EqualValues(t, []string{"plugin b"}, override.GetPluginId())
				} else {
					t.Errorf("Unexpected task type [%s] plugin override committed to db", override.GetTaskType())
				}
			}
			createOrUpdateCalled = true
			return nil
		}
		manager := NewResourceManager(db, testutils.GetApplicationConfigWithDefaultDomains())
		_, err := manager.UpdateProjectAttributes(context.Background(), request)
		assert.NoError(t, err)
		assert.True(t, createOrUpdateCalled)
	})
}

func TestGetProjectAttributes(t *testing.T) {
	request := &admin.ProjectAttributesGetRequest{
		Project:      project,
		ResourceType: admin.MatchableResource_WORKFLOW_EXECUTION_CONFIG,
	}
	db := mocks.NewMockRepository()

	manager := NewResourceManager(db, testutils.GetApplicationConfigWithDefaultDomains())
	db.ResourceRepo().(*mocks.MockResourceRepo).GetFunction = func(
		ctx context.Context, ID repoInterfaces.ResourceID) (models.Resource, error) {

		assert.Equal(t, project, ID.Project)
		assert.Equal(t, "", ID.Domain)
		assert.Equal(t, "", ID.Workflow)
		assert.Equal(t, admin.MatchableResource_WORKFLOW_EXECUTION_CONFIG.String(), ID.ResourceType)
		expectedSerializedAttrs, _ := proto.Marshal(testutils.WorkflowExecutionConfigSample)
		return models.Resource{
			Project:      project,
			Domain:       "",
			ResourceType: "resource",
			Attributes:   expectedSerializedAttrs,
		}, nil
	}
	response, err := manager.GetProjectAttributes(context.Background(), request)
	assert.Nil(t, err)
	assert.True(t, proto.Equal(&admin.ProjectAttributesGetResponse{
		Attributes: &admin.ProjectAttributes{
			Project:            project,
			MatchingAttributes: testutils.WorkflowExecutionConfigSample,
		},
	}, response))

	// unrecognized errors are thrown
	db.ResourceRepo().(*mocks.MockResourceRepo).GetFunction = func(
		ctx context.Context, ID repoInterfaces.ResourceID) (models.Resource, error) {

		return models.Resource{}, errors.NewFlyteAdminErrorf(5323, "random code")
	}
	_, err = manager.GetProjectAttributes(context.Background(), request)
	assert.Error(t, err)
}

func TestGetProjectAttributes_ConfigLookup(t *testing.T) {
	request := &admin.ProjectAttributesGetRequest{
		Project:      project,
		ResourceType: admin.MatchableResource_WORKFLOW_EXECUTION_CONFIG,
	}
	db := mocks.NewMockRepository()
	db.ResourceRepo().(*mocks.MockResourceRepo).GetFunction = func(
		ctx context.Context, ID repoInterfaces.ResourceID) (models.Resource, error) {
		// return not found to trigger loading from config
		return models.Resource{}, errors.NewFlyteAdminError(codes.NotFound, "not found message")
	}
	config := runtimeMocks.MockApplicationProvider{}
	manager := NewResourceManager(db, &config)

	t.Run("config 1", func(t *testing.T) {
		appConfig := runtimeInterfaces.ApplicationConfig{
			MaxParallelism:       3,
			K8SServiceAccount:    "testserviceaccount",
			Labels:               map[string]string{"lab1": "name"},
			OutputLocationPrefix: "s3://test-bucket",
		}
		config.SetTopLevelConfig(appConfig)

		response, err := manager.GetProjectAttributes(context.Background(), request)
		assert.Nil(t, err)
		assert.True(t, proto.Equal(&admin.ProjectAttributesGetResponse{
			Attributes: &admin.ProjectAttributes{
				Project: project,
				MatchingAttributes: &admin.MatchingAttributes{
					Target: &admin.MatchingAttributes_WorkflowExecutionConfig{
						WorkflowExecutionConfig: &admin.WorkflowExecutionConfig{
							MaxParallelism: 3,
							SecurityContext: &core.SecurityContext{
								RunAs: &core.Identity{K8SServiceAccount: "testserviceaccount"},
							},
							RawOutputDataConfig: &admin.RawOutputDataConfig{
								OutputLocationPrefix: "s3://test-bucket",
							},
							Labels: &admin.Labels{
								Values: map[string]string{"lab1": "name"},
							},
						},
					},
				},
			},
		}, response))
	})

	t.Run("config 2", func(t *testing.T) {
		appConfig := runtimeInterfaces.ApplicationConfig{
			MaxParallelism:   3,
			AssumableIamRole: "myrole",
		}
		config.SetTopLevelConfig(appConfig)

		response, err := manager.GetProjectAttributes(context.Background(), request)
		assert.Nil(t, err)
		assert.True(t, proto.Equal(&admin.ProjectAttributesGetResponse{
			Attributes: &admin.ProjectAttributes{
				Project: project,
				MatchingAttributes: &admin.MatchingAttributes{
					Target: &admin.MatchingAttributes_WorkflowExecutionConfig{
						WorkflowExecutionConfig: &admin.WorkflowExecutionConfig{
							MaxParallelism: 3,
							SecurityContext: &core.SecurityContext{
								RunAs: &core.Identity{IamRole: "myrole"},
							},
						},
					},
				},
			},
		}, response))
	})

	t.Run("config 3", func(t *testing.T) {
		appConfig := runtimeInterfaces.ApplicationConfig{
			MaxParallelism: 3,
			Annotations:    map[string]string{"ann1": "val1"},
		}
		config.SetTopLevelConfig(appConfig)

		response, err := manager.GetProjectAttributes(context.Background(), request)
		assert.Nil(t, err)
		assert.True(t, proto.Equal(&admin.ProjectAttributesGetResponse{
			Attributes: &admin.ProjectAttributes{
				Project: project,
				MatchingAttributes: &admin.MatchingAttributes{
					Target: &admin.MatchingAttributes_WorkflowExecutionConfig{
						WorkflowExecutionConfig: &admin.WorkflowExecutionConfig{
							MaxParallelism: 3,
							Annotations: &admin.Annotations{
								Values: map[string]string{"ann1": "val1"},
							},
						},
					},
				},
			},
		}, response))
	})

	t.Run("config not merged if not wec", func(t *testing.T) {
		appConfig := runtimeInterfaces.ApplicationConfig{
			MaxParallelism:       3,
			K8SServiceAccount:    "testserviceaccount",
			Labels:               map[string]string{"lab1": "name"},
			OutputLocationPrefix: "s3://test-bucket",
		}
		config.SetTopLevelConfig(appConfig)
		request := &admin.ProjectAttributesGetRequest{
			Project:      project,
			ResourceType: admin.MatchableResource_EXECUTION_QUEUE,
		}

		_, err := manager.GetProjectAttributes(context.Background(), request)
		assert.Error(t, err)
		ec, ok := err.(errors.FlyteAdminError)
		assert.True(t, ok)
		assert.Equal(t, codes.NotFound, ec.Code())
	})
}

func TestDeleteProjectAttributes(t *testing.T) {
	request := &admin.ProjectAttributesDeleteRequest{
		Project:      project,
		ResourceType: admin.MatchableResource_WORKFLOW_EXECUTION_CONFIG,
	}
	db := mocks.NewMockRepository()
	db.ResourceRepo().(*mocks.MockResourceRepo).DeleteFunction = func(
		ctx context.Context, ID repoInterfaces.ResourceID) error {
		assert.Equal(t, project, ID.Project)
		assert.Equal(t, "", ID.Domain)
		assert.Equal(t, admin.MatchableResource_WORKFLOW_EXECUTION_CONFIG.String(), ID.ResourceType)
		return nil
	}
	manager := NewResourceManager(db, testutils.GetApplicationConfigWithDefaultDomains())
	_, err := manager.DeleteProjectAttributes(context.Background(), request)
	assert.Nil(t, err)

	db.ProjectRepo().(*mocks.MockProjectRepo).GetFunction = func(
		ctx context.Context, projectID string) (models.Project, error) {
		return models.Project{}, errors.NewFlyteAdminError(codes.NotFound, "validationError")
	}
	_, validationError := manager.DeleteProjectAttributes(context.Background(), request)
	assert.Error(t, validationError)
	var newError errors.FlyteAdminError
	assert.ErrorAs(t, validationError, &newError)
	assert.Equal(t, newError.Error(), "failed to validate that project [project] is registered, err: [validationError]")

	db.ResourceRepo().(*mocks.MockResourceRepo).DeleteFunction = func(
		ctx context.Context, ID repoInterfaces.ResourceID) error {
		assert.Equal(t, project, ID.Project)
		assert.Equal(t, "", ID.Domain)
		assert.Equal(t, admin.MatchableResource_WORKFLOW_EXECUTION_CONFIG.String(), ID.ResourceType)
		return errors.NewFlyteAdminError(codes.NotFound, "deleteError")
	}
	db.ProjectRepo().(*mocks.MockProjectRepo).GetFunction = mocks.NewMockRepository().ProjectRepo().(*mocks.MockProjectRepo).GetFunction

	_, failError := manager.DeleteProjectAttributes(context.Background(), request)
	assert.Error(t, failError)
	var secondError errors.FlyteAdminError
	assert.ErrorAs(t, failError, &secondError)
	assert.Equal(t, secondError.Error(), "deleteError")
}

func TestGetResource(t *testing.T) {
	request := interfaces.ResourceRequest{
		Project:      project,
		Domain:       domain,
		Workflow:     workflow,
		LaunchPlan:   "launch_plan",
		ResourceType: admin.MatchableResource_EXECUTION_QUEUE,
	}
	db := mocks.NewMockRepository()
	db.ResourceRepo().(*mocks.MockResourceRepo).GetFunction = func(
		ctx context.Context, ID repoInterfaces.ResourceID) (models.Resource, error) {
		assert.Equal(t, project, ID.Project)
		assert.Equal(t, domain, ID.Domain)
		assert.Equal(t, workflow, ID.Workflow)
		assert.Equal(t, "launch_plan", ID.LaunchPlan)
		assert.Equal(t, admin.MatchableResource_EXECUTION_QUEUE.String(), ID.ResourceType)
		expectedSerializedAttrs, _ := proto.Marshal(testutils.ExecutionQueueAttributes)
		return models.Resource{
			Project:      ID.Project,
			Domain:       ID.Domain,
			Workflow:     ID.Workflow,
			LaunchPlan:   ID.LaunchPlan,
			ResourceType: ID.ResourceType,
			Attributes:   expectedSerializedAttrs,
		}, nil
	}
	manager := NewResourceManager(db, testutils.GetApplicationConfigWithDefaultDomains())
	response, err := manager.GetResource(context.Background(), request)
	assert.Nil(t, err)
	assert.Equal(t, request.Project, response.Project)
	assert.Equal(t, request.Domain, response.Domain)
	assert.Equal(t, request.Workflow, response.Workflow)
	assert.Equal(t, request.LaunchPlan, response.LaunchPlan)
	assert.Equal(t, request.ResourceType.String(), response.ResourceType)
	assert.True(t, proto.Equal(response.Attributes, testutils.ExecutionQueueAttributes))
}

func TestListAllResources(t *testing.T) {
	db := mocks.NewMockRepository()
	projectAttributes := admin.MatchingAttributes{
		Target: &admin.MatchingAttributes_ClusterResourceAttributes{
			ClusterResourceAttributes: &admin.ClusterResourceAttributes{
				Attributes: map[string]string{
					"foo": "foofoo",
				},
			},
		},
	}
	marshaledProjectAttrs, _ := proto.Marshal(&projectAttributes)
	workflowAttributes := admin.MatchingAttributes{
		Target: &admin.MatchingAttributes_ClusterResourceAttributes{
			ClusterResourceAttributes: &admin.ClusterResourceAttributes{
				Attributes: map[string]string{
					"bar": "barbar",
				},
			},
		},
	}
	marshaledWorkflowAttrs, _ := proto.Marshal(&workflowAttributes)
	db.ResourceRepo().(*mocks.MockResourceRepo).ListAllFunction = func(ctx context.Context, resourceType string) (
		[]models.Resource, error) {
		assert.Equal(t, admin.MatchableResource_CLUSTER_RESOURCE.String(), resourceType)
		return []models.Resource{
			{
				Project:      "projectA",
				ResourceType: admin.MatchableResource_CLUSTER_RESOURCE.String(),
				Attributes:   marshaledProjectAttrs,
			},
			{
				Project:      "projectB",
				Domain:       "development",
				Workflow:     "workflow",
				ResourceType: admin.MatchableResource_CLUSTER_RESOURCE.String(),
				Attributes:   marshaledWorkflowAttrs,
			},
		}, nil
	}
	manager := NewResourceManager(db, testutils.GetApplicationConfigWithDefaultDomains())
	response, err := manager.ListAll(context.Background(), &admin.ListMatchableAttributesRequest{
		ResourceType: admin.MatchableResource_CLUSTER_RESOURCE,
	})
	assert.Nil(t, err)
	assert.NotNil(t, response.GetConfigurations())
	assert.Len(t, response.GetConfigurations(), 2)
	assert.True(t, proto.Equal(&admin.MatchableAttributesConfiguration{
		Project:    "projectA",
		Attributes: &projectAttributes,
	}, response.GetConfigurations()[0]))
	assert.True(t, proto.Equal(&admin.MatchableAttributesConfiguration{
		Project:    "projectB",
		Domain:     "development",
		Workflow:   "workflow",
		Attributes: &workflowAttributes,
<<<<<<< HEAD
	}, response.Configurations[1]))

	db.ResourceRepo().(*mocks.MockResourceRepo).ListAllFunction = func(ctx context.Context, resourceType string) (
		[]models.Resource, error) {
		assert.Equal(t, admin.MatchableResource_CLUSTER_RESOURCE.String(), resourceType)
		return []models.Resource{
			{
				Project:      "projectA",
				ResourceType: admin.MatchableResource_CLUSTER_RESOURCE.String(),
				Attributes:   marshaledProjectAttrs,
			},
			{
				Project:      "projectB",
				Domain:       "development",
				Workflow:     "workflow",
				ResourceType: admin.MatchableResource_CLUSTER_RESOURCE.String(),
				Attributes:   marshaledWorkflowAttrs,
			},
		}, errors.NewFlyteAdminError(codes.NotFound, "resourceError")
	}

	_, resourceError := manager.ListAll(context.Background(), &admin.ListMatchableAttributesRequest{
		ResourceType: admin.MatchableResource_CLUSTER_RESOURCE,
	})
	assert.Error(t, resourceError)
	var newError errors.FlyteAdminError
	assert.ErrorAs(t, resourceError, &newError)
	assert.Equal(t, newError.Error(), "resourceError")

	db.ResourceRepo().(*mocks.MockResourceRepo).ListAllFunction = func(ctx context.Context, resourceType string) (
		[]models.Resource, error) {
		assert.Equal(t, admin.MatchableResource_CLUSTER_RESOURCE.String(), resourceType)
		return nil, nil
	}
	emptyResource, _ := manager.ListAll(context.Background(), &admin.ListMatchableAttributesRequest{
		ResourceType: admin.MatchableResource_CLUSTER_RESOURCE,
	})
	assert.Equal(t, &admin.ListMatchableAttributesResponse{}, emptyResource, "The two values should be equal")
=======
	}, response.GetConfigurations()[1]))
>>>>>>> 691bde5f
}<|MERGE_RESOLUTION|>--- conflicted
+++ resolved
@@ -944,8 +944,7 @@
 		Domain:     "development",
 		Workflow:   "workflow",
 		Attributes: &workflowAttributes,
-<<<<<<< HEAD
-	}, response.Configurations[1]))
+	}, response.GetConfigurations()[1]))
 
 	db.ResourceRepo().(*mocks.MockResourceRepo).ListAllFunction = func(ctx context.Context, resourceType string) (
 		[]models.Resource, error) {
@@ -983,7 +982,4 @@
 		ResourceType: admin.MatchableResource_CLUSTER_RESOURCE,
 	})
 	assert.Equal(t, &admin.ListMatchableAttributesResponse{}, emptyResource, "The two values should be equal")
-=======
-	}, response.GetConfigurations()[1]))
->>>>>>> 691bde5f
 }