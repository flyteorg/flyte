package impl

import (
	"bytes"
	"context"
	"strconv"

	"github.com/golang/protobuf/proto"
	"github.com/prometheus/client_golang/prometheus"
	"google.golang.org/grpc/codes"

	"github.com/flyteorg/flyte/flyteadmin/pkg/artifacts"
	scheduleInterfaces "github.com/flyteorg/flyte/flyteadmin/pkg/async/schedule/interfaces"
	"github.com/flyteorg/flyte/flyteadmin/pkg/common"
	"github.com/flyteorg/flyte/flyteadmin/pkg/errors"
	"github.com/flyteorg/flyte/flyteadmin/pkg/manager/impl/util"
	"github.com/flyteorg/flyte/flyteadmin/pkg/manager/impl/validation"
	"github.com/flyteorg/flyte/flyteadmin/pkg/manager/interfaces"
	repoInterfaces "github.com/flyteorg/flyte/flyteadmin/pkg/repositories/interfaces"
	"github.com/flyteorg/flyte/flyteadmin/pkg/repositories/models"
	"github.com/flyteorg/flyte/flyteadmin/pkg/repositories/transformers"
	runtimeInterfaces "github.com/flyteorg/flyte/flyteadmin/pkg/runtime/interfaces"
	"github.com/flyteorg/flyte/flyteidl/gen/pb-go/flyteidl/admin"
	"github.com/flyteorg/flyte/flyteidl/gen/pb-go/flyteidl/core"
	"github.com/flyteorg/flyte/flytestdlib/contextutils"
	"github.com/flyteorg/flyte/flytestdlib/logger"
	"github.com/flyteorg/flyte/flytestdlib/promutils"
)

type launchPlanMetrics struct {
	Scope                 promutils.Scope
	FailedScheduleUpdates prometheus.Counter
	SpecSizeBytes         prometheus.Summary
	ClosureSizeBytes      prometheus.Summary
}

type LaunchPlanManager struct {
	db               repoInterfaces.Repository
	config           runtimeInterfaces.Configuration
	scheduler        scheduleInterfaces.EventScheduler
	metrics          launchPlanMetrics
	artifactRegistry *artifacts.ArtifactRegistry
}

func getLaunchPlanContext(ctx context.Context, identifier *core.Identifier) context.Context {
	ctx = contextutils.WithProjectDomain(ctx, identifier.Project, identifier.Domain)
	return contextutils.WithLaunchPlanID(ctx, identifier.Name)
}

func (m *LaunchPlanManager) getNamedEntityContext(ctx context.Context, identifier *admin.NamedEntityIdentifier) context.Context {
	ctx = contextutils.WithProjectDomain(ctx, identifier.Project, identifier.Domain)
	return contextutils.WithLaunchPlanID(ctx, identifier.Name)
}

func (m *LaunchPlanManager) CreateLaunchPlan(
	ctx context.Context,
	request admin.LaunchPlanCreateRequest) (*admin.LaunchPlanCreateResponse, error) {
	if err := validation.ValidateIdentifier(request.GetSpec().GetWorkflowId(), common.Workflow); err != nil {
		logger.Debugf(ctx, "Failed to validate provided workflow ID for CreateLaunchPlan with err: %v", err)
		return nil, err
	}
	workflowModel, err := util.GetWorkflowModel(ctx, m.db, request.Spec.WorkflowId)
	if err != nil {
		logger.Debugf(ctx, "Failed to get workflow with id [%+v] for CreateLaunchPlan with id [%+v] with err %v",
			*request.Spec.WorkflowId, request.Id)
		return nil, err
	}
	var workflowInterface core.TypedInterface
	if workflowModel.TypedInterface != nil && len(workflowModel.TypedInterface) > 0 {
		err = proto.Unmarshal(workflowModel.TypedInterface, &workflowInterface)
		if err != nil {
			logger.Errorf(ctx,
				"Failed to unmarshal TypedInterface for workflow [%+v] with err: %v",
				*request.Spec.WorkflowId, err)
			return nil, errors.NewFlyteAdminErrorf(codes.Internal, "failed to unmarshal workflow inputs")
		}
	}
	if err := validation.ValidateLaunchPlan(ctx, request, m.db, m.config.ApplicationConfiguration(), &workflowInterface); err != nil {
		logger.Debugf(ctx, "could not create launch plan: %+v, request failed validation with err: %v", request.Id, err)
		return nil, err
	}
	ctx = getLaunchPlanContext(ctx, request.Id)
	launchPlan := transformers.CreateLaunchPlan(request, workflowInterface.Outputs)
	launchPlanDigest, err := util.GetLaunchPlanDigest(ctx, &launchPlan)
	if err != nil {
		logger.Errorf(ctx, "failed to compute launch plan digest for [%+v] with err: %v", launchPlan.Id, err)
		return nil, err
	}

<<<<<<< HEAD
	existingLaunchPlanModel, err := util.GetLaunchPlanModel(ctx, m.db, request.Id)
=======
	// The presence of this field indicates that this is a trigger launch plan
	// Return true and send this request over to the artifact registry instead
	if launchPlan.Spec.GetEntityMetadata() != nil && launchPlan.Spec.GetEntityMetadata().GetLaunchConditions() != nil {
		// TODO: Artifact feature gate, remove when ready
		if m.artifactRegistry.GetClient() == nil {
			logger.Debugf(ctx, "artifact feature not enabled, skipping launch plan %v", launchPlan.Id)
			return &admin.LaunchPlanCreateResponse{}, nil
		}
		err := m.artifactRegistry.RegisterTrigger(ctx, &launchPlan)
		if err != nil {
			return nil, err
		}
		return &admin.LaunchPlanCreateResponse{}, nil
	}

	existingLaunchPlanModel, err := util.GetLaunchPlanModel(ctx, m.db, *request.Id)
>>>>>>> 81ce71eb
	if err == nil {
		if bytes.Equal(existingLaunchPlanModel.Digest, launchPlanDigest) {
			return nil, errors.NewFlyteAdminErrorf(codes.AlreadyExists,
				"identical launch plan already exists with id %s", request.Id)
		}

		return nil, errors.NewFlyteAdminErrorf(codes.InvalidArgument,
			"launch plan with different structure already exists with id %v", request.Id)
	}

	launchPlanModel, err :=
		transformers.CreateLaunchPlanModel(launchPlan, workflowModel.ID, launchPlanDigest, admin.LaunchPlanState_INACTIVE)
	if err != nil {
		logger.Errorf(ctx,
			"Failed to transform launch plan model [%+v], and workflow outputs [%+v] with err: %v",
			request, workflowInterface.Outputs, err)
		return nil, err
	}
	err = m.db.LaunchPlanRepo().Create(ctx, request.GetId(), launchPlanModel)
	if err != nil {
		logger.Errorf(ctx, "Failed to save launch plan model %+v with err: %v", request.Id, err)
		return nil, err
	}
	m.metrics.SpecSizeBytes.Observe(float64(len(launchPlanModel.Spec)))
	m.metrics.ClosureSizeBytes.Observe(float64(len(launchPlanModel.Closure)))
	// TODO: Artifact feature gate, remove when ready
	if m.artifactRegistry.GetClient() != nil {
		go func() {
			ceCtx := context.TODO()
			if launchPlan.Spec.DefaultInputs == nil {
				logger.Debugf(ceCtx, "Insufficient fields to submit launchplan interface %v", launchPlan.Id)
				return
			}
			m.artifactRegistry.RegisterArtifactConsumer(ceCtx, launchPlan.Id, *launchPlan.Spec.DefaultInputs)
		}()
	}

	return &admin.LaunchPlanCreateResponse{}, nil
}

func (m *LaunchPlanManager) updateLaunchPlanModelState(launchPlan *models.LaunchPlan, state admin.LaunchPlanState) error {
	var launchPlanClosure admin.LaunchPlanClosure
	err := proto.Unmarshal(launchPlan.Closure, &launchPlanClosure)
	if err != nil {
		logger.Errorf(context.Background(), "failed to unmarshal launch plan closure: %v", err)
		return errors.NewFlyteAdminErrorf(codes.Internal, "Failed to unmarshal launch plan closure: %v", err)
	}
	// Don't write the state in the closure - we store it only in the model column "State" and fill in the closure
	// value when transforming from a model to an admin.LaunchPlan object
	marshalledClosure, err := proto.Marshal(&launchPlanClosure)
	if err != nil {
		logger.Errorf(context.Background(), "Failed to marshal launch plan closure: %v", err)
		return errors.NewFlyteAdminErrorf(codes.Internal, "Failed to marshal launch plan closure: %v", err)
	}
	launchPlan.Closure = marshalledClosure
	stateInt := int32(state)
	launchPlan.State = &stateInt
	return nil
}

func isScheduleEmpty(launchPlanSpec admin.LaunchPlanSpec) bool {
	schedule := launchPlanSpec.GetEntityMetadata().GetSchedule()
	if schedule == nil {
		return true
	}
	if schedule.GetCronSchedule() != nil && len(schedule.GetCronSchedule().Schedule) != 0 {
		return false
	}
	if len(schedule.GetCronExpression()) != 0 {
		return false
	}
	if schedule.GetRate().GetValue() != 0 {
		return false
	}
	return true
}

func (m *LaunchPlanManager) enableSchedule(ctx context.Context, launchPlanIdentifier core.Identifier,
	launchPlanSpec admin.LaunchPlanSpec) error {

	addScheduleInput, err := m.scheduler.CreateScheduleInput(ctx,
		m.config.ApplicationConfiguration().GetSchedulerConfig(), launchPlanIdentifier,
		launchPlanSpec.EntityMetadata.Schedule)
	if err != nil {
		return err
	}

	return m.scheduler.AddSchedule(ctx, addScheduleInput)
}

func (m *LaunchPlanManager) disableSchedule(
	ctx context.Context, launchPlanIdentifier core.Identifier) error {
	return m.scheduler.RemoveSchedule(ctx, scheduleInterfaces.RemoveScheduleInput{
		Identifier:         launchPlanIdentifier,
		ScheduleNamePrefix: m.config.ApplicationConfiguration().GetSchedulerConfig().EventSchedulerConfig.ScheduleNamePrefix,
	})
}

func (m *LaunchPlanManager) updateSchedules(
	ctx context.Context, newlyActiveLaunchPlan models.LaunchPlan, formerlyActiveLaunchPlan *models.LaunchPlan) error {
	var newlyActiveLaunchPlanSpec admin.LaunchPlanSpec
	err := proto.Unmarshal(newlyActiveLaunchPlan.Spec, &newlyActiveLaunchPlanSpec)
	if err != nil {
		logger.Errorf(ctx, "failed to unmarshal newly enabled launch plan spec")
		return errors.NewFlyteAdminErrorf(codes.Internal, "failed to unmarshal newly enabled launch plan spec")
	}
	launchPlanIdentifier := core.Identifier{
		Project: newlyActiveLaunchPlan.Project,
		Domain:  newlyActiveLaunchPlan.Domain,
		Name:    newlyActiveLaunchPlan.Name,
		Version: newlyActiveLaunchPlan.Version,
	}
	var formerlyActiveLaunchPlanSpec admin.LaunchPlanSpec
	if formerlyActiveLaunchPlan != nil {
		err = proto.Unmarshal(formerlyActiveLaunchPlan.Spec, &formerlyActiveLaunchPlanSpec)
		if err != nil {
			return errors.NewFlyteAdminErrorf(codes.Internal, "failed to unmarshal formerly enabled launch plan spec")
		}
	}

	if !isScheduleEmpty(formerlyActiveLaunchPlanSpec) {
		// Disable previous schedule
		formerlyActiveLaunchPlanIdentifier := core.Identifier{
			Project: formerlyActiveLaunchPlan.Project,
			Domain:  formerlyActiveLaunchPlan.Domain,
			Name:    formerlyActiveLaunchPlan.Name,
			Version: formerlyActiveLaunchPlan.Version,
		}
		if err = m.disableSchedule(ctx, formerlyActiveLaunchPlanIdentifier); err != nil {
			return err
		}
		logger.Infof(ctx, "Disabled schedules for deactivated launch plan [%+v]", launchPlanIdentifier)
	}
	if !isScheduleEmpty(newlyActiveLaunchPlanSpec) {
		// Enable new schedule
		if err = m.enableSchedule(ctx, launchPlanIdentifier, newlyActiveLaunchPlanSpec); err != nil {
			return err
		}
		logger.Infof(ctx, "Enabled schedules for activated launch plan [%+v]", launchPlanIdentifier)
	}
	return nil
}

func (m *LaunchPlanManager) disableLaunchPlan(ctx context.Context, request admin.LaunchPlanUpdateRequest) (
	*admin.LaunchPlanUpdateResponse, error) {
	if err := validation.ValidateIdentifier(request.Id, common.LaunchPlan); err != nil {
		logger.Debugf(ctx, "can't disable launch plan [%+v] with invalid identifier: %v", request.Id, err)
		return nil, err
	}
	launchPlanModel, err := util.GetLaunchPlanModel(ctx, m.db, request.Id)
	if err != nil {
		logger.Debugf(ctx, "couldn't find launch plan [%+v] to disable with err: %v", request.Id, err)
		return nil, err
	}

	err = m.updateLaunchPlanModelState(&launchPlanModel, admin.LaunchPlanState_INACTIVE)
	if err != nil {
		logger.Debugf(ctx, "failed to disable launch plan [%+v] with err: %v", request.Id, err)
		return nil, err
	}

	var launchPlanSpec admin.LaunchPlanSpec
	err = proto.Unmarshal(launchPlanModel.Spec, &launchPlanSpec)
	if err != nil {
		logger.Errorf(ctx, "failed to unmarshal launch plan spec when disabling schedule for %+v", request.Id)
		return nil, errors.NewFlyteAdminErrorf(codes.Internal,
			"failed to unmarshal launch plan spec when disabling schedule for %+v", request.Id)
	}
	if launchPlanSpec.EntityMetadata != nil && launchPlanSpec.EntityMetadata.Schedule != nil {
		err = m.disableSchedule(ctx, core.Identifier{
			Project: launchPlanModel.Project,
			Domain:  launchPlanModel.Domain,
			Name:    launchPlanModel.Name,
			Version: launchPlanModel.Version,
		})
		if err != nil {
			return nil, err
		}
	}
	err = m.db.LaunchPlanRepo().Update(ctx, request.GetId(), launchPlanModel)
	if err != nil {
		logger.Debugf(ctx, "Failed to update launchPlanModel with ID [%+v] with err %v", request.Id, err)
		return nil, err
	}
	logger.Debugf(ctx, "disabled launch plan: [%+v]", request.Id)
	return &admin.LaunchPlanUpdateResponse{}, nil
}

func (m *LaunchPlanManager) enableLaunchPlan(ctx context.Context, request admin.LaunchPlanUpdateRequest) (
	*admin.LaunchPlanUpdateResponse, error) {
	newlyActiveLaunchPlanModel, err := m.db.LaunchPlanRepo().Get(ctx, request.GetId())
	if err != nil {
		logger.Debugf(ctx, "Failed to find launch plan to enable with id [%+v] and err %v", request.Id, err)
		return nil, err
	}
	// Set desired launch plan version to active:
	err = m.updateLaunchPlanModelState(&newlyActiveLaunchPlanModel, admin.LaunchPlanState_ACTIVE)
	if err != nil {
		return nil, err
	}

	// Find currently active version, if it exists.
	activeFilter, err := util.GetActiveLaunchPlanVersionFilter()
	if err != nil {
		return nil, err
	}
	var formerlyActiveLaunchPlanModel *models.LaunchPlan
	formerlyActiveLaunchPlanModelOutput, err := m.db.LaunchPlanRepo().List(ctx, repoInterfaces.ListResourceInput{
		InlineFilters:   []common.InlineFilter{activeFilter},
		Limit:           1,
		IdentifierScope: util.GetIdentifierScope(request.GetId()),
	})
	if err != nil {
		// Not found is fine, there isn't always a guaranteed active launch plan model.
		if err.(errors.FlyteAdminError).Code() != codes.NotFound {
			logger.Infof(ctx, "Failed to search for an active launch plan model with project: %s, domain: %s, name: %s and err %v",
				request.Id.Project, request.Id.Domain, request.Id.Name, err)
			return nil, err
		}
		logger.Debugf(ctx, "No active launch plan model found to disable with project: %s, domain: %s, name: %s",
			request.Id.Project, request.Id.Domain, request.Id.Name)
	} else if formerlyActiveLaunchPlanModelOutput.LaunchPlans != nil &&
		len(formerlyActiveLaunchPlanModelOutput.LaunchPlans) > 0 {
		formerlyActiveLaunchPlanModel = &formerlyActiveLaunchPlanModelOutput.LaunchPlans[0]
		err = m.updateLaunchPlanModelState(formerlyActiveLaunchPlanModel, admin.LaunchPlanState_INACTIVE)
		if err != nil {
			return nil, err
		}
	}
	err = m.updateSchedules(ctx, newlyActiveLaunchPlanModel, formerlyActiveLaunchPlanModel)
	if err != nil {
		m.metrics.FailedScheduleUpdates.Inc()
		return nil, err
	}

	// This operation is takes in the (formerly) active launch plan version as only one version can be active at a time.
	// Setting the desired launch plan to active also requires disabling the existing active launch plan version.
	var formerlyActiveLaunchPlanModelID *core.Identifier
	if formerlyActiveLaunchPlanModel != nil {
		formerlyActiveLaunchPlanModelID = proto.Clone(request.GetId()).(*core.Identifier)
		formerlyActiveLaunchPlanModelID.Version = formerlyActiveLaunchPlanModel.Version
	}
	err = m.db.LaunchPlanRepo().SetActive(ctx, request.GetId(), newlyActiveLaunchPlanModel, formerlyActiveLaunchPlanModelID, formerlyActiveLaunchPlanModel)
	if err != nil {
		logger.Debugf(ctx,
			"Failed to set launchPlanModel with ID [%+v] to active with err %v", request.Id, err)
		return nil, err
	}
	return &admin.LaunchPlanUpdateResponse{}, nil

}

func (m *LaunchPlanManager) UpdateLaunchPlan(ctx context.Context, request admin.LaunchPlanUpdateRequest) (
	*admin.LaunchPlanUpdateResponse, error) {
	if err := validation.ValidateIdentifier(request.Id, common.LaunchPlan); err != nil {
		logger.Debugf(ctx, "can't update launch plan [%+v] state, invalid identifier: %v", request.Id, err)
	}
	ctx = getLaunchPlanContext(ctx, request.Id)
	switch request.State {
	case admin.LaunchPlanState_INACTIVE:
		return m.disableLaunchPlan(ctx, request)
	case admin.LaunchPlanState_ACTIVE:
		return m.enableLaunchPlan(ctx, request)
	default:
		return nil, errors.NewFlyteAdminErrorf(
			codes.InvalidArgument, "Unrecognized launch plan state %v for update for launch plan [%+v]",
			request.State, request.Id)
	}
}

func (m *LaunchPlanManager) GetLaunchPlan(ctx context.Context, request admin.ObjectGetRequest) (
	*admin.LaunchPlan, error) {
	if err := validation.ValidateIdentifier(request.Id, common.LaunchPlan); err != nil {
		logger.Debugf(ctx, "can't get launch plan [%+v] with invalid identifier: %v", request.Id, err)
		return nil, err
	}
	ctx = getLaunchPlanContext(ctx, request.Id)
	return util.GetLaunchPlan(ctx, m.db, request.Id)
}

func (m *LaunchPlanManager) GetActiveLaunchPlan(ctx context.Context, request admin.ActiveLaunchPlanRequest) (
	*admin.LaunchPlan, error) {
	if err := validation.ValidateActiveLaunchPlanRequest(request); err != nil {
		logger.Debugf(ctx, "can't get active launch plan [%+v] with invalid request: %v", request.Id, err)
		return nil, err
	}
	ctx = m.getNamedEntityContext(ctx, request.Id)

	activeFilter, err := util.GetActiveLaunchPlanVersionFilter()
	if err != nil {
		return nil, err
	}

	listLaunchPlansInput := repoInterfaces.ListResourceInput{
		Limit:           1,
		IdentifierScope: util.GetIdentifierScope(request.GetId()),
		InlineFilters:   []common.InlineFilter{activeFilter},
	}

	output, err := m.db.LaunchPlanRepo().List(ctx, listLaunchPlansInput)

	if err != nil {
		logger.Debugf(ctx, "Failed to list active launch plan id for request [%+v] with err %v", request, err)
		return nil, err
	}

	if len(output.LaunchPlans) != 1 {
		return nil, errors.NewFlyteAdminErrorf(codes.NotFound, "No active launch plan could be found: %s:%s:%s", request.Id.Project, request.Id.Domain, request.Id.Name)
	}

	return transformers.FromLaunchPlanModel(output.LaunchPlans[0])
}

func (m *LaunchPlanManager) ListLaunchPlans(ctx context.Context, request admin.ResourceListRequest) (
	*admin.LaunchPlanList, error) {

	// Check required fields
	if err := validation.ValidateResourceListRequest(request); err != nil {
		logger.Debugf(ctx, "")
		return nil, err
	}
	ctx = m.getNamedEntityContext(ctx, request.Id)

	filters, err := util.ParseFilters(request.Filters, common.LaunchPlan)
	if err != nil {
		return nil, err
	}

	sortParameter, err := common.NewSortParameter(request.SortBy, models.LaunchPlanColumns)
	if err != nil {
		return nil, err
	}

	offset, err := validation.ValidateToken(request.Token)
	if err != nil {
		return nil, errors.NewFlyteAdminErrorf(codes.InvalidArgument,
			"invalid pagination token %s for ListLaunchPlans", request.Token)
	}
	listLaunchPlansInput := repoInterfaces.ListResourceInput{
		Limit:           int(request.Limit),
		Offset:          offset,
		IdentifierScope: request.GetId(),
		InlineFilters:   filters,
		SortParameter:   sortParameter,
	}

	output, err := m.db.LaunchPlanRepo().List(ctx, listLaunchPlansInput)
	if err != nil {
		logger.Debugf(ctx, "Failed to list launch plans for request [%+v] with err %v", request, err)
		return nil, err
	}
	launchPlanList, err := transformers.FromLaunchPlanModels(output.LaunchPlans)
	if err != nil {
		logger.Errorf(ctx,
			"Failed to transform launch plan models [%+v] with err: %v", output.LaunchPlans, err)
		return nil, err
	}
	var token string
	if len(output.LaunchPlans) == int(request.Limit) {
		token = strconv.Itoa(offset + len(output.LaunchPlans))
	}
	return &admin.LaunchPlanList{
		LaunchPlans: launchPlanList,
		Token:       token,
	}, nil
}

func (m *LaunchPlanManager) ListActiveLaunchPlans(ctx context.Context, request admin.ActiveLaunchPlanListRequest) (
	*admin.LaunchPlanList, error) {

	// Check required fields
	if err := validation.ValidateActiveLaunchPlanListRequest(request); err != nil {
		logger.Debugf(ctx, "")
		return nil, err
	}
	ctx = contextutils.WithProjectDomain(ctx, request.Project, request.Domain)

	filters, err := util.ListActiveLaunchPlanVersionsFilters(request.Project, request.Domain)
	if err != nil {
		return nil, err
	}

	sortParameter, err := common.NewSortParameter(request.SortBy, models.LaunchPlanColumns)
	if err != nil {
		return nil, err
	}

	offset, err := validation.ValidateToken(request.Token)
	if err != nil {
		return nil, errors.NewFlyteAdminErrorf(codes.InvalidArgument,
			"invalid pagination token %s for ListActiveLaunchPlans", request.Token)
	}
	listLaunchPlansInput := repoInterfaces.ListResourceInput{
		Limit:         int(request.Limit),
		Offset:        offset,
		InlineFilters: filters,
		SortParameter: sortParameter,
	}

	output, err := m.db.LaunchPlanRepo().List(ctx, listLaunchPlansInput)
	if err != nil {
		logger.Debugf(ctx, "Failed to list active launch plans for request [%+v] with err %v", request, err)
		return nil, err
	}
	launchPlanList, err := transformers.FromLaunchPlanModels(output.LaunchPlans)
	if err != nil {
		logger.Errorf(ctx,
			"Failed to transform active launch plan models [%+v] with err: %v", output.LaunchPlans, err)
		return nil, err
	}
	var token string
	if len(output.LaunchPlans) == int(request.Limit) {
		token = strconv.Itoa(offset + len(output.LaunchPlans))
	}
	return &admin.LaunchPlanList{
		LaunchPlans: launchPlanList,
		Token:       token,
	}, nil
}

// At least project name and domain must be specified along with limit.
func (m *LaunchPlanManager) ListLaunchPlanIds(ctx context.Context, request admin.NamedEntityIdentifierListRequest) (
	*admin.NamedEntityIdentifierList, error) {
	ctx = contextutils.WithProjectDomain(ctx, request.Project, request.Domain)

	sortParameter, err := common.NewSortParameter(request.SortBy, models.LaunchPlanColumns)
	if err != nil {
		return nil, err
	}

	offset, err := validation.ValidateToken(request.Token)
	if err != nil {
		return nil, errors.NewFlyteAdminErrorf(codes.InvalidArgument, "invalid pagination token %s", request.Token)
	}
	listLaunchPlansInput := repoInterfaces.ListResourceInput{
		Limit:           int(request.Limit),
		Offset:          offset,
		IdentifierScope: util.FromNamedEntityIdentifierListRequest(request),
		SortParameter:   sortParameter,
	}

	output, err := m.db.LaunchPlanRepo().ListLaunchPlanIdentifiers(ctx, listLaunchPlansInput)

	if err != nil {
		logger.Debugf(ctx, "Failed to list launch plan ids for request [%+v] with err %v", request, err)
		return nil, err
	}
	var token string
	if len(output.LaunchPlans) == int(request.Limit) {
		token = strconv.Itoa(offset + len(output.LaunchPlans))
	}
	return &admin.NamedEntityIdentifierList{
		Entities: transformers.FromLaunchPlanModelsToIdentifiers(output.LaunchPlans),
		Token:    token,
	}, nil
}

func NewLaunchPlanManager(
	db repoInterfaces.Repository,
	config runtimeInterfaces.Configuration,
	scheduler scheduleInterfaces.EventScheduler,
	scope promutils.Scope,
	artifactRegistry *artifacts.ArtifactRegistry) interfaces.LaunchPlanInterface {

	metrics := launchPlanMetrics{
		Scope: scope,
		FailedScheduleUpdates: scope.MustNewCounter("failed_schedule_updates",
			"count of unsuccessful attempts to update the schedules when updating launch plan version"),
		SpecSizeBytes:    scope.MustNewSummary("spec_size_bytes", "size in bytes of serialized launch plan spec"),
		ClosureSizeBytes: scope.MustNewSummary("closure_size_bytes", "size in bytes of serialized launch plan closure"),
	}
	return &LaunchPlanManager{
		db:               db,
		config:           config,
		scheduler:        scheduler,
		metrics:          metrics,
		artifactRegistry: artifactRegistry,
	}
}<|MERGE_RESOLUTION|>--- conflicted
+++ resolved
@@ -87,9 +87,6 @@
 		return nil, err
 	}
 
-<<<<<<< HEAD
-	existingLaunchPlanModel, err := util.GetLaunchPlanModel(ctx, m.db, request.Id)
-=======
 	// The presence of this field indicates that this is a trigger launch plan
 	// Return true and send this request over to the artifact registry instead
 	if launchPlan.Spec.GetEntityMetadata() != nil && launchPlan.Spec.GetEntityMetadata().GetLaunchConditions() != nil {
@@ -105,8 +102,7 @@
 		return &admin.LaunchPlanCreateResponse{}, nil
 	}
 
-	existingLaunchPlanModel, err := util.GetLaunchPlanModel(ctx, m.db, *request.Id)
->>>>>>> 81ce71eb
+	existingLaunchPlanModel, err := util.GetLaunchPlanModel(ctx, m.db, request.Id)
 	if err == nil {
 		if bytes.Equal(existingLaunchPlanModel.Digest, launchPlanDigest) {
 			return nil, errors.NewFlyteAdminErrorf(codes.AlreadyExists,
