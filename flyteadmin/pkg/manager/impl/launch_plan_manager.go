--- conflicted
+++ resolved
@@ -302,11 +302,7 @@
 			return nil, err
 		}
 		logger.Debugf(ctx, "No active launch plan model found to disable with project: %s, domain: %s, name: %s",
-<<<<<<< HEAD
-			request.Id.Project, request.Id.Domain, request.Id.Name)
-=======
 			request.GetId().GetProject(), request.GetId().GetDomain(), request.GetId().GetName())
->>>>>>> fd9a3780
 	} else if len(formerlyActiveLaunchPlanModelOutput.LaunchPlans) > 0 {
 		formerlyActiveLaunchPlanModel = &formerlyActiveLaunchPlanModelOutput.LaunchPlans[0]
 		err = m.updateLaunchPlanModelState(formerlyActiveLaunchPlanModel, admin.LaunchPlanState_INACTIVE)
