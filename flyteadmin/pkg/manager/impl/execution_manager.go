--- conflicted
+++ resolved
@@ -979,14 +979,6 @@
 		return nil, nil, err
 	}
 
-<<<<<<< HEAD
-	executionInputs, err := validation.CheckAndFetchInputsForExecution(
-		request.GetInputData(),
-		request.GetInputs(),
-		launchPlan.GetSpec().GetFixedInputData(),
-		launchPlan.GetSpec().GetFixedInputs(),
-		launchPlan.GetClosure().GetExpectedInputs(),
-=======
 	// TODO: Artifact feature gate, remove when ready
 	var lpExpectedInputs *core.ParameterMap
 	var artifactTrackers []string
@@ -1041,10 +1033,11 @@
 	// Artifacts retrieved will need to be stored somewhere to ensure that we can re-emit events if necessary
 	// in the future, and also to make sure that relaunch and recover can use it if necessary.
 	executionInputs, err := validation.CheckAndFetchInputsForExecution(
-		request.Inputs,
-		launchPlan.Spec.FixedInputs,
-		lpExpectedInputs,
->>>>>>> 513c3e1b
+		request.GetInputData(),
+		request.GetInputs(),
+		launchPlan.GetSpec().GetFixedInputData(),
+		launchPlan.GetSpec().GetFixedInputs(),
+		launchPlan.GetClosure().GetExpectedInputs(),
 	)
 
 	if err != nil {
@@ -1298,18 +1291,11 @@
 func (m *ExecutionManager) CreateExecution(
 	ctx context.Context, request admin.ExecutionCreateRequest, requestedAt time.Time) (
 	*admin.ExecutionCreateResponse, error) {
-<<<<<<< HEAD
 	// Prior to  flyteidl v0.15.0, Inputs was held in ExecutionSpec. Ensure older clients continue to work.
 	if len(request.GetSpec().GetInputs().GetLiterals()) > 0 {
 		request.InputData = &core.InputData{
 			Inputs: request.GetSpec().GetInputs(),
 		}
-=======
-
-	// Prior to flyteidl v0.15.0, Inputs was held in ExecutionSpec. Ensure older clients continue to work.
-	if request.Inputs == nil || len(request.Inputs.Literals) == 0 {
-		request.Inputs = request.GetSpec().GetInputs()
->>>>>>> 513c3e1b
 	}
 
 	request.InputData = migrateInputData(request.GetInputData(), request.GetInputs())
