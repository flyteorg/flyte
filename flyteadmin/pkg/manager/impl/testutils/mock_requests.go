package testutils

import (
	"github.com/golang/protobuf/proto"

	"github.com/flyteorg/flyte/flyteidl/clients/go/coreutils"
	"github.com/flyteorg/flyte/flyteidl/gen/pb-go/flyteidl/admin"
	"github.com/flyteorg/flyte/flyteidl/gen/pb-go/flyteidl/core"
)

func GetValidTaskRequest() *admin.TaskCreateRequest {
	return &admin.TaskCreateRequest{
		Id: &core.Identifier{
			ResourceType: core.ResourceType_TASK,
			Project:      "project",
			Domain:       "domain",
			Name:         "name",
			Version:      "version",
		},
		Spec: &admin.TaskSpec{
			Template: &core.TaskTemplate{
				Id: &core.Identifier{
					ResourceType: core.ResourceType_TASK,
					Project:      "project",
					Domain:       "domain",
					Name:         "name",
					Version:      "version",
				},
				Type: "type",
				Metadata: &core.TaskMetadata{
					Runtime: &core.RuntimeMetadata{
						Version: "runtime version",
					},
				},
				Interface: &core.TypedInterface{},
				Target: &core.TaskTemplate_Container{
					Container: &core.Container{
						Image: "image",
						Command: []string{
							"command",
						},
					},
				},
			},
			Description: &admin.DescriptionEntity{ShortDescription: "hello"},
		},
	}
}

func GetValidTaskRequestWithOverrides(project string, domain string, name string, version string) *admin.TaskCreateRequest {
	return &admin.TaskCreateRequest{
		Id: &core.Identifier{
			ResourceType: core.ResourceType_TASK,
			Project:      project,
			Domain:       domain,
			Name:         name,
			Version:      version,
		},
		Spec: &admin.TaskSpec{
			Template: &core.TaskTemplate{
				Type: "type",
				Metadata: &core.TaskMetadata{
					Runtime: &core.RuntimeMetadata{
						Version: "runtime version",
					},
				},
				Interface: &core.TypedInterface{},
				Target: &core.TaskTemplate_Container{
					Container: &core.Container{
						Image: "image",
						Command: []string{
							"command",
						},
					},
				},
			},
		},
	}
}

func GetWorkflowRequest() *admin.WorkflowCreateRequest {
	identifier := core.Identifier{
		ResourceType: core.ResourceType_WORKFLOW,
		Project:      "project",
		Domain:       "domain",
		Name:         "name",
		Version:      "version",
	}
	return &admin.WorkflowCreateRequest{
		Id: &identifier,
		Spec: &admin.WorkflowSpec{
			Template: &core.WorkflowTemplate{
				Id: &identifier,
				Interface: &core.TypedInterface{
					Inputs: &core.VariableMap{
						Variables: map[string]*core.Variable{
							"foo": {
								Type: &core.LiteralType{Type: &core.LiteralType_Simple{Simple: core.SimpleType_STRING}},
							},
						},
					},
					Outputs: &core.VariableMap{
						Variables: map[string]*core.Variable{
							"bar": {
								Type: &core.LiteralType{Type: &core.LiteralType_Simple{Simple: core.SimpleType_STRING}},
							},
						},
					},
				},
				Nodes: []*core.Node{
					{
						Id: "node 1",
					},
					{
						Id: "node 2",
					},
				},
			},
			Description: &admin.DescriptionEntity{ShortDescription: "hello"},
		},
	}
}

func GetLaunchPlanRequest() *admin.LaunchPlanCreateRequest {
	return &admin.LaunchPlanCreateRequest{
		Id: &core.Identifier{
			ResourceType: core.ResourceType_LAUNCH_PLAN,
			Project:      "project",
			Domain:       "domain",
			Name:         "name",
			Version:      "version",
		},
		Spec: &admin.LaunchPlanSpec{
			WorkflowId: &core.Identifier{
				ResourceType: core.ResourceType_WORKFLOW,
				Project:      "project",
				Domain:       "domain",
				Name:         "name",
				Version:      "version",
			},
			DefaultInputs: &core.ParameterMap{
				Parameters: map[string]*core.Parameter{
					"foo": {
						Var: &core.Variable{
							Type: &core.LiteralType{Type: &core.LiteralType_Simple{Simple: core.SimpleType_STRING}},
						},
						Behavior: &core.Parameter_Default{
							Default: coreutils.MustMakeLiteral("foo-value"),
						},
					},
				},
			},
			FixedInputs: &core.LiteralMap{
				Literals: map[string]*core.Literal{
					"bar": coreutils.MustMakeLiteral("bar-value"),
				},
			},
		},
	}
}

func GetLaunchPlanRequestWithDeprecatedCronSchedule(testCronExpr string) *admin.LaunchPlanCreateRequest {
	lpRequest := GetLaunchPlanRequest()
	lpRequest.Spec.EntityMetadata = &admin.LaunchPlanMetadata{
		Schedule: &admin.Schedule{
			ScheduleExpression:  &admin.Schedule_CronExpression{CronExpression: testCronExpr},
			KickoffTimeInputArg: "",
		},
	}
	return lpRequest
}

func GetLaunchPlanRequestWithCronSchedule(testCronExpr string) *admin.LaunchPlanCreateRequest {
	lpRequest := GetLaunchPlanRequest()
	lpRequest.Spec.EntityMetadata = &admin.LaunchPlanMetadata{
		Schedule: &admin.Schedule{
			ScheduleExpression: &admin.Schedule_CronSchedule{CronSchedule: &admin.CronSchedule{
				Schedule: testCronExpr,
			}},
			KickoffTimeInputArg: "",
		},
	}
	return lpRequest
}

func GetLaunchPlanRequestWithFixedRateSchedule(testRateValue uint32, testRateUnit admin.FixedRateUnit) *admin.LaunchPlanCreateRequest {
	lpRequest := GetLaunchPlanRequest()
	lpRequest.Spec.EntityMetadata = &admin.LaunchPlanMetadata{
		Schedule: &admin.Schedule{
			ScheduleExpression: &admin.Schedule_Rate{
				Rate: &admin.FixedRate{
					Value: testRateValue,
					Unit:  testRateUnit,
				},
			},
		},
	}
	return lpRequest
}

func GetExecutionRequest() *admin.ExecutionCreateRequest {
	return &admin.ExecutionCreateRequest{
		Project: "project",
		Domain:  "domain",
		Name:    "name",
		Spec: &admin.ExecutionSpec{
			LaunchPlan: &core.Identifier{
				ResourceType: core.ResourceType_LAUNCH_PLAN,
				Project:      "project",
				Domain:       "domain",
				Name:         "name",
				Version:      "version",
			},
			NotificationOverrides: &admin.ExecutionSpec_Notifications{
				Notifications: &admin.NotificationList{
					Notifications: []*admin.Notification{
						{
							Phases: []core.WorkflowExecution_Phase{
								core.WorkflowExecution_FAILED,
							},
							Type: &admin.Notification_Slack{
								Slack: &admin.SlackNotification{
									RecipientsEmail: []string{
										"slack@example.com",
									},
								},
							},
						},
					},
				},
			},
			RawOutputDataConfig: &admin.RawOutputDataConfig{OutputLocationPrefix: "default_raw_output"},
			Envs:                &admin.Envs{},
			Tags:                []string{"tag1", "tag2"},
		},
		Inputs: &core.LiteralMap{
			Literals: map[string]*core.Literal{
				"foo": coreutils.MustMakeLiteral("foo-value-1"),
			},
		},
	}
}

<<<<<<< HEAD
=======
func GetExecutionRequestWithOffloadedInputs(inputParam string, literalValue *core.Literal) *admin.ExecutionCreateRequest {
	execReq := GetExecutionRequest()
	execReq.Inputs = &core.LiteralMap{
		Literals: map[string]*core.Literal{
			"foo": {
				Value: &core.Literal_OffloadedMetadata{
					OffloadedMetadata: &core.LiteralOffloadedMetadata{
						Uri:       "s3://bucket/key",
						SizeBytes: 100,
						InferredType: &core.LiteralType{
							Type: &core.LiteralType_Simple{
								Simple: core.SimpleType_STRING,
							},
						},
					},
				},
			},
		},
	}
	return execReq
}

>>>>>>> 28f65b30
func GetSampleWorkflowSpecForTest() *admin.WorkflowSpec {
	return &admin.WorkflowSpec{
		Template: &core.WorkflowTemplate{
			Interface: &core.TypedInterface{
				Inputs: &core.VariableMap{
					Variables: map[string]*core.Variable{
						"foo": {
							Type: &core.LiteralType{Type: &core.LiteralType_Simple{Simple: core.SimpleType_STRING}},
						},
						"bar": {
							Type: &core.LiteralType{Type: &core.LiteralType_Simple{Simple: core.SimpleType_STRING}},
						},
					},
				},
			},
		},
	}
}

func GetSampleLpSpecForTest() *admin.LaunchPlanSpec {
	return &admin.LaunchPlanSpec{
		WorkflowId: &core.Identifier{
			ResourceType: core.ResourceType_WORKFLOW,
			Project:      "project",
			Domain:       "domain",
			Name:         "name",
			Version:      "version",
		},
		DefaultInputs: &core.ParameterMap{
			Parameters: map[string]*core.Parameter{
				"foo": {
					Var: &core.Variable{
						Type: &core.LiteralType{Type: &core.LiteralType_Simple{Simple: core.SimpleType_STRING}},
					},
					Behavior: &core.Parameter_Default{
						Default: coreutils.MustMakeLiteral("foo-value"),
					},
				},
			},
		},
		FixedInputs: &core.LiteralMap{
			Literals: map[string]*core.Literal{
				"bar": coreutils.MustMakeLiteral("bar-value"),
			},
		},
		EntityMetadata: &admin.LaunchPlanMetadata{
			Notifications: []*admin.Notification{
				{
					Phases: []core.WorkflowExecution_Phase{
						core.WorkflowExecution_SUCCEEDED,
					},
					Type: &admin.Notification_Email{
						Email: &admin.EmailNotification{
							RecipientsEmail: []string{
								"slack@example.com",
							},
						},
					},
				},
			},
		},
	}
}

func GetWorkflowRequestInterfaceBytes() []byte {
	bytes, _ := proto.Marshal(GetWorkflowRequest().Spec.Template.Interface)
	return bytes
}

func GetWorkflowRequestInterface() *core.TypedInterface {
	return GetWorkflowRequest().Spec.Template.Interface
}<|MERGE_RESOLUTION|>--- conflicted
+++ resolved
@@ -241,8 +241,6 @@
 	}
 }
 
-<<<<<<< HEAD
-=======
 func GetExecutionRequestWithOffloadedInputs(inputParam string, literalValue *core.Literal) *admin.ExecutionCreateRequest {
 	execReq := GetExecutionRequest()
 	execReq.Inputs = &core.LiteralMap{
@@ -265,7 +263,6 @@
 	return execReq
 }
 
->>>>>>> 28f65b30
 func GetSampleWorkflowSpecForTest() *admin.WorkflowSpec {
 	return &admin.WorkflowSpec{
 		Template: &core.WorkflowTemplate{
