package testutils

import (
	"github.com/golang/protobuf/proto"

	"github.com/flyteorg/flyte/flyteidl/clients/go/coreutils"
	"github.com/flyteorg/flyte/flyteidl/gen/pb-go/flyteidl/admin"
	"github.com/flyteorg/flyte/flyteidl/gen/pb-go/flyteidl/core"
)

func GetValidTaskRequest() *admin.TaskCreateRequest {
	return &admin.TaskCreateRequest{
		Id: &core.Identifier{
			ResourceType: core.ResourceType_TASK,
			Project:      "project",
			Domain:       "domain",
			Name:         "name",
			Version:      "version",
		},
		Spec: &admin.TaskSpec{
			Template: &core.TaskTemplate{
				Id: &core.Identifier{
					ResourceType: core.ResourceType_TASK,
					Project:      "project",
					Domain:       "domain",
					Name:         "name",
					Version:      "version",
				},
				Type: "type",
				Metadata: &core.TaskMetadata{
					Runtime: &core.RuntimeMetadata{
						Version: "runtime version",
					},
				},
				Interface: &core.TypedInterface{},
				Target: &core.TaskTemplate_Container{
					Container: &core.Container{
						Image: "image",
						Command: []string{
							"command",
						},
					},
				},
			},
			Description: &admin.DescriptionEntity{ShortDescription: "hello"},
		},
	}
}

<<<<<<< HEAD
func GetValidTaskRequestWithOverrides(project string, domain string, name string, version string) *admin.TaskCreateRequest {
	return &admin.TaskCreateRequest{
=======
func GetValidTaskRequestWithEager() admin.TaskCreateRequest {
	taskRequest := GetValidTaskRequest()
	// Add eager flag to the task
	taskRequest.GetSpec().GetTemplate().GetMetadata().IsEager = true
	return taskRequest
}

func GetValidTaskRequestWithOverrides(project string, domain string, name string, version string) admin.TaskCreateRequest {
	return admin.TaskCreateRequest{
>>>>>>> b5024b70
		Id: &core.Identifier{
			ResourceType: core.ResourceType_TASK,
			Project:      project,
			Domain:       domain,
			Name:         name,
			Version:      version,
		},
		Spec: &admin.TaskSpec{
			Template: &core.TaskTemplate{
				Type: "type",
				Metadata: &core.TaskMetadata{
					Runtime: &core.RuntimeMetadata{
						Version: "runtime version",
					},
				},
				Interface: &core.TypedInterface{},
				Target: &core.TaskTemplate_Container{
					Container: &core.Container{
						Image: "image",
						Command: []string{
							"command",
						},
					},
				},
			},
		},
	}
}

func GetValidTaskSpecBytes() []byte {
	bytes, _ := proto.Marshal(GetValidTaskRequest().Spec)
	return bytes
}

func GetWorkflowRequest() *admin.WorkflowCreateRequest {
	identifier := core.Identifier{
		ResourceType: core.ResourceType_WORKFLOW,
		Project:      "project",
		Domain:       "domain",
		Name:         "name",
		Version:      "version",
		Org:          "org",
	}
	return &admin.WorkflowCreateRequest{
		Id: &identifier,
		Spec: &admin.WorkflowSpec{
			Template: &core.WorkflowTemplate{
				Id: &identifier,
				Interface: &core.TypedInterface{
					Inputs: &core.VariableMap{
						Variables: map[string]*core.Variable{
							"foo": {
								Type: &core.LiteralType{Type: &core.LiteralType_Simple{Simple: core.SimpleType_STRING}},
							},
						},
					},
					Outputs: &core.VariableMap{
						Variables: map[string]*core.Variable{
							"bar": {
								Type: &core.LiteralType{Type: &core.LiteralType_Simple{Simple: core.SimpleType_STRING}},
							},
						},
					},
				},
				Nodes: []*core.Node{
					{
						Id: "node 1",
					},
					{
						Id: "node 2",
					},
				},
			},
			Description: &admin.DescriptionEntity{ShortDescription: "hello"},
		},
	}
}

func GetLaunchPlanRequest() *admin.LaunchPlanCreateRequest {
	return &admin.LaunchPlanCreateRequest{
		Id: &core.Identifier{
			ResourceType: core.ResourceType_LAUNCH_PLAN,
			Project:      "project",
			Domain:       "domain",
			Name:         "name",
			Version:      "version",
			Org:          "org",
		},
		Spec: &admin.LaunchPlanSpec{
			WorkflowId: &core.Identifier{
				ResourceType: core.ResourceType_WORKFLOW,
				Project:      "project",
				Domain:       "domain",
				Name:         "name",
				Version:      "version",
				Org:          "org",
			},
			DefaultInputs: &core.ParameterMap{
				Parameters: map[string]*core.Parameter{
					"foo": {
						Var: &core.Variable{
							Type: &core.LiteralType{Type: &core.LiteralType_Simple{Simple: core.SimpleType_STRING}},
						},
						Behavior: &core.Parameter_Default{
							Default: coreutils.MustMakeLiteral("foo-value"),
						},
					},
				},
			},
			FixedInputs: &core.LiteralMap{
				Literals: map[string]*core.Literal{
					"bar": coreutils.MustMakeLiteral("bar-value"),
				},
			},
		},
	}
}

func GetLaunchPlanRequestWithDeprecatedCronSchedule(testCronExpr string) *admin.LaunchPlanCreateRequest {
	lpRequest := GetLaunchPlanRequest()
	lpRequest.Spec.EntityMetadata = &admin.LaunchPlanMetadata{
		Schedule: &admin.Schedule{
			ScheduleExpression:  &admin.Schedule_CronExpression{CronExpression: testCronExpr},
			KickoffTimeInputArg: "",
		},
	}
	return lpRequest
}

func GetLaunchPlanRequestWithCronSchedule(testCronExpr string) *admin.LaunchPlanCreateRequest {
	lpRequest := GetLaunchPlanRequest()
	lpRequest.Spec.EntityMetadata = &admin.LaunchPlanMetadata{
		Schedule: &admin.Schedule{
			ScheduleExpression: &admin.Schedule_CronSchedule{CronSchedule: &admin.CronSchedule{
				Schedule: testCronExpr,
			}},
			KickoffTimeInputArg: "",
		},
	}
	return lpRequest
}

func GetLaunchPlanRequestWithFixedRateSchedule(testRateValue uint32, testRateUnit admin.FixedRateUnit) *admin.LaunchPlanCreateRequest {
	lpRequest := GetLaunchPlanRequest()
	lpRequest.Spec.EntityMetadata = &admin.LaunchPlanMetadata{
		Schedule: &admin.Schedule{
			ScheduleExpression: &admin.Schedule_Rate{
				Rate: &admin.FixedRate{
					Value: testRateValue,
					Unit:  testRateUnit,
				},
			},
		},
	}
	return lpRequest
}

func GetExecutionRequest() *admin.ExecutionCreateRequest {
	return &admin.ExecutionCreateRequest{
		Project: "project",
		Domain:  "domain",
		Name:    "name",
		Spec: &admin.ExecutionSpec{
			LaunchPlan: &core.Identifier{
				ResourceType: core.ResourceType_LAUNCH_PLAN,
				Project:      "project",
				Domain:       "domain",
				Name:         "name",
				Version:      "version",
			},
			NotificationOverrides: &admin.ExecutionSpec_Notifications{
				Notifications: &admin.NotificationList{
					Notifications: []*admin.Notification{
						{
							Phases: []core.WorkflowExecution_Phase{
								core.WorkflowExecution_FAILED,
							},
							Type: &admin.Notification_Slack{
								Slack: &admin.SlackNotification{
									RecipientsEmail: []string{
										"slack@example.com",
									},
								},
							},
						},
					},
				},
			},
			RawOutputDataConfig: &admin.RawOutputDataConfig{OutputLocationPrefix: "default_raw_output"},
			Envs:                &admin.Envs{},
			Tags:                []string{"tag1", "tag2"},
		},
		Inputs: &core.LiteralMap{
			Literals: map[string]*core.Literal{
				"foo": coreutils.MustMakeLiteral("foo-value-1"),
			},
		},
	}
}

func GetExecutionRequestWithOffloadedInputs(inputParam string, literalValue *core.Literal) *admin.ExecutionCreateRequest {
	execReq := GetExecutionRequest()
	execReq.Inputs = &core.LiteralMap{
		Literals: map[string]*core.Literal{
			"foo": {
				Value: &core.Literal_OffloadedMetadata{
					OffloadedMetadata: &core.LiteralOffloadedMetadata{
						Uri:       "s3://bucket/key",
						SizeBytes: 100,
						InferredType: &core.LiteralType{
							Type: &core.LiteralType_Simple{
								Simple: core.SimpleType_STRING,
							},
						},
					},
				},
			},
		},
	}
	return execReq
}

func GetSampleWorkflowSpecForTest() *admin.WorkflowSpec {
	return &admin.WorkflowSpec{
		Template: &core.WorkflowTemplate{
			Interface: &core.TypedInterface{
				Inputs: &core.VariableMap{
					Variables: map[string]*core.Variable{
						"foo": {
							Type: &core.LiteralType{Type: &core.LiteralType_Simple{Simple: core.SimpleType_STRING}},
						},
						"bar": {
							Type: &core.LiteralType{Type: &core.LiteralType_Simple{Simple: core.SimpleType_STRING}},
						},
					},
				},
			},
		},
	}
}

func GetSampleLpSpecForTest() *admin.LaunchPlanSpec {
	return &admin.LaunchPlanSpec{
		WorkflowId: &core.Identifier{
			ResourceType: core.ResourceType_WORKFLOW,
			Project:      "project",
			Domain:       "domain",
			Name:         "name",
			Version:      "version",
		},
		DefaultInputs: &core.ParameterMap{
			Parameters: map[string]*core.Parameter{
				"foo": {
					Var: &core.Variable{
						Type: &core.LiteralType{Type: &core.LiteralType_Simple{Simple: core.SimpleType_STRING}},
					},
					Behavior: &core.Parameter_Default{
						Default: coreutils.MustMakeLiteral("foo-value"),
					},
				},
			},
		},
		FixedInputs: &core.LiteralMap{
			Literals: map[string]*core.Literal{
				"bar": coreutils.MustMakeLiteral("bar-value"),
			},
		},
		EntityMetadata: &admin.LaunchPlanMetadata{
			Notifications: []*admin.Notification{
				{
					Phases: []core.WorkflowExecution_Phase{
						core.WorkflowExecution_SUCCEEDED,
					},
					Type: &admin.Notification_Email{
						Email: &admin.EmailNotification{
							RecipientsEmail: []string{
								"slack@example.com",
							},
						},
					},
				},
			},
		},
	}
}

func GetWorkflowRequestInterfaceBytes() []byte {
	bytes, _ := proto.Marshal(GetWorkflowRequest().Spec.Template.Interface)
	return bytes
}

func GetWorkflowRequestInterface() *core.TypedInterface {
	return GetWorkflowRequest().Spec.Template.Interface
}<|MERGE_RESOLUTION|>--- conflicted
+++ resolved
@@ -47,10 +47,6 @@
 	}
 }
 
-<<<<<<< HEAD
-func GetValidTaskRequestWithOverrides(project string, domain string, name string, version string) *admin.TaskCreateRequest {
-	return &admin.TaskCreateRequest{
-=======
 func GetValidTaskRequestWithEager() admin.TaskCreateRequest {
 	taskRequest := GetValidTaskRequest()
 	// Add eager flag to the task
@@ -60,7 +56,6 @@
 
 func GetValidTaskRequestWithOverrides(project string, domain string, name string, version string) admin.TaskCreateRequest {
 	return admin.TaskCreateRequest{
->>>>>>> b5024b70
 		Id: &core.Identifier{
 			ResourceType: core.ResourceType_TASK,
 			Project:      project,
