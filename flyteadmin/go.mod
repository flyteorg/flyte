module github.com/flyteorg/flyte/flyteadmin

go 1.19

require (
	cloud.google.com/go/iam v0.13.0
	cloud.google.com/go/storage v1.28.1
	github.com/NYTimes/gizmo v1.3.6
	github.com/Selvatico/go-mocket v1.0.7
	github.com/aws/aws-sdk-go v1.44.2
	github.com/benbjohnson/clock v1.1.0
	github.com/cloudevents/sdk-go/binding/format/protobuf/v2 v2.8.0
	github.com/cloudevents/sdk-go/v2 v2.8.0
	github.com/coreos/go-oidc v2.2.1+incompatible
	github.com/evanphx/json-patch v4.12.0+incompatible
	github.com/flyteorg/flyte/flyteidl v0.0.0-00010101000000-000000000000
	github.com/flyteorg/flyte/flyteplugins v0.0.0-00010101000000-000000000000
	github.com/flyteorg/flyte/flytepropeller v0.0.0-00010101000000-000000000000
	github.com/flyteorg/flyte/flytestdlib v0.0.0-00010101000000-000000000000
	github.com/flyteorg/stow v0.3.7
	github.com/ghodss/yaml v1.0.0
	github.com/go-gormigrate/gormigrate/v2 v2.0.0
	github.com/gogo/protobuf v1.3.2
	github.com/golang-jwt/jwt/v4 v4.4.1
	github.com/golang/glog v1.1.0
	github.com/golang/protobuf v1.5.3
	github.com/google/uuid v1.3.0
	github.com/googleapis/gax-go/v2 v2.7.1
	github.com/gorilla/handlers v1.5.1
	github.com/gorilla/securecookie v1.1.1
	github.com/grpc-ecosystem/go-grpc-middleware v1.3.0
	github.com/grpc-ecosystem/go-grpc-prometheus v1.2.0
	github.com/grpc-ecosystem/grpc-gateway v1.16.0
	github.com/gtank/cryptopasta v0.0.0-20170601214702-1f550f6f2f69
	github.com/jackc/pgconn v1.13.0
	github.com/lestrrat-go/jwx v1.1.6
	github.com/magiconair/properties v1.8.6
	github.com/mitchellh/mapstructure v1.5.0
	github.com/ory/fosite v0.42.2
	github.com/ory/x v0.0.214
	github.com/pkg/errors v0.9.1
	github.com/prometheus/client_golang v1.12.1
	github.com/prometheus/client_model v0.2.0
	github.com/redis/go-redis/v9 v9.0.5
	github.com/robfig/cron/v3 v3.0.0
	github.com/sendgrid/sendgrid-go v3.10.0+incompatible
	github.com/spf13/cobra v1.4.0
	github.com/spf13/pflag v1.0.5
	github.com/stretchr/testify v1.8.4
	golang.org/x/oauth2 v0.7.0
	golang.org/x/time v0.3.0
	google.golang.org/api v0.114.0
	google.golang.org/genproto v0.0.0-20230410155749-daa745c078e1
	google.golang.org/grpc v1.56.1
	google.golang.org/protobuf v1.30.0
	gorm.io/driver/mysql v1.4.4
	gorm.io/driver/postgres v1.4.5
	gorm.io/driver/sqlite v1.1.1
	gorm.io/gorm v1.24.1-0.20221019064659-5dd2bb482755
	k8s.io/api v0.24.1
	k8s.io/apimachinery v0.24.1
	k8s.io/client-go v0.24.1
	sigs.k8s.io/controller-runtime v0.12.1
)

require (
	github.com/Azure/azure-sdk-for-go/sdk/azcore v0.23.1 // indirect
	github.com/Azure/azure-sdk-for-go/sdk/internal v0.9.2 // indirect
	github.com/Azure/azure-sdk-for-go/sdk/storage/azblob v0.4.0 // indirect
)

require (
	cloud.google.com/go v0.110.0 // indirect
	cloud.google.com/go/compute v1.19.1 // indirect
	cloud.google.com/go/compute/metadata v0.2.3 // indirect
	cloud.google.com/go/pubsub v1.30.0 // indirect
	github.com/Azure/azure-sdk-for-go v63.4.0+incompatible // indirect
	github.com/Azure/go-autorest v14.2.0+incompatible // indirect
	github.com/Azure/go-autorest/autorest/adal v0.9.18 // indirect
	github.com/Azure/go-autorest/autorest/date v0.3.0 // indirect
	github.com/Azure/go-autorest/logger v0.2.1 // indirect
	github.com/Azure/go-autorest/tracing v0.6.0 // indirect
	github.com/asaskevich/govalidator v0.0.0-20200428143746-21a406dcc535 // indirect
	github.com/benlaurie/objecthash v0.0.0-20180202135721-d1e3d6079fc1 // indirect
	github.com/beorn7/perks v1.0.1 // indirect
	github.com/cespare/xxhash v1.1.0 // indirect
	github.com/cespare/xxhash/v2 v2.2.0 // indirect
	github.com/coocood/freecache v1.1.1 // indirect
	github.com/davecgh/go-spew v1.1.1 // indirect
	github.com/decred/dcrd/dcrec/secp256k1/v3 v3.0.0 // indirect
	github.com/dgraph-io/ristretto v0.0.3 // indirect
	github.com/dgryski/go-rendezvous v0.0.0-20200823014737-9f7001d12a5f // indirect
	github.com/eapache/go-resiliency v1.2.0 // indirect
	github.com/eapache/go-xerial-snappy v0.0.0-20180814174437-776d5712da21 // indirect
	github.com/eapache/queue v1.1.0 // indirect
	github.com/emicklei/go-restful/v3 v3.9.0 // indirect
	github.com/fatih/color v1.13.0 // indirect
	github.com/felixge/httpsnoop v1.0.1 // indirect
	github.com/fsnotify/fsnotify v1.5.1 // indirect
	github.com/go-logr/logr v1.2.3 // indirect
	github.com/go-openapi/jsonpointer v0.19.6 // indirect
	github.com/go-openapi/jsonreference v0.20.1 // indirect
	github.com/go-openapi/swag v0.22.3 // indirect
	github.com/go-sql-driver/mysql v1.7.0 // indirect
	github.com/go-test/deep v1.0.7 // indirect
	github.com/goccy/go-json v0.4.8 // indirect
	github.com/gofrs/uuid v4.2.0+incompatible // indirect
	github.com/golang/groupcache v0.0.0-20210331224755-41bb18bfe9da // indirect
	github.com/golang/snappy v0.0.3 // indirect
	github.com/google/gnostic v0.5.7-v3refs // indirect
	github.com/google/go-cmp v0.5.9 // indirect
	github.com/google/gofuzz v1.2.0 // indirect
	github.com/googleapis/enterprise-certificate-proxy v0.2.3 // indirect
	github.com/gorilla/websocket v1.4.2 // indirect
	github.com/hashicorp/go-uuid v1.0.2 // indirect
	github.com/hashicorp/golang-lru v0.5.4 // indirect
	github.com/hashicorp/hcl v1.0.0 // indirect
	github.com/inconshreveable/mousetrap v1.0.0 // indirect
	github.com/jackc/chunkreader/v2 v2.0.1 // indirect
	github.com/jackc/pgio v1.0.0 // indirect
	github.com/jackc/pgpassfile v1.0.0 // indirect
	github.com/jackc/pgproto3/v2 v2.3.1 // indirect
	github.com/jackc/pgservicefile v0.0.0-20200714003250-2b9c44734f2b // indirect
	github.com/jackc/pgtype v1.12.0 // indirect
	github.com/jackc/pgx/v4 v4.17.2 // indirect
	github.com/jcmturner/gofork v1.0.0 // indirect
	github.com/jinzhu/inflection v1.0.0 // indirect
	github.com/jinzhu/now v1.1.5 // indirect
	github.com/jmespath/go-jmespath v0.4.0 // indirect
	github.com/josharian/intern v1.0.0 // indirect
	github.com/json-iterator/go v1.1.12 // indirect
	github.com/kelseyhightower/envconfig v1.4.0 // indirect
	github.com/klauspost/compress v1.9.8 // indirect
	github.com/lestrrat-go/backoff/v2 v2.0.7 // indirect
	github.com/lestrrat-go/httpcc v1.0.0 // indirect
	github.com/lestrrat-go/iter v1.0.1 // indirect
	github.com/lestrrat-go/option v1.0.0 // indirect
	github.com/lib/pq v1.10.4 // indirect
	github.com/mailru/easyjson v0.7.7 // indirect
	github.com/mattn/go-colorable v0.1.12 // indirect
	github.com/mattn/go-isatty v0.0.14 // indirect
	github.com/mattn/go-sqlite3 v2.0.3+incompatible // indirect
	github.com/mattn/goveralls v0.0.6 // indirect
	github.com/matttproud/golang_protobuf_extensions v1.0.2-0.20181231171920-c182affec369 // indirect
	github.com/modern-go/concurrent v0.0.0-20180306012644-bacd9c7ef1dd // indirect
	github.com/modern-go/reflect2 v1.0.2 // indirect
	github.com/mohae/deepcopy v0.0.0-20170929034955-c48cc78d4826 // indirect
	github.com/munnerz/goautoneg v0.0.0-20191010083416-a7dc8b61c822 // indirect
	github.com/ncw/swift v1.0.53 // indirect
	github.com/ory/go-acc v0.2.6 // indirect
	github.com/ory/go-convenience v0.1.0 // indirect
	github.com/ory/viper v1.7.5 // indirect
	github.com/pborman/uuid v1.2.0 // indirect
	github.com/pelletier/go-toml v1.9.4 // indirect
	github.com/pelletier/go-toml/v2 v2.0.0-beta.8 // indirect
	github.com/pierrec/lz4 v2.5.2+incompatible // indirect
	github.com/pkg/browser v0.0.0-20210115035449-ce105d075bb4 // indirect
	github.com/pmezard/go-difflib v1.0.0 // indirect
	github.com/prometheus/procfs v0.7.3 // indirect
	github.com/rcrowley/go-metrics v0.0.0-20200313005456-10cdbea86bc0 // indirect
	github.com/sendgrid/rest v2.6.8+incompatible // indirect
	github.com/sirupsen/logrus v1.8.1 // indirect
	github.com/spf13/afero v1.9.2 // indirect
	github.com/spf13/cast v1.4.1 // indirect
	github.com/spf13/jwalterweatherman v1.1.0 // indirect
	github.com/spf13/viper v1.11.0 // indirect
	github.com/stretchr/objx v0.5.0 // indirect
	github.com/subosito/gotenv v1.2.0 // indirect
	go.opencensus.io v0.24.0 // indirect
	golang.org/x/crypto v0.13.0 // indirect
	golang.org/x/exp v0.0.0-20231005195138-3e424a577f31 // indirect
	golang.org/x/net v0.15.0 // indirect
	golang.org/x/sync v0.3.0 // indirect
	golang.org/x/sys v0.12.0 // indirect
	golang.org/x/term v0.12.0 // indirect
	golang.org/x/text v0.13.0 // indirect
	golang.org/x/tools v0.13.0 // indirect
	golang.org/x/xerrors v0.0.0-20220907171357-04be3eba64a2 // indirect
	google.golang.org/appengine v1.6.7 // indirect
	gopkg.in/inf.v0 v0.9.1 // indirect
	gopkg.in/ini.v1 v1.66.4 // indirect
	gopkg.in/jcmturner/aescts.v1 v1.0.1 // indirect
	gopkg.in/jcmturner/dnsutils.v1 v1.0.1 // indirect
	gopkg.in/jcmturner/gokrb5.v7 v7.5.0 // indirect
	gopkg.in/jcmturner/rpc.v1 v1.1.0 // indirect
	gopkg.in/square/go-jose.v2 v2.5.2-0.20210529014059-a5c7eec3c614 // indirect
	gopkg.in/yaml.v2 v2.4.0 // indirect
	gopkg.in/yaml.v3 v3.0.1 // indirect
	k8s.io/apiextensions-apiserver v0.24.1 // indirect
	sigs.k8s.io/json v0.0.0-20221116044647-bc3834ca7abd // indirect
	sigs.k8s.io/yaml v1.3.0 // indirect
)

require (
	github.com/Azure/go-autorest/autorest v0.11.27 // indirect
	github.com/Shopify/sarama v1.26.4
	github.com/bradfitz/gomemcache v0.0.0-20180710155616-bc664df96737 // indirect
	github.com/cloudevents/sdk-go/protocol/kafka_sarama/v2 v2.8.0
	github.com/imdario/mergo v0.3.13 // indirect
	github.com/pquerna/cachecontrol v0.0.0-20171018203845-0dec1b30a021 // indirect
	github.com/prometheus/common v0.32.1 // indirect
	go.uber.org/atomic v1.7.0 // indirect
	go.uber.org/multierr v1.6.0 // indirect
	go.uber.org/zap v1.19.1 // indirect
	k8s.io/klog/v2 v2.90.1 // indirect
	k8s.io/kube-openapi v0.0.0-20230501164219-8b0f38b5fd1f // indirect
	k8s.io/utils v0.0.0-20230209194617-a36077c30491 // indirect
	sigs.k8s.io/structured-merge-diff/v4 v4.2.3 // indirect
)

<<<<<<< HEAD
=======
replace github.com/robfig/cron/v3 => github.com/unionai/cron/v3 v3.0.2-0.20220915080349-5790c370e63a

replace github.com/flyteorg/flyteidl => ../flyteidl

>>>>>>> b721be42
// Retracted versions
// This was published in error when attempting to create 1.5.1 Flyte release.
retract v1.1.94

replace (
	github.com/flyteorg/flyte/datacatalog => ../datacatalog
	github.com/flyteorg/flyte/flyteadmin => ../flyteadmin
	github.com/flyteorg/flyte/flyteidl => ../flyteidl
	github.com/flyteorg/flyte/flyteplugins => ../flyteplugins
	github.com/flyteorg/flyte/flytepropeller => ../flytepropeller
	github.com/flyteorg/flyte/flytestdlib => ../flytestdlib
	github.com/robfig/cron/v3 => github.com/unionai/cron/v3 v3.0.2-0.20220915080349-5790c370e63a
)<|MERGE_RESOLUTION|>--- conflicted
+++ resolved
@@ -208,13 +208,6 @@
 	sigs.k8s.io/structured-merge-diff/v4 v4.2.3 // indirect
 )
 
-<<<<<<< HEAD
-=======
-replace github.com/robfig/cron/v3 => github.com/unionai/cron/v3 v3.0.2-0.20220915080349-5790c370e63a
-
-replace github.com/flyteorg/flyteidl => ../flyteidl
-
->>>>>>> b721be42
 // Retracted versions
 // This was published in error when attempting to create 1.5.1 Flyte release.
 retract v1.1.94
