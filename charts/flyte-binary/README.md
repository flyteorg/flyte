--- conflicted
+++ resolved
@@ -93,11 +93,9 @@
 | deployment.waitForDB.image.pullPolicy | string | `"IfNotPresent"` |  |
 | deployment.waitForDB.image.repository | string | `"postgres"` |  |
 | deployment.waitForDB.image.tag | string | `"15-alpine"` |  |
-<<<<<<< HEAD
 | externalPluginService.image.pullPolicy | string | `"IfNotPresent"` |  |
-| externalPluginService.image.repository | string | `"ghcr.io/flytekit/external-plugin-service"` |  |
-| externalPluginService.image.tag | string | `"v1.6.0b4"` |  |
-=======
+| externalPluginService.image.repository | string | `"ghcr.io/flyteorg/external-plugin-service"` |  |
+| externalPluginService.image.tag | string | `"1.6.0"` |  |
 | flyte-core-components.admin.disableClusterResourceManager | bool | `false` |  |
 | flyte-core-components.admin.disableScheduler | bool | `false` |  |
 | flyte-core-components.admin.disabled | bool | `false` |  |
@@ -105,7 +103,6 @@
 | flyte-core-components.dataCatalog.disabled | bool | `false` |  |
 | flyte-core-components.propeller.disableWebhook | bool | `false` |  |
 | flyte-core-components.propeller.disabled | bool | `false` |  |
->>>>>>> 6fd4ddb5
 | fullnameOverride | string | `""` |  |
 | ingress.commonAnnotations | object | `{}` |  |
 | ingress.create | bool | `false` |  |
