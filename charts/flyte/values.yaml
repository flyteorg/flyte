--- # ---------------------------------------------------------------------
# ---------------------------------------------------------------------
# Core System settings
# This section consists of Core components of Flyte and their deployment
# settings. This includes FlyteAdmin service, Datacatalog, FlytePropeller and
# Flyteconsole
flyte:
  #
  # FLYTEADMIN SETTINGS
  #

  flyteadmin:
    # -- Replicas count for Flyteadmin deployment
    replicaCount: 1
    image:
      # -- Docker image for Flyteadmin deployment
      repository: cr.flyte.org/flyteorg/flyteadmin # FLYTEADMIN_IMAGE
      # -- Docker image tag
      tag: v1.1.105 # FLYTEADMIN_TAG
      # -- Docker image pull policy
      pullPolicy: IfNotPresent
    # -- Additional flyteadmin container environment variables
    #
    # e.g. SendGrid's API key
    #  - name: SENDGRID_API_KEY
    #    value: "<your sendgrid api key>"
    #
    # e.g. secret environment variable (you can combine it with .additionalVolumes):
    # - name: SENDGRID_API_KEY
    #   valueFrom:
    #     secretKeyRef:
    #       name: sendgrid-secret
    #       key: api_key
    env: []
    # -- Default resources requests and limits for Flyteadmin deployment
    resources:
      limits:
        cpu: 250m
        ephemeral-storage: 100Mi
        memory: 500Mi
      requests:
        cpu: 10m
        ephemeral-storage: 50Mi
        memory: 50Mi
    # -- Default regex string for searching configuration files
    configPath: /etc/flyte/config/*.yaml
    # -- Initial projects to create
    initialProjects:
      - flytesnacks
      - flytetester
      - flyteexamples
    # -- Service settings for Flyteadmin
    service:
      annotations:
        projectcontour.io/upstream-protocol.h2c: grpc
      type: ClusterIP
      loadBalancerSourceRanges: []
    # -- Configuration for service accounts for FlyteAdmin
    serviceAccount:
      # -- Should a service account be created for flyteadmin
      create: true
      # -- Annotations for ServiceAccount attached to Flyteadmin pods
      annotations: {}
      # -- ImagePullSecrets to automatically assign to the service account
      imagePullSecrets: []
    # -- Annotations for Flyteadmin pods
    podAnnotations: {}
    # -- nodeSelector for Flyteadmin deployment
    nodeSelector: {}
    # -- tolerations for Flyteadmin deployment
    tolerations: []
    # -- affinity for Flyteadmin deployment
    affinity: {}
    secrets: {}
    additionalVolumes: []
    additionalVolumeMounts: []

  #
  # FLYTESCHEDULER SETTINGS
  #

  flytescheduler:
    image:
      # -- Docker image for Flytescheduler deployment
      repository: cr.flyte.org/flyteorg/flytescheduler # FLYTESCHEDULER_IMAGE
      # -- Docker image tag
      tag: v1.1.105 # FLYTESCHEDULER_TAG
      # -- Docker image pull policy
      pullPolicy: IfNotPresent
    # -- Default resources requests and limits for Flytescheduler deployment
    resources:
      limits:
        cpu: 250m
        ephemeral-storage: 100Mi
        memory: 500Mi
      requests:
        cpu: 10m
        ephemeral-storage: 50Mi
        memory: 50Mi
    # -- Default regex string for searching configuration files
    configPath: /etc/flyte/config/*.yaml

    # -- Configuration for service accounts for Flytescheduler
    serviceAccount:
      # -- Should a service account be created for Flytescheduler
      create: true
      # -- Annotations for ServiceAccount attached to Flytescheduler pods
      annotations: {}
      # -- ImagePullSecrets to automatically assign to the service account
      imagePullSecrets: []
    # -- Annotations for Flytescheduler pods
    podAnnotations: {}
    # -- nodeSelector for Flytescheduler deployment
    nodeSelector: {}
    # -- tolerations for Flytescheduler deployment
    tolerations: []
    # -- affinity for Flytescheduler deployment
    affinity: {}
    secrets: {}

  #
  # DATACATALOG SETTINGS
  #

  datacatalog:
    # -- Replicas count for Datacatalog deployment
    replicaCount: 1
    image:
      # -- Docker image for Datacatalog deployment
      repository: cr.flyte.org/flyteorg/datacatalog # DATACATALOG_IMAGE
      # -- Docker image tag
      tag: v1.0.46 # DATACATALOG_TAG
      # -- Docker image pull policy
      pullPolicy: IfNotPresent
    # -- Default resources requests and limits for Datacatalog deployment
    resources:
      limits:
        cpu: 500m
        ephemeral-storage: 100Mi
        memory: 500Mi
      requests:
        cpu: 10m
        ephemeral-storage: 50Mi
        memory: 50Mi
    # -- Default regex string for searching configuration files
    configPath: /etc/datacatalog/config/*.yaml
    # -- Service settings for Datacatalog
    service:
      annotations:
        projectcontour.io/upstream-protocol.h2c: grpc
      type: NodePort
    # -- Configuration for service accounts for Datacatalog
    serviceAccount:
      # -- Should a service account be created for Datacatalog
      create: true
      # -- Annotations for ServiceAccount attached to Datacatalog pods
      annotations: {}
      # -- ImagePullSecrets to automatically assign to the service account
      imagePullSecrets: []
    # -- Annotations for Datacatalog pods
    podAnnotations: {}
    # -- nodeSelector for Datacatalog deployment
    nodeSelector: {}
    # -- tolerations for Datacatalog deployment
    tolerations: []
    # -- affinity for Datacatalog deployment
    affinity: {}

  #
  # FLYTEPROPELLER SETTINGS
  #

  flytepropeller:
    # -- Replicas count for Flytepropeller deployment
    replicaCount: 1
    manager: false
    image:
      # -- Docker image for Flytepropeller deployment
      repository: cr.flyte.org/flyteorg/flytepropeller # FLYTEPROPELLER_IMAGE
      # -- Docker image tag
<<<<<<< HEAD
      tag: v1.1.90 # FLYTEPROPELLER_TAG
=======
      tag: v1.1.95 # FLYTEPROPELLER_TAG
>>>>>>> d95ee843
      # -- Docker image pull policy
      pullPolicy: IfNotPresent
    # -- Default resources requests and limits for Flytepropeller deployment
    resources:
      limits:
        cpu: 200m
        ephemeral-storage: 100Mi
        memory: 200Mi
      requests:
        cpu: 10m
        ephemeral-storage: 50Mi
        memory: 50Mi
    cacheSizeMbs: 0
    # -- Default regex string for searching configuration files
    configPath: /etc/flyte/config/*.yaml

    # -- Configuration for service accounts for FlytePropeller
    serviceAccount:
      # -- Should a service account be created for FlytePropeller
      create: true
      # -- Annotations for ServiceAccount attached to FlytePropeller pods
      annotations: {}
      # -- ImagePullSecrets to automatically assign to the service account
      imagePullSecrets: []
    # -- Annotations for Flytepropeller pods
    podAnnotations: {}
    # -- nodeSelector for Flytepropeller deployment
    nodeSelector: {}
    # -- tolerations for Flytepropeller deployment
    tolerations: []
    # -- affinity for Flytepropeller deployment
    affinity: {}

  #
  # FLYTE_AGENT SETTINGS
  #

  flyteagent:
    enabled: true
    # -- Replicas count for external-plugin-service deployment
    replicaCount: 1
    image:
      # -- Docker image for external-plugin-service deployment
      repository: ghcr.io/flyteorg/external-plugin-service
      # -- Docker image tag
      tag: 1.6.0
      # -- Docker image pull policy
      pullPolicy: IfNotPresent
    # -- Default resources requests and limits for external-plugin-service deployment
    resources:
      limits:
        cpu: 500m
        ephemeral-storage: 100Mi
        memory: 500Mi
      requests:
        cpu: 10m
        ephemeral-storage: 50Mi
        memory: 50Mi
    # -- Default regex string for searching configuration files
    configPath: /etc/external-plugin-service/config/*.yaml
    # -- Service settings for external-plugin-service
    service:
      annotations:
        projectcontour.io/upstream-protocol.h2c: grpc
      type: NodePort
    # -- Configuration for service accounts for external-plugin-service
    serviceAccount:
      # -- Should a service account be created for external-plugin-service
      create: true
      # -- Annotations for ServiceAccount attached to external-plugin-service pods
      annotations: { }
      # -- ImagePullSecrets to automatically assign to the service account
      imagePullSecrets: [ ]
    # -- Annotations for external-plugin-service pods
    podAnnotations: { }
    # -- nodeSelector for external-plugin-service deployment
    nodeSelector: { }
    # -- tolerations for external-plugin-service deployment
    tolerations: [ ]
    # -- affinity for external-plugin-service deployment
    affinity: { }
    # -- Appends additional volumes to the deployment spec. May include template values.
    additionalVolumes: [ ]
    # -- Appends additional volume mounts to the main container's spec. May include template values.
    additionalVolumeMounts: [ ]
    # -- Appends additional containers to the deployment spec. May include template values.
    additionalContainers: [ ]
    # -- Appends extra command line arguments to the main command
    extraArgs: { }
    # -- Sets priorityClassName for datacatalog pod(s).
    priorityClassName: ""


  #
  # FLYTECONSOLE SETTINGS
  #

  flyteconsole:
    # -- Replicas count for Flyteconsole deployment
    replicaCount: 1
    image:
      # -- Docker image for Flyteconsole deployment
      repository: cr.flyte.org/flyteorg/flyteconsole # FLYTECONSOLE_IMAGE
      # -- Docker image tag
      tag: v1.8.4 # FLYTECONSOLE_TAG
      # -- Docker image pull policy
      pullPolicy: IfNotPresent
    # -- Default resources requests and limits for Flyteconsole deployment
    resources:
      limits:
        cpu: 500m
        memory: 275Mi
      requests:
        cpu: 10m
        memory: 250Mi
    # -- Service settings for Flyteconsole
    service:
      annotations: {}
      type: ClusterIP
    # -- Annotations for Flyteconsole pods
    podAnnotations: {}
    # -- nodeSelector for Flyteconsole deployment
    nodeSelector: {}
    # -- tolerations for Flyteconsole deployment
    tolerations: []
    # -- affinity for Flyteconsole deployment
    affinity: {}
    ga:
      enabled: true
      tracking_id: "G-0QW4DJWJ20"

  #
  # WEBHOOK SETTINGS
  #

  webhook:
    # -- enable or disable secrets webhook
    enabled: true
    # -- Configuration for service accounts for the webhook
    serviceAccount:
      # -- Should a service account be created for the webhook
      create: true

      # -- Annotations for ServiceAccount attached to the webhook
      annotations: {}
      # -- ImagePullSecrets to automatically assign to the service account
      imagePullSecrets: []
    # -- Service settings for the webhook
    service:
      annotations:
        projectcontour.io/upstream-protocol.h2c: grpc
      type: ClusterIP

  # It will enable the re doc route in ingress
  deployRedoc: true

  # ------------------------------------------------
  #
  # COMMON SETTINGS
  #
  common:
    databaseSecret:
      # -- Specify name of K8s Secret which contains Database password. Leave it empty if you don't need this Secret
      name: ""

      # -- Specify your Secret (with sensitive data) or pseudo-manifest (without sensitive data). See https://github.com/godaddy/kubernetes-external-secrets
      secretManifest: {}
    ingress:
      # --- Ingress hostname
      host: ""
      # --- Enable or disable creating Ingress for Flyte. Relevant to disable when using e.g. Istio as ingress controller.
      enabled: true
      # --- Enable or disable HMR route to flyteconsole. This is useful only for frontend development.
      webpackHMR: true
      # --- separateGrpcIngress puts GRPC routes into a separate ingress if true. Required for certain ingress controllers like nginx.
      separateGrpcIngress: false
      # --- Extra Ingress annotations applied only to the GRPC ingress. Only makes sense if `separateGrpcIngress` is enabled.
      separateGrpcIngressAnnotations:
        nginx.ingress.kubernetes.io/backend-protocol: "GRPC"
      # --- Ingress annotations applied to both HTTP and GRPC ingresses.
      annotations:
        nginx.ingress.kubernetes.io/app-root: /console
      # --- albSSLRedirect adds a special route for ssl redirect. Only useful in combination with the AWS LoadBalancer Controller.
      albSSLRedirect: false
      # --- TLS Settings
      tls:
        enabled: false
    flyteNamespaceTemplate:
      # --- Enable or disable creating Flyte namespace in template. Enable when using helm as template-engine only. Disable when using `helm install ...`.
      enabled: false

  # -----------------------------------------------------
  # Core dependencies that should be configured for Flyte to work on any platform
  # Specifically 2 - Storage (s3, gcs etc), Production RDBMS - Aurora, CloudSQL etc
  # ------------------------------------------------------
  #
  # STORAGE SETTINGS
  #

  storage:
    # -- Sets the storage type. Supported values are sandbox, s3, gcs and custom.
    type: sandbox
    # -- bucketName defines the storage bucket flyte will use. Required for all types except for sandbox.
    bucketName: my-s3-bucket
    # -- settings for storage type s3
    s3:
      region: us-east-1
    # -- settings for storage type gcs
    gcs:
    # -- GCP project ID. Required for storage type gcs.
    # projectId:
    # -- GCP service account key for GSA with bucket access. Leave empty if you use workload identity.
    # serviceAccountKey: ""
    # -- Settings for storage type custom. See https://github.com/graymeta/stow for supported storage providers/settings.
    custom: {}

  # Database configuration
  db:
    datacatalog:
      database:
        port: 5432
        username: postgres
        host: postgres
        dbname: "datacatalog"
    admin:
      database:
        port: 5432
        username: postgres
        host: postgres
        dbname: "flyteadmin"

  # --------------------------------------------------------------------
  # Specializing your deployment using configuration
  # -------------------------------------------------------------------
  #
  # CONFIGMAPS SETTINGS
  #

  configmap:
    # -- Configuration for Flyte console UI
    console:
      BASE_URL: /console
      CONFIG_DIR: /etc/flyte/config

    # -- Domains configuration for Flyte projects. This enables the specified number of domains across all projects in Flyte.
    domain:
      domains:
        - id: development
          name: development
        - id: staging
          name: staging
        - id: production
          name: production

    # -- FlyteAdmin server configuration
    adminServer:
      # Refer to the [server config](https://pkg.go.dev/github.com/lyft/flyteadmin@v0.3.37/pkg/config#ServerConfig).
      server:
        httpPort: 8088
        grpcPort: 8089
        security:
          # -- Controls whether to serve requests over SSL/TLS.
          secure: false
          # -- Controls whether to enforce authentication. Follow the guide in https://docs.flyte.org/ on how to setup authentication.
          useAuth: false
          allowCors: true
          allowedOrigins:
            # Accepting all domains for Sandbox installation
            - "*"
          allowedHeaders:
            - "Content-Type"
            - "flyte-authorization"
      # Refer to the full [structure](https://pkg.go.dev/github.com/lyft/flyteadmin@v0.3.37/pkg/runtime/interfaces#ApplicationConfig) for documentation.
      flyteadmin:
        roleNameKey: "iam.amazonaws.com/role"
        profilerPort: 10254
        metricsScope: "flyte:"
        metadataStoragePrefix:
          - "metadata"
          - "admin"
        eventVersion: 2
        testing:
          host: http://flyteadmin
      # -- Authentication configuration
      auth:
        authorizedUris:
          # This should point at your public http Uri.
          - https://localhost:30081
          # This will be used by internal services in the same namespace as flyteadmin
          - http://flyteadmin:80
          # This will be used by internal services in the same cluster but different namespaces
          - http://flyteadmin.flyte.svc.cluster.local:80

        # Controls app authentication config
        appAuth:
          thirdPartyConfig:
            flyteClient:
              clientId: flytectl
              redirectUri: http://localhost:53593/callback
              scopes:
                - offline
                - all
        # Controls user authentication
        userAuth:
          openId:
            baseUrl: https://accounts.google.com
            scopes:
              - profile
              - openid
            clientId: 657465813211-6eog7ek7li5k7i7fvgv2921075063hpe.apps.googleusercontent.com

    # -- Datacatalog server config
    datacatalogServer:
      datacatalog:
        storage-prefix: metadata/datacatalog
        metrics-scope: datacatalog
        profiler-port: 10254
      application:
        grpcPort: 8089
        httpPort: 8080
        grpcServerReflection: true

    # -- Task default resources configuration
    # Refer to the full [structure](https://pkg.go.dev/github.com/lyft/flyteadmin@v0.3.37/pkg/runtime/interfaces#TaskResourceConfiguration).
    task_resource_defaults:
      # -- Task default resources parameters
      task_resources:
        defaults:
          cpu: 100m
          memory: 200Mi
          storage: 5Mi
        limits:
          cpu: 2
          memory: 1Gi
          storage: 20Mi
          gpu: 1

    # -- Catalog Client configuration [structure](https://pkg.go.dev/github.com/flyteorg/flytepropeller/pkg/controller/nodes/task/catalog#Config)
    # Additional advanced Catalog configuration [here](https://pkg.go.dev/github.com/lyft/flyteplugins/go/tasks/pluginmachinery/catalog#Config)
    catalog:
      catalog-cache:
        endpoint: datacatalog:89
        type: datacatalog
        insecure: true

    # -- Copilot configuration
    copilot:
      plugins:
        k8s:
          # -- Structure documented [here](https://pkg.go.dev/github.com/lyft/flyteplugins@v0.5.28/go/tasks/pluginmachinery/flytek8s/config#FlyteCoPilotConfig)
          co-pilot:
            name: flyte-copilot-
            image: cr.flyte.org/flyteorg/flytecopilot:v0.0.30 # FLYTECOPILOT_IMAGE
            start-timeout: 30s

    # -- Core propeller configuration
    core:
      # -- follows the structure specified [here](https://pkg.go.dev/github.com/flyteorg/flytepropeller/pkg/controller/config).
      propeller:
        rawoutput-prefix: s3://my-s3-bucket/
        metadata-prefix: metadata/propeller
        workers: 4
        max-workflow-retries: 30
        workflow-reeval-duration: 30s
        downstream-eval-duration: 30s
        limit-namespace: "all"
        prof-port: 10254
        metrics-prefix: flyte
        enable-admin-launcher: true
        leader-election:
          lock-config-map:
            name: propeller-leader
            namespace: flyte
          enabled: true
          lease-duration: 15s
          renew-deadline: 10s
          retry-period: 2s
        queue:
          type: batch
          batching-interval: 2s
          batch-size: -1
          queue:
            type: maxof
            rate: 100
            capacity: 1000
            base-delay: 5s
            max-delay: 120s
          sub-queue:
            type: bucket
            rate: 10
            capacity: 100
      webhook:
        certDir: /etc/webhook/certs
        serviceName: flyte-pod-webhook
      # -- For Workflow store use configuration [here](https://pkg.go.dev/github.com/flyteorg/flytepropeller/pkg/controller/workflowstore#Config)
      #

    enabled_plugins:
      # -- Tasks specific configuration [structure](https://pkg.go.dev/github.com/flyteorg/flytepropeller/pkg/controller/nodes/task/config#GetConfig)
      tasks:
        # -- Plugins configuration, [structure](https://pkg.go.dev/github.com/flyteorg/flytepropeller/pkg/controller/nodes/task/config#TaskPluginConfig)
        task-plugins:
          # -- [Enabled Plugins](https://pkg.go.dev/github.com/lyft/flyteplugins/go/tasks/config#Config). Enable sagemaker*, athena if you install the backend
          # plugins
          enabled-plugins:
            - container
            - sidecar
            - k8s-array
            - external-plugin-service
          default-for-task-types:
            container: container
            sidecar: sidecar
            container_array: k8s-array
            bigquery_query_job_task: external-plugin-service


    # -- Kubernetes specific Flyte configuration
    k8s:
      plugins:
        # -- Configuration section for all K8s specific plugins [Configuration structure](https://pkg.go.dev/github.com/lyft/flyteplugins/go/tasks/pluginmachinery/flytek8s/config)
        k8s:
          #  DEFAULT_ENV_VAR: VALUE
          default-cpus: 100m
          default-env-vars:
            - FLYTE_AWS_ENDPOINT: "http://minio.flyte:9000"
            - FLYTE_AWS_ACCESS_KEY_ID: minio
            - FLYTE_AWS_SECRET_ACCESS_KEY: miniostorage
          default-memory: 200Mi
        external-plugin-service:
          defaultGrpcEndpoint: external-plugin-service.flyte.svc.cluster.local:8000
          supportedTaskTypes:
            - bigquery_query_job_task

    # -- Logger configuration
    logger:
      logger:
        show-source: true
        level: 5

    remoteData:
      remoteData:
        region: "us-east-1"
        scheme: "local"
        signedUrls:
          durationMinutes: 3

    # -- Resource manager configuration
    resource_manager:
      # -- resource manager configuration
      propeller:
        resourcemanager:
          type: noop
          redis: null

    # -- Section that configures how the Task logs are displayed on the UI. This has to be changed based on your actual logging provider.
    # Refer to [structure](https://pkg.go.dev/github.com/lyft/flyteplugins/go/tasks/logs#LogConfig) to understand how to configure various
    # logging engines
    task_logs:
      plugins:
        logs:
          kubernetes-enabled: true
          kubernetes-template-uri: 'http://localhost:30082/#/log/{{ "{{" }} .namespace {{ "}}" }}/{{ "{{" }} .podName {{ "}}" }}/pod?namespace={{ "{{" }} .namespace {{ "}}" }}'
          # -- One option is to enable cloudwatch logging for EKS, update the region and log group accordingly
          cloudwatch-enabled: false

  # ----------------------------------------------------------------
  # Optional Modules
  # Flyte built extensions that enable various additional features in Flyte.
  # All these features are optional, but are critical to run certain features
  # ------------------------------------------------------------------------

  # -- **Optional Component**
  # Flyte uses a cloud hosted Cron scheduler to run workflows on a schedule. The following module is optional. Without,
  # this module, you will not have scheduled launchplans / workflows.
  # Docs: https://docs.flyte.org/en/latest/howto/enable_and_use_schedules.html#setting-up-scheduled-workflows
  workflow_scheduler:
    enabled: true
    type: native

  # -- **Optional Component**
  # Workflow notifications module is an optional dependency. Flyte uses cloud native pub-sub systems to notify users of
  # various events in their workflows
  workflow_notifications:
    enabled: false
    config: {}

  # -- Configuration for the Cluster resource manager component. This is an optional component, that enables automatic
  # cluster configuration. This is useful to set default quotas, manage namespaces etc that map to a project/domain
  cluster_resource_manager:
    # -- Enables the Cluster resource manager component
    enabled: true
    # -- Service account name to run with
    service_account_name: flyteadmin
    config:
      # -- ClusterResource parameters
      # Refer to the [structure](https://pkg.go.dev/github.com/lyft/flyteadmin@v0.3.37/pkg/runtime/interfaces#ClusterResourceConfig) to customize.
      cluster_resources:
        refreshInterval: 5m
        templatePath: "/etc/flyte/clusterresource/templates"
        # -- Starts the cluster resource manager in standalone mode with requisite auth credentials to call flyteadmin service endpoints
        standaloneDeployment: false
        customData:
          - production:
              - projectQuotaCpu:
                  value: "5"
              - projectQuotaMemory:
                  value: "4000Mi"
          - staging:
              - projectQuotaCpu:
                  value: "2"
              - projectQuotaMemory:
                  value: "3000Mi"
          - development:
              - projectQuotaCpu:
                  value: "4"
              - projectQuotaMemory:
                  value: "3000Mi"
        refresh: 5m

    # -- Resource templates that should be applied
    templates:
      # -- Template for namespaces resources
      - key: aa_namespace
        value: |
          apiVersion: v1
          kind: Namespace
          metadata:
            name: {{ namespace }}
          spec:
            finalizers:
            - kubernetes
      - key: ab_project_resource_quota
        value: |
          apiVersion: v1
          kind: ResourceQuota
          metadata:
            name: project-quota
            namespace: {{ namespace }}
          spec:
            hard:
              limits.cpu: {{ projectQuotaCpu }}
              limits.memory: {{ projectQuotaMemory }}

# ----------------------------------------------
# Sandbox Configuration
# Sandbox allows to run flyte without any cloud dependencies and can be run even locally on your laptop.
# This is achieved by replacing cloud service dependencies by k8s local alternatives. These may not be ideal
# for a high performance setup, but are great to try out flyte
# -----------------------------------------------
#
# REDIS SETTINGS
#

redis:
  # --- enable or disable Redis Statefulset installation
  enabled: false

#
# POSTGRES SETTINGS
#

postgres:
  # --- enable or disable Postgres deployment installation
  enabled: true
  # -- Replicas count for Postgres deployment
  replicaCount: 1
  image:
    # -- Docker image for Postgres deployment
    repository: ecr.flyte.org/ubuntu/postgres
    # -- Docker image tag
    tag: 13-21.04_beta
    # -- Docker image pull policy
    pullPolicy: IfNotPresent
  # -- Default resources requests and limits for Postgres deployment
  resources:
    requests:
      cpu: 10m
      memory: 128Mi
    limits:
      cpu: 1000m
      memory: 512Mi
  # -- Service settings for Postgres
  service:
    annotations: {}
    type: NodePort
  # -- Annotations for Postgres pods
  podAnnotations: {}
  # -- nodeSelector for Postgres deployment
  nodeSelector: {}
  # -- tolerations for Postgres deployment
  tolerations: []
  # -- affinity for Postgres deployment
  affinity: {}

#
# MINIO SETTINGS
#

minio:
  # --- enable or disable Minio deployment installation
  enabled: true
  # -- Replicas count for Minio deployment
  replicaCount: 1
  image:
    # -- Docker image for Minio deployment
    repository: ecr.flyte.org/bitnami/minio
    # -- Docker image tag
    tag: 2021.10.13-debian-10-r0
    # -- Docker image pull policy
    pullPolicy: IfNotPresent
  # -- Default resources requests and limits for Minio deployment
  resources:
    # -- Requests are the minimum set of resources needed for this pod
    requests:
      cpu: 10m
      memory: 128Mi
    # -- Limits are the maximum set of resources needed for this pod
    limits:
      cpu: 200m
      memory: 512Mi
  # -- Service settings for Minio
  service:
    annotations: {}
    type: NodePort
  # -- Annotations for Minio pods
  podAnnotations: {}
  # -- nodeSelector for Minio deployment
  nodeSelector: {}
  # -- tolerations for Minio deployment
  tolerations: []
  # -- affinity for Minio deployment
  affinity: {}

redoc:
  # --- enable or disable Minio deployment installation
  enabled: true
  # -- Replicas count for Minio deployment
  replicaCount: 1
  image:
    # -- Docker image for Minio deployment
    repository: docker.io/redocly/redoc
    # -- Docker image tag
    tag: latest
    # -- Docker image pull policy
    pullPolicy: IfNotPresent
  # -- Default resources requests and limits for Minio deployment
  resources:
    # -- Requests are the minimum set of resources needed for this pod
    requests:
      cpu: 10m
      memory: 128Mi
    # -- Limits are the maximum set of resources needed for this pod
    limits:
      cpu: 200m
      memory: 512Mi
  # -- Service settings for Minio
  service:
    type: ClusterIP
  # -- Annotations for Minio pods
  podAnnotations: {}
  # -- nodeSelector for Minio deployment
  nodeSelector: {}
  # -- tolerations for Minio deployment
  tolerations: []
  # -- affinity for Minio deployment
  affinity: {}

#
# CONTOUR SETTINGS
#

contour:
  # --- enable or disable Contour deployment installation
  enabled: true
  # -- Replicas count for Contour deployment
  replicaCount: 1
  contour:
    # -- Default resources requests and limits for Contour
    resources:
      # -- Requests are the minimum set of resources needed for this pod
      requests:
        cpu: 10m
        memory: 50Mi
      # -- Limits are the maximum set of resources needed for this pod
      limits:
        cpu: 100m
        memory: 100Mi
  envoy:
    service:
      type: NodePort
      ports:
        http: 80
      nodePorts:
        http: 30081
    # -- Default resources requests and limits for Envoy
    resources:
      # -- Requests are the minimum set of resources needed for this pod
      requests:
        cpu: 10m
        memory: 50Mi
      # -- Limits are the maximum set of resources needed for this pod
      limits:
        cpu: 100m
        memory: 100Mi
  # -- Annotations for ServiceAccount attached to Contour pods
  serviceAccountAnnotations: {}
  # -- Annotations for Contour pods
  podAnnotations: {}
  # -- nodeSelector for Contour deployment
  nodeSelector: {}
  # -- tolerations for Contour deployment
  tolerations: []
  # -- affinity for Contour deployment
  affinity: {}

#
# KUBERNETES DASHBOARD
#
kubernetes-dashboard:
  enabled: true
  extraArgs:
    - --enable-skip-login
    - --enable-insecure-login
    - --disable-settings-authorizer
  protocolHttp: true
  rbac:
    clusterReadOnlyRole: true
  service:
    type: NodePort
    externalPort: 30082
    nodePort: 30082

# -- Optional: Spark Plugin using the Spark Operator
sparkoperator:
  # --- enable or disable Sparkoperator deployment installation
  enabled: false

# -- Optional: Dask Plugin using the Dask Operator
daskoperator:
  # --- enable or disable the dask operator deployment installation
  enabled: false<|MERGE_RESOLUTION|>--- conflicted
+++ resolved
@@ -178,11 +178,7 @@
       # -- Docker image for Flytepropeller deployment
       repository: cr.flyte.org/flyteorg/flytepropeller # FLYTEPROPELLER_IMAGE
       # -- Docker image tag
-<<<<<<< HEAD
-      tag: v1.1.90 # FLYTEPROPELLER_TAG
-=======
       tag: v1.1.95 # FLYTEPROPELLER_TAG
->>>>>>> d95ee843
       # -- Docker image pull policy
       pullPolicy: IfNotPresent
     # -- Default resources requests and limits for Flytepropeller deployment
