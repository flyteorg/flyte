# ---------------------------------------------------------------------
# Core System settings
# This section consists of Core components of Flyte and their deployment
# settings. This includes FlyteAdmin service, Datacatalog, FlytePropeller and
# Flyteconsole
# ---------------------------------------------------------------------
flyte:
  #
  # FLYTEADMIN SETTINGS
  #

  flyteadmin:
    # -- Replicas count for Flyteadmin deployment
    replicaCount: 1
    image:
      # -- Docker image for Flyteadmin deployment
      repository: cr.flyte.org/flyteorg/flyteadmin
      # -- Docker image tag
      tag: v0.6.43 # FLYTEADMIN_TAG
      # -- Docker image pull policy
      pullPolicy: IfNotPresent
    # -- Default resources requests and limits for Flyteadmin deployment
    resources:
      limits:
        cpu: 250m
        ephemeral-storage: 100Mi
        memory: 500Mi
      requests:
        cpu: 10m
        ephemeral-storage: 50Mi
        memory: 50Mi
    # -- Default regex string for searching configuration files
    configPath: /etc/flyte/config/*.yaml
    # -- Initial projects to create
    initialProjects:
      - flytesnacks
      - flytetester
      - flyteexamples
    # -- Service settings for Flyteadmin
    service:
      annotations:
        projectcontour.io/upstream-protocol.h2c: grpc
      type: ClusterIP
      loadBalancerSourceRanges: []
    # -- Configuration for service accounts for FlyteAdmin
    serviceAccount:
      # -- Should a service account be created for flyteadmin
      create: true
      # -- Annotations for ServiceAccount attached to Flyteadmin pods
      annotations: {}
      # -- ImapgePullSecrets to automatically assign to the service account
      imagePullSecrets: {}
    # -- Annotations for Flyteadmin pods
    podAnnotations: {}
    # -- nodeSelector for Flyteadmin deployment
    nodeSelector: {}
    # -- tolerations for Flyteadmin deployment
    tolerations: []
    # -- affinity for Flyteadmin deployment
    affinity: {}
    secrets: {}
    additionalVolumes: []
    additionalVolumeMounts: []
    # -- Deploys a Redoc container in Flyteadmin's pod
    deployRedoc: true

  #
  # FLYTESCHEDULER SETTINGS
  #

  flytescheduler:
    image:
      # -- Docker image for Flytescheduler deployment
      repository: cr.flyte.org/flyteorg/flytescheduler
      # -- Docker image tag
      tag: v0.6.43 # FLYTESCHEDULER_TAG
      # -- Docker image pull policy
      pullPolicy: IfNotPresent
    # -- Default resources requests and limits for Flytescheduler deployment
    resources:
      limits:
        cpu: 250m
        ephemeral-storage: 100Mi
        memory: 500Mi
      requests:
        cpu: 10m
        ephemeral-storage: 50Mi
        memory: 50Mi
    # -- Default regex string for searching configuration files
    configPath: /etc/flyte/config/*.yaml

    # -- Configuration for service accounts for Flytescheduler
    serviceAccount:
      # -- Should a service account be created for Flytescheduler
      create: true
      # -- Annotations for ServiceAccount attached to Flytescheduler pods
      annotations: {}
      # -- ImapgePullSecrets to automatically assign to the service account
      imagePullSecrets: {}
    # -- Annotations for Flytescheduler pods
    podAnnotations: {}
    # -- nodeSelector for Flytescheduler deployment
    nodeSelector: {}
    # -- tolerations for Flytescheduler deployment
    tolerations: []
    # -- affinity for Flytescheduler deployment
    affinity: {}
    secrets: {}

  #
  # DATACATALOG SETTINGS
  #

<<<<<<< HEAD
#
# FLYTEADMIN SETTINGS
#

flyteadmin:
  # -- Replicas count for Flyteadmin deployment
  replicaCount: 1
  image:
    # -- Docker image for Flyteadmin deployment
    repository: cr.flyte.org/flyteorg/flyteadmin # FLYTEADMIN_IMAGE
    # -- Docker image tag
    tag: v0.6.53 # FLYTEADMIN_TAG
    # -- Docker image pull policy
    pullPolicy: IfNotPresent
  # -- Default resources requests and limits for Flyteadmin deployment
  resources:
    limits:
      cpu: 250m
      ephemeral-storage: 100Mi
      memory: 500Mi
    requests:
      cpu: 10m
      ephemeral-storage: 50Mi
      memory: 50Mi
  # -- Default regex string for searching configuration files
  configPath: /etc/flyte/config/*.yaml
  # -- Initial projects to create
  initialProjects:
    - flytesnacks
    - flytetester
    - flyteexamples
  # -- Service settings for Flyteadmin
  service:
    annotations:
      projectcontour.io/upstream-protocol.h2c: grpc
    type: ClusterIP
    loadBalancerSourceRanges: []
  # -- Configuration for service accounts for FlyteAdmin
  serviceAccount:
    # -- Should a service account be created for flyteadmin
    create: true
    # -- Annotations for ServiceAccount attached to Flyteadmin pods
    annotations: {}
    # -- ImapgePullSecrets to automatically assign to the service account
    imagePullSecrets: {}
  # -- Annotations for Flyteadmin pods
  podAnnotations: {}
  # -- nodeSelector for Flyteadmin deployment
  nodeSelector: {}
  # -- tolerations for Flyteadmin deployment
  tolerations: []
  # -- affinity for Flyteadmin deployment
  affinity: {}
  secrets: {}
  additionalVolumes: []
  additionalVolumeMounts: []
  # -- Deploys a Redoc container in Flyteadmin's pod
  deployRedoc: true

#
# FLYTESCHEDULER SETTINGS
#

flytescheduler:
  image:
    # -- Docker image for Flytescheduler deployment
    repository: cr.flyte.org/flyteorg/flytescheduler # FLYTESCHEDULER_IMAGE
    # -- Docker image tag
    tag: v0.6.53 # FLYTESCHEDULER_TAG
    # -- Docker image pull policy
    pullPolicy: IfNotPresent
  # -- Default resources requests and limits for Flytescheduler deployment
  resources:
    limits:
      cpu: 250m
      ephemeral-storage: 100Mi
      memory: 500Mi
    requests:
      cpu: 10m
      ephemeral-storage: 50Mi
      memory: 50Mi
  # -- Default regex string for searching configuration files
  configPath: /etc/flyte/config/*.yaml

  # -- Configuration for service accounts for Flytescheduler
  serviceAccount:
    # -- Should a service account be created for Flytescheduler
    create: true
    # -- Annotations for ServiceAccount attached to Flytescheduler pods
    annotations: {}
    # -- ImapgePullSecrets to automatically assign to the service account
    imagePullSecrets: {}
  # -- Annotations for Flytescheduler pods
  podAnnotations: {}
  # -- nodeSelector for Flytescheduler deployment
  nodeSelector: {}
  # -- tolerations for Flytescheduler deployment
  tolerations: []
  # -- affinity for Flytescheduler deployment
  affinity: {}
  secrets: {}

#
# DATACATALOG SETTINGS
#

datacatalog:
  # -- Replicas count for Datacatalog deployment
  replicaCount: 1
  image:
    # -- Docker image for Datacatalog deployment
    repository: cr.flyte.org/flyteorg/datacatalog # DATACATALOG_IMAGE
    # -- Docker image tag
    tag: v0.3.16 # DATACATALOG_TAG
    # -- Docker image pull policy
    pullPolicy: IfNotPresent
  # -- Default resources requests and limits for Datacatalog deployment
  resources:
    limits:
      cpu: 500m
      ephemeral-storage: 100Mi
      memory: 500Mi
    requests:
      cpu: 10m
      ephemeral-storage: 50Mi
      memory: 50Mi
  # -- Default regex string for searching configuration files
  configPath: /etc/datacatalog/config/*.yaml
  # -- Service settings for Datacatalog
  service:
    annotations:
      projectcontour.io/upstream-protocol.h2c: grpc
    type: NodePort
  # -- Configuration for service accounts for Datacatalog
  serviceAccount:
    # -- Should a service account be created for Datacatalog
    create: true
    # -- Annotations for ServiceAccount attached to Datacatalog pods
    annotations: {}
    # -- ImapgePullSecrets to automatically assign to the service account
    imagePullSecrets: {}
  # -- Annotations for Datacatalog pods
  podAnnotations: {}
  # -- nodeSelector for Datacatalog deployment
  nodeSelector: {}
  # -- tolerations for Datacatalog deployment
  tolerations: []
  # -- affinity for Datacatalog deployment
  affinity: {}

#
# FLYTEPROPELLER SETTINGS
#

flytepropeller:
  # -- Replicas count for Flytepropeller deployment
  replicaCount: 1
  image:
    # -- Docker image for Flytepropeller deployment
    repository: cr.flyte.org/flyteorg/flytepropeller # FLYTEPROPELLER_IMAGE
    # -- Docker image tag
    tag: v0.15.17 # FLYTEPROPELLER_TAG
    # -- Docker image pull policy
    pullPolicy: IfNotPresent
  # -- Default resources requests and limits for Flytepropeller deployment
  resources:
    limits:
      cpu: 200m
      ephemeral-storage: 100Mi
      memory: 200Mi
    requests:
      cpu: 10m
      ephemeral-storage: 50Mi
      memory: 50Mi
  cacheSizeMbs: 0
  client_secret: foobar
  # -- Default regex string for searching configuration files
  configPath: /etc/flyte/config/*.yaml

  # -- Configuration for service accounts for FlytePropeller
  serviceAccount:
    # -- Should a service account be created for FlytePropeller
    create: true
    # -- Annotations for ServiceAccount attached to FlytePropeller pods
    annotations: {}
    # -- ImapgePullSecrets to automatically assign to the service account
    imagePullSecrets: {}
  # -- Annotations for Flytepropeller pods
  podAnnotations: {}
  # -- nodeSelector for Flytepropeller deployment
  nodeSelector: {}
  # -- tolerations for Flytepropeller deployment
  tolerations: []
  # -- affinity for Flytepropeller deployment
  affinity: {}
=======
  datacatalog:
    # -- Replicas count for Datacatalog deployment
    replicaCount: 1
    image:
      # -- Docker image for Datacatalog deployment
      repository: cr.flyte.org/flyteorg/datacatalog
      # -- Docker image tag
      tag: v0.3.9 # DATACATALOG_TAG
      # -- Docker image pull policy
      pullPolicy: IfNotPresent
    # -- Default resources requests and limits for Datacatalog deployment
    resources:
      limits:
        cpu: 500m
        ephemeral-storage: 100Mi
        memory: 500Mi
      requests:
        cpu: 10m
        ephemeral-storage: 50Mi
        memory: 50Mi
    # -- Default regex string for searching configuration files
    configPath: /etc/datacatalog/config/*.yaml
    # -- Service settings for Datacatalog
    service:
      annotations:
        projectcontour.io/upstream-protocol.h2c: grpc
      type: NodePort
    # -- Configuration for service accounts for Datacatalog
    serviceAccount:
      # -- Should a service account be created for Datacatalog
      create: true
      # -- Annotations for ServiceAccount attached to Datacatalog pods
      annotations: {}
      # -- ImapgePullSecrets to automatically assign to the service account
      imagePullSecrets: {}
    # -- Annotations for Datacatalog pods
    podAnnotations: {}
    # -- nodeSelector for Datacatalog deployment
    nodeSelector: {}
    # -- tolerations for Datacatalog deployment
    tolerations: []
    # -- affinity for Datacatalog deployment
    affinity: {}

  #
  # FLYTEPROPELLER SETTINGS
  #

  flytepropeller:
    # -- Replicas count for Flytepropeller deployment
    replicaCount: 1
    image:
      # -- Docker image for Flytepropeller deployment
      repository: cr.flyte.org/flyteorg/flytepropeller
      # -- Docker image tag
      tag: v0.14.13 # FLYTEPROPELLER_TAG
      # -- Docker image pull policy
      pullPolicy: IfNotPresent
    # -- Default resources requests and limits for Flytepropeller deployment
    resources:
      limits:
        cpu: 200m
        ephemeral-storage: 100Mi
        memory: 200Mi
      requests:
        cpu: 10m
        ephemeral-storage: 50Mi
        memory: 50Mi
    cacheSizeMbs: 0
    # -- Default regex string for searching configuration files
    configPath: /etc/flyte/config/*.yaml

    client_secret: foobar

    # -- Configuration for service accounts for FlytePropeller
    serviceAccount:
      # -- Should a service account be created for FlytePropeller
      create: true
      # -- Annotations for ServiceAccount attached to FlytePropeller pods
      annotations: {}
      # -- ImapgePullSecrets to automatically assign to the service account
      imagePullSecrets: {}
    # -- Annotations for Flytepropeller pods
    podAnnotations: {}
    # -- nodeSelector for Flytepropeller deployment
    nodeSelector: {}
    # -- tolerations for Flytepropeller deployment
    tolerations: []
    # -- affinity for Flytepropeller deployment
    affinity: {}

  #
  # FLYTECONSOLE SETTINGS
  #

  flyteconsole:
    # -- Replicas count for Flyteconsole deployment
    replicaCount: 1
    image:
      # -- Docker image for Flyteconsole deployment
      repository: cr.flyte.org/flyteorg/flyteconsole
      # -- Docker image tag
      tag: v0.29.0 # FLYTECONSOLE_TAG
      # -- Docker image pull policy
      pullPolicy: IfNotPresent
    # -- Default resources requests and limits for Flyteconsole deployment
    resources:
      limits:
        cpu: 500m
        memory: 250Mi
      requests:
        cpu: 10m
        memory: 50Mi
    # -- Service settings for Flyteconsole
    service:
      annotations: {}
      type: ClusterIP
    # -- Annotations for Flyteconsole pods
    podAnnotations: {}
    # -- nodeSelector for Flyteconsole deployment
    nodeSelector: {}
    # -- tolerations for Flyteconsole deployment
    tolerations: []
    # -- affinity for Flyteconsole deployment
    affinity: {}

  #
  # WEBHOOK SETTINGS
  #

  webhook:
    # -- enable or disable secrets webhook
    enabled: true
    # -- Configuration for service accounts for the webhook
    serviceAccount:
      # -- Should a service account be created for the webhook
      create: true
      # -- Annotations for ServiceAccount attached to the webhook
      annotations: {}
      # -- ImapgePullSecrets to automatically assign to the service account
      imagePullSecrets: {}
    # -- Service settings for the webhook
    service:
      annotations:
        projectcontour.io/upstream-protocol.h2c: grpc
      type: ClusterIP

  # ------------------------------------------------
  #
  # COMMON SETTINGS
  #
  common:
    databaseSecret:
      # -- Specify name of K8s Secret which contains Database password. Leave it empty if you don't need this Secret
      name: ""

      # -- Specify your Secret (with sensitive data) or pseudo-manifest (without sensitive data). See https://github.com/godaddy/kubernetes-external-secrets
      secretManifest: {}
    ingress:
      # --- Ingress hostname
      host: ""
      # --- Enable or disable creating Ingress for Flyte. Relevant to disable when using e.g. Istio as ingress controller.
      enabled: true
      # --- Enable or disable HMR route to flyteconsole. This is useful only for frontend development.
      webpackHMR: true
      # --- separateGrpcIngress puts GRPC routes into a separate ingress if true. Required for certain ingress controllers like nginx.
      separateGrpcIngress: false
      # --- Extra Ingress annotations applied only to the GRPC ingress. Only makes sense if `separateGrpcIngress` is enabled.
      separateGrpcIngressAnnotations:
        nginx.ingress.kubernetes.io/backend-protocol: "GRPC"
      # --- Ingress annotations applied to both HTTP and GRPC ingresses.
      annotations:
        nginx.ingress.kubernetes.io/app-root: /console
      # --- albSSLRedirect adds a special route for ssl redirect. Only useful in combination with the AWS LoadBalancer Controller.
      albSSLRedirect: false
      # --- TLS Settings
      tls:
        enabled: false
    flyteNamespaceTemplate:
      # --- Enable or disable creating Flyte namespace in template. Enable when using helm as template-engine only. Disable when using `helm install ...`.
      enabled: false

  # -----------------------------------------------------
  # Core dependencies that should be configured for Flyte to work on any platform
  # Specifically 2 - Storage (s3, gcs etc), Production RDBMS - Aurora, CloudSQL etc
  # ------------------------------------------------------
  #
  # STORAGE SETTINGS
  #

  storage:
    # -- Sets the storage type. Supported values are sandbox, s3, gcs and custom.
    type: sandbox
    # -- bucketName defines the storage bucket flyte will use. Required for all types except for sandbox.
    bucketName: my-s3-bucket
    # -- settings for storage type s3
    s3:
      region: us-east-1
    # -- settings for storage type gcs
    gcs:
    # -- GCP project ID. Required for storage type gcs.
    # projectId:
    # -- GCP service account key for GSA with bucket access. Leave empty if you use workload identity.
    # serviceAccountKey: ""
    # -- Settings for storage type custom. See https://github:com/graymeta/stow for supported storage providers/settings.
    custom: {}
>>>>>>> 152aa6a0

  # Database configuration
  db:
    datacatalog:
      database:
        port: 5432
        username: postgres
        host: postgres
        dbname: "datacatalog"
    admin:
      database:
        port: 5432
        username: postgres
        host: postgres
        dbname: "flyteadmin"

  # --------------------------------------------------------------------
  # Specializing your deployment using configuration
  # -------------------------------------------------------------------
  #
  # CONFIGMAPS SETTINGS
  #

  configmap:
    # -- Configuration for Flyte console UI
    console:
      BASE_URL: /console
      CONFIG_DIR: /etc/flyte/config
      DISABLE_AUTH: "1"

    # -- Domains configuration for Flyte projects. This enables the specified number of domains across all projects in Flyte.
    domain:
      domains:
        - id: development
          name: development
        - id: staging
          name: staging
        - id: production
          name: production

    # -- FlyteAdmin server configuration
    adminServer:
      # Refer to the [server config](https://pkg.go.dev/github.com/lyft/flyteadmin@v0.3.37/pkg/config#ServerConfig).
      server:
        httpPort: 8088
        grpcPort: 8089
        security:
          # -- Controls whether to serve requests over SSL/TLS.
          secure: false
          # -- Controls whether to enforce authentication. Follow the guide in https://docs.flyte.org/ on how to setup authentication.
          useAuth: false
          allowCors: true
          allowedOrigins:
            # Accepting all domains for Sandbox installation
            - "*"
          allowedHeaders:
            - "Content-Type"
            - "flyte-authorization"
      # Refer to the full [structure](https://pkg.go.dev/github.com/lyft/flyteadmin@v0.3.37/pkg/runtime/interfaces#ApplicationConfig) for documentation.
      flyteadmin:
        roleNameKey: "iam.amazonaws.com/role"
        profilerPort: 10254
        metricsScope: "flyte:"
        metadataStoragePrefix:
          - "metadata"
          - "admin"
        eventVersion: 2
        testing:
          host: http://flyteadmin
      # -- Authentication configuration
      auth:
        authorizedUris:
          # This should point at your public http Uri.
          - https://localhost:30081
          # This will be used by internal services in the same namespace as flyteadmin
          - http://flyteadmin:80
          # This will be used by internal services in the same cluster but different namespaces
          - http://flyteadmin.flyte.svc.cluster.local:80

        # Controls app authentication config
        appAuth:
          thirdPartyConfig:
            flyteClient:
              clientId: flytectl
              redirectUri: http://localhost:53593/callback
              scopes:
                - offline
                - all
        # Controls user authentication
        userAuth:
          openId:
            baseUrl: https://accounts.google.com
            scopes:
              - profile
              - openid
            clientId: 657465813211-6eog7ek7li5k7i7fvgv2921075063hpe.apps.googleusercontent.com

    # -- Datacatalog server config
    datacatalogServer:
      datacatalog:
        storage-prefix: metadata/datacatalog
        metrics-scope: datacatalog
        profiler-port: 10254
      application:
        grpcPort: 8089
        httpPort: 8080
        grpcServerReflection: true

    # -- Task default resources configuration
    # Refer to the full [structure](https://pkg.go.dev/github.com/lyft/flyteadmin@v0.3.37/pkg/runtime/interfaces#TaskResourceConfiguration).
    task_resource_defaults:
      # -- Task default resources parameters
      task_resources:
        defaults:
          cpu: 100m
          memory: 200Mi
          storage: 5Mi
        limits:
          cpu: 2
          memory: 1Gi
          storage: 20Mi
          gpu: 1

    # -- Admin Client configuration [structure](https://pkg.go.dev/github.com/flyteorg/flytepropeller/pkg/controller/nodes/subworkflow/launchplan#AdminConfig)
    admin:
      event:
        type: admin
        rate: 500
        capacity: 1000
      admin:
        endpoint: flyteadmin:81
        insecure: true
        clientId: flytepropeller
        clientSecretLocation: /etc/secrets/client_secret
    # -- Catalog Client configuration [structure](https://pkg.go.dev/github.com/flyteorg/flytepropeller/pkg/controller/nodes/task/catalog#Config)
    # Additional advanced Catalog configuration [here](https://pkg.go.dev/github.com/lyft/flyteplugins/go/tasks/pluginmachinery/catalog#Config)
    catalog:
      catalog-cache:
        endpoint: datacatalog:89
        type: datacatalog
        insecure: true

    # -- Copilot configuration
    copilot:
      plugins:
        k8s:
          # -- Structure documented [here](https://pkg.go.dev/github.com/lyft/flyteplugins@v0.5.28/go/tasks/pluginmachinery/flytek8s/config#FlyteCoPilotConfig)
          co-pilot:
            name: flyte-copilot-
            image: cr.flyte.org/lyft/flyteplugins/flytecopilot:dc4bdbd61cac88a39a5ff43e40f026bdbc2c78a2
            start-timeout: 30s

    # -- Core propeller configuration
    core:
      # -- follows the structure specified [here](https://pkg.go.dev/github.com/flyteorg/flytepropeller/pkg/controller/config).
      propeller:
        rawoutput-prefix: s3://my-s3-bucket/
        metadata-prefix: metadata/propeller
        workers: 4
        max-workflow-retries: 30
        workflow-reeval-duration: 30s
        downstream-eval-duration: 30s
        limit-namespace: "all"
        prof-port: 10254
        metrics-prefix: flyte
        enable-admin-launcher: true
        leader-election:
          lock-config-map:
            name: propeller-leader
            namespace: flyte
          enabled: true
          lease-duration: 15s
          renew-deadline: 10s
          retry-period: 2s
        queue:
          type: batch
          batching-interval: 2s
          batch-size: -1
          queue:
            type: maxof
            rate: 100
            capacity: 1000
            base-delay: 5s
            max-delay: 120s
          sub-queue:
            type: bucket
            rate: 10
            capacity: 100
      webhook:
        certDir: /etc/webhook/certs
        serviceName: flyte-pod-webhook
      # -- For Workflow store use configuration [here](https://pkg.go.dev/github.com/flyteorg/flytepropeller/pkg/controller/workflowstore#Config)
      #

    enabled_plugins:
      # -- Tasks specific configuration [structure](https://pkg.go.dev/github.com/flyteorg/flytepropeller/pkg/controller/nodes/task/config#GetConfig)
      tasks:
        # -- Plugins configuration, [structure](https://pkg.go.dev/github.com/flyteorg/flytepropeller/pkg/controller/nodes/task/config#TaskPluginConfig)
        task-plugins:
          # -- [Enabled Plugins](https://pkg.go.dev/github.com/lyft/flyteplugins/go/tasks/config#Config). Enable sagemaker*, athena if you install the backend
          # plugins
          enabled-plugins:
            - container
            - sidecar
            - k8s-array
          default-for-task-types:
            container: container
            sidecar: sidecar
            container_array: k8s-array

    # -- Kubernetes specific Flyte configuration
    k8s:
      plugins:
        # -- Configuration section for all K8s specific plugins [Configuration structure](https://pkg.go.dev/github.com/lyft/flyteplugins/go/tasks/pluginmachinery/flytek8s/config)
        k8s:
          #  DEFAULT_ENV_VAR: VALUE
          default-cpus: 100m
          default-env-vars:
            - FLYTE_AWS_ENDPOINT: "http://minio.flyte:9000"
            - FLYTE_AWS_ACCESS_KEY_ID: minio
            - FLYTE_AWS_SECRET_ACCESS_KEY: miniostorage
          default-memory: 200Mi

    # -- Logger configuration
    logger:
      logger:
        show-source: true
        level: 4

<<<<<<< HEAD
flyteconsole:
  # -- Replicas count for Flyteconsole deployment
  replicaCount: 1
  image:
    # -- Docker image for Flyteconsole deployment
    repository: cr.flyte.org/flyteorg/flyteconsole # FLYTECONSOLE_IMAGE
    # -- Docker image tag
    tag: v0.30.0 # FLYTECONSOLE_TAG
    # -- Docker image pull policy
    pullPolicy: IfNotPresent
  # -- Default resources requests and limits for Flyteconsole deployment
  resources:
    limits:
      cpu: 500m
      memory: 250Mi
    requests:
      cpu: 10m
      memory: 50Mi
  # -- Service settings for Flyteconsole
  service:
    annotations: {}
    type: ClusterIP
  # -- Annotations for Flyteconsole pods
  podAnnotations: {}
  # -- nodeSelector for Flyteconsole deployment
  nodeSelector: {}
  # -- tolerations for Flyteconsole deployment
  tolerations: []
  # -- affinity for Flyteconsole deployment
  affinity: {}
=======
    remoteData:
      remoteData:
        region: "us-east-1"
        scheme: "local"
        signedUrls:
          durationMinutes: 3

    # -- Resource manager configuration
    resource_manager:
      # -- resource manager configuration
      propeller:
        resourcemanager:
          type: noop
          redis: null

    # -- Section that configures how the Task logs are displayed on the UI. This has to be changed based on your actual logging provider.
    # Refer to [structure](https://pkg.go.dev/github.com/lyft/flyteplugins/go/tasks/logs#LogConfig) to understand how to configure various
    # logging engines
    task_logs:
      plugins:
        logs:
          kubernetes-enabled: true
          kubernetes-template-uri: 'http://localhost:30082/#/log/{{ "{{" }} .namespace {{ "}}" }}/{{ "{{" }} .podName {{ "}}" }}/pod?namespace={{ "{{" }} .namespace {{ "}}" }}'
          # -- One option is to enable cloudwatch logging for EKS, update the region and log group accordingly
          cloudwatch-enabled: false

  # ----------------------------------------------------------------
  # Optional Modules
  # Flyte built extensions that enable various additional features in Flyte.
  # All these features are optional, but are critical to run certain features
  # ------------------------------------------------------------------------

  # -- **Optional Component**
  # Flyte uses a cloud hosted Cron scheduler to run workflows on a schedule. The following module is optional. Without,
  # this module, you will not have scheduled launchplans / workflows.
  # Docs: https://docs.flyte.org/en/latest/howto/enable_and_use_schedules.html#setting-up-scheduled-workflows
  workflow_scheduler:
    enabled: true
    config: {}
    type: "native"
>>>>>>> 152aa6a0

  # -- **Optional Component**
  # Workflow notifications module is an optional dependency. Flyte uses cloud native pub-sub systems to notify users of
  # various events in their workflows
  workflow_notifications:
    enabled: false
    config: {}

  # -- Configuration for the Cluster resource manager component. This is an optional component, that enables automatic
  # cluster configuration. This is useful to set default quotas, manage namespaces etc that map to a project/domain
  cluster_resource_manager:
    # -- Enables the Cluster resource manager component
    enabled: true
    config:
      # -- ClusterResource parameters
      # Refer to the [structure](https://pkg.go.dev/github.com/lyft/flyteadmin@v0.3.37/pkg/runtime/interfaces#ClusterResourceConfig) to customize.
      cluster_resources:
        refreshInterval: 5m
        templatePath: "/etc/flyte/clusterresource/templates"
        customData:
          - production:
              - projectQuotaCpu:
                  value: "5"
              - projectQuotaMemory:
                  value: "4000Mi"
          - staging:
              - projectQuotaCpu:
                  value: "2"
              - projectQuotaMemory:
                  value: "3000Mi"
          - development:
              - projectQuotaCpu:
                  value: "4"
              - projectQuotaMemory:
                  value: "3000Mi"
        refresh: 5m

    # -- Resource templates that should be applied
    templates:
      # -- Template for namespaces resources
      - key: aa_namespace
        value: |
          apiVersion: v1
          kind: Namespace
          metadata:
            name: {{ namespace }}
          spec:
            finalizers:
            - kubernetes
      - key: ab_project_resource_quota
        value: |
          apiVersion: v1
          kind: ResourceQuota
          metadata:
            name: project-quota
            namespace: {{ namespace }}
          spec:
            hard:
              limits.cpu: {{ projectQuotaCpu }}
              limits.memory: {{ projectQuotaMemory }}

# ----------------------------------------------
# Sandbox Configuration
# Sandbox allows to run flyte without any cloud dependencies and can be run even locally on your laptop.
# This is achieved by replacing cloud service dependencies by k8s local alternatives. These may not be ideal
# for a high performance setup, but are great to try out flyte
# -----------------------------------------------
#
# REDIS SETTINGS
#

redis:
  # --- enable or disable Redis Statefulset installation
  enabled: false

#
# POSTGRES SETTINGS
#

postgres:
  # --- enable or disable Postgres deployment installation
  enabled: true
  # -- Replicas count for Postgres deployment
  replicaCount: 1
  image:
    # -- Docker image for Postgres deployment
    repository: ecr.flyte.org/ubuntu/postgres
    # -- Docker image tag
    tag: 13-21.04_beta
    # -- Docker image pull policy
    pullPolicy: IfNotPresent
  # -- Default resources requests and limits for Postgres deployment
  resources:
    requests:
      cpu: 10m
      memory: 128Mi
    limits:
      cpu: 1000m
      memory: 512Mi
  # -- Service settings for Postgres
  service:
    annotations: {}
    type: ClusterIP
  # -- Annotations for Postgres pods
  podAnnotations: {}
  # -- nodeSelector for Postgres deployment
  nodeSelector: {}
  # -- tolerations for Postgres deployment
  tolerations: []
  # -- affinity for Postgres deployment
  affinity: {}

#
# MINIO SETTINGS
#

minio:
  # --- enable or disable Minio deployment installation
  enabled: true
  # -- Replicas count for Minio deployment
  replicaCount: 1
  image:
    # -- Docker image for Minio deployment
    repository: ecr.flyte.org/bitnami/minio
    # -- Docker image tag
    tag: 2021.10.13-debian-10-r0
    # -- Docker image pull policy
    pullPolicy: IfNotPresent
  # -- Default resources requests and limits for Minio deployment
  resources:
    # -- Requests are the minimum set of resources needed for this pod
    requests:
      cpu: 10m
      memory: 128Mi
    # -- Limits are the maximum set of resources needed for this pod
    limits:
      cpu: 200m
      memory: 512Mi
  # -- Service settings for Minio
  service:
    annotations: {}
    type: NodePort
  # -- Annotations for Minio pods
  podAnnotations: {}
  # -- nodeSelector for Minio deployment
  nodeSelector: {}
  # -- tolerations for Minio deployment
  tolerations: []
  # -- affinity for Minio deployment
  affinity: {}

#
# CONTOUR SETTINGS
#

contour:
  # --- enable or disable Contour deployment installation
  enabled: true
  # -- Replicas count for Contour deployment
  replicaCount: 1
  contour:
    # -- Default resources requests and limits for Contour
    resources:
      # -- Requests are the minimum set of resources needed for this pod
      requests:
        cpu: 10m
        memory: 50Mi
      # -- Limits are the maximum set of resources needed for this pod
      limits:
        cpu: 100m
        memory: 100Mi
  envoy:
    service:
      type: NodePort
      ports:
        http: 80
      nodePorts:
        http: 30081
    # -- Default resources requests and limits for Envoy
    resources:
      # -- Requests are the minimum set of resources needed for this pod
      requests:
        cpu: 10m
        memory: 50Mi
      # -- Limits are the maximum set of resources needed for this pod
      limits:
        cpu: 100m
        memory: 100Mi
  # -- Annotations for ServiceAccount attached to Contour pods
  serviceAccountAnnotations: {}
  # -- Annotations for Contour pods
  podAnnotations: {}
  # -- nodeSelector for Contour deployment
  nodeSelector: {}
  # -- tolerations for Contour deployment
  tolerations: []
  # -- affinity for Contour deployment
  affinity: {}

#
# KUBERNETES DASHBOARD
#
kubernetes-dashboard:
  enabled: true
  extraArgs:
    - --enable-skip-login
    - --enable-insecure-login
    - --disable-settings-authorizer
  protocolHttp: true
  rbac:
    clusterReadOnlyRole: true
  service:
    type: NodePort
    externalPort: 30082
    nodePort: 30082

# -- Optional: Spark Plugin using the Spark Operator
sparkoperator:
  # --- enable or disable Sparkoperator deployment installation
  enabled: false<|MERGE_RESOLUTION|>--- conflicted
+++ resolved
@@ -14,7 +14,7 @@
     replicaCount: 1
     image:
       # -- Docker image for Flyteadmin deployment
-      repository: cr.flyte.org/flyteorg/flyteadmin
+      repository: cr.flyte.org/flyteorg/flyteadmin # FLYTEADMIN_IMAGE
       # -- Docker image tag
       tag: v0.6.43 # FLYTEADMIN_TAG
       # -- Docker image pull policy
@@ -71,7 +71,7 @@
   flytescheduler:
     image:
       # -- Docker image for Flytescheduler deployment
-      repository: cr.flyte.org/flyteorg/flytescheduler
+      repository: cr.flyte.org/flyteorg/flytescheduler # FLYTESCHEDULER_IMAGE
       # -- Docker image tag
       tag: v0.6.43 # FLYTESCHEDULER_TAG
       # -- Docker image pull policy
@@ -111,209 +111,12 @@
   # DATACATALOG SETTINGS
   #
 
-<<<<<<< HEAD
-#
-# FLYTEADMIN SETTINGS
-#
-
-flyteadmin:
-  # -- Replicas count for Flyteadmin deployment
-  replicaCount: 1
-  image:
-    # -- Docker image for Flyteadmin deployment
-    repository: cr.flyte.org/flyteorg/flyteadmin # FLYTEADMIN_IMAGE
-    # -- Docker image tag
-    tag: v0.6.53 # FLYTEADMIN_TAG
-    # -- Docker image pull policy
-    pullPolicy: IfNotPresent
-  # -- Default resources requests and limits for Flyteadmin deployment
-  resources:
-    limits:
-      cpu: 250m
-      ephemeral-storage: 100Mi
-      memory: 500Mi
-    requests:
-      cpu: 10m
-      ephemeral-storage: 50Mi
-      memory: 50Mi
-  # -- Default regex string for searching configuration files
-  configPath: /etc/flyte/config/*.yaml
-  # -- Initial projects to create
-  initialProjects:
-    - flytesnacks
-    - flytetester
-    - flyteexamples
-  # -- Service settings for Flyteadmin
-  service:
-    annotations:
-      projectcontour.io/upstream-protocol.h2c: grpc
-    type: ClusterIP
-    loadBalancerSourceRanges: []
-  # -- Configuration for service accounts for FlyteAdmin
-  serviceAccount:
-    # -- Should a service account be created for flyteadmin
-    create: true
-    # -- Annotations for ServiceAccount attached to Flyteadmin pods
-    annotations: {}
-    # -- ImapgePullSecrets to automatically assign to the service account
-    imagePullSecrets: {}
-  # -- Annotations for Flyteadmin pods
-  podAnnotations: {}
-  # -- nodeSelector for Flyteadmin deployment
-  nodeSelector: {}
-  # -- tolerations for Flyteadmin deployment
-  tolerations: []
-  # -- affinity for Flyteadmin deployment
-  affinity: {}
-  secrets: {}
-  additionalVolumes: []
-  additionalVolumeMounts: []
-  # -- Deploys a Redoc container in Flyteadmin's pod
-  deployRedoc: true
-
-#
-# FLYTESCHEDULER SETTINGS
-#
-
-flytescheduler:
-  image:
-    # -- Docker image for Flytescheduler deployment
-    repository: cr.flyte.org/flyteorg/flytescheduler # FLYTESCHEDULER_IMAGE
-    # -- Docker image tag
-    tag: v0.6.53 # FLYTESCHEDULER_TAG
-    # -- Docker image pull policy
-    pullPolicy: IfNotPresent
-  # -- Default resources requests and limits for Flytescheduler deployment
-  resources:
-    limits:
-      cpu: 250m
-      ephemeral-storage: 100Mi
-      memory: 500Mi
-    requests:
-      cpu: 10m
-      ephemeral-storage: 50Mi
-      memory: 50Mi
-  # -- Default regex string for searching configuration files
-  configPath: /etc/flyte/config/*.yaml
-
-  # -- Configuration for service accounts for Flytescheduler
-  serviceAccount:
-    # -- Should a service account be created for Flytescheduler
-    create: true
-    # -- Annotations for ServiceAccount attached to Flytescheduler pods
-    annotations: {}
-    # -- ImapgePullSecrets to automatically assign to the service account
-    imagePullSecrets: {}
-  # -- Annotations for Flytescheduler pods
-  podAnnotations: {}
-  # -- nodeSelector for Flytescheduler deployment
-  nodeSelector: {}
-  # -- tolerations for Flytescheduler deployment
-  tolerations: []
-  # -- affinity for Flytescheduler deployment
-  affinity: {}
-  secrets: {}
-
-#
-# DATACATALOG SETTINGS
-#
-
-datacatalog:
-  # -- Replicas count for Datacatalog deployment
-  replicaCount: 1
-  image:
-    # -- Docker image for Datacatalog deployment
-    repository: cr.flyte.org/flyteorg/datacatalog # DATACATALOG_IMAGE
-    # -- Docker image tag
-    tag: v0.3.16 # DATACATALOG_TAG
-    # -- Docker image pull policy
-    pullPolicy: IfNotPresent
-  # -- Default resources requests and limits for Datacatalog deployment
-  resources:
-    limits:
-      cpu: 500m
-      ephemeral-storage: 100Mi
-      memory: 500Mi
-    requests:
-      cpu: 10m
-      ephemeral-storage: 50Mi
-      memory: 50Mi
-  # -- Default regex string for searching configuration files
-  configPath: /etc/datacatalog/config/*.yaml
-  # -- Service settings for Datacatalog
-  service:
-    annotations:
-      projectcontour.io/upstream-protocol.h2c: grpc
-    type: NodePort
-  # -- Configuration for service accounts for Datacatalog
-  serviceAccount:
-    # -- Should a service account be created for Datacatalog
-    create: true
-    # -- Annotations for ServiceAccount attached to Datacatalog pods
-    annotations: {}
-    # -- ImapgePullSecrets to automatically assign to the service account
-    imagePullSecrets: {}
-  # -- Annotations for Datacatalog pods
-  podAnnotations: {}
-  # -- nodeSelector for Datacatalog deployment
-  nodeSelector: {}
-  # -- tolerations for Datacatalog deployment
-  tolerations: []
-  # -- affinity for Datacatalog deployment
-  affinity: {}
-
-#
-# FLYTEPROPELLER SETTINGS
-#
-
-flytepropeller:
-  # -- Replicas count for Flytepropeller deployment
-  replicaCount: 1
-  image:
-    # -- Docker image for Flytepropeller deployment
-    repository: cr.flyte.org/flyteorg/flytepropeller # FLYTEPROPELLER_IMAGE
-    # -- Docker image tag
-    tag: v0.15.17 # FLYTEPROPELLER_TAG
-    # -- Docker image pull policy
-    pullPolicy: IfNotPresent
-  # -- Default resources requests and limits for Flytepropeller deployment
-  resources:
-    limits:
-      cpu: 200m
-      ephemeral-storage: 100Mi
-      memory: 200Mi
-    requests:
-      cpu: 10m
-      ephemeral-storage: 50Mi
-      memory: 50Mi
-  cacheSizeMbs: 0
-  client_secret: foobar
-  # -- Default regex string for searching configuration files
-  configPath: /etc/flyte/config/*.yaml
-
-  # -- Configuration for service accounts for FlytePropeller
-  serviceAccount:
-    # -- Should a service account be created for FlytePropeller
-    create: true
-    # -- Annotations for ServiceAccount attached to FlytePropeller pods
-    annotations: {}
-    # -- ImapgePullSecrets to automatically assign to the service account
-    imagePullSecrets: {}
-  # -- Annotations for Flytepropeller pods
-  podAnnotations: {}
-  # -- nodeSelector for Flytepropeller deployment
-  nodeSelector: {}
-  # -- tolerations for Flytepropeller deployment
-  tolerations: []
-  # -- affinity for Flytepropeller deployment
-  affinity: {}
-=======
   datacatalog:
     # -- Replicas count for Datacatalog deployment
     replicaCount: 1
     image:
       # -- Docker image for Datacatalog deployment
-      repository: cr.flyte.org/flyteorg/datacatalog
+      repository: cr.flyte.org/flyteorg/datacatalog # DATACATALOG_IMAGE
       # -- Docker image tag
       tag: v0.3.9 # DATACATALOG_TAG
       # -- Docker image pull policy
@@ -361,7 +164,7 @@
     replicaCount: 1
     image:
       # -- Docker image for Flytepropeller deployment
-      repository: cr.flyte.org/flyteorg/flytepropeller
+      repository: cr.flyte.org/flyteorg/flytepropeller # FLYTEPROPELLER_IMAGE
       # -- Docker image tag
       tag: v0.14.13 # FLYTEPROPELLER_TAG
       # -- Docker image pull policy
@@ -408,7 +211,7 @@
     replicaCount: 1
     image:
       # -- Docker image for Flyteconsole deployment
-      repository: cr.flyte.org/flyteorg/flyteconsole
+      repository: cr.flyte.org/flyteorg/flyteconsole # FLYTECONSOLE_IMAGE
       # -- Docker image tag
       tag: v0.29.0 # FLYTECONSOLE_TAG
       # -- Docker image pull policy
@@ -514,7 +317,6 @@
     # serviceAccountKey: ""
     # -- Settings for storage type custom. See https://github:com/graymeta/stow for supported storage providers/settings.
     custom: {}
->>>>>>> 152aa6a0
 
   # Database configuration
   db:
@@ -744,38 +546,6 @@
         show-source: true
         level: 4
 
-<<<<<<< HEAD
-flyteconsole:
-  # -- Replicas count for Flyteconsole deployment
-  replicaCount: 1
-  image:
-    # -- Docker image for Flyteconsole deployment
-    repository: cr.flyte.org/flyteorg/flyteconsole # FLYTECONSOLE_IMAGE
-    # -- Docker image tag
-    tag: v0.30.0 # FLYTECONSOLE_TAG
-    # -- Docker image pull policy
-    pullPolicy: IfNotPresent
-  # -- Default resources requests and limits for Flyteconsole deployment
-  resources:
-    limits:
-      cpu: 500m
-      memory: 250Mi
-    requests:
-      cpu: 10m
-      memory: 50Mi
-  # -- Service settings for Flyteconsole
-  service:
-    annotations: {}
-    type: ClusterIP
-  # -- Annotations for Flyteconsole pods
-  podAnnotations: {}
-  # -- nodeSelector for Flyteconsole deployment
-  nodeSelector: {}
-  # -- tolerations for Flyteconsole deployment
-  tolerations: []
-  # -- affinity for Flyteconsole deployment
-  affinity: {}
-=======
     remoteData:
       remoteData:
         region: "us-east-1"
@@ -816,7 +586,6 @@
     enabled: true
     config: {}
     type: "native"
->>>>>>> 152aa6a0
 
   # -- **Optional Component**
   # Workflow notifications module is an optional dependency. Flyte uses cloud native pub-sub systems to notify users of
