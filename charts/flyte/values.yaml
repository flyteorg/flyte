# ---------------------------------------------------------------------
# Core System settings
# This section consists of Core components of Flyte and their deployment
# settings. This includes FlyteAdmin service, Datacatalog, FlytePropeller,
# Flyteconsole, and CacheService.
flyte:
  #
  # FLYTEADMIN SETTINGS
  #

  flyteadmin:
    # -- Replicas count for Flyteadmin deployment
    replicaCount: 1
    image:
      # -- Docker image for Flyteadmin deployment
      repository: cr.flyte.org/flyteorg/flyteadmin  # FLYTEADMIN_IMAGE
      # -- Docker image tag
<<<<<<< HEAD
      tag: v1.11.0-b1 # FLYTEADMIN_TAG
=======
      tag: v1.12.0  # FLYTEADMIN_TAG
>>>>>>> bd3ed0d2
      # -- Docker image pull policy
      pullPolicy: IfNotPresent
    # -- Additional flyteadmin container environment variables
    #
    # e.g. SendGrid's API key
    #  - name: SENDGRID_API_KEY
    #    value: "<your sendgrid api key>"
    #
    # e.g. secret environment variable (you can combine it with .additionalVolumes):
    # - name: SENDGRID_API_KEY
    #   valueFrom:
    #     secretKeyRef:
    #       name: sendgrid-secret
    #       key: api_key
    env: []
    # -- Default resources requests and limits for Flyteadmin deployment
    resources:
      limits:
        cpu: 250m
        ephemeral-storage: 100Mi
        memory: 500Mi
      requests:
        cpu: 10m
        ephemeral-storage: 50Mi
        memory: 50Mi
    # -- Default regex string for searching configuration files
    configPath: /etc/flyte/config/*.yaml
    # -- Initial projects to create
    initialProjects:
      - flytesnacks
      - flytetester
      - flyteexamples
    # -- Service settings for Flyteadmin
    service:
      annotations:
        projectcontour.io/upstream-protocol.h2c: grpc
      type: ClusterIP
      loadBalancerSourceRanges: []
    # -- Configuration for service accounts for FlyteAdmin
    serviceAccount:
      # -- Should a service account be created for flyteadmin
      create: true
      # -- Annotations for ServiceAccount attached to Flyteadmin pods
      annotations: {}
      # -- ImagePullSecrets to automatically assign to the service account
      imagePullSecrets: []
    # -- Annotations for Flyteadmin pods
    podAnnotations: {}
    # -- nodeSelector for Flyteadmin deployment
    nodeSelector: {}
    # -- tolerations for Flyteadmin deployment
    tolerations: []
    # -- affinity for Flyteadmin deployment
    affinity: {}
    secrets: {}
    additionalVolumes: []
    additionalVolumeMounts: []

  #
  # FLYTESCHEDULER SETTINGS
  #

  flytescheduler:
    image:
      # -- Docker image for Flytescheduler deployment
      repository: cr.flyte.org/flyteorg/flytescheduler  # FLYTESCHEDULER_IMAGE
      # -- Docker image tag
<<<<<<< HEAD
      tag: v1.11.0-b1 # FLYTESCHEDULER_TAG
=======
      tag: v1.12.0  # FLYTESCHEDULER_TAG
>>>>>>> bd3ed0d2
      # -- Docker image pull policy
      pullPolicy: IfNotPresent
    # -- Default resources requests and limits for Flytescheduler deployment
    resources:
      limits:
        cpu: 250m
        ephemeral-storage: 100Mi
        memory: 500Mi
      requests:
        cpu: 10m
        ephemeral-storage: 50Mi
        memory: 50Mi
    # -- Default regex string for searching configuration files
    configPath: /etc/flyte/config/*.yaml

    # -- Configuration for service accounts for Flytescheduler
    serviceAccount:
      # -- Should a service account be created for Flytescheduler
      create: true
      # -- Annotations for ServiceAccount attached to Flytescheduler pods
      annotations: {}
      # -- ImagePullSecrets to automatically assign to the service account
      imagePullSecrets: []
    # -- Annotations for Flytescheduler pods
    podAnnotations: {}
    # -- nodeSelector for Flytescheduler deployment
    nodeSelector: {}
    # -- tolerations for Flytescheduler deployment
    tolerations: []
    # -- affinity for Flytescheduler deployment
    affinity: {}
    secrets: {}

  #
  # DATACATALOG SETTINGS
  #

  datacatalog:
    # -- Replicas count for Datacatalog deployment
    replicaCount: 1
    image:
      # -- Docker image for Datacatalog deployment
      repository: cr.flyte.org/flyteorg/datacatalog  # DATACATALOG_IMAGE
      # -- Docker image tag
<<<<<<< HEAD
      tag: v1.11.0-b1 # DATACATALOG_TAG
=======
      tag: v1.12.0  # DATACATALOG_TAG
>>>>>>> bd3ed0d2
      # -- Docker image pull policy
      pullPolicy: IfNotPresent
    # -- Default resources requests and limits for Datacatalog deployment
    resources:
      limits:
        cpu: 500m
        ephemeral-storage: 100Mi
        memory: 500Mi
      requests:
        cpu: 10m
        ephemeral-storage: 50Mi
        memory: 50Mi
    # -- Default regex string for searching configuration files
    configPath: /etc/datacatalog/config/*.yaml
    # -- Service settings for Datacatalog
    service:
      annotations:
        projectcontour.io/upstream-protocol.h2c: grpc
      type: NodePort
    # -- Configuration for service accounts for Datacatalog
    serviceAccount:
      # -- Should a service account be created for Datacatalog
      create: true
      # -- Annotations for ServiceAccount attached to Datacatalog pods
      annotations: {}
      # -- ImagePullSecrets to automatically assign to the service account
      imagePullSecrets: []
    # -- Annotations for Datacatalog pods
    podAnnotations: {}
    # -- nodeSelector for Datacatalog deployment
    nodeSelector: {}
    # -- tolerations for Datacatalog deployment
    tolerations: []
    # -- affinity for Datacatalog deployment
    affinity: {}

  #
  # CACHESERVICE SETTINGS
  #

  cacheservice:
    # -- Replicas count for Cacheservice deployment
    replicaCount: 1
    image:
      # -- Docker image for Cacheservice deployment
      repository: cr.flyte.org/flyteorg/cacheservice # CACHESERVICE_IMAGE
      # -- Docker image tag
      tag: v1.10.7 # CACHESERVICE_TAG
      # -- Docker image pull policy
      pullPolicy: IfNotPresent
    # -- Default resources requests and limits for Cacheservice deployment
    resources:
      limits:
        cpu: 500m
        ephemeral-storage: 100Mi
        memory: 500Mi
      requests:
        cpu: 10m
        ephemeral-storage: 50Mi
        memory: 50Mi
    # -- Default regex string for searching configuration files
    configPath: /etc/cacheservice/config/*.yaml
    # -- Service settings for Cacheservice
    service:
      annotations:
        projectcontour.io/upstream-protocol.h2c: grpc
      type: NodePort
    # -- Configuration for service accounts for Cacheservice
    serviceAccount:
      # -- Should a service account be created for Cacheservice
      create: true
      # -- Annotations for ServiceAccount attached to Cacheservice pods
      annotations: {}
      # -- ImagePullSecrets to automatically assign to the service account
      imagePullSecrets: []
    # -- Annotations for Cacheservice pods
    podAnnotations: {}
    # -- nodeSelector for Cacheservice deployment
    nodeSelector: {}
    # -- tolerations for Cacheservice deployment
    tolerations: []
    # -- affinity for Cacheservice deployment
    affinity: {}

  #
  # FLYTEPROPELLER SETTINGS
  #

  flytepropeller:
    # -- Replicas count for Flytepropeller deployment
    replicaCount: 1
    manager: false
    image:
      # -- Docker image for Flytepropeller deployment
      repository: cr.flyte.org/flyteorg/flytepropeller  # FLYTEPROPELLER_IMAGE
      # -- Docker image tag
<<<<<<< HEAD
      tag: v1.11.0-b1 # FLYTEPROPELLER_TAG
=======
      tag: v1.12.0  # FLYTEPROPELLER_TAG
>>>>>>> bd3ed0d2
      # -- Docker image pull policy
      pullPolicy: IfNotPresent
    # -- Default resources requests and limits for Flytepropeller deployment
    resources:
      limits:
        cpu: 200m
        ephemeral-storage: 100Mi
        memory: 200Mi
      requests:
        cpu: 10m
        ephemeral-storage: 50Mi
        memory: 50Mi
    # -- Default regex string for searching configuration files
    configPath: /etc/flyte/config/*.yaml

    # -- Configuration for service accounts for FlytePropeller
    serviceAccount:
      # -- Should a service account be created for FlytePropeller
      create: true
      # -- Annotations for ServiceAccount attached to FlytePropeller pods
      annotations: {}
      # -- ImagePullSecrets to automatically assign to the service account
      imagePullSecrets: []
    # -- Annotations for Flytepropeller pods
    podAnnotations: {}
    # -- nodeSelector for Flytepropeller deployment
    nodeSelector: {}
    # -- tolerations for Flytepropeller deployment
    tolerations: []
    # -- affinity for Flytepropeller deployment
    affinity: {}

  #
  # FLYTECONSOLE SETTINGS
  #

  flyteconsole:
    # -- Replicas count for Flyteconsole deployment
    replicaCount: 1
    image:
      # -- Docker image for Flyteconsole deployment
      repository: cr.flyte.org/flyteorg/flyteconsole  # FLYTECONSOLE_IMAGE
      # -- Docker image tag
<<<<<<< HEAD
      tag: v1.11.0 # FLYTECONSOLE_TAG
=======
      tag: v1.12.2  # FLYTECONSOLE_TAG
>>>>>>> bd3ed0d2
      # -- Docker image pull policy
      pullPolicy: IfNotPresent
    # -- Default resources requests and limits for Flyteconsole deployment
    resources:
      limits:
        cpu: 500m
        memory: 275Mi
      requests:
        cpu: 10m
        memory: 250Mi
    # -- Service settings for Flyteconsole
    service:
      annotations: {}
      type: ClusterIP
    # -- Annotations for Flyteconsole pods
    podAnnotations: {}
    # -- nodeSelector for Flyteconsole deployment
    nodeSelector: {}
    # -- tolerations for Flyteconsole deployment
    tolerations: []
    # -- affinity for Flyteconsole deployment
    affinity: {}
    ga:
      enabled: true
      tracking_id: "G-0QW4DJWJ20"

  #
  # WEBHOOK SETTINGS
  #

  webhook:
    # -- enable or disable secrets webhook
    enabled: true
    # -- Configuration for service accounts for the webhook
    serviceAccount:
      # -- Should a service account be created for the webhook
      create: true

      # -- Annotations for ServiceAccount attached to the webhook
      annotations: {}
      # -- ImagePullSecrets to automatically assign to the service account
      imagePullSecrets: []
    # -- Service settings for the webhook
    service:
      annotations:
        projectcontour.io/upstream-protocol.h2c: grpc
      type: ClusterIP

  # It will enable the re doc route in ingress
  deployRedoc: true

  # ------------------------------------------------
  #
  # COMMON SETTINGS
  #
  common:
    databaseSecret:
      # -- Specify name of K8s Secret which contains Database password. Leave it empty if you don't need this Secret
      name: ""

      # -- Specify your Secret (with sensitive data) or pseudo-manifest (without sensitive data). See https://github.com/godaddy/kubernetes-external-secrets
      secretManifest: {}
    ingress:
      # --- Ingress hostname
      host: ""
      # --- Enable or disable creating Ingress for Flyte. Relevant to disable when using e.g. Istio as ingress controller.
      enabled: true
      # --- Enable or disable HMR route to flyteconsole. This is useful only for frontend development.
      webpackHMR: true
      # --- separateGrpcIngress puts GRPC routes into a separate ingress if true. Required for certain ingress controllers like nginx.
      separateGrpcIngress: false
      # --- Extra Ingress annotations applied only to the GRPC ingress. Only makes sense if `separateGrpcIngress` is enabled.
      separateGrpcIngressAnnotations:
        nginx.ingress.kubernetes.io/backend-protocol: "GRPC"
      # --- Ingress annotations applied to both HTTP and GRPC ingresses.
      annotations:
        nginx.ingress.kubernetes.io/app-root: /console
      # --- albSSLRedirect adds a special route for ssl redirect. Only useful in combination with the AWS LoadBalancer Controller.
      albSSLRedirect: false
      # --- TLS Settings
      tls:
        enabled: false
    flyteNamespaceTemplate:
      # --- Enable or disable creating Flyte namespace in template. Enable when using helm as template-engine only. Disable when using `helm install ...`.
      enabled: false

  # -----------------------------------------------------
  # Core dependencies that should be configured for Flyte to work on any platform
  # Specifically 2 - Storage (s3, gcs etc), Production RDBMS - Aurora, CloudSQL etc
  # ------------------------------------------------------
  #
  # STORAGE SETTINGS
  #

  storage:
    # -- Sets the storage type. Supported values are sandbox, s3, gcs and custom.
    type: sandbox
    # -- bucketName defines the storage bucket flyte will use. Required for all types except for sandbox.
    bucketName: my-s3-bucket
    # -- settings for storage type s3
    s3:
      region: us-east-1
    # -- settings for storage type gcs
    gcs:
    # -- GCP project ID. Required for storage type gcs.
    # projectId:
    # -- GCP service account key for GSA with bucket access. Leave empty if you use workload identity.
    # serviceAccountKey: ""
    # -- Settings for storage type custom. See https://github.com/graymeta/stow for supported storage providers/settings.
    custom: {}
    cache:
      maxSizeMBs: 0
      targetGCPercent: 70

  # Database configuration
  db:
    datacatalog:
      database:
        port: 5432
        username: postgres
        host: postgres
        dbname: "datacatalog"
    admin:
      database:
        port: 5432
        username: postgres
        host: postgres
        dbname: "flyteadmin"

  # --------------------------------------------------------------------
  # Specializing your deployment using configuration
  # -------------------------------------------------------------------
  #
  # CONFIGMAPS SETTINGS
  #

  configmap:
    # -- Configuration for Flyte console UI
    console:
      BASE_URL: /console
      CONFIG_DIR: /etc/flyte/config

    # -- Domains configuration for Flyte projects. This enables the specified number of domains across all projects in Flyte.
    domain:
      domains:
        - id: development
          name: development
        - id: staging
          name: staging
        - id: production
          name: production

    # -- FlyteAdmin server configuration
    adminServer:
      # Refer to the [server config](https://pkg.go.dev/github.com/lyft/flyteadmin@v0.3.37/pkg/config#ServerConfig).
      server:
        httpPort: 8088
        grpc:
          port: 8089
        security:
          # -- Controls whether to serve requests over SSL/TLS.
          secure: false
          # -- Controls whether to enforce authentication. Follow the guide in https://docs.flyte.org/ on how to setup authentication.
          useAuth: false
          allowCors: true
          allowedOrigins:
            # Accepting all domains for Sandbox installation
            - "*"
          allowedHeaders:
            - "Content-Type"
            - "flyte-authorization"
      # Refer to the full [structure](https://pkg.go.dev/github.com/lyft/flyteadmin@v0.3.37/pkg/runtime/interfaces#ApplicationConfig) for documentation.
      flyteadmin:
        roleNameKey: "iam.amazonaws.com/role"
        profilerPort: 10254
        metricsScope: "flyte:"
        metadataStoragePrefix:
          - "metadata"
          - "admin"
        eventVersion: 2
        testing:
          host: http://flyteadmin
      # -- Authentication configuration
      auth:
        authorizedUris:
          # This should point at your public http Uri.
          - https://localhost:30081
          # This will be used by internal services in the same namespace as flyteadmin
          - http://flyteadmin:80
          # This will be used by internal services in the same cluster but different namespaces
          - http://flyteadmin.flyte.svc.cluster.local:80

        # Controls app authentication config
        appAuth:
          thirdPartyConfig:
            flyteClient:
              clientId: flytectl
              redirectUri: http://localhost:53593/callback
              scopes:
                - offline
                - all
        # Controls user authentication
        userAuth:
          openId:
            baseUrl: https://accounts.google.com
            scopes:
              - profile
              - openid
            clientId: 657465813211-6eog7ek7li5k7i7fvgv2921075063hpe.apps.googleusercontent.com

    # -- Datacatalog server config
    datacatalogServer:
      datacatalog:
        storage-prefix: metadata/datacatalog
        metrics-scope: datacatalog
        profiler-port: 10254
      application:
        grpcPort: 8089
        httpPort: 8080
        grpcServerReflection: true

    # -- Cacheservice server config
    cacheserviceServer:
      cacheservice:
        storage-prefix: cached_outputs
        metrics-scope: cacheservice
        profiler-port: 10254
      cache-server:
        grpcPort: 8089
        httpPort: 8080
        grpcServerReflection: true

    # -- Task default resources configuration
    # Refer to the full [structure](https://pkg.go.dev/github.com/lyft/flyteadmin@v0.3.37/pkg/runtime/interfaces#TaskResourceConfiguration).
    task_resource_defaults:
      # -- Task default resources parameters
      task_resources:
        defaults:
          cpu: 100m
          memory: 200Mi
          storage: 5Mi
        limits:
          cpu: 2
          memory: 1Gi
          storage: 20Mi
          gpu: 1

    # -- Catalog Client configuration [structure](https://pkg.go.dev/github.com/flyteorg/flytepropeller/pkg/controller/nodes/task/catalog#Config)
    # Additional advanced Catalog configuration [here](https://pkg.go.dev/github.com/lyft/flyteplugins/go/tasks/pluginmachinery/catalog#Config)
    catalog:
      catalog-cache:
        endpoint: datacatalog:89
        type: datacatalog
        insecure: true

    # -- Copilot configuration
    copilot:
      plugins:
        k8s:
          # -- Structure documented [here](https://pkg.go.dev/github.com/lyft/flyteplugins@v0.5.28/go/tasks/pluginmachinery/flytek8s/config#FlyteCoPilotConfig)
          co-pilot:
            name: flyte-copilot-
<<<<<<< HEAD
            image: cr.flyte.org/flyteorg/flytecopilot:v1.11.0-b1 # FLYTECOPILOT_IMAGE
=======
            image: cr.flyte.org/flyteorg/flytecopilot:v1.12.0  # FLYTECOPILOT_IMAGE
>>>>>>> bd3ed0d2
            start-timeout: 30s

    # -- Core propeller configuration
    core:
      # -- follows the structure specified [here](https://pkg.go.dev/github.com/flyteorg/flytepropeller/pkg/controller/config).
      propeller:
        rawoutput-prefix: s3://my-s3-bucket/
        metadata-prefix: metadata/propeller
        workers: 4
        max-workflow-retries: 30
        workflow-reeval-duration: 30s
        downstream-eval-duration: 30s
        limit-namespace: "all"
        prof-port: 10254
        metrics-prefix: flyte
        enable-admin-launcher: true
        leader-election:
          lock-config-map:
            name: propeller-leader
            namespace: flyte
          enabled: true
          lease-duration: 15s
          renew-deadline: 10s
          retry-period: 2s
        queue:
          type: batch
          batching-interval: 2s
          batch-size: -1
          queue:
            type: maxof
            rate: 100
            capacity: 1000
            base-delay: 5s
            max-delay: 120s
          sub-queue:
            type: bucket
            rate: 10
            capacity: 100
      webhook:
        certDir: /etc/webhook/certs
        serviceName: flyte-pod-webhook
      # -- For Workflow store use configuration [here](https://pkg.go.dev/github.com/flyteorg/flytepropeller/pkg/controller/workflowstore#Config)
      #

    enabled_plugins:
      # -- Tasks specific configuration [structure](https://pkg.go.dev/github.com/flyteorg/flytepropeller/pkg/controller/nodes/task/config#GetConfig)
      tasks:
        # -- Plugins configuration, [structure](https://pkg.go.dev/github.com/flyteorg/flytepropeller/pkg/controller/nodes/task/config#TaskPluginConfig)
        task-plugins:
          # -- [Enabled Plugins](https://pkg.go.dev/github.com/lyft/flyteplugins/go/tasks/config#Config). Enable sagemaker*, athena if you install the backend
          # plugins
          enabled-plugins:
            - container
            - sidecar
            - k8s-array
            - agent-service
          default-for-task-types:
            container: container
            sidecar: sidecar
            container_array: k8s-array
            sensor: agent-service


    # -- Kubernetes specific Flyte configuration
    k8s:
      plugins:
        # -- Configuration section for all K8s specific plugins [Configuration structure](https://pkg.go.dev/github.com/lyft/flyteplugins/go/tasks/pluginmachinery/flytek8s/config)
        k8s:
          #  DEFAULT_ENV_VAR: VALUE
          default-cpus: 100m
          default-env-vars:
            - FLYTE_AWS_ENDPOINT: "http://minio.flyte:9000"
            - FLYTE_AWS_ACCESS_KEY_ID: minio
            - FLYTE_AWS_SECRET_ACCESS_KEY: miniostorage
          default-memory: 200Mi
          default-env-from-configmaps: []
          default-env-from-secrets: []

    # -- Logger configuration
    logger:
      logger:
        show-source: true
        level: 5

    remoteData:
      remoteData:
        region: "us-east-1"
        scheme: "local"
        signedUrls:
          durationMinutes: 3

    # -- Resource manager configuration
    resource_manager:
      # -- resource manager configuration
      propeller:
        resourcemanager:
          type: noop
          redis: null

    # -- Section that configures how the Task logs are displayed on the UI. This has to be changed based on your actual logging provider.
    # Refer to [structure](https://pkg.go.dev/github.com/lyft/flyteplugins/go/tasks/logs#LogConfig) to understand how to configure various
    # logging engines
    task_logs:
      plugins:
        logs:
          kubernetes-enabled: true
          kubernetes-template-uri: 'http://localhost:30082/#/log/{{ "{{" }} .namespace {{ "}}" }}/{{ "{{" }} .podName {{ "}}" }}/pod?namespace={{ "{{" }} .namespace {{ "}}" }}'
          # -- One option is to enable cloudwatch logging for EKS, update the region and log group accordingly
          cloudwatch-enabled: false

  # ----------------------------------------------------------------
  # Optional Modules
  # Flyte built extensions that enable various additional features in Flyte.
  # All these features are optional, but are critical to run certain features
  # ------------------------------------------------------------------------

  # -- **Optional Component**
  # Flyte uses a cloud hosted Cron scheduler to run workflows on a schedule. The following module is optional. Without,
  # this module, you will not have scheduled launchplans / workflows.
  # Docs: https://docs.flyte.org/en/latest/howto/enable_and_use_schedules.html#setting-up-scheduled-workflows
  workflow_scheduler:
    enabled: true
    type: native

  # -- **Optional Component**
  # Workflow notifications module is an optional dependency. Flyte uses cloud native pub-sub systems to notify users of
  # various events in their workflows
  workflow_notifications:
    enabled: false
    config: {}

  # -- Configuration for the Cluster resource manager component. This is an optional component, that enables automatic
  # cluster configuration. This is useful to set default quotas, manage namespaces etc that map to a project/domain
  cluster_resource_manager:
    # -- Enables the Cluster resource manager component
    enabled: true
    # -- Service account name to run with
    service_account_name: flyteadmin
    config:
      # -- ClusterResource parameters
      # Refer to the [structure](https://pkg.go.dev/github.com/lyft/flyteadmin@v0.3.37/pkg/runtime/interfaces#ClusterResourceConfig) to customize.
      cluster_resources:
        refreshInterval: 5m
        templatePath: "/etc/flyte/clusterresource/templates"
        # -- Starts the cluster resource manager in standalone mode with requisite auth credentials to call flyteadmin service endpoints
        standaloneDeployment: false
        customData:
          - production:
              - projectQuotaCpu:
                  value: "5"
              - projectQuotaMemory:
                  value: "4000Mi"
          - staging:
              - projectQuotaCpu:
                  value: "2"
              - projectQuotaMemory:
                  value: "3000Mi"
          - development:
              - projectQuotaCpu:
                  value: "4"
              - projectQuotaMemory:
                  value: "3000Mi"
        refresh: 5m

    # -- Resource templates that should be applied
    templates:
      # -- Template for namespaces resources
      - key: aa_namespace
        value: |
          apiVersion: v1
          kind: Namespace
          metadata:
            name: {{ namespace }}
          spec:
            finalizers:
            - kubernetes
      - key: ab_project_resource_quota
        value: |
          apiVersion: v1
          kind: ResourceQuota
          metadata:
            name: project-quota
            namespace: {{ namespace }}
          spec:
            hard:
              limits.cpu: {{ projectQuotaCpu }}
              limits.memory: {{ projectQuotaMemory }}

# ----------------------------------------------
# Sandbox Configuration
# Sandbox allows to run flyte without any cloud dependencies and can be run even locally on your laptop.
# This is achieved by replacing cloud service dependencies by k8s local alternatives. These may not be ideal
# for a high performance setup, but are great to try out flyte
# -----------------------------------------------
#
# REDIS SETTINGS
#

redis:
  # --- enable or disable Redis Statefulset installation
  enabled: false

#
# POSTGRES SETTINGS
#

postgres:
  # --- enable or disable Postgres deployment installation
  enabled: true
  # -- Replicas count for Postgres deployment
  replicaCount: 1
  image:
    # -- Docker image for Postgres deployment
    repository: ecr.flyte.org/ubuntu/postgres
    # -- Docker image tag
    tag: 13-21.04_beta
    # -- Docker image pull policy
    pullPolicy: IfNotPresent
  # -- Default resources requests and limits for Postgres deployment
  resources:
    requests:
      cpu: 10m
      memory: 128Mi
    limits:
      cpu: 1000m
      memory: 512Mi
  # -- Service settings for Postgres
  service:
    annotations: {}
    type: NodePort
  # -- Annotations for Postgres pods
  podAnnotations: {}
  # -- nodeSelector for Postgres deployment
  nodeSelector: {}
  # -- tolerations for Postgres deployment
  tolerations: []
  # -- affinity for Postgres deployment
  affinity: {}

#
# MINIO SETTINGS
#

minio:
  # --- enable or disable Minio deployment installation
  enabled: true
  # -- Replicas count for Minio deployment
  replicaCount: 1
  image:
    # -- Docker image for Minio deployment
    repository: ecr.flyte.org/bitnami/minio
    # -- Docker image tag
    tag: 2021.10.13-debian-10-r0
    # -- Docker image pull policy
    pullPolicy: IfNotPresent
  # -- Default resources requests and limits for Minio deployment
  resources:
    # -- Requests are the minimum set of resources needed for this pod
    requests:
      cpu: 10m
      memory: 128Mi
    # -- Limits are the maximum set of resources needed for this pod
    limits:
      cpu: 200m
      memory: 512Mi
  # -- Service settings for Minio
  service:
    annotations: {}
    type: NodePort
  # -- Annotations for Minio pods
  podAnnotations: {}
  # -- nodeSelector for Minio deployment
  nodeSelector: {}
  # -- tolerations for Minio deployment
  tolerations: []
  # -- affinity for Minio deployment
  affinity: {}

redoc:
  # --- enable or disable Minio deployment installation
  enabled: true
  # -- Replicas count for Minio deployment
  replicaCount: 1
  image:
    # -- Docker image for Minio deployment
    repository: docker.io/redocly/redoc
    # -- Docker image tag
    tag: latest
    # -- Docker image pull policy
    pullPolicy: IfNotPresent
  # -- Default resources requests and limits for Minio deployment
  resources:
    # -- Requests are the minimum set of resources needed for this pod
    requests:
      cpu: 10m
      memory: 128Mi
    # -- Limits are the maximum set of resources needed for this pod
    limits:
      cpu: 200m
      memory: 512Mi
  # -- Service settings for Minio
  service:
    type: ClusterIP
  # -- Annotations for Minio pods
  podAnnotations: {}
  # -- nodeSelector for Minio deployment
  nodeSelector: {}
  # -- tolerations for Minio deployment
  tolerations: []
  # -- affinity for Minio deployment
  affinity: {}

#
# CONTOUR SETTINGS
#

contour:
  # --- enable or disable Contour deployment installation
  enabled: true
  # -- Replicas count for Contour deployment
  replicaCount: 1
  contour:
    # -- Default resources requests and limits for Contour
    resources:
      # -- Requests are the minimum set of resources needed for this pod
      requests:
        cpu: 10m
        memory: 50Mi
      # -- Limits are the maximum set of resources needed for this pod
      limits:
        cpu: 100m
        memory: 100Mi
  envoy:
    service:
      type: NodePort
      ports:
        http: 80
      nodePorts:
        http: 30081
    # -- Default resources requests and limits for Envoy
    resources:
      # -- Requests are the minimum set of resources needed for this pod
      requests:
        cpu: 10m
        memory: 50Mi
      # -- Limits are the maximum set of resources needed for this pod
      limits:
        cpu: 100m
        memory: 100Mi
  # -- Annotations for ServiceAccount attached to Contour pods
  serviceAccountAnnotations: {}
  # -- Annotations for Contour pods
  podAnnotations: {}
  # -- nodeSelector for Contour deployment
  nodeSelector: {}
  # -- tolerations for Contour deployment
  tolerations: []
  # -- affinity for Contour deployment
  affinity: {}

#
# KUBERNETES DASHBOARD
#
kubernetes-dashboard:
  enabled: true
  extraArgs:
    - --enable-skip-login
    - --enable-insecure-login
    - --disable-settings-authorizer
  protocolHttp: true
  rbac:
    clusterReadOnlyRole: true
  service:
    type: NodePort
    externalPort: 30082
    nodePort: 30082

# -- Optional: Spark Plugin using the Spark Operator
sparkoperator:
  # --- enable or disable Sparkoperator deployment installation
  enabled: false

# -- Optional: Dask Plugin using the Dask Operator
daskoperator:
  # --- enable or disable the dask operator deployment installation
  enabled: false

flyteagent:
  enabled: true<|MERGE_RESOLUTION|>--- conflicted
+++ resolved
@@ -15,11 +15,7 @@
       # -- Docker image for Flyteadmin deployment
       repository: cr.flyte.org/flyteorg/flyteadmin  # FLYTEADMIN_IMAGE
       # -- Docker image tag
-<<<<<<< HEAD
-      tag: v1.11.0-b1 # FLYTEADMIN_TAG
-=======
       tag: v1.12.0  # FLYTEADMIN_TAG
->>>>>>> bd3ed0d2
       # -- Docker image pull policy
       pullPolicy: IfNotPresent
     # -- Additional flyteadmin container environment variables
@@ -87,11 +83,7 @@
       # -- Docker image for Flytescheduler deployment
       repository: cr.flyte.org/flyteorg/flytescheduler  # FLYTESCHEDULER_IMAGE
       # -- Docker image tag
-<<<<<<< HEAD
-      tag: v1.11.0-b1 # FLYTESCHEDULER_TAG
-=======
       tag: v1.12.0  # FLYTESCHEDULER_TAG
->>>>>>> bd3ed0d2
       # -- Docker image pull policy
       pullPolicy: IfNotPresent
     # -- Default resources requests and limits for Flytescheduler deployment
@@ -136,11 +128,7 @@
       # -- Docker image for Datacatalog deployment
       repository: cr.flyte.org/flyteorg/datacatalog  # DATACATALOG_IMAGE
       # -- Docker image tag
-<<<<<<< HEAD
-      tag: v1.11.0-b1 # DATACATALOG_TAG
-=======
       tag: v1.12.0  # DATACATALOG_TAG
->>>>>>> bd3ed0d2
       # -- Docker image pull policy
       pullPolicy: IfNotPresent
     # -- Default resources requests and limits for Datacatalog deployment
@@ -237,11 +225,7 @@
       # -- Docker image for Flytepropeller deployment
       repository: cr.flyte.org/flyteorg/flytepropeller  # FLYTEPROPELLER_IMAGE
       # -- Docker image tag
-<<<<<<< HEAD
-      tag: v1.11.0-b1 # FLYTEPROPELLER_TAG
-=======
       tag: v1.12.0  # FLYTEPROPELLER_TAG
->>>>>>> bd3ed0d2
       # -- Docker image pull policy
       pullPolicy: IfNotPresent
     # -- Default resources requests and limits for Flytepropeller deployment
@@ -285,11 +269,7 @@
       # -- Docker image for Flyteconsole deployment
       repository: cr.flyte.org/flyteorg/flyteconsole  # FLYTECONSOLE_IMAGE
       # -- Docker image tag
-<<<<<<< HEAD
-      tag: v1.11.0 # FLYTECONSOLE_TAG
-=======
       tag: v1.12.2  # FLYTECONSOLE_TAG
->>>>>>> bd3ed0d2
       # -- Docker image pull policy
       pullPolicy: IfNotPresent
     # -- Default resources requests and limits for Flyteconsole deployment
@@ -552,11 +532,7 @@
           # -- Structure documented [here](https://pkg.go.dev/github.com/lyft/flyteplugins@v0.5.28/go/tasks/pluginmachinery/flytek8s/config#FlyteCoPilotConfig)
           co-pilot:
             name: flyte-copilot-
-<<<<<<< HEAD
-            image: cr.flyte.org/flyteorg/flytecopilot:v1.11.0-b1 # FLYTECOPILOT_IMAGE
-=======
             image: cr.flyte.org/flyteorg/flytecopilot:v1.12.0  # FLYTECOPILOT_IMAGE
->>>>>>> bd3ed0d2
             start-timeout: 30s
 
     # -- Core propeller configuration
