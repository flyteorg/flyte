--- conflicted
+++ resolved
@@ -15,13 +15,9 @@
   replicaCount: 1
   image:
     # -- Docker image for Flyteadmin deployment
-    repository: ghcr.io/flyteorg/flyteadmin
+    repository: cr.flyte.org/flyteorg/flyteadmin
     # -- Docker image tag
-<<<<<<< HEAD
-    tag: v0.6.27 # FLYTEADMIN_TAG
-=======
     tag: v0.6.28 # FLYTEADMIN_TAG
->>>>>>> 833dc7aa
     # -- Docker image pull policy
     pullPolicy: IfNotPresent
   # -- Default resources requests and limits for Flyteadmin deployment
@@ -73,9 +69,9 @@
   enabled: true
   image:
     # -- Docker image for Flyteadmin deployment
-    repository:  ghcr.io/flyteorg/flytescheduler
+    repository:  cr.flyte.org/flyteorg/flytescheduler
     # -- Docker image tag
-    tag: v0.6.27 # FLYTESCHEDULER_TAG
+    tag: v0.6.28 # FLYTESCHEDULER_TAG
     # -- Docker image pull policy
     pullPolicy: IfNotPresent
   # -- Default resources requests and limits for Flyteadmin deployment
