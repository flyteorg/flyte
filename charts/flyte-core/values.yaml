--- conflicted
+++ resolved
@@ -468,11 +468,7 @@
         # -- Structure documented [here](https://pkg.go.dev/github.com/lyft/flyteplugins@v0.5.28/go/tasks/pluginmachinery/flytek8s/config#FlyteCoPilotConfig)
         co-pilot:
           name: flyte-copilot-
-<<<<<<< HEAD
-          image: cr.flyte.org/flyteorg/flytecopilot:v0.0.22
-=======
-          image: cr.flyte.org/flyteorg/flytecopilot:v0.0.15 # FLYTECOPILOT_IMAGE
->>>>>>> 860a6d87
+          image: cr.flyte.org/flyteorg/flytecopilot:v0.0.22 # FLYTECOPILOT_IMAGE
           start-timeout: 30s
 
   # -- Core propeller configuration
