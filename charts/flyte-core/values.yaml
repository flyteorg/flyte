
# ---------------------------------------------------------------------
# Core System settings
# This section consists of Core components of Flyte and their deployment
# settings. This includes FlyteAdmin service, Datacatalog, FlytePropeller and
# Flyteconsole
# ---------------------------------------------------------------------

#
# FLYTEADMIN SETTINGS
#

flyteadmin:
  # -- Replicas count for Flyteadmin deployment
  replicaCount: 1
  image:
    # -- Docker image for Flyteadmin deployment
    repository: cr.flyte.org/flyteorg/flyteadmin
<<<<<<< HEAD
    # -- Docker image tag
    tag: v0.6.22 # FLYTEADMIN_TAG
    # -- Docker image pull policy
=======
    tag: v0.6.28 # FLYTEADMIN_TAG
>>>>>>> 833dc7aa
    pullPolicy: IfNotPresent
  # -- Default resources requests and limits for Flyteadmin deployment
  resources:
    limits:
      cpu: 250m
      ephemeral-storage: 100Mi
      memory: 500Mi
    requests:
      cpu: 10m
      ephemeral-storage: 50Mi
      memory: 50Mi
  # -- Default regex string for searching configuration files
  configPath: /etc/flyte/config/*.yaml
  # -- Initial projects to create
  initialProjects:
    - flytesnacks
    - flytetester
    - flyteexamples
  # -- Service settings for Flyteadmin
  service:
    annotations:
      projectcontour.io/upstream-protocol.h2c: grpc
    type: ClusterIP
    loadBalancerSourceRanges: []
  # -- Configuration for service accounts for FlyteAdmin
  serviceAccount:
    # -- Should a service account be created for flyteadmin
    create: true
    # -- Annotations for ServiceAccount attached to Flyteadmin pods
    annotations: {}
    # -- ImapgePullSecrets to automatically assign to the service account
    imagePullSecrets: {}
  # -- Annotations for Flyteadmin pods
  podAnnotations: {}
  # -- nodeSelector for Flyteadmin deployment
  nodeSelector: {}
  # -- tolerations for Flyteadmin deployment
  tolerations: []
  # -- affinity for Flyteadmin deployment
  affinity: {}
  secrets: {}

#
# FLYTESCHEDULER SETTINGS
#

flytescheduler:
  enabled: true
  image:
    # -- Docker image for Flyteadmin deployment
    repository:  cr.flyte.org/flyteorg/flytescheduler
    # -- Docker image tag
    tag: v0.6.22 # FLYTESCHEDULER_TAG
    # -- Docker image pull policy
    pullPolicy: IfNotPresent
  # -- Default resources requests and limits for Flyteadmin deployment
  resources:
    limits:
      cpu: 250m
      ephemeral-storage: 100Mi
      memory: 500Mi
    requests:
      cpu: 10m
      ephemeral-storage: 50Mi
      memory: 50Mi
  # -- Default regex string for searching configuration files
  configPath: /etc/flyte/config/*.yaml

  # -- Configuration for service accounts for FlyteAdmin
  serviceAccount:
    # -- Should a service account be created for flyteadmin
    create: true
    # -- Annotations for ServiceAccount attached to Flyteadmin pods
    annotations: {}
    # -- ImapgePullSecrets to automatically assign to the service account
    imagePullSecrets: {}
  # -- Annotations for Flyteadmin pods
  podAnnotations: {}
  # -- nodeSelector for Flyteadmin deployment
  nodeSelector: {}
  # -- tolerations for Flyteadmin deployment
  tolerations: []
  # -- affinity for Flyteadmin deployment
  affinity: {}
  secrets: {}

#
# DATACATALOG SETTINGS
#

datacatalog:
  # -- Replicas count for Datacatalog deployment
  replicaCount: 1
  image:
    # -- Docker image for Datacatalog deployment
    repository: cr.flyte.org/flyteorg/datacatalog
    # -- Docker image tag
    tag: v0.3.9 # DATACATALOG_TAG
    # -- Docker image pull policy
    pullPolicy: IfNotPresent
  # -- Default resources requests and limits for Datacatalog deployment
  resources:
    limits:
      cpu: 500m
      ephemeral-storage: 100Mi
      memory: 500Mi
    requests:
      cpu: 10m
      ephemeral-storage: 50Mi
      memory: 50Mi
  # -- Default regex string for searching configuration files
  configPath: /etc/datacatalog/config/*.yaml
  # -- Service settings for Datacatalog
  service:
    annotations:
      projectcontour.io/upstream-protocol.h2c: grpc
    type: NodePort
  # -- Configuration for service accounts for Datacatalog
  serviceAccount:
    # -- Should a service account be created for Datacatalog
    create: true
    # -- Annotations for ServiceAccount attached to Datacatalog pods
    annotations: {}
    # -- ImapgePullSecrets to automatically assign to the service account
    imagePullSecrets: {}
  # -- Annotations for Datacatalog pods
  podAnnotations: {}
  # -- nodeSelector for Datacatalog deployment
  nodeSelector: {}
  # -- tolerations for Datacatalog deployment
  tolerations: []
  # -- affinity for Datacatalog deployment
  affinity: {}

#
# FLYTEPROPELLER SETTINGS
#

flytepropeller:
  # -- Replicas count for Flytepropeller deployment
  replicaCount: 1
  image:
    # -- Docker image for Flytepropeller deployment
    repository: cr.flyte.org/flyteorg/flytepropeller
<<<<<<< HEAD
    # -- Docker image tag
    tag: v0.13.20 # FLYTEPROPELLER_TAG
    # -- Docker image pull policy
=======
    tag: v0.14.3 # FLYTEPROPELLER_TAG
>>>>>>> 833dc7aa
    pullPolicy: IfNotPresent
  # -- Default resources requests and limits for Flytepropeller deployment
  resources:
    limits:
      cpu: 200m
      ephemeral-storage: 100Mi
      memory: 200Mi
    requests:
      cpu: 10m
      ephemeral-storage: 50Mi
      memory: 50Mi
  cacheSizeMbs: 0
  # -- Default regex string for searching configuration files
  configPath: /etc/flyte/config/*.yaml

  # -- Configuration for service accounts for FlytePropeller
  serviceAccount:
    # -- Should a service account be created for FlytePropeller
    create: true
    # -- Annotations for ServiceAccount attached to FlytePropeller pods
    annotations: {}
    # -- ImapgePullSecrets to automatically assign to the service account
    imagePullSecrets: {}
  # -- Annotations for Flytepropeller pods
  podAnnotations: {}
  # -- nodeSelector for Flytepropeller deployment
  nodeSelector: {}
  # -- tolerations for Flytepropeller deployment
  tolerations: []
  # -- affinity for Flytepropeller deployment
  affinity: {}

#
# FLYTECONSOLE SETTINGS
#

flyteconsole:
  # -- Replicas count for Flyteconsole deployment
  replicaCount: 1
  image:
    # -- Docker image for Flyteconsole deployment
    repository: cr.flyte.org/flyteorg/flyteconsole
<<<<<<< HEAD
    # -- Docker image tag
    tag: v0.25.0 # FLYTECONSOLE_TAG
    # -- Docker image pull policy
=======
    tag: v0.25.1 # FLYTECONSOLE_TAG
>>>>>>> 833dc7aa
    pullPolicy: IfNotPresent
  # -- Default resources requests and limits for Flyteconsole deployment
  resources:
    limits:
      cpu: 500m
      memory: 250Mi
    requests:
      cpu: 10m
      memory: 50Mi
  # -- Service settings for Flyteconsole
  service:
    annotations: {}
    type: ClusterIP
  # -- Annotations for Flyteconsole pods
  podAnnotations: {}
  # -- nodeSelector for Flyteconsole deployment
  nodeSelector: {}
  # -- tolerations for Flyteconsole deployment
  tolerations: []
  # -- affinity for Flyteconsole deployment
  affinity: {}

#
# WEBHOOK SETTINGS
#

webhook:
  # -- enable or disable secrets webhook
  enabled: true
  # -- Configuration for service accounts for the webhook
  serviceAccount:
    # -- Should a service account be created for the webhook
    create: true
    # -- Annotations for ServiceAccount attached to the webhook
    annotations: {}
    # -- ImapgePullSecrets to automatically assign to the service account
    imagePullSecrets: {}
  # -- Service settings for the webhook
  service:
    annotations:
      projectcontour.io/upstream-protocol.h2c: grpc
    type: ClusterIP

#
# POSTGRES SETTINGS
#

postgres:
  # --- enable or disable Postgres deployment installation
  enabled: true
  # -- Replicas count for Postgres deployment
  replicaCount: 1
  image:
    # -- Docker image for Postgres deployment
    repository: postgres
    # -- Docker image tag
    tag: "10.16"
    # -- Docker image pull policy
    pullPolicy: IfNotPresent
  # -- Default resources requests and limits for Postgres deployment
  resources:
    requests:
      cpu: 10m
      memory: 128Mi
    limits:
      cpu: 1000m
      memory: 512Mi
  # -- Service settings for Postgres
  service:
    annotations: {}
    type: ClusterIP
  # -- Annotations for Postgres pods
  podAnnotations: {}
  # -- nodeSelector for Postgres deployment
  nodeSelector: {}
  # -- tolerations for Postgres deployment
  tolerations: []
  # -- affinity for Postgres deployment
  affinity: {}

# ------------------------------------------------
#
# COMMON SETTINGS
#

common:
  databaseSecret:
    # -- Specify name of K8s Secret which contains Database password. Leave it empty if you don't need this Secret
    name: ""
    # -- Specify your Secret (with sensitive data) or pseudo-manifest (without sensitive data). See https://github.com/godaddy/kubernetes-external-secrets
    secretManifest: {}
  ingress:
    # --- Enable or disable creating Ingress for Flyte. Relevant to disable when using e.g. Istio as ingress controller.
    enabled: true
    # --- Enable or disable HMR route to flyteconsole. This is useful only for frontend development.
    webpackHMR: false
    # --- separateGrpcIngress puts GRPC routes into a separate ingress if true. Required for certain ingress controllers like nginx.
    separateGrpcIngress: false
    # --- Extra Ingress annotations applied only to the GRPC ingress. Only makes sense if `separateGrpcIngress` is enabled.
    separateGrpcIngressAnnotations:
      nginx.ingress.kubernetes.io/backend-protocol: "GRPC"
    # --- Ingress annotations applied to both HTTP and GRPC ingresses.
    annotations: {}
    # --- albSSLRedirect adds a special route for ssl redirect. Only useful in combination with the AWS LoadBalancer Controller.
    albSSLRedirect: false
    # --- Ingress hostname
    # host:
    tls:
      enabled: false
  flyteNamespaceTemplate:
    # --- Enable or disable creating Flyte namespace in template. Enable when using helm as template-engine only. Disable when using `helm install ...`.
    enabled: false

# -----------------------------------------------------
# Core dependencies that should be configured for Flyte to work on any platform
# Specifically 2 - Storage (s3, gcs etc), Production RDBMS - Aurora, CloudSQL etc
# ------------------------------------------------------
#
# STORAGE SETTINGS
#

storage:
  # -- Sets the storage type. Supported values are sandbox, s3, gcs and custom.
  type: sandbox
  # -- bucketName defines the storage bucket flyte will use. Required for all types except for sandbox.
  bucketName: my-s3-bucket
  # -- settings for storage type s3
  s3:
    region: us-east-1
  # -- settings for storage type gcs
  gcs:
  # -- GCP project ID. Required for storage type gcs.
  # projectId:
  # -- Settings for storage type custom. See https://github:com/graymeta/stow for supported storage providers/settings.
  custom: {}

# Database configuration
db:
  datacatalog:
    database:
      port: 5432
      username: postgres
      host: postgres
      dbname: "datacatalog"
  admin:
    database:
      port: 5432
      username: postgres
      host: postgres
      dbname: "flyteadmin"
# --------------------------------------------------------------------
# Specializing your deployment using configuration
# -------------------------------------------------------------------
#
# CONFIGMAPS SETTINGS
#

configmap:
  # -- Configuration for Flyte console UI
  console:
    BASE_URL: /console
    CONFIG_DIR: /etc/flyte/config
    DISABLE_AUTH: "1"

  # -- Domains configuration for Flyte projects. This enables the specified number of domains across all projects in Flyte.
  domain:
    domains:
      - id: development
        name: development
      - id: staging
        name: staging
      - id: production
        name: production

  # -- FlyteAdmin server configuration
  adminServer:
    # Refer to the [server config](https://pkg.go.dev/github.com/lyft/flyteadmin@v0.3.37/pkg/config#ServerConfig).
    server:
      httpPort: 8088
      grpcPort: 8089
      security:
        # -- Controls whether to serve requests over SSL/TLS.
        secure: false
        # -- Controls whether to enforce authentication. Follow the guide in https://docs.flyte.org/ on how to setup authentication.
        useAuth: false
        allowCors: true
        allowedOrigins:
          # Accepting all domains for Sandbox installation
          - "*"
        allowedHeaders:
          - "Content-Type"
          - "flyte-authorization"
    # Refer to the full [structure](https://pkg.go.dev/github.com/lyft/flyteadmin@v0.3.37/pkg/runtime/interfaces#ApplicationConfig) for documentation.
    flyteadmin:
      roleNameKey: "iam.amazonaws.com/role"
      profilerPort: 10254
      metricsScope: "flyte:"
      metadataStoragePrefix:
        - "metadata"
        - "admin"
      eventVersion: 1
      testing:
        host: http://flyteadmin
    # -- Authentication configuration
    auth:
      authorizedUris:
        # This should point at your public http Uri.
        - https://localhost:30081
        # This will be used by internal services in the same namespace as flyteadmin
        - http://flyteadmin:80
        # This will be used by internal services in the same cluster but different namespaces
        - http://flyteadmin.flyte.svc.cluster.local:80

      # Controls app authentication config
      appAuth:
        thirdPartyConfig:
          flyteClient:
            clientId: flytectl
            redirectUri: http://localhost:53593/callback
            scopes:
              - offline
              - all
      # Controls user authentication
      userAuth:
        openId:
          baseUrl: https://accounts.google.com
          scopes:
            - profile
            - openid
          clientId: 657465813211-6eog7ek7li5k7i7fvgv2921075063hpe.apps.googleusercontent.com

  # -- Datacatalog server config
  datacatalogServer:
    datacatalog:
      storage-prefix: metadata/datacatalog
      metrics-scope: datacatalog
      profiler-port: 10254
    application:
      grpcPort: 8089
      httpPort: 8080
      grpcServerReflection: true

  # -- Task default resources configuration
  # Refer to the full [structure](https://pkg.go.dev/github.com/lyft/flyteadmin@v0.3.37/pkg/runtime/interfaces#TaskResourceConfiguration).
  task_resource_defaults:
    # -- Task default resources parameters
    task_resources:
      defaults:
        cpu: 100m
        memory: 100Mi
        storage: 5Mi
      limits:
        cpu: 2
        memory: 1Gi
        storage: 20Mi
        gpu: 1

  # -- Admin Client configuration [structure](https://pkg.go.dev/github.com/flyteorg/flytepropeller/pkg/controller/nodes/subworkflow/launchplan#AdminConfig)
  admin:
    event:
      type: admin
      rate: 500
      capacity: 1000
    admin:
      endpoint: flyteadmin:81
      insecure: true
      clientSecret: foobar

  # -- Catalog Client configuration [structure](https://pkg.go.dev/github.com/flyteorg/flytepropeller/pkg/controller/nodes/task/catalog#Config)
  # Additional advanced Catalog configuration [here](https://pkg.go.dev/github.com/lyft/flyteplugins/go/tasks/pluginmachinery/catalog#Config)
  catalog:
    catalog-cache:
      endpoint: datacatalog:89
      type: datacatalog
      insecure: true

  # -- Copilot configuration
  copilot:
    plugins:
      k8s:
        # -- Structure documented [here](https://pkg.go.dev/github.com/lyft/flyteplugins@v0.5.28/go/tasks/pluginmachinery/flytek8s/config#FlyteCoPilotConfig)
        co-pilot:
          name: flyte-copilot-
          image: cr.flyte.org/lyft/flyteplugins/flytecopilot:dc4bdbd61cac88a39a5ff43e40f026bdbc2c78a2
          start-timeout: 30s

  # -- Core propeller configuration
  core:
    # -- follows the structure specified [here](https://pkg.go.dev/github.com/flyteorg/flytepropeller/pkg/controller/config).
    propeller:
      rawoutput-prefix: s3://my-s3-bucket/
      metadata-prefix: metadata/propeller
      workers: 4
      max-workflow-retries: 30
      workflow-reeval-duration: 30s
      downstream-eval-duration: 30s
      limit-namespace: "all"
      prof-port: 10254
      metrics-prefix: flyte
      enable-admin-launcher: true
      leader-election:
        lock-config-map:
          name: propeller-leader
          namespace: flyte
        enabled: true
        lease-duration: 15s
        renew-deadline: 10s
        retry-period: 2s
      queue:
        type: batch
        batching-interval: 2s
        batch-size: -1
        queue:
          type: maxof
          rate: 100
          capacity: 1000
          base-delay: 5s
          max-delay: 120s
        sub-queue:
          type: bucket
          rate: 10
          capacity: 100
    webhook:
      certDir: /etc/webhook/certs
      serviceName: flyte-pod-webhook
    # -- For Workflow store use configuration [here](https://pkg.go.dev/github.com/flyteorg/flytepropeller/pkg/controller/workflowstore#Config)
    #

  enabled_plugins:
    # -- Tasks specific configuration [structure](https://pkg.go.dev/github.com/flyteorg/flytepropeller/pkg/controller/nodes/task/config#GetConfig)
    tasks:
      # -- Plugins configuration, [structure](https://pkg.go.dev/github.com/flyteorg/flytepropeller/pkg/controller/nodes/task/config#TaskPluginConfig)
      task-plugins:
        # -- [Enabled Plugins](https://pkg.go.dev/github.com/lyft/flyteplugins/go/tasks/config#Config). Enable sagemaker*, athena if you install the backend
        # plugins
        enabled-plugins:
          - container
          - sidecar
          - k8s-array
        default-for-task-types:
          container: container
          sidecar: sidecar
          container_array: k8s-array

  # -- Kubernetes specific Flyte configuration
  k8s:
    plugins:
      # -- Configuration section for all K8s specific plugins [Configuration structure](https://pkg.go.dev/github.com/lyft/flyteplugins/go/tasks/pluginmachinery/flytek8s/config)
      k8s:
        default-env-vars: []
        #  DEFAULT_ENV_VAR: VALUE
        default-cpus: 100m
        default-memory: 100Mi

  # -- Logger configuration
  logger:
    logger:
      show-source: true
      level: 4

  remoteData:
    remoteData:
      region: "us-east-1"
      scheme: "local"
      signedUrls:
        durationMinutes: 3

  # -- Resource manager configuration
  resource_manager:
    # -- resource manager configuration
    propeller:
      resourcemanager:
        type: noop
        resourceMaxQuota: 10000
        redis:
          hostPath: redis-resource-manager:6379
          hostKey: mypassword

  # -- Section that configures how the Task logs are displayed on the UI. This has to be changed based on your actual logging provider.
  # Refer to [structure](https://pkg.go.dev/github.com/lyft/flyteplugins/go/tasks/logs#LogConfig) to understand how to configure various
  # logging engines
  task_logs:
    plugins:
      logs:
        kubernetes-enabled: false
        # -- One option is to enable cloudwatch logging for EKS, update the region and log group accordingly
        cloudwatch-enabled: false

# ----------------------------------------------------------------
# Optional Modules
# Flyte built extensions that enable various additional features in Flyte.
# All these features are optional, but are critical to run certain features
# ------------------------------------------------------------------------

# -- **Optional Component**
# Flyte uses a cloud hosted Cron scheduler to run workflows on a schedule. The following module is optional. Without,
# this module, you will not have scheduled launchplans / workflows.
# Docs: https://docs.flyte.org/en/latest/howto/enable_and_use_schedules.html#setting-up-scheduled-workflows
workflow_scheduler:
  enabled: false
  config: {}

# -- **Optional Component**
# Workflow notifications module is an optional dependency. Flyte uses cloud native pub-sub systems to notify users of
# various events in their workflows
workflow_notifications:
  enabled: false
  config: {}

# -- Configuration for the Cluster resource manager component. This is an optional component, that enables automatic
# cluster configuration. This is useful to set default quotas, manage namespaces etc that map to a project/domain
cluster_resource_manager:
  # -- Enables the Cluster resource manager component
  enabled: true
  # -- Configmap for ClusterResource parameters
  config:
    # -- ClusterResource parameters
    # Refer to the [structure](https://pkg.go.dev/github.com/lyft/flyteadmin@v0.3.37/pkg/runtime/interfaces#ClusterResourceConfig) to customize.
    cluster_resources:
      refreshInterval: 5m
      templatePath: "/etc/flyte/clusterresource/templates"
      customData:
        - production:
            - projectQuotaCpu:
                value: "5"
            - projectQuotaMemory:
                value: "4000Mi"
            - defaultIamRole:
                value: ""
        - staging:
            - projectQuotaCpu:
                value: "2"
            - projectQuotaMemory:
                value: "3000Mi"
            - defaultIamRole:
                value: ""
        - development:
            - projectQuotaCpu:
                value: "4"
            - projectQuotaMemory:
                value: "3000Mi"
            - defaultIamRole:
                value: ""
      refresh: 5m

  # -- Resource templates that should be applied
  templates:
    # -- Template for namespaces resources
    - key: aa_namespace
      value: |
        apiVersion: v1
        kind: Namespace
        metadata:
          name: {{ namespace }}
        spec:
          finalizers:
          - kubernetes

    - key: ab_project_resource_quota
      value: |
        apiVersion: v1
        kind: ResourceQuota
        metadata:
          name: project-quota
          namespace: {{ namespace }}
        spec:
          hard:
            limits.cpu: {{ projectQuotaCpu }}
            limits.memory: {{ projectQuotaMemory }}

# --------------------------------------------------------
# Optional Plugins
# --------------------------------------------------------

# -- Optional: Spark Plugin using the Spark Operator
sparkoperator:
  # --- enable or disable Sparkoperator deployment installation
  enabled: false

  # -- Spark plugin configuration
  plugin_config:
    plugins:
      spark:
        # -- Spark default configuration
        spark-config-default:
          # We override the default credentials chain provider for Hadoop so that
          # it can use the serviceAccount based IAM role or ec2 metadata based.
          # This is more in line with how AWS works
          - spark.hadoop.fs.s3a.aws.credentials.provider: "com.amazonaws.auth.DefaultAWSCredentialsProviderChain"
          - spark.hadoop.mapreduce.fileoutputcommitter.algorithm.version: "2"
          - spark.kubernetes.allocation.batch.size: "50"
          - spark.hadoop.fs.s3a.acl.default: "BucketOwnerFullControl"
          - spark.hadoop.fs.s3n.impl: "org.apache.hadoop.fs.s3a.S3AFileSystem"
          - spark.hadoop.fs.AbstractFileSystem.s3n.impl: "org.apache.hadoop.fs.s3a.S3A"
          - spark.hadoop.fs.s3.impl: "org.apache.hadoop.fs.s3a.S3AFileSystem"
          - spark.hadoop.fs.AbstractFileSystem.s3.impl: "org.apache.hadoop.fs.s3a.S3A"
          - spark.hadoop.fs.s3a.impl: "org.apache.hadoop.fs.s3a.S3AFileSystem"
          - spark.hadoop.fs.AbstractFileSystem.s3a.impl: "org.apache.hadoop.fs.s3a.S3A"
          - spark.hadoop.fs.s3a.multipart.threshold: "536870912"
          - spark.blacklist.enabled: "true"
          - spark.blacklist.timeout: "5m"
          - spark.task.maxfailures: "8"<|MERGE_RESOLUTION|>--- conflicted
+++ resolved
@@ -16,13 +16,7 @@
   image:
     # -- Docker image for Flyteadmin deployment
     repository: cr.flyte.org/flyteorg/flyteadmin
-<<<<<<< HEAD
-    # -- Docker image tag
-    tag: v0.6.22 # FLYTEADMIN_TAG
-    # -- Docker image pull policy
-=======
     tag: v0.6.28 # FLYTEADMIN_TAG
->>>>>>> 833dc7aa
     pullPolicy: IfNotPresent
   # -- Default resources requests and limits for Flyteadmin deployment
   resources:
@@ -75,7 +69,7 @@
     # -- Docker image for Flyteadmin deployment
     repository:  cr.flyte.org/flyteorg/flytescheduler
     # -- Docker image tag
-    tag: v0.6.22 # FLYTESCHEDULER_TAG
+    tag: v0.6.28 # FLYTESCHEDULER_TAG
     # -- Docker image pull policy
     pullPolicy: IfNotPresent
   # -- Default resources requests and limits for Flyteadmin deployment
@@ -167,13 +161,7 @@
   image:
     # -- Docker image for Flytepropeller deployment
     repository: cr.flyte.org/flyteorg/flytepropeller
-<<<<<<< HEAD
-    # -- Docker image tag
-    tag: v0.13.20 # FLYTEPROPELLER_TAG
-    # -- Docker image pull policy
-=======
     tag: v0.14.3 # FLYTEPROPELLER_TAG
->>>>>>> 833dc7aa
     pullPolicy: IfNotPresent
   # -- Default resources requests and limits for Flytepropeller deployment
   resources:
@@ -216,13 +204,7 @@
   image:
     # -- Docker image for Flyteconsole deployment
     repository: cr.flyte.org/flyteorg/flyteconsole
-<<<<<<< HEAD
-    # -- Docker image tag
-    tag: v0.25.0 # FLYTECONSOLE_TAG
-    # -- Docker image pull policy
-=======
     tag: v0.25.1 # FLYTECONSOLE_TAG
->>>>>>> 833dc7aa
     pullPolicy: IfNotPresent
   # -- Default resources requests and limits for Flyteconsole deployment
   resources:
