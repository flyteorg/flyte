# ---------------------------------------------------------------------
# Core System settings
# This section consists of Core components of Flyte and their deployment
# settings. This includes FlyteAdmin service, Datacatalog, FlytePropeller and
# Flyteconsole
# ---------------------------------------------------------------------

#
# FLYTEADMIN SETTINGS
#

flyteadmin:
  enabled: true
  # -- Replicas count for Flyteadmin deployment
  replicaCount: 1
  image:
    # -- Docker image for Flyteadmin deployment
    repository: cr.flyte.org/flyteorg/flyteadmin # FLYTEADMIN_IMAGE
    tag: v1.1.118 # FLYTEADMIN_TAG
    pullPolicy: IfNotPresent
  # -- Additional flyteadmin container environment variables
  #
  # e.g. SendGrid's API key
  #  - name: SENDGRID_API_KEY
  #    value: "<your sendgrid api key>"
  #
  # e.g. secret environment variable (you can combine it with .additionalVolumes):
  # - name: SENDGRID_API_KEY
  #   valueFrom:
  #     secretKeyRef:
  #       name: sendgrid-secret
  #       key: api_key
  env: []
  # -- Default resources requests and limits for Flyteadmin deployment
  resources:
    limits:
      cpu: 250m
      ephemeral-storage: 100Mi
      memory: 500Mi
    requests:
      cpu: 10m
      ephemeral-storage: 50Mi
      memory: 50Mi
  # -- Default regex string for searching configuration files
  configPath: /etc/flyte/config/*.yaml
  # -- Initial projects to create
  initialProjects:
    - flytesnacks
    - flytetester
    - flyteexamples
  # -- Service settings for Flyteadmin
  service:
    annotations:
      projectcontour.io/upstream-protocol.h2c: grpc
    type: ClusterIP
    loadBalancerSourceRanges: []
  # -- Configuration for service accounts for FlyteAdmin
  serviceAccount:
    # -- Should a service account be created for flyteadmin
    create: true
    # -- Should a service account always be created for flyteadmin even without an actual flyteadmin deployment running (e.g. for multi-cluster setups)
    alwaysCreate: false
    # -- Annotations for ServiceAccount attached to Flyteadmin pods
    annotations: {}
    # -- ImagePullSecrets to automatically assign to the service account
    imagePullSecrets: []
    # -- Should a ClusterRole be created for Flyteadmin
    createClusterRole: true
  # -- Annotations for Flyteadmin pods
  podAnnotations: {}
  # -- nodeSelector for Flyteadmin deployment
  nodeSelector: {}
  # -- tolerations for Flyteadmin deployment
  tolerations: []
  # -- affinity for Flyteadmin deployment
  affinity: {}
  secrets: {}
  # -- Appends additional volumes to the deployment spec. May include template values.
  additionalVolumes: []
  # -- Appends additional volume mounts to the main container's spec. May include template values.
  additionalVolumeMounts: []
  # -- Appends additional containers to the deployment spec. May include template values.
  additionalContainers: []
  # -- Appends extra command line arguments to the serve command
  extraArgs: {}
  # -- Sets priorityClassName for flyteadmin pod(s).
  priorityClassName: ""

#
# FLYTESCHEDULER SETTINGS
#

flytescheduler:
  # -- Whether to inject an init container which waits on flyteadmin
  runPrecheck: true
  image:
    # -- Docker image for Flytescheduler deployment
    repository: cr.flyte.org/flyteorg/flytescheduler # FLYTESCHEDULER_IMAGE
    # -- Docker image tag
    tag: v1.1.118 # FLYTESCHEDULER_TAG
    # -- Docker image pull policy
    pullPolicy: IfNotPresent
  # -- Default resources requests and limits for Flytescheduler deployment
  resources:
    limits:
      cpu: 250m
      ephemeral-storage: 100Mi
      memory: 500Mi
    requests:
      cpu: 10m
      ephemeral-storage: 50Mi
      memory: 50Mi
  # -- Default regex string for searching configuration files
  configPath: /etc/flyte/config/*.yaml

  # -- Configuration for service accounts for Flytescheduler
  serviceAccount:
    # -- Should a service account be created for Flytescheduler
    create: true
    # -- Annotations for ServiceAccount attached to Flytescheduler pods
    annotations: {}
    # -- ImagePullSecrets to automatically assign to the service account
    imagePullSecrets: []
  # -- Annotations for Flytescheduler pods
  podAnnotations: {}
  # -- nodeSelector for Flytescheduler deployment
  nodeSelector: {}
  # -- tolerations for Flytescheduler deployment
  tolerations: []
  # -- affinity for Flytescheduler deployment
  affinity: {}
  secrets: {}
  # -- Appends additional volumes to the deployment spec. May include template values.
  additionalVolumes: []
  # -- Appends additional volume mounts to the main container's spec. May include template values.
  additionalVolumeMounts: []
  # -- Appends additional containers to the deployment spec. May include template values.
  additionalContainers: []
  # -- Sets priorityClassName for flyte scheduler pod(s).
  priorityClassName: ""

#
# DATACATALOG SETTINGS
#

datacatalog:
  enabled: true
  # -- Replicas count for Datacatalog deployment
  replicaCount: 1
  image:
    # -- Docker image for Datacatalog deployment
    repository: cr.flyte.org/flyteorg/datacatalog # DATACATALOG_IMAGE
    # -- Docker image tag
    tag: v1.0.51 # DATACATALOG_TAG
    # -- Docker image pull policy
    pullPolicy: IfNotPresent
  # -- Default resources requests and limits for Datacatalog deployment
  resources:
    limits:
      cpu: 500m
      ephemeral-storage: 100Mi
      memory: 500Mi
    requests:
      cpu: 10m
      ephemeral-storage: 50Mi
      memory: 50Mi
  # -- Default regex string for searching configuration files
  configPath: /etc/datacatalog/config/*.yaml
  # -- Service settings for Datacatalog
  service:
    annotations:
      projectcontour.io/upstream-protocol.h2c: grpc
    type: NodePort
  # -- Configuration for service accounts for Datacatalog
  serviceAccount:
    # -- Should a service account be created for Datacatalog
    create: true
    # -- Annotations for ServiceAccount attached to Datacatalog pods
    annotations: {}
    # -- ImagePullSecrets to automatically assign to the service account
    imagePullSecrets: []
  # -- Annotations for Datacatalog pods
  podAnnotations: {}
  # -- nodeSelector for Datacatalog deployment
  nodeSelector: {}
  # -- tolerations for Datacatalog deployment
  tolerations: []
  # -- affinity for Datacatalog deployment
  affinity: {}
  # -- Appends additional volumes to the deployment spec. May include template values.
  additionalVolumes: []
  # -- Appends additional volume mounts to the main container's spec. May include template values.
  additionalVolumeMounts: []
  # -- Appends additional containers to the deployment spec. May include template values.
  additionalContainers: []
  # -- Appends extra command line arguments to the main command
  extraArgs: {}
  # -- Sets priorityClassName for datacatalog pod(s).
  priorityClassName: ""

#
# FLYTE_AGENT SETTINGS
#

flyteagent:
<<<<<<< HEAD
  enabled: true
=======
  enabled: false
  # -- Replicas count for flyteagent deployment
  replicaCount: 1
  image:
    # -- Docker image for flyteagent deployment
    repository: ghcr.io/flyteorg/flyteagent
    # -- Docker image tag
    tag: 1.6.2b1
    # -- Docker image pull policy
    pullPolicy: IfNotPresent
  ports:
    containerPort: 8000
    name: agent-grpc
  # -- Default resources requests and limits for flyteagent deployment
  resources:
    limits:
      cpu: 500m
      ephemeral-storage: 100Mi
      memory: 500Mi
    requests:
      cpu: 10m
      ephemeral-storage: 50Mi
      memory: 50Mi
  # -- Default regex string for searching configuration files
  configPath: /etc/flyteagent/config/*.yaml
  # -- Service settings for flyteagent
  service:
    annotations:
      projectcontour.io/upstream-protocol.h2c: grpc
    type: ClusterIP
  # -- Configuration for service accounts for flyteagent
  serviceAccount:
    # -- Should a service account be created for flyteagent
    create: true
    # -- Annotations for ServiceAccount attached to flyteagent pods
    annotations: {}
    # -- ImagePullSecrets to automatically assign to the service account
    imagePullSecrets: []
  # -- Annotations for flyteagent pods
  podAnnotations: {}
  # -- nodeSelector for flyteagent deployment
  nodeSelector: {}
  # -- tolerations for flyteagent deployment
  tolerations: []
  # -- affinity for flyteagent deployment
  affinity: {}
  # -- Appends additional volumes to the deployment spec. May include template values.
  additionalVolumes: []
  # -- Appends additional volume mounts to the main container's spec. May include template values.
  additionalVolumeMounts: []
  # -- Appends additional containers to the deployment spec. May include template values.
  additionalContainers: []
  # -- Appends extra command line arguments to the main command
  extraArgs: {}
  # -- Sets priorityClassName for datacatalog pod(s).
  priorityClassName: ""
>>>>>>> e6fa8120

#
# FLYTEPROPELLER SETTINGS
#

flytepropeller:
  enabled: true
  manager: false
  # -- Whether to install the flyteworkflows CRD with helm
  createCRDs: true
  # -- Replicas count for Flytepropeller deployment
  replicaCount: 1
  image:
    # -- Docker image for Flytepropeller deployment
    repository: cr.flyte.org/flyteorg/flytepropeller # FLYTEPROPELLER_IMAGE
    tag: v1.1.116 # FLYTEPROPELLER_TAG
    pullPolicy: IfNotPresent
  # -- Default resources requests and limits for Flytepropeller deployment
  resources:
    limits:
      cpu: 200m
      ephemeral-storage: 100Mi
      memory: 200Mi
    requests:
      cpu: 10m
      ephemeral-storage: 50Mi
      memory: 100Mi
  cacheSizeMbs: 0
  # -- Error reporting
  terminationMessagePolicy: FallbackToLogsOnError
  # -- Default regex string for searching configuration files
  configPath: /etc/flyte/config/*.yaml

  # -- Configuration for service accounts for FlytePropeller
  serviceAccount:
    # -- Should a service account be created for FlytePropeller
    create: true
    # -- Annotations for ServiceAccount attached to FlytePropeller pods
    annotations: {}
    # -- ImagePullSecrets to automatically assign to the service account
    imagePullSecrets: []
  # -- Annotations for Flytepropeller pods
  podAnnotations: {}
  # -- nodeSelector for Flytepropeller deployment
  nodeSelector: {}
  # -- tolerations for Flytepropeller deployment
  tolerations: []
  # -- affinity for Flytepropeller deployment
  affinity: {}
  # -- Appends additional volumes to the deployment spec. May include template values.
  additionalVolumes: []
  # -- Appends additional volume mounts to the main container's spec. May include template values.
  additionalVolumeMounts: []
  # -- Appends additional containers to the deployment spec. May include template values.
  additionalContainers: []
  # -- Appends extra command line arguments to the main command
  extraArgs: {}
  # -- Defines the cluster name used in events sent to Admin
  clusterName: ""
  # -- Sets priorityClassName for propeller pod(s).
  priorityClassName: ""

#
# FLYTECONSOLE SETTINGS
#

flyteconsole:
  enabled: true
  # -- Replicas count for Flyteconsole deployment
  replicaCount: 1
  image:
    # -- Docker image for Flyteconsole deployment
    repository: cr.flyte.org/flyteorg/flyteconsole # FLYTECONSOLE_IMAGE
    tag: v1.9.2 # FLYTECONSOLE_TAG
    pullPolicy: IfNotPresent
  # -- Default resources requests and limits for Flyteconsole deployment
  resources:
    limits:
      cpu: 500m
      memory: 250Mi
    requests:
      cpu: 10m
      memory: 50Mi
  # -- Service settings for Flyteconsole
  service:
    annotations: {}
    type: ClusterIP
  # -- Annotations for Flyteconsole pods
  podAnnotations: {}
  # -- nodeSelector for Flyteconsole deployment
  nodeSelector: {}
  # -- tolerations for Flyteconsole deployment
  tolerations: []
  # -- affinity for Flyteconsole deployment
  affinity: {}
  # Enable Google Analytics
  ga:
    enabled: false
    tracking_id: "G-0QW4DJWJ20"
  # -- Sets priorityClassName for flyte console pod(s).
  priorityClassName: ""


# It will enable the redoc route in ingress
deployRedoc: false

#
# Common secret auth for propeller & scheduler
#

secrets:
  adminOauthClientCredentials:
    # -- If enabled is true, helm will create and manage `flyte-secret-auth` and populate it with `clientSecret`.
    # If enabled is false, it's up to the user to create `flyte-secret-auth` as described in
    # https://docs.flyte.org/en/latest/deployment/cluster_config/auth_setup.html#oauth2-authorization-server
    enabled: true
    clientSecret: foobar
    clientId: flytepropeller

#
# WEBHOOK SETTINGS
#

webhook:
  # -- enable or disable secrets webhook
  enabled: true
  # -- Configuration for service accounts for the webhook
  serviceAccount:
    # -- Should a service account be created for the webhook
    create: true
    # -- Annotations for ServiceAccount attached to the webhook
    annotations: {}
    # -- ImagePullSecrets to automatically assign to the service account
    imagePullSecrets: []
  # -- Service settings for the webhook
  service:
    annotations:
      projectcontour.io/upstream-protocol.h2c: grpc
    type: ClusterIP

# ------------------------------------------------
#
# COMMON SETTINGS
#

common:
  databaseSecret:
    # -- Specify name of K8s Secret which contains Database password. Leave it empty if you don't need this Secret
    name: ""
    # -- Specify your Secret (with sensitive data) or pseudo-manifest (without sensitive data). See https://github.com/godaddy/kubernetes-external-secrets
    secretManifest: {}
  ingress:
    # --- Enable or disable creating Ingress for Flyte. Relevant to disable when using e.g. Istio as ingress controller.
    enabled: true
    # --- Enable or disable HMR route to flyteconsole. This is useful only for frontend development.
    webpackHMR: false
    # --- separateGrpcIngress puts GRPC routes into a separate ingress if true. Required for certain ingress controllers like nginx.
    separateGrpcIngress: false
    # --- Extra Ingress annotations applied only to the GRPC ingress. Only makes sense if `separateGrpcIngress` is enabled.
    separateGrpcIngressAnnotations:
      nginx.ingress.kubernetes.io/backend-protocol: "GRPC"
    # --- Ingress annotations applied to both HTTP and GRPC ingresses.
    annotations:
      nginx.ingress.kubernetes.io/app-root: /console
    # --- albSSLRedirect adds a special route for ssl redirect. Only useful in combination with the AWS LoadBalancer Controller.
    albSSLRedirect: false
    # --- Ingress hostname
    # host:
    tls:
      enabled: false
      # --- Override default secret containing the tls certificate
      # secretName:
  flyteNamespaceTemplate:
    # --- Enable or disable creating Flyte namespace in template. Enable when using helm as template-engine only. Disable when using `helm install ...`.
    enabled: false

# -----------------------------------------------------
# Core dependencies that should be configured for Flyte to work on any platform
# Specifically 2 - Storage (s3, gcs etc), Production RDBMS - Aurora, CloudSQL etc
# ------------------------------------------------------
#
# STORAGE SETTINGS
#

storage:
  # -- Sets the storage type. Supported values are sandbox, s3, gcs and custom.
  type: sandbox
  # -- bucketName defines the storage bucket flyte will use. Required for all types except for sandbox.
  bucketName: my-s3-bucket
  # -- settings for storage type s3
  s3:
    region: us-east-1
    # -- type of authentication to use for S3 buckets, can either be iam or accesskey
    authType: iam
    # -- AWS IAM user access key ID to use for S3 bucket auth, only used if authType is set to accesskey
    accessKey: ""
    # -- AWS IAM user secret access key to use for S3 bucket auth, only used if authType is set to accesskey
    secretKey: ""
  # -- settings for storage type gcs
  gcs:
  # -- GCP project ID. Required for storage type gcs.
  # projectId:
  # -- Settings for storage type custom. See https://github.com/graymeta/stow for supported storage providers/settings.
  custom: {}
  # -- toggles multi-container storage config
  enableMultiContainer: false
  # -- default limits being applied to storage config
  limits:
    maxDownloadMBs: 10

# Database configuration
db:
  datacatalog:
    database:
      port: 5432
      username: postgres
      host: postgres
      dbname: "datacatalog"
  admin:
    database:
      port: 5432
      username: postgres
      host: postgres
      dbname: "flyteadmin"
# --------------------------------------------------------------------
# Specializing your deployment using configuration
# -------------------------------------------------------------------
#
# CONFIGMAPS SETTINGS
#

configmap:
  clusters:
    labelClusterMap: {}
#  labelClusterMap:
#    team1:
#      - id: testcluster
#        weight: 1
#    team2:
#      - id: testcluster2
#        weight: 0.5
#      - id: testcluster3
#        weight: 0.5
    clusterConfigs: []
#  clusterConfigs:
#    - name: "testcluster"
#      endpoint: "testcluster_endpoint"
#      auth:
#        type: "file_path"
#        tokenPath: "/path/to/testcluster/token"
#        certPath: "/path/to/testcluster/cert"
#    - name: "testcluster2"
#      endpoint: "testcluster2_endpoint"
#      enabled: true
#      auth:
#        type: "file_path"
#        tokenPath: "/path/to/testcluster2/token"
#        certPath: "/path/to/testcluster2/cert"
#    - name: "testcluster3"
#      endpoint: "testcluster3_endpoint"
#      enabled: true
#      auth:
#        type: "file_path"
#        tokenPath: "/path/to/testcluster3/token"
#        certPath: "/path/to/testcluster3/cert"

  # -- Configuration for Flyte console UI
  console:
    BASE_URL: /console
    CONFIG_DIR: /etc/flyte/config

  # -- Domains configuration for Flyte projects. This enables the specified number of domains across all projects in Flyte.
  domain:
    domains:
      - id: development
        name: development
      - id: staging
        name: staging
      - id: production
        name: production

  # Refer to the full [structure](https://pkg.go.dev/github.com/lyft/flyteadmin@v0.3.37/pkg/runtime/interfaces#ApplicationConfig) for documentation.
  schedulerConfig:
    scheduler:
      metricsScope: "flyte:"
      profilerPort: 10254

  # -- FlyteAdmin server configuration
  adminServer:
    # Refer to the [server config](https://pkg.go.dev/github.com/lyft/flyteadmin@v0.3.37/pkg/config#ServerConfig).
    server:
      httpPort: 8088
      grpcPort: 8089
      security:
        # -- Controls whether to serve requests over SSL/TLS.
        secure: false
        # -- Controls whether to enforce authentication. Follow the guide in https://docs.flyte.org/ on how to setup authentication.
        useAuth: false
        allowCors: true
        allowedOrigins:
          # Accepting all domains for Sandbox installation
          - "*"
        allowedHeaders:
          - "Content-Type"
          - "flyte-authorization"
    # Refer to the full [structure](https://pkg.go.dev/github.com/lyft/flyteadmin@v0.3.37/pkg/runtime/interfaces#ApplicationConfig) for documentation.
    flyteadmin:
      roleNameKey: "iam.amazonaws.com/role"
      profilerPort: 10254
      metricsScope: "flyte:"
      metadataStoragePrefix:
        - "metadata"
        - "admin"
      eventVersion: 2
      testing:
        host: http://flyteadmin
    # -- Authentication configuration
    auth:
      authorizedUris:
        # This should point at your public http Uri.
        - https://localhost:30081
        # This will be used by internal services in the same namespace as flyteadmin
        - http://flyteadmin:80
        # This will be used by internal services in the same cluster but different namespaces
        - http://flyteadmin.flyte.svc.cluster.local:80

      # Controls app authentication config
      appAuth:
        thirdPartyConfig:
          flyteClient:
            clientId: flytectl
            redirectUri: http://localhost:53593/callback
            scopes:
              - offline
              - all
      # Controls user authentication
      userAuth:
        openId:
          baseUrl: https://accounts.google.com
          scopes:
            - profile
            - openid
          clientId: 657465813211-6eog7ek7li5k7i7fvgv2921075063hpe.apps.googleusercontent.com

  # -- Datacatalog server config
  datacatalogServer:
    datacatalog:
      storage-prefix: metadata/datacatalog
      metrics-scope: datacatalog
      profiler-port: 10254
      heartbeat-grace-period-multiplier: 3
      max-reservation-heartbeat: 30s
    application:
      grpcPort: 8089
      httpPort: 8080
      grpcServerReflection: true

  # -- Task default resources configuration
  # Refer to the full [structure](https://pkg.go.dev/github.com/lyft/flyteadmin@v0.3.37/pkg/runtime/interfaces#TaskResourceConfiguration).
  task_resource_defaults:
    # -- Task default resources parameters
    task_resources:
      defaults:
        cpu: 100m
        memory: 500Mi
        storage: 500Mi
      limits:
        cpu: 2
        memory: 1Gi
        storage: 20Mi
        gpu: 1

  # -- Admin Client configuration [structure](https://pkg.go.dev/github.com/flyteorg/flytepropeller/pkg/controller/nodes/subworkflow/launchplan#AdminConfig)
  admin:
    event:
      type: admin
      rate: 500
      capacity: 1000
    admin:
      endpoint: flyteadmin:81
      insecure: true
      clientId: "{{ .Values.secrets.adminOauthClientCredentials.clientId }}"
      clientSecretLocation: /etc/secrets/client_secret
  # -- Catalog Client configuration [structure](https://pkg.go.dev/github.com/flyteorg/flytepropeller/pkg/controller/nodes/task/catalog#Config)
  # Additional advanced Catalog configuration [here](https://pkg.go.dev/github.com/lyft/flyteplugins/go/tasks/pluginmachinery/catalog#Config)
  catalog:
    catalog-cache:
      endpoint: datacatalog:89
      type: datacatalog
      insecure: true

  # -- Copilot configuration
  copilot:
    plugins:
      k8s:
        # -- Structure documented [here](https://pkg.go.dev/github.com/lyft/flyteplugins@v0.5.28/go/tasks/pluginmachinery/flytek8s/config#FlyteCoPilotConfig)
        co-pilot:
          name: flyte-copilot-
          image: cr.flyte.org/flyteorg/flytecopilot:v0.0.33 # FLYTECOPILOT_IMAGE
          start-timeout: 30s

  # -- Core propeller configuration
  core:
    # -- follows the structure specified [here](https://pkg.go.dev/github.com/flyteorg/flytepropeller/manager/config#Config).
    manager:
      pod-application: "flytepropeller"
      pod-template-container-name: "flytepropeller"
      pod-template-name: "flytepropeller-template"
    # -- follows the structure specified [here](https://pkg.go.dev/github.com/flyteorg/flytepropeller/pkg/controller/config).
    propeller:
      rawoutput-prefix: s3://my-s3-bucket/
      metadata-prefix: metadata/propeller
      workers: 4
      max-workflow-retries: 30
      workflow-reeval-duration: 30s
      downstream-eval-duration: 30s
      limit-namespace: "all"
      prof-port: 10254
      metrics-prefix: flyte
      enable-admin-launcher: true
      leader-election:
        lock-config-map:
          name: propeller-leader
          namespace: flyte
        enabled: true
        lease-duration: 15s
        renew-deadline: 10s
        retry-period: 2s
      queue:
        type: batch
        batching-interval: 2s
        batch-size: -1
        queue:
          type: maxof
          rate: 100
          capacity: 1000
          base-delay: 5s
          max-delay: 120s
        sub-queue:
          type: bucket
          rate: 10
          capacity: 100
    webhook:
      certDir: /etc/webhook/certs
      serviceName: flyte-pod-webhook
    # -- For Workflow store use configuration [here](https://pkg.go.dev/github.com/flyteorg/flytepropeller/pkg/controller/workflowstore#Config)
    #

  enabled_plugins:
    # -- Tasks specific configuration [structure](https://pkg.go.dev/github.com/flyteorg/flytepropeller/pkg/controller/nodes/task/config#GetConfig)
    tasks:
      # -- Plugins configuration, [structure](https://pkg.go.dev/github.com/flyteorg/flytepropeller/pkg/controller/nodes/task/config#TaskPluginConfig)
      task-plugins:
        # -- [Enabled Plugins](https://pkg.go.dev/github.com/lyft/flyteplugins/go/tasks/config#Config). Enable sagemaker*, athena if you install the backend
        # plugins
        enabled-plugins:
          - container
          - sidecar
          - k8s-array
          # -- Uncomment to enable agent service
          # - agent-service
        default-for-task-types:
          container: container
          sidecar: sidecar
          container_array: k8s-array
          # -- Uncomment to enable task type that uses Flyte Agent
          # bigquery_query_job_task: agent-service

  # -- Kubernetes specific Flyte configuration
  k8s:
    plugins:
      # -- Configuration section for all K8s specific plugins [Configuration structure](https://pkg.go.dev/github.com/lyft/flyteplugins/go/tasks/pluginmachinery/flytek8s/config)
      k8s:
        default-env-vars: []
        #  DEFAULT_ENV_VAR: VALUE
        default-cpus: 100m
        default-memory: 100Mi
<<<<<<< HEAD
      agent-service:
        defaultAgent:
          endpoint: flyteagent.flyte.svc.cluster.local:8000
          insecure: true
        supportedTaskTypes:
          - bigquery_query_job_task

=======
      # Uncomment and modify to include configuration for Flyte Agent
      # agent-service:
      #   defaultGrpcEndpoint: flyteagent.flyte.svc.cluster.local:8000
      #   supportedTaskTypes:
      #     - bigquery_query_job_task
>>>>>>> e6fa8120
  remoteData:
    remoteData:
      region: "us-east-1"
      scheme: "local"
      signedUrls:
        durationMinutes: 3

  # -- Resource manager configuration
  resource_manager:
    # -- resource manager configuration
    propeller:
      resourcemanager:
        type: noop

  # -- Section that configures how the Task logs are displayed on the UI. This has to be changed based on your actual logging provider.
  # Refer to [structure](https://pkg.go.dev/github.com/lyft/flyteplugins/go/tasks/logs#LogConfig) to understand how to configure various
  # logging engines
  task_logs:
    plugins:
      logs:
        kubernetes-enabled: false
        # -- One option is to enable cloudwatch logging for EKS, update the region and log group accordingly
        cloudwatch-enabled: false

# ----------------------------------------------------------------
# Optional Modules
# Flyte built extensions that enable various additional features in Flyte.
# All these features are optional, but are critical to run certain features
# ------------------------------------------------------------------------

# -- **Optional Component**
# Flyte uses a cloud hosted Cron scheduler to run workflows on a schedule. The following module is optional. Without,
# this module, you will not have scheduled launchplans / workflows.
# Docs: https://docs.flyte.org/en/latest/howto/enable_and_use_schedules.html#setting-up-scheduled-workflows
workflow_scheduler:
  enabled: false
  config: {}
  type: ""

# -- **Optional Component**
# Workflow notifications module is an optional dependency. Flyte uses cloud native pub-sub systems to notify users of
# various events in their workflows
workflow_notifications:
  enabled: false
  config: {}

# -- **Optional Component**
# External events are used to send events (unprocessed, as Admin see them) to
# an SNS topic (or gcp equivalent)
# The config is here as an example only - if not enabled, it won't be used.
external_events:
  enable: false
  type: aws
  aws:
    region: us-east-2
  eventsPublisher:
    # Make sure this is not a fifo queue. Admin does not yet support
    # writing to fifo sns topics.
    topicName: "arn:aws:sns:us-east-2:123456:123-my-topic"
    eventTypes:
      - all # Or workflow, node, task. Or "*"

# Cloud events are used to send events (unprocessed, as Admin see them) in cloud event format to
# an SNS topic (or gcp equivalent)
cloud_events:
  enable: false
  type: aws
  aws:
    region: us-east-2
  eventsPublisher:
    # Make sure this is not a fifo queue. Admin does not yet support
    # writing to fifo sns topics.
    topicName: "arn:aws:sns:us-east-2:123456:123-my-topic"
    eventTypes:
      - all # Or workflow, node, task. Or "*"

# -- Configuration for the Cluster resource manager component. This is an optional component, that enables automatic
# cluster configuration. This is useful to set default quotas, manage namespaces etc that map to a project/domain
cluster_resource_manager:
  # -- Enables the Cluster resource manager component
  enabled: true
  standaloneDeployment: false
  # -- Service account name to run with
  service_account_name: flyteadmin
  # -- Annotations for ClusterResource pods
  podAnnotations: {}
  # -- Configmap for ClusterResource parameters
  config:
    # -- ClusterResource parameters
    # Refer to the [structure](https://pkg.go.dev/github.com/lyft/flyteadmin@v0.3.37/pkg/runtime/interfaces#ClusterResourceConfig) to customize.
    cluster_resources:
      # -- How frequently to run the sync process
      refreshInterval: 5m
      templatePath: "/etc/flyte/clusterresource/templates"
      # -- Starts the cluster resource manager in standalone mode with requisite auth credentials to call flyteadmin service endpoints
      standaloneDeployment: false
      customData:
        - production:
            - projectQuotaCpu:
                value: "5"
            - projectQuotaMemory:
                value: "4000Mi"
        - staging:
            - projectQuotaCpu:
                value: "2"
            - projectQuotaMemory:
                value: "3000Mi"
        - development:
            - projectQuotaCpu:
                value: "4"
            - projectQuotaMemory:
                value: "3000Mi"

  # -- Resource templates that should be applied
  templates:
    # -- Template for namespaces resources
    - key: aa_namespace
      value: |
        apiVersion: v1
        kind: Namespace
        metadata:
          name: {{ namespace }}
        spec:
          finalizers:
          - kubernetes

    - key: ab_project_resource_quota
      value: |
        apiVersion: v1
        kind: ResourceQuota
        metadata:
          name: project-quota
          namespace: {{ namespace }}
        spec:
          hard:
            limits.cpu: {{ projectQuotaCpu }}
            limits.memory: {{ projectQuotaMemory }}

# --------------------------------------------------------
# Optional Plugins
# --------------------------------------------------------

# -- Optional: Spark Plugin using the Spark Operator
sparkoperator:
  # --- enable or disable Sparkoperator deployment installation
  enabled: false

  # -- Spark plugin configuration
  plugin_config:
    plugins:
      spark:
        # -- Spark default configuration
        spark-config-default:
          # We override the default credentials chain provider for Hadoop so that
          # it can use the serviceAccount based IAM role or ec2 metadata based.
          # This is more in line with how AWS works
          - spark.hadoop.fs.s3a.aws.credentials.provider: "com.amazonaws.auth.DefaultAWSCredentialsProviderChain"
          - spark.hadoop.mapreduce.fileoutputcommitter.algorithm.version: "2"
          - spark.kubernetes.allocation.batch.size: "50"
          - spark.hadoop.fs.s3a.acl.default: "BucketOwnerFullControl"
          - spark.hadoop.fs.s3n.impl: "org.apache.hadoop.fs.s3a.S3AFileSystem"
          - spark.hadoop.fs.AbstractFileSystem.s3n.impl: "org.apache.hadoop.fs.s3a.S3A"
          - spark.hadoop.fs.s3.impl: "org.apache.hadoop.fs.s3a.S3AFileSystem"
          - spark.hadoop.fs.AbstractFileSystem.s3.impl: "org.apache.hadoop.fs.s3a.S3A"
          - spark.hadoop.fs.s3a.impl: "org.apache.hadoop.fs.s3a.S3AFileSystem"
          - spark.hadoop.fs.AbstractFileSystem.s3a.impl: "org.apache.hadoop.fs.s3a.S3A"
          - spark.hadoop.fs.s3a.multipart.threshold: "536870912"
          - spark.blacklist.enabled: "true"
          - spark.blacklist.timeout: "5m"
          - spark.task.maxfailures: "8"

# -- Optional: Dask Plugin using the Dask Operator
daskoperator:
  # --- enable or disable the dask operator deployment installation
  enabled: false

# -- Optional: Databricks Plugin allows us to run the spark job on the Databricks platform.
databricks:
  enabled: false
  plugin_config:
    plugins:
      databricks:
        entrypointFile: dbfs:///FileStore/tables/entrypoint.py
        # Databricks account
        databricksInstance: dbc-a53b7a3c-614c<|MERGE_RESOLUTION|>--- conflicted
+++ resolved
@@ -203,66 +203,7 @@
 #
 
 flyteagent:
-<<<<<<< HEAD
-  enabled: true
-=======
   enabled: false
-  # -- Replicas count for flyteagent deployment
-  replicaCount: 1
-  image:
-    # -- Docker image for flyteagent deployment
-    repository: ghcr.io/flyteorg/flyteagent
-    # -- Docker image tag
-    tag: 1.6.2b1
-    # -- Docker image pull policy
-    pullPolicy: IfNotPresent
-  ports:
-    containerPort: 8000
-    name: agent-grpc
-  # -- Default resources requests and limits for flyteagent deployment
-  resources:
-    limits:
-      cpu: 500m
-      ephemeral-storage: 100Mi
-      memory: 500Mi
-    requests:
-      cpu: 10m
-      ephemeral-storage: 50Mi
-      memory: 50Mi
-  # -- Default regex string for searching configuration files
-  configPath: /etc/flyteagent/config/*.yaml
-  # -- Service settings for flyteagent
-  service:
-    annotations:
-      projectcontour.io/upstream-protocol.h2c: grpc
-    type: ClusterIP
-  # -- Configuration for service accounts for flyteagent
-  serviceAccount:
-    # -- Should a service account be created for flyteagent
-    create: true
-    # -- Annotations for ServiceAccount attached to flyteagent pods
-    annotations: {}
-    # -- ImagePullSecrets to automatically assign to the service account
-    imagePullSecrets: []
-  # -- Annotations for flyteagent pods
-  podAnnotations: {}
-  # -- nodeSelector for flyteagent deployment
-  nodeSelector: {}
-  # -- tolerations for flyteagent deployment
-  tolerations: []
-  # -- affinity for flyteagent deployment
-  affinity: {}
-  # -- Appends additional volumes to the deployment spec. May include template values.
-  additionalVolumes: []
-  # -- Appends additional volume mounts to the main container's spec. May include template values.
-  additionalVolumeMounts: []
-  # -- Appends additional containers to the deployment spec. May include template values.
-  additionalContainers: []
-  # -- Appends extra command line arguments to the main command
-  extraArgs: {}
-  # -- Sets priorityClassName for datacatalog pod(s).
-  priorityClassName: ""
->>>>>>> e6fa8120
 
 #
 # FLYTEPROPELLER SETTINGS
@@ -740,21 +681,11 @@
         #  DEFAULT_ENV_VAR: VALUE
         default-cpus: 100m
         default-memory: 100Mi
-<<<<<<< HEAD
-      agent-service:
-        defaultAgent:
-          endpoint: flyteagent.flyte.svc.cluster.local:8000
-          insecure: true
-        supportedTaskTypes:
-          - bigquery_query_job_task
-
-=======
       # Uncomment and modify to include configuration for Flyte Agent
       # agent-service:
       #   defaultGrpcEndpoint: flyteagent.flyte.svc.cluster.local:8000
       #   supportedTaskTypes:
       #     - bigquery_query_job_task
->>>>>>> e6fa8120
   remoteData:
     remoteData:
       region: "us-east-1"
