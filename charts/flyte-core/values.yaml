--- conflicted
+++ resolved
@@ -270,13 +270,8 @@
   replicaCount: 1
   image:
     # -- Docker image for Flytepropeller deployment
-<<<<<<< HEAD
     repository: docker.io/pingsutw/flytepropeller # FLYTEPROPELLER_IMAGE
     tag: 0a4013187ae4cf6564d4e74b78ba425d00099432 # FLYTEPROPELLER_TAG
-=======
-    repository: cr.flyte.org/flyteorg/flytepropeller # FLYTEPROPELLER_IMAGE
-    tag: v1.1.76 # FLYTEPROPELLER_TAG
->>>>>>> c66d37ca
     pullPolicy: IfNotPresent
   # -- Default resources requests and limits for Flytepropeller deployment
   resources:
