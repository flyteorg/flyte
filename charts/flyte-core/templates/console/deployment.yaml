--- conflicted
+++ resolved
@@ -22,18 +22,9 @@
       imagePullSecrets:
         {{- toYaml . | nindent 8 }}
     {{- end }}
-<<<<<<< HEAD
       {{- with .Values.flyteconsole.securityContext }}
       securityContext: {{ tpl (toYaml .) $ | nindent 8 }}
       {{- end }}
-=======
-      securityContext:
-        runAsNonRoot: true
-        runAsUser: 1000
-        fsGroupChangePolicy: "OnRootMismatch"
-        seLinuxOptions:
-          type: spc_t
->>>>>>> fe1204c2
       {{- if .Values.flyteconsole.priorityClassName }}
       priorityClassName: {{ .Values.flyteconsole.priorityClassName }}
       {{- end }}
