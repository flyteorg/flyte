--- conflicted
+++ resolved
@@ -18,19 +18,9 @@
         {{- end }}
       labels: {{ include "flyteadmin.podLabels" . | nindent 8 }}
     spec:
-<<<<<<< HEAD
       {{- with .Values.flyteadmin.securityContext }}
       securityContext: {{ tpl (toYaml .) $ | nindent 8 }}
       {{- end }}
-=======
-      securityContext:
-        runAsNonRoot: true
-        fsGroup: 65534
-        runAsUser: 1001
-        fsGroupChangePolicy: "Always"
-        seLinuxOptions:
-          type: spc_t
->>>>>>> fe1204c2
       {{- if .Values.flyteadmin.priorityClassName }}
       priorityClassName: {{ .Values.flyteadmin.priorityClassName }}
       {{- end }}
