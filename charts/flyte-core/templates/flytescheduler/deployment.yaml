--- conflicted
+++ resolved
@@ -19,19 +19,9 @@
         {{- end }}
       labels: {{ include "flytescheduler.podLabels" . | nindent 8 }}
     spec:
-<<<<<<< HEAD
       {{- with .Values.flytescheduler.securityContext }}
       securityContext: {{ tpl (toYaml .) $ | nindent 8 }}
       {{- end }}
-=======
-      securityContext:
-        runAsNonRoot: true
-        fsGroup: 65534
-        runAsUser: 1001
-        fsGroupChangePolicy: "Always"
-        seLinuxOptions:
-          type: spc_t
->>>>>>> fe1204c2
       {{- if .Values.flytescheduler.priorityClassName }}
       priorityClassName: {{ .Values.flytescheduler.priorityClassName }}
       {{- end }}
