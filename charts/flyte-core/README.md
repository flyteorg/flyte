--- conflicted
+++ resolved
@@ -214,11 +214,7 @@
 | flytepropeller.extraArgs | object | `{}` | Appends extra command line arguments to the main command |
 | flytepropeller.image.pullPolicy | string | `"IfNotPresent"` |  |
 | flytepropeller.image.repository | string | `"cr.flyte.org/flyteorg/flytepropeller"` | Docker image for Flytepropeller deployment |
-<<<<<<< HEAD
-| flytepropeller.image.tag | string | `"v1.1.90"` |  |
-=======
 | flytepropeller.image.tag | string | `"v1.1.95"` |  |
->>>>>>> d95ee843
 | flytepropeller.manager | bool | `false` |  |
 | flytepropeller.nodeSelector | object | `{}` | nodeSelector for Flytepropeller deployment |
 | flytepropeller.podAnnotations | object | `{}` | Annotations for Flytepropeller pods |
