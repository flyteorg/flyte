{
  "swagger": "2.0",
  "info": {
    "title": "flyteidl2/workflow/run_service.proto",
    "version": "version not set"
  },
  "tags": [
    {
      "name": "RunService"
    }
  ],
  "consumes": [
    "application/json"
  ],
  "produces": [
    "application/json"
  ],
  "paths": {},
  "definitions": {
    "BlobTypeBlobDimensionality": {
      "type": "string",
      "enum": [
        "SINGLE",
        "MULTIPART"
      ],
      "default": "SINGLE"
    },
    "ContainerArchitecture": {
      "type": "string",
      "enum": [
        "UNKNOWN",
        "AMD64",
        "ARM64",
        "ARM_V6",
        "ARM_V7"
      ],
      "default": "UNKNOWN",
      "description": "Architecture-type the container image supports."
    },
    "ContainerContextProcessContext": {
      "type": "object",
      "properties": {
        "container_start_time": {
          "type": "string",
          "format": "date-time"
        },
        "container_end_time": {
          "type": "string",
          "format": "date-time"
        }
      },
      "title": "Contains metadata required to identify logs produces by a single light-weight process that was run inside a container"
    },
    "DataLoadingConfigLiteralMapFormat": {
      "type": "string",
      "enum": [
        "JSON",
        "YAML",
        "PROTO"
      ],
      "default": "JSON",
      "description": "- JSON: JSON / YAML for the metadata (which contains inlined primitive values). The representation is inline with the standard json specification as specified - https://www.json.org/json-en.html\n - PROTO: Proto is a serialized binary of `core.LiteralMap` defined in flyteidl/core",
      "title": "LiteralMapFormat decides the encoding format in which the input metadata should be made available to the containers.\nIf the user has access to the protocol buffer definitions, it is recommended to use the PROTO format.\nJSON and YAML do not need any protobuf definitions to read it\nAll remote references in core.LiteralMap are replaced with local filesystem references (the data is downloaded to local filesystem)"
    },
    "ErrorInfoKind": {
      "type": "string",
      "enum": [
        "KIND_UNSPECIFIED",
        "KIND_USER",
        "KIND_SYSTEM"
      ],
      "default": "KIND_UNSPECIFIED"
    },
    "FilterFunction": {
      "type": "string",
      "enum": [
        "EQUAL",
        "NOT_EQUAL",
        "GREATER_THAN",
        "GREATER_THAN_OR_EQUAL",
        "LESS_THAN",
        "LESS_THAN_OR_EQUAL",
        "CONTAINS",
        "VALUE_IN",
        "ENDS_WITH",
        "NOT_ENDS_WITH",
        "CONTAINS_CASE_INSENSITIVE"
      ],
      "default": "EQUAL",
      "description": " - CONTAINS: Case sensitive contains function.\n - CONTAINS_CASE_INSENSITIVE: Case insensitive contains function."
    },
    "GPUAcceleratorDeviceClass": {
      "type": "string",
      "enum": [
        "NVIDIA_GPU",
        "GOOGLE_TPU",
        "AMAZON_NEURON",
        "AMD_GPU",
        "HABANA_GAUDI"
      ],
      "default": "NVIDIA_GPU",
      "description": "Specifies the class of accelerator device.\n\n - NVIDIA_GPU: NVIDIA GPU devices (default for backward compatibility)\n - GOOGLE_TPU: Google TPU devices\n - AMAZON_NEURON: Amazon Neuron devices\n - AMD_GPU: AMD GPU devices\n - HABANA_GAUDI: Habana Gaudi devices"
    },
    "IOStrategyDownloadMode": {
      "type": "string",
      "enum": [
        "DOWNLOAD_EAGER",
        "DOWNLOAD_STREAM",
        "DO_NOT_DOWNLOAD"
      ],
      "default": "DOWNLOAD_EAGER",
      "description": "- DOWNLOAD_EAGER: All data will be downloaded before the main container is executed\n - DOWNLOAD_STREAM: Data will be downloaded as a stream and an End-Of-Stream marker will be written to indicate all data has been downloaded. Refer to protocol for details\n - DO_NOT_DOWNLOAD: Large objects (offloaded) will not be downloaded",
      "title": "Mode to use for downloading"
    },
    "IOStrategyUploadMode": {
      "type": "string",
      "enum": [
        "UPLOAD_ON_EXIT",
        "UPLOAD_EAGER",
        "DO_NOT_UPLOAD"
      ],
      "default": "UPLOAD_ON_EXIT",
      "description": "- UPLOAD_ON_EXIT: All data will be uploaded after the main container exits\n - UPLOAD_EAGER: Data will be uploaded as it appears. Refer to protocol specification for details\n - DO_NOT_UPLOAD: Data will not be uploaded, only references will be written",
      "title": "Mode to use for uploading"
    },
    "ResourcesResourceEntry": {
      "type": "object",
      "properties": {
        "name": {
          "$ref": "#/definitions/ResourcesResourceName",
          "description": "Resource name."
        },
        "value": {
          "type": "string",
          "title": "Value must be a valid k8s quantity. See\nhttps://github.com/kubernetes/apimachinery/blob/master/pkg/api/resource/quantity.go#L30-L80"
        }
      },
      "description": "Encapsulates a resource name and value."
    },
    "ResourcesResourceName": {
      "type": "string",
      "enum": [
        "UNKNOWN",
        "CPU",
        "GPU",
        "MEMORY",
        "STORAGE",
        "EPHEMERAL_STORAGE"
      ],
      "default": "UNKNOWN",
      "description": "Known resource names.\n\n - EPHEMERAL_STORAGE: For Kubernetes-based deployments, pods use ephemeral local storage for scratch space, caching, and for logs."
    },
    "SchemaColumnSchemaColumnType": {
      "type": "string",
      "enum": [
        "INTEGER",
        "FLOAT",
        "STRING",
        "BOOLEAN",
        "DATETIME",
        "DURATION"
      ],
      "default": "INTEGER"
    },
    "SchemaTypeSchemaColumn": {
      "type": "object",
      "properties": {
        "name": {
          "type": "string",
          "title": "A unique name -within the schema type- for the column"
        },
        "type": {
          "$ref": "#/definitions/SchemaColumnSchemaColumnType",
          "description": "The column type. This allows a limited set of types currently."
        }
      }
    },
    "SecretMountType": {
      "type": "string",
      "enum": [
        "ANY",
        "ENV_VAR",
        "FILE"
      ],
      "default": "ANY",
      "description": " - ANY: Default case, indicates the client can tolerate either mounting options.\n - ENV_VAR: ENV_VAR indicates the secret needs to be mounted as an environment variable.\n - FILE: FILE indicates the secret needs to be mounted as a file."
    },
    "SortDirection": {
      "type": "string",
      "enum": [
        "DESCENDING",
        "ASCENDING"
      ],
      "default": "DESCENDING",
      "description": " - DESCENDING: By default, fields are sorted in descending order."
    },
    "SqlDialect": {
      "type": "string",
      "enum": [
        "UNDEFINED",
        "ANSI",
        "HIVE",
        "OTHER"
      ],
      "default": "UNDEFINED",
      "description": "The dialect of the SQL statement. This is used to validate and parse SQL statements at compilation time to avoid\nexpensive runtime operations. If set to an unsupported dialect, no validation will be done on the statement.\nWe support the following dialect: ansi, hive."
    },
    "StructuredDatasetTypeDatasetColumn": {
      "type": "object",
      "properties": {
        "name": {
          "type": "string",
          "description": "A unique name within the schema type for the column."
        },
        "literal_type": {
          "$ref": "#/definitions/coreLiteralType",
          "description": "The column type."
        }
      }
    },
    "TaskLogLinkType": {
      "type": "string",
      "enum": [
        "EXTERNAL",
        "DASHBOARD",
        "IDE"
      ],
      "default": "EXTERNAL",
      "description": " - EXTERNAL: The link for task log. For example, the aws cloudwatch logs, gcp stackdriver logs, etc.\n - DASHBOARD: The link for spark UI, ray dashboard, etc.\n - IDE: The link for vscode or other IDEs."
    },
    "TaskLogMessageFormat": {
      "type": "string",
      "enum": [
        "UNKNOWN",
        "CSV",
        "JSON"
      ],
      "default": "UNKNOWN"
    },
    "commonActionIdentifier": {
      "type": "object",
      "properties": {
        "run": {
          "$ref": "#/definitions/commonRunIdentifier",
          "description": "Identifier for the run."
        },
        "name": {
          "type": "string",
          "description": "Name of the action. Must be unique within the run."
        }
      },
      "description": "Unique identifier of an action."
    },
    "commonAppSpec": {
      "type": "object",
      "properties": {
        "name": {
          "type": "string"
        },
        "organization": {
          "type": "string"
        }
      }
    },
    "commonApplication": {
      "type": "object",
      "properties": {
        "id": {
          "$ref": "#/definitions/commonApplicationIdentifier"
        },
        "spec": {
          "$ref": "#/definitions/commonAppSpec"
        }
      }
    },
    "commonApplicationIdentifier": {
      "type": "object",
      "properties": {
        "subject": {
          "type": "string"
        }
      }
    },
    "commonClusterIdentifier": {
      "type": "object",
      "properties": {
        "organization": {
          "type": "string"
        },
        "name": {
          "type": "string"
        }
      }
    },
    "commonDomain": {
      "type": "object",
      "properties": {
        "name": {
          "type": "string"
        },
        "organization": {
          "$ref": "#/definitions/commonOrganization"
        }
      }
    },
    "commonEnrichedIdentity": {
      "type": "object",
      "properties": {
        "user": {
          "$ref": "#/definitions/commonUser"
        },
        "application": {
          "$ref": "#/definitions/commonApplication"
        }
      }
    },
    "commonFilter": {
      "type": "object",
      "properties": {
        "function": {
          "$ref": "#/definitions/FilterFunction"
        },
        "field": {
          "type": "string",
          "title": "e.g. name or version"
        },
        "values": {
          "type": "array",
          "items": {
            "type": "string"
          },
          "description": "Only in the case of a VALUE_IN function, values may contain multiple entries."
        }
      }
    },
    "commonLaunchPlan": {
      "type": "object",
      "properties": {
        "name": {
          "type": "string"
        },
        "project": {
          "$ref": "#/definitions/commonProject"
        }
      }
    },
    "commonOrganization": {
      "type": "object",
      "properties": {
        "name": {
          "type": "string"
        }
      }
    },
    "commonPermission": {
      "type": "object",
      "properties": {
        "resource": {
          "$ref": "#/definitions/flyteidl2commonResource"
        },
        "actions": {
          "type": "array",
          "items": {
            "$ref": "#/definitions/flyteidl2commonAction"
          }
        }
      },
      "description": "Defines a set of allowed actions on a specific authorization resource."
    },
    "commonPolicy": {
      "type": "object",
      "properties": {
        "id": {
          "$ref": "#/definitions/commonPolicyIdentifier"
        },
        "bindings": {
          "type": "array",
          "items": {
            "type": "object",
            "$ref": "#/definitions/commonPolicyBinding"
          }
        },
        "description": {
          "type": "string",
          "title": "Optional: human readable description"
        }
      },
      "description": "A policy is a collection of roles bound to a resource."
    },
    "commonPolicyBinding": {
      "type": "object",
      "properties": {
        "role_id": {
          "$ref": "#/definitions/commonRoleIdentifier",
          "description": "The role designates the permitted set of actions which can be applied to the resource."
        },
        "resource": {
          "$ref": "#/definitions/flyteidl2commonResource"
        }
      },
      "description": "A policy binding represents a role (a set of actions) defined on a resource."
    },
    "commonPolicyIdentifier": {
      "type": "object",
      "properties": {
        "organization": {
          "type": "string"
        },
        "name": {
          "type": "string",
          "title": "Unique name for this policy within the organization"
        }
      }
    },
    "commonProject": {
      "type": "object",
      "properties": {
        "name": {
          "type": "string"
        },
        "domain": {
          "$ref": "#/definitions/commonDomain"
        }
      }
    },
    "commonProjectIdentifier": {
      "type": "object",
      "properties": {
        "organization": {
          "type": "string"
        },
        "domain": {
          "type": "string"
        },
        "name": {
          "type": "string"
        }
      }
    },
    "commonRole": {
      "type": "object",
      "properties": {
        "id": {
          "$ref": "#/definitions/commonRoleIdentifier"
        },
        "permissions": {
          "type": "array",
          "items": {
            "type": "object",
            "$ref": "#/definitions/commonPermission"
          }
        },
        "role_spec": {
          "$ref": "#/definitions/commonRoleSpec"
        },
        "role_type": {
          "$ref": "#/definitions/commonRoleType"
        },
        "actions": {
          "type": "array",
          "items": {
            "$ref": "#/definitions/flyteidl2commonAction"
          }
        }
      }
    },
    "commonRoleIdentifier": {
      "type": "object",
      "properties": {
        "organization": {
          "type": "string"
        },
        "name": {
          "type": "string",
          "title": "Unique name for this role within the organization"
        }
      }
    },
    "commonRoleSpec": {
      "type": "object",
      "properties": {
        "description": {
          "type": "string",
          "description": "Optional, human readable description for this role."
        }
      }
    },
    "commonRoleType": {
      "type": "string",
      "enum": [
        "ROLE_TYPE_NONE",
        "ROLE_TYPE_ADMIN",
        "ROLE_TYPE_CONTRIBUTOR",
        "ROLE_TYPE_VIEWER",
        "ROLE_TYPE_CUSTOM",
        "ROLE_TYPE_CLUSTER_MANAGER",
        "ROLE_TYPE_FLYTE_PROJECT_ADMIN",
        "ROLE_TYPE_SERVERLESS_VIEWER",
        "ROLE_TYPE_SERVERLESS_CONTRIBUTOR",
        "ROLE_TYPE_SUPPORT"
      ],
      "default": "ROLE_TYPE_NONE",
      "description": "- ROLE_TYPE_NONE: Default group. Not used in practice.\n - ROLE_TYPE_ADMIN: The admin role has a collective set of permissions to do everything\n - ROLE_TYPE_CONTRIBUTOR: The contributor role has a collective set of permissions to view inventory, view executions, write inventory and create executions\n - ROLE_TYPE_VIEWER: The viewer role has a collective set of permissions to view inventory and view executions\n - ROLE_TYPE_CUSTOM: Represent a role with user-defined sets of permissions.\n - ROLE_TYPE_CLUSTER_MANAGER: The role with permissions to administer a specific customer cluster.\n - ROLE_TYPE_FLYTE_PROJECT_ADMIN: Role with permissions specific to administer flyte project(s).\n - ROLE_TYPE_SERVERLESS_VIEWER: The viewer role for serverless\n - ROLE_TYPE_SERVERLESS_CONTRIBUTOR: The contributor role for serverless\n - ROLE_TYPE_SUPPORT: The support role would have contributor permissions plus the access to support endpoints",
      "title": "A role type is a short-hand for understanding the permissions associated with a role.\nBoilerplate role types include a conventional collection of permissions\nCustom role types include a user-defined collection of permissions"
    },
    "commonRunIdentifier": {
      "type": "object",
      "properties": {
        "org": {
          "type": "string",
          "description": "Org this run belongs to."
        },
        "project": {
          "type": "string",
          "description": "Project this run belongs to."
        },
        "domain": {
          "type": "string",
          "description": "Domain this run belongs to."
        },
        "name": {
          "type": "string",
          "description": "Name of the run. Must be unique across all runs in this org, project, and domain pairing."
        }
      },
      "description": "Unique identifier of a run."
    },
    "commonSort": {
      "type": "object",
      "properties": {
        "key": {
          "type": "string",
          "title": "Indicates an attribute to sort the response values.\n+required"
        },
        "direction": {
          "$ref": "#/definitions/SortDirection",
          "title": "Indicates the direction to apply sort key for response values.\n+optional"
        }
      },
      "description": "Specifies sort ordering in a list request."
    },
    "commonTriggerIdentifier": {
      "type": "object",
      "properties": {
        "name": {
          "$ref": "#/definitions/commonTriggerName"
        },
        "revision": {
          "type": "string",
          "format": "uint64",
          "description": "Revision of the trigger."
        }
      },
      "title": "Identifies a trigger revision within an org, project and domain"
    },
    "commonTriggerName": {
      "type": "object",
      "properties": {
        "org": {
          "type": "string",
          "description": "Org this trigger belongs to."
        },
        "project": {
          "type": "string",
          "description": "Project this trigger belongs to."
        },
        "domain": {
          "type": "string",
          "description": "Domain this trigger belongs to."
        },
        "name": {
          "type": "string",
          "description": "Unique name of the trigger."
        },
        "task_name": {
          "type": "string"
        }
      },
      "title": "Identifies trigger within an org, project and domain"
    },
    "commonUser": {
      "type": "object",
      "properties": {
        "id": {
          "$ref": "#/definitions/commonUserIdentifier"
        },
        "spec": {
          "$ref": "#/definitions/commonUserSpec"
        },
        "roles": {
          "type": "array",
          "items": {
            "type": "object",
            "$ref": "#/definitions/commonRole"
          }
        },
        "policies": {
          "type": "array",
          "items": {
            "type": "object",
            "$ref": "#/definitions/commonPolicy"
          }
        }
      },
      "description": "Encapsulates user profile details for a member of an organization."
    },
    "commonUserIdentifier": {
      "type": "object",
      "properties": {
        "subject": {
          "type": "string"
        }
      }
    },
    "commonUserSpec": {
      "type": "object",
      "properties": {
        "first_name": {
          "type": "string"
        },
        "last_name": {
          "type": "string"
        },
        "email": {
          "type": "string"
        },
        "organization": {
          "type": "string"
        },
        "user_handle": {
          "type": "string"
        },
        "groups": {
          "type": "array",
          "items": {
            "type": "string"
          }
        },
        "photo_url": {
          "type": "string"
        }
      }
    },
    "commonWorkflow": {
      "type": "object",
      "properties": {
        "name": {
          "type": "string"
        },
        "project": {
          "$ref": "#/definitions/commonProject"
        }
      }
    },
    "coreArtifactBindingData": {
      "type": "object",
      "properties": {
        "partition_key": {
          "type": "string"
        },
        "bind_to_time_partition": {
          "type": "boolean"
        },
        "time_transform": {
          "$ref": "#/definitions/coreTimeTransform",
          "title": "This is only relevant in the time partition case"
        }
      },
      "title": "Only valid for triggers"
    },
    "coreArtifactID": {
      "type": "object",
      "properties": {
        "artifact_key": {
          "$ref": "#/definitions/coreArtifactKey"
        },
        "version": {
          "type": "string"
        },
        "partitions": {
          "$ref": "#/definitions/corePartitions",
          "description": "Think of a partition as a tag on an Artifact, except it's a key-value pair.\nDifferent partitions naturally have different versions (execution ids)."
        },
        "time_partition": {
          "$ref": "#/definitions/coreTimePartition",
          "description": "There is no such thing as an empty time partition - if it's not set, then there is no time partition."
        }
      }
    },
    "coreArtifactKey": {
      "type": "object",
      "properties": {
        "project": {
          "type": "string",
          "description": "Project and domain and suffix needs to be unique across a given artifact store."
        },
        "domain": {
          "type": "string"
        },
        "name": {
          "type": "string"
        },
        "org": {
          "type": "string"
        }
      }
    },
    "coreArtifactQuery": {
      "type": "object",
      "properties": {
        "artifact_id": {
          "$ref": "#/definitions/coreArtifactID"
        },
        "artifact_tag": {
          "$ref": "#/definitions/coreArtifactTag"
        },
        "uri": {
          "type": "string"
        },
        "binding": {
          "$ref": "#/definitions/coreArtifactBindingData",
          "description": "This is used in the trigger case, where a user specifies a value for an input that is one of the triggering\nartifacts, or a partition value derived from a triggering artifact."
        }
      },
      "title": "Uniqueness constraints for Artifacts\n - project, domain, name, version, partitions\nOption 2 (tags are standalone, point to an individual artifact id):\n - project, domain, name, alias (points to one partition if partitioned)\n - project, domain, name, partition key, partition value"
    },
    "coreArtifactTag": {
      "type": "object",
      "properties": {
        "artifact_key": {
          "$ref": "#/definitions/coreArtifactKey"
        },
        "value": {
          "$ref": "#/definitions/coreLabelValue"
        }
      }
    },
    "coreBinary": {
      "type": "object",
      "properties": {
        "value": {
          "type": "string",
          "format": "byte",
          "description": "Serialized data (MessagePack) for supported types like Dataclass, Pydantic BaseModel, and untyped dict."
        },
        "tag": {
          "type": "string",
          "description": "The serialization format identifier (e.g., MessagePack). Consumers must define unique tags and validate them before deserialization."
        }
      },
      "description": "A simple byte array with a tag to help different parts of the system communicate about what is in the byte array.\nIt's strongly advisable that consumers of this type define a unique tag and validate the tag before parsing the data."
    },
    "coreBlob": {
      "type": "object",
      "properties": {
        "metadata": {
          "$ref": "#/definitions/coreBlobMetadata"
        },
        "uri": {
          "type": "string"
        }
      },
      "description": "Refers to an offloaded set of files. It encapsulates the type of the store and a unique uri for where the data is.\nThere are no restrictions on how the uri is formatted since it will depend on how to interact with the store."
    },
    "coreBlobMetadata": {
      "type": "object",
      "properties": {
        "type": {
          "$ref": "#/definitions/coreBlobType"
        }
      }
    },
    "coreBlobType": {
      "type": "object",
      "properties": {
        "format": {
          "type": "string",
          "title": "Format can be a free form string understood by SDK/UI etc like\ncsv, parquet etc"
        },
        "dimensionality": {
          "$ref": "#/definitions/BlobTypeBlobDimensionality"
        }
      },
      "title": "Defines type behavior for blob objects"
    },
    "coreCatalogCacheStatus": {
      "type": "string",
      "enum": [
        "CACHE_DISABLED",
        "CACHE_MISS",
        "CACHE_HIT",
        "CACHE_POPULATED",
        "CACHE_LOOKUP_FAILURE",
        "CACHE_PUT_FAILURE",
        "CACHE_SKIPPED",
        "CACHE_EVICTED"
      ],
      "default": "CACHE_DISABLED",
      "description": "- CACHE_DISABLED: Used to indicate that caching was disabled\n - CACHE_MISS: Used to indicate that the cache lookup resulted in no matches\n - CACHE_HIT: used to indicate that the associated artifact was a result of a previous execution\n - CACHE_POPULATED: used to indicate that the resultant artifact was added to the cache\n - CACHE_LOOKUP_FAILURE: Used to indicate that cache lookup failed because of an error\n - CACHE_PUT_FAILURE: Used to indicate that cache lookup failed because of an error\n - CACHE_SKIPPED: Used to indicate the cache lookup was skipped\n - CACHE_EVICTED: Used to indicate that the cache was evicted",
      "title": "Indicates the status of CatalogCaching. The reason why this is not embedded in TaskNodeMetadata is, that we may use for other types of nodes as well in the future"
    },
    "coreContainer": {
      "type": "object",
      "properties": {
        "image": {
          "type": "string",
          "title": "Container image url. Eg: docker/redis:latest"
        },
        "command": {
          "type": "array",
          "items": {
            "type": "string"
          },
          "description": "Command to be executed, if not provided, the default entrypoint in the container image will be used."
        },
        "args": {
          "type": "array",
          "items": {
            "type": "string"
          },
          "description": "These will default to Flyte given paths. If provided, the system will not append known paths. If the task still\nneeds flyte's inputs and outputs path, add $(FLYTE_INPUT_FILE), $(FLYTE_OUTPUT_FILE) wherever makes sense and the\nsystem will populate these before executing the container."
        },
        "resources": {
          "$ref": "#/definitions/coreResources",
          "description": "Container resources requirement as specified by the container engine."
        },
        "env": {
          "type": "array",
          "items": {
            "type": "object",
            "$ref": "#/definitions/coreKeyValuePair"
          },
          "description": "Environment variables will be set as the container is starting up."
        },
        "config": {
          "type": "array",
          "items": {
            "type": "object",
            "$ref": "#/definitions/coreKeyValuePair"
          },
          "description": "Allows extra configs to be available for the container.\nTODO: elaborate on how configs will become available.\nDeprecated, please use TaskTemplate.config instead."
        },
        "ports": {
          "type": "array",
          "items": {
            "type": "object",
            "$ref": "#/definitions/coreContainerPort"
          },
          "title": "Ports to open in the container. This feature is not supported by all execution engines. (e.g. supported on K8s but\nnot supported on AWS Batch)\nOnly K8s"
        },
        "data_config": {
          "$ref": "#/definitions/coreDataLoadingConfig",
          "title": "BETA: Optional configuration for DataLoading. If not specified, then default values are used.\nThis makes it possible to to run a completely portable container, that uses inputs and outputs\nonly from the local file-system and without having any reference to flyteidl. This is supported only on K8s at the moment.\nIf data loading is enabled, then data will be mounted in accompanying directories specified in the DataLoadingConfig. If the directories\nare not specified, inputs will be mounted onto and outputs will be uploaded from a pre-determined file-system path. Refer to the documentation\nto understand the default paths.\nOnly K8s"
        },
        "architecture": {
          "$ref": "#/definitions/ContainerArchitecture"
        }
      }
    },
    "coreContainerContext": {
      "type": "object",
      "properties": {
        "container_name": {
          "type": "string"
        },
        "process": {
          "$ref": "#/definitions/ContainerContextProcessContext"
        }
      },
      "title": "Contains metadata required to identify logs produces by a single container"
    },
    "coreContainerPort": {
      "type": "object",
      "properties": {
        "container_port": {
          "type": "integer",
          "format": "int64",
          "description": "Number of port to expose on the pod's IP address.\nThis must be a valid port number, 0 \u003c x \u003c 65536."
        },
        "name": {
          "type": "string",
          "description": "Name of the port to expose on the pod's IP address."
        }
      },
      "description": "Defines port properties for a container."
    },
    "coreDataLoadingConfig": {
      "type": "object",
      "properties": {
        "enabled": {
          "type": "boolean",
          "title": "Flag enables DataLoading Config. If this is not set, data loading will not be used!"
        },
        "input_path": {
          "type": "string",
          "title": "File system path (start at root). This folder will contain all the inputs exploded to a separate file.\nExample, if the input interface needs (x: int, y: blob, z: multipart_blob) and the input path is '/var/flyte/inputs', then the file system will look like\n/var/flyte/inputs/inputs.\u003cmetadata format dependent -\u003e .pb .json .yaml\u003e -\u003e Format as defined previously. The Blob and Multipart blob will reference local filesystem instead of remote locations\n/var/flyte/inputs/x -\u003e X is a file that contains the value of x (integer) in string format\n/var/flyte/inputs/y -\u003e Y is a file in Binary format\n/var/flyte/inputs/z/... -\u003e Note Z itself is a directory\nMore information about the protocol - refer to docs #TODO reference docs here"
        },
        "output_path": {
          "type": "string",
          "title": "File system path (start at root). This folder should contain all the outputs for the task as individual files and/or an error text file"
        },
        "format": {
          "$ref": "#/definitions/DataLoadingConfigLiteralMapFormat",
          "title": "In the inputs folder, there will be an additional summary/metadata file that contains references to all files or inlined primitive values.\nThis format decides the actual encoding for the data. Refer to the encoding to understand the specifics of the contents and the encoding"
        },
        "io_strategy": {
          "$ref": "#/definitions/coreIOStrategy"
        }
      },
      "description": "This configuration allows executing raw containers in Flyte using the Flyte CoPilot system.\nFlyte CoPilot, eliminates the needs of flytekit or sdk inside the container. Any inputs required by the users container are side-loaded in the input_path\nAny outputs generated by the user container - within output_path are automatically uploaded."
    },
    "coreError": {
      "type": "object",
      "properties": {
        "failed_node_id": {
          "type": "string",
          "description": "The node id that threw the error."
        },
        "message": {
          "type": "string",
          "description": "Error message thrown."
        }
      },
      "description": "Represents an error thrown from a node."
    },
    "coreExtendedResources": {
      "type": "object",
      "properties": {
        "gpu_accelerator": {
          "$ref": "#/definitions/coreGPUAccelerator",
          "description": "GPU accelerator to select for task. Contains information about device type, and\nfor multi-instance GPUs, the partition size to use."
        },
        "shared_memory": {
          "$ref": "#/definitions/coreSharedMemory"
        }
      },
      "description": "Encapsulates all non-standard resources, not captured by v1.ResourceRequirements, to\nallocate to a task."
    },
    "coreGPUAccelerator": {
      "type": "object",
      "properties": {
        "device": {
          "type": "string",
          "description": "This can be any arbitrary string, and should be informed by the labels or taints\nassociated with the nodes in question. Default cloud provider labels typically\nuse the following values: `nvidia-tesla-t4`, `nvidia-tesla-a100`, etc."
        },
        "unpartitioned": {
          "type": "boolean"
        },
        "partition_size": {
          "type": "string",
          "description": "Like `device`, this can be any arbitrary string, and should be informed by\nthe labels or taints associated with the nodes in question. Default cloud\nprovider labels typically use the following values: `1g.5gb`, `2g.10gb`, etc."
        },
        "device_class": {
          "$ref": "#/definitions/GPUAcceleratorDeviceClass",
          "description": "The class of accelerator device. Defaults to NVIDIA_GPU if not specified."
        }
      },
      "description": "Metadata associated with the GPU accelerator to allocate to a task. Contains\ninformation about device type, and for multi-instance GPUs, the partition size to\nuse."
    },
    "coreGranularity": {
      "type": "string",
      "enum": [
        "UNSET",
        "MINUTE",
        "HOUR",
        "DAY",
        "MONTH"
      ],
      "default": "UNSET",
      "title": "- DAY: default"
    },
    "coreIOStrategy": {
      "type": "object",
      "properties": {
        "download_mode": {
          "$ref": "#/definitions/IOStrategyDownloadMode",
          "title": "Mode to use to manage downloads"
        },
        "upload_mode": {
          "$ref": "#/definitions/IOStrategyUploadMode",
          "title": "Mode to use to manage uploads"
        }
      },
      "title": "Strategy to use when dealing with Blob, Schema, or multipart blob data (large datasets)"
    },
    "coreInputBindingData": {
      "type": "object",
      "properties": {
        "var": {
          "type": "string"
        }
      }
    },
    "coreK8sObjectMetadata": {
      "type": "object",
      "properties": {
        "labels": {
          "type": "object",
          "additionalProperties": {
            "type": "string"
          },
          "description": "Optional labels to add to the pod definition."
        },
        "annotations": {
          "type": "object",
          "additionalProperties": {
            "type": "string"
          },
          "description": "Optional annotations to add to the pod definition."
        }
      },
      "description": "Metadata for building a kubernetes object when a task is executed."
    },
    "coreK8sPod": {
      "type": "object",
      "properties": {
        "metadata": {
          "$ref": "#/definitions/coreK8sObjectMetadata",
          "description": "Contains additional metadata for building a kubernetes pod."
        },
        "pod_spec": {
          "type": "object",
          "title": "Defines the primary pod spec created when a task is executed.\nThis should be a JSON-marshalled pod spec, which can be defined in\n- go, using: https://github.com/kubernetes/api/blob/release-1.21/core/v1/types.go#L2936\n- python: using https://github.com/kubernetes-client/python/blob/release-19.0/kubernetes/client/models/v1_pod_spec.py"
        },
        "data_config": {
          "$ref": "#/definitions/coreDataLoadingConfig",
          "title": "BETA: Optional configuration for DataLoading. If not specified, then default values are used.\nThis makes it possible to to run a completely portable container, that uses inputs and outputs\nonly from the local file-system and without having any reference to flytekit. This is supported only on K8s at the moment.\nIf data loading is enabled, then data will be mounted in accompanying directories specified in the DataLoadingConfig. If the directories\nare not specified, inputs will be mounted onto and outputs will be uploaded from a pre-determined file-system path. Refer to the documentation\nto understand the default paths.\nOnly K8s"
        },
        "primary_container_name": {
          "type": "string",
          "description": "Defines the primary container name when pod template override is executed."
        }
      },
      "description": "Defines a pod spec and additional pod metadata that is created when a task is executed."
    },
    "coreKeyValuePair": {
      "type": "object",
      "properties": {
        "key": {
          "type": "string",
          "description": "required."
        },
        "value": {
          "type": "string",
          "description": "+optional."
        }
      },
      "description": "A generic key value pair."
    },
    "coreLabelValue": {
      "type": "object",
      "properties": {
        "static_value": {
          "type": "string",
          "title": "The string static value is for use in the Partitions object"
        },
        "time_value": {
          "type": "string",
          "format": "date-time",
          "title": "The time value is for use in the TimePartition case"
        },
        "triggered_binding": {
          "$ref": "#/definitions/coreArtifactBindingData"
        },
        "input_binding": {
          "$ref": "#/definitions/coreInputBindingData"
        },
        "runtime_binding": {
          "$ref": "#/definitions/coreRuntimeBinding"
        }
      }
    },
    "coreLiteral": {
      "type": "object",
      "properties": {
        "scalar": {
          "$ref": "#/definitions/coreScalar",
          "description": "A simple value."
        },
        "collection": {
          "$ref": "#/definitions/coreLiteralCollection",
          "description": "A collection of literals to allow nesting."
        },
        "map": {
          "$ref": "#/definitions/coreLiteralMap",
          "description": "A map of strings to literals."
        },
        "offloaded_metadata": {
          "$ref": "#/definitions/coreLiteralOffloadedMetadata",
          "description": "Offloaded literal metadata\nWhen you deserialize the offloaded metadata, it would be of Literal and its type would be defined by LiteralType stored in offloaded_metadata."
        },
        "hash": {
          "type": "string",
          "title": "A hash representing this literal.\nThis is used for caching purposes. For more details refer to RFC 1893\n(https://github.com/flyteorg/flyte/blob/master/rfc/system/1893-caching-of-offloaded-objects.md)"
        },
        "metadata": {
          "type": "object",
          "additionalProperties": {
            "type": "string"
          },
          "description": "Additional metadata for literals."
        }
      },
      "description": "A simple value. This supports any level of nesting (e.g. array of array of array of Blobs) as well as simple primitives."
    },
    "coreLiteralCollection": {
      "type": "object",
      "properties": {
        "literals": {
          "type": "array",
          "items": {
            "type": "object",
            "$ref": "#/definitions/coreLiteral"
          }
        }
      },
      "description": "A collection of literals. This is a workaround since oneofs in proto messages cannot contain a repeated field."
    },
    "coreLiteralMap": {
      "type": "object",
      "properties": {
        "literals": {
          "type": "object",
          "additionalProperties": {
            "$ref": "#/definitions/coreLiteral"
          }
        }
      },
      "description": "A map of literals. This is a workaround since oneofs in proto messages cannot contain a repeated field."
    },
    "coreLiteralOffloadedMetadata": {
      "type": "object",
      "properties": {
        "uri": {
          "type": "string",
          "description": "The location of the offloaded core.Literal."
        },
        "size_bytes": {
          "type": "string",
          "format": "uint64",
          "description": "The size of the offloaded data."
        },
        "inferred_type": {
          "$ref": "#/definitions/coreLiteralType",
          "description": "The inferred literal type of the offloaded data."
        }
      },
      "description": "A message that contains the metadata of the offloaded data."
    },
    "coreLiteralType": {
      "type": "object",
      "properties": {
        "simple": {
          "$ref": "#/definitions/coreSimpleType",
          "description": "A simple type that can be compared one-to-one with another."
        },
        "schema": {
          "$ref": "#/definitions/coreSchemaType",
          "description": "A complex type that requires matching of inner fields."
        },
        "collection_type": {
          "$ref": "#/definitions/coreLiteralType",
          "description": "Defines the type of the value of a collection. Only homogeneous collections are allowed."
        },
        "map_value_type": {
          "$ref": "#/definitions/coreLiteralType",
          "description": "Defines the type of the value of a map type. The type of the key is always a string."
        },
        "blob": {
          "$ref": "#/definitions/coreBlobType",
          "description": "A blob might have specialized implementation details depending on associated metadata."
        },
        "enum_type": {
          "$ref": "#/definitions/flyteidl2coreEnumType",
          "description": "Defines an enum with pre-defined string values."
        },
        "structured_dataset_type": {
          "$ref": "#/definitions/coreStructuredDatasetType",
          "title": "Generalized schema support"
        },
        "union_type": {
          "$ref": "#/definitions/coreUnionType",
          "description": "Defines an union type with pre-defined LiteralTypes."
        },
        "metadata": {
          "type": "object",
          "description": "This field contains type metadata that is descriptive of the type, but is NOT considered in type-checking.  This might be used by\nconsumers to identify special behavior or display extended information for the type."
        },
        "annotation": {
          "$ref": "#/definitions/coreTypeAnnotation",
          "description": "This field contains arbitrary data that might have special semantic\nmeaning for the client but does not effect internal flyte behavior."
        },
        "structure": {
          "$ref": "#/definitions/coreTypeStructure",
          "description": "Hints to improve type matching."
        }
      },
      "description": "Defines a strong type to allow type checking between interfaces."
    },
    "coreLogContext": {
      "type": "object",
      "properties": {
        "pods": {
          "type": "array",
          "items": {
            "type": "object",
            "$ref": "#/definitions/corePodLogContext"
          }
        },
        "primary_pod_name": {
          "type": "string"
        }
      },
      "title": "Contains metadata required to identify logs produces by a set of pods"
    },
    "coreOAuth2Client": {
      "type": "object",
      "properties": {
        "client_id": {
          "type": "string",
          "title": "client_id is the public id for the client to use. The system will not perform any pre-auth validation that the\nsecret requested matches the client_id indicated here.\n+required"
        },
        "client_secret": {
          "$ref": "#/definitions/flyteidl2coreSecret",
          "title": "client_secret is a reference to the secret used to authenticate the OAuth2 client.\n+required"
        }
      },
      "description": "OAuth2Client encapsulates OAuth2 Client Credentials to be used when making calls on behalf of that task."
    },
    "coreOAuth2TokenRequest": {
      "type": "object",
      "properties": {
        "name": {
          "type": "string",
          "title": "name indicates a unique id for the token request within this task token requests. It'll be used as a suffix for\nenvironment variables and as a filename for mounting tokens as files.\n+required"
        },
        "type": {
          "$ref": "#/definitions/coreOAuth2TokenRequestType",
          "title": "type indicates the type of the request to make. Defaults to CLIENT_CREDENTIALS.\n+required"
        },
        "client": {
          "$ref": "#/definitions/coreOAuth2Client",
          "title": "client references the client_id/secret to use to request the OAuth2 token.\n+required"
        },
        "idp_discovery_endpoint": {
          "type": "string",
          "title": "idp_discovery_endpoint references the discovery endpoint used to retrieve token endpoint and other related\ninformation.\n+optional"
        },
        "token_endpoint": {
          "type": "string",
          "title": "token_endpoint references the token issuance endpoint. If idp_discovery_endpoint is not provided, this parameter is\nmandatory.\n+optional"
        }
      },
      "description": "OAuth2TokenRequest encapsulates information needed to request an OAuth2 token.\nFLYTE_TOKENS_ENV_PREFIX will be passed to indicate the prefix of the environment variables that will be present if\ntokens are passed through environment variables.\nFLYTE_TOKENS_PATH_PREFIX will be passed to indicate the prefix of the path where secrets will be mounted if tokens\nare passed through file mounts."
    },
    "coreOAuth2TokenRequestType": {
      "type": "string",
      "enum": [
        "CLIENT_CREDENTIALS"
      ],
      "default": "CLIENT_CREDENTIALS",
      "description": "Type of the token requested.\n\n - CLIENT_CREDENTIALS: CLIENT_CREDENTIALS indicates a 2-legged OAuth token requested using client credentials."
    },
    "coreOperator": {
      "type": "string",
      "enum": [
        "MINUS",
        "PLUS"
      ],
      "default": "MINUS"
    },
    "coreParameter": {
      "type": "object",
      "properties": {
        "var": {
          "$ref": "#/definitions/coreVariable",
          "description": "+required Variable. Defines the type of the variable backing this parameter."
        },
        "default": {
          "$ref": "#/definitions/coreLiteral",
          "description": "Defines a default value that has to match the variable type defined."
        },
        "required": {
          "type": "boolean",
          "description": "+optional, is this value required to be filled."
        },
        "artifact_query": {
          "$ref": "#/definitions/coreArtifactQuery",
          "description": "This is an execution time search basically that should result in exactly one Artifact with a Type that\nmatches the type of the variable."
        },
        "artifact_id": {
          "$ref": "#/definitions/coreArtifactID"
        }
      },
      "description": "A parameter is used as input to a launch plan and has\nthe special ability to have a default value or mark itself as required."
    },
    "corePartitions": {
      "type": "object",
      "properties": {
        "value": {
          "type": "object",
          "additionalProperties": {
            "$ref": "#/definitions/coreLabelValue"
          }
        }
      }
    },
    "corePodLogContext": {
      "type": "object",
      "properties": {
        "namespace": {
          "type": "string"
        },
        "pod_name": {
          "type": "string"
        },
        "containers": {
          "type": "array",
          "items": {
            "type": "object",
            "$ref": "#/definitions/coreContainerContext"
          }
        },
        "primary_container_name": {
          "type": "string"
        },
        "init_containers": {
          "type": "array",
          "items": {
            "type": "object",
            "$ref": "#/definitions/coreContainerContext"
          }
        }
      },
      "title": "Contains metadata required to identify logs produces by a single pod"
    },
    "corePrimitive": {
      "type": "object",
      "properties": {
        "integer": {
          "type": "string",
          "format": "int64"
        },
        "float_value": {
          "type": "number",
          "format": "double"
        },
        "string_value": {
          "type": "string"
        },
        "boolean": {
          "type": "boolean"
        },
        "datetime": {
          "type": "string",
          "format": "date-time"
        },
        "duration": {
          "type": "string"
        }
      },
      "title": "Primitive Types"
    },
    "coreResourceType": {
      "type": "string",
      "enum": [
        "UNSPECIFIED",
        "TASK",
        "WORKFLOW",
        "LAUNCH_PLAN",
        "DATASET"
      ],
      "default": "UNSPECIFIED",
      "description": "Indicates a resource type within Flyte.\n\n - DATASET: A dataset represents an entity modeled in Flyte DataCatalog. A Dataset is also a versioned entity and can be a compilation of multiple individual objects.\nEventually all Catalog objects should be modeled similar to Flyte Objects. The Dataset entities makes it possible for the UI  and CLI to act on the objects\nin a similar manner to other Flyte objects"
    },
    "coreResources": {
      "type": "object",
      "properties": {
        "requests": {
          "type": "array",
          "items": {
            "type": "object",
            "$ref": "#/definitions/ResourcesResourceEntry"
          },
          "description": "The desired set of resources requested. ResourceNames must be unique within the list."
        },
        "limits": {
          "type": "array",
          "items": {
            "type": "object",
            "$ref": "#/definitions/ResourcesResourceEntry"
          },
          "description": "Defines a set of bounds (e.g. min/max) within which the task can reliably run. ResourceNames must be unique\nwithin the list."
        }
      },
      "description": "A customizable interface to convey resources requested for a container. This can be interpreted differently for different\ncontainer engines."
    },
    "coreRetryStrategy": {
      "type": "object",
      "properties": {
        "retries": {
          "type": "integer",
          "format": "int64",
          "description": "Number of retries. Retries will be consumed when the job fails with a recoverable error.\nThe number of retries must be less than or equals to 10."
        }
      },
      "description": "Retry strategy associated with an executable unit."
    },
    "coreRuntimeBinding": {
      "type": "object"
    },
    "coreScalar": {
      "type": "object",
      "properties": {
        "primitive": {
          "$ref": "#/definitions/corePrimitive"
        },
        "blob": {
          "$ref": "#/definitions/coreBlob"
        },
        "binary": {
          "$ref": "#/definitions/coreBinary"
        },
        "schema": {
          "$ref": "#/definitions/coreSchema"
        },
        "none_type": {
          "$ref": "#/definitions/coreVoid"
        },
        "error": {
          "$ref": "#/definitions/coreError"
        },
        "generic": {
          "type": "object"
        },
        "structured_dataset": {
          "$ref": "#/definitions/coreStructuredDataset"
        },
        "union": {
          "$ref": "#/definitions/coreUnion"
        }
      }
    },
    "coreSchema": {
      "type": "object",
      "properties": {
        "uri": {
          "type": "string"
        },
        "type": {
          "$ref": "#/definitions/coreSchemaType"
        }
      },
      "description": "A strongly typed schema that defines the interface of data retrieved from the underlying storage medium."
    },
    "coreSchemaType": {
      "type": "object",
      "properties": {
        "columns": {
          "type": "array",
          "items": {
            "type": "object",
            "$ref": "#/definitions/SchemaTypeSchemaColumn"
          },
          "description": "A list of ordered columns this schema comprises of."
        }
      },
      "description": "Defines schema columns and types to strongly type-validate schemas interoperability."
    },
    "coreSharedMemory": {
      "type": "object",
      "properties": {
        "mount_path": {
          "type": "string",
          "title": "Mount path to place in container"
        },
        "mount_name": {
          "type": "string",
          "title": "Name for volume"
        },
        "size_limit": {
          "type": "string",
          "title": "Size limit for shared memory. If not set, then the shared memory is equal\nto the allocated memory.\n+optional"
        }
      },
      "description": "Metadata associated with configuring a shared memory volume for a task."
    },
    "coreSimpleType": {
      "type": "string",
      "enum": [
        "NONE",
        "INTEGER",
        "FLOAT",
        "STRING",
        "BOOLEAN",
        "DATETIME",
        "DURATION",
        "BINARY",
        "ERROR",
        "STRUCT"
      ],
      "default": "NONE",
      "description": "Define a set of simple types."
    },
    "coreSql": {
      "type": "object",
      "properties": {
        "statement": {
          "type": "string",
          "title": "The actual query to run, the query can have templated parameters.\nWe use Flyte's Golang templating format for Query templating.\nFor example,\ninsert overwrite directory '{{ .rawOutputDataPrefix }}' stored as parquet\nselect *\nfrom my_table\nwhere ds = '{{ .Inputs.ds }}'"
        },
        "dialect": {
          "$ref": "#/definitions/SqlDialect"
        }
      },
      "description": "Sql represents a generic sql workload with a statement and dialect."
    },
    "coreStructuredDataset": {
      "type": "object",
      "properties": {
        "uri": {
          "type": "string",
          "title": "String location uniquely identifying where the data is.\nShould start with the storage location (e.g. s3://, gs://, bq://, etc.)"
        },
        "metadata": {
          "$ref": "#/definitions/coreStructuredDatasetMetadata"
        }
      }
    },
    "coreStructuredDatasetMetadata": {
      "type": "object",
      "properties": {
        "structured_dataset_type": {
          "$ref": "#/definitions/coreStructuredDatasetType",
          "description": "Bundle the type information along with the literal.\nThis is here because StructuredDatasets can often be more defined at run time than at compile time.\nThat is, at compile time you might only declare a task to return a pandas dataframe or a StructuredDataset,\nwithout any column information, but at run time, you might have that column information.\nflytekit python will copy this type information into the literal, from the type information, if not provided by\nthe various plugins (encoders).\nSince this field is run time generated, it's not used for any type checking."
        }
      }
    },
    "coreStructuredDatasetType": {
      "type": "object",
      "properties": {
        "columns": {
          "type": "array",
          "items": {
            "type": "object",
            "$ref": "#/definitions/StructuredDatasetTypeDatasetColumn"
          },
          "description": "A list of ordered columns this schema comprises of."
        },
        "format": {
          "type": "string",
          "description": "This is the storage format, the format of the bits at rest\nparquet, feather, csv, etc.\nFor two types to be compatible, the format will need to be an exact match."
        },
        "external_schema_type": {
          "type": "string",
          "description": "This is a string representing the type that the bytes in external_schema_bytes are formatted in.\nThis is an optional field that will not be used for type checking."
        },
        "external_schema_bytes": {
          "type": "string",
          "format": "byte",
          "description": "The serialized bytes of a third-party schema library like Arrow.\nThis is an optional field that will not be used for type checking."
        }
      }
    },
    "coreTaskLog": {
      "type": "object",
      "properties": {
        "uri": {
          "type": "string"
        },
        "name": {
          "type": "string"
        },
        "message_format": {
          "$ref": "#/definitions/TaskLogMessageFormat"
        },
        "ttl": {
          "type": "string"
        },
        "ShowWhilePending": {
          "type": "boolean"
        },
        "HideOnceFinished": {
          "type": "boolean"
        },
        "link_type": {
          "$ref": "#/definitions/TaskLogLinkType"
        },
        "ready": {
          "type": "boolean"
        }
      },
      "title": "Log information for the task that is specific to a log sink\nWhen our log story is flushed out, we may have more metadata here like log link expiry"
    },
    "coreTaskTemplate": {
      "type": "object",
      "properties": {
        "id": {
          "$ref": "#/definitions/flyteidl2coreIdentifier",
          "description": "Auto generated taskId by the system. Task Id uniquely identifies this task globally."
        },
        "type": {
          "type": "string",
          "description": "A predefined yet extensible Task type identifier. This can be used to customize any of the components. If no\nextensions are provided in the system, Flyte will resolve the this task to its TaskCategory and default the\nimplementation registered for the TaskCategory."
        },
        "metadata": {
          "$ref": "#/definitions/flyteidl2coreTaskMetadata",
          "description": "Extra metadata about the task."
        },
        "interface": {
          "$ref": "#/definitions/coreTypedInterface",
          "description": "A strongly typed interface for the task. This enables others to use this task within a workflow and guarantees\ncompile-time validation of the workflow to avoid costly runtime failures."
        },
        "custom": {
          "type": "object",
          "description": "Custom data about the task. This is extensible to allow various plugins in the system."
        },
        "container": {
          "$ref": "#/definitions/coreContainer"
        },
        "k8s_pod": {
          "$ref": "#/definitions/coreK8sPod"
        },
        "sql": {
          "$ref": "#/definitions/coreSql"
        },
        "task_type_version": {
          "type": "integer",
          "format": "int32",
          "description": "This can be used to customize task handling at execution time for the same task type."
        },
        "security_context": {
          "$ref": "#/definitions/flyteidl2coreSecurityContext",
          "description": "security_context encapsulates security attributes requested to run this task."
        },
        "extended_resources": {
          "$ref": "#/definitions/coreExtendedResources",
          "description": "Encapsulates all non-standard resources, not captured by\nv1.ResourceRequirements, to allocate to a task."
        },
        "config": {
          "type": "object",
          "additionalProperties": {
            "type": "string"
          },
          "title": "Metadata about the custom defined for this task. This is extensible to allow various plugins in the system\nto use as required.\nreserve the field numbers 1 through 15 for very frequently occurring message elements"
        }
      },
      "description": "A Task structure that uniquely identifies a task in the system\nTasks are registered as a first step in the system."
    },
    "coreTimePartition": {
      "type": "object",
      "properties": {
        "value": {
          "$ref": "#/definitions/coreLabelValue"
        },
        "granularity": {
          "$ref": "#/definitions/coreGranularity"
        }
      }
    },
    "coreTimeTransform": {
      "type": "object",
      "properties": {
        "transform": {
          "type": "string"
        },
        "op": {
          "$ref": "#/definitions/coreOperator"
        }
      }
    },
    "coreTypeAnnotation": {
      "type": "object",
      "properties": {
        "annotations": {
          "type": "object",
          "description": "A arbitrary JSON payload to describe a type."
        }
      },
      "description": "TypeAnnotation encapsulates registration time information about a type. This can be used for various control-plane operations. TypeAnnotation will not be available at runtime when a task runs."
    },
    "coreTypeStructure": {
      "type": "object",
      "properties": {
        "tag": {
          "type": "string",
          "title": "Must exactly match for types to be castable"
        },
        "dataclass_type": {
          "type": "object",
          "additionalProperties": {
            "$ref": "#/definitions/coreLiteralType"
          },
          "title": "dataclass_type only exists for dataclasses.\nThis is used to resolve the type of the fields of dataclass\nThe key is the field name, and the value is the literal type of the field\ne.g. For dataclass Foo, with fields a, and a is a string\nFoo.a will be resolved as a literal type of string from dataclass_type"
        }
      },
      "description": "Hints to improve type matching\ne.g. allows distinguishing output from custom type transformers\neven if the underlying IDL serialization matches."
    },
    "coreTypedInterface": {
      "type": "object",
      "properties": {
        "inputs": {
          "$ref": "#/definitions/coreVariableMap"
        },
        "outputs": {
          "$ref": "#/definitions/coreVariableMap"
        }
      },
      "description": "Defines strongly typed inputs and outputs."
    },
    "coreUnion": {
      "type": "object",
      "properties": {
        "value": {
          "$ref": "#/definitions/coreLiteral"
        },
        "type": {
          "$ref": "#/definitions/coreLiteralType"
        }
      },
      "description": "The runtime representation of a tagged union value. See `UnionType` for more details."
    },
    "coreUnionType": {
      "type": "object",
      "properties": {
        "variants": {
          "type": "array",
          "items": {
            "type": "object",
            "$ref": "#/definitions/coreLiteralType"
          },
          "description": "Predefined set of variants in union."
        }
      },
      "description": "Defines a tagged union type, also known as a variant (and formally as the sum type).\n\nA sum type S is defined by a sequence of types (A, B, C, ...), each tagged by a string tag\nA value of type S is constructed from a value of any of the variant types. The specific choice of type is recorded by\nstoring the varaint's tag with the literal value and can be examined in runtime.\n\nType S is typically written as\nS := Apple A | Banana B | Cantaloupe C | ...\n\nNotably, a nullable (optional) type is a sum type between some type X and the singleton type representing a null-value:\nOptional X := X | Null\n\nSee also: https://en.wikipedia.org/wiki/Tagged_union"
    },
    "coreVariable": {
      "type": "object",
      "properties": {
        "type": {
          "$ref": "#/definitions/coreLiteralType",
          "description": "Variable literal type."
        },
        "description": {
          "type": "string",
          "title": "+optional string describing input variable"
        },
        "artifact_partial_id": {
          "$ref": "#/definitions/coreArtifactID",
          "description": "+optional This object allows the user to specify how Artifacts are created.\nname, tag, partitions can be specified. The other fields (version and project/domain) are ignored."
        },
        "artifact_tag": {
          "$ref": "#/definitions/coreArtifactTag"
        }
      },
      "description": "Defines a strongly typed variable."
    },
    "coreVariableMap": {
      "type": "object",
      "properties": {
        "variables": {
          "type": "object",
          "additionalProperties": {
            "$ref": "#/definitions/coreVariable"
          },
          "description": "Defines a map of variable names to variables."
        }
      },
      "title": "A map of Variables"
    },
    "coreVoid": {
      "type": "object",
      "description": "Used to denote a nil/null/None assignment to a scalar value. The underlying LiteralType for Void is intentionally\nundefined since it can be assigned to a scalar of any LiteralType."
    },
    "flyteidl2commonAction": {
      "type": "string",
      "enum": [
        "ACTION_NONE",
        "ACTION_CREATE",
        "ACTION_READ",
        "ACTION_UPDATE",
        "ACTION_DELETE",
        "ACTION_VIEW_FLYTE_INVENTORY",
        "ACTION_VIEW_FLYTE_EXECUTIONS",
        "ACTION_REGISTER_FLYTE_INVENTORY",
        "ACTION_CREATE_FLYTE_EXECUTIONS",
        "ACTION_ADMINISTER_PROJECT",
        "ACTION_MANAGE_PERMISSIONS",
        "ACTION_ADMINISTER_ACCOUNT",
        "ACTION_MANAGE_CLUSTER",
        "ACTION_EDIT_EXECUTION_RELATED_ATTRIBUTES",
        "ACTION_EDIT_CLUSTER_RELATED_ATTRIBUTES",
        "ACTION_EDIT_UNUSED_ATTRIBUTES",
        "ACTION_SUPPORT_SYSTEM_LOGS"
      ],
      "default": "ACTION_NONE",
      "title": "- ACTION_VIEW_FLYTE_INVENTORY: Read Flyte workflows, tasks and launch plans\n - ACTION_VIEW_FLYTE_EXECUTIONS: View Flyte executions\n - ACTION_REGISTER_FLYTE_INVENTORY: Register new versions of Flyte workflows, tasks and launch plans\n - ACTION_CREATE_FLYTE_EXECUTIONS: Create new Flyte workflow and task executions\n - ACTION_ADMINISTER_PROJECT: Create new projects and update project descriptions\n - ACTION_MANAGE_PERMISSIONS: Add users, roles and update role assignments.\n - ACTION_ADMINISTER_ACCOUNT: Manage billing, account-wide settings\n - ACTION_MANAGE_CLUSTER: Operations for clusters\n - ACTION_EDIT_EXECUTION_RELATED_ATTRIBUTES: Edit execution related attributes, including TASK_RESOURCE, WORKFLOW_EXECUTION_CONFIG, and EXTERNAL_RESOURCE\n - ACTION_EDIT_CLUSTER_RELATED_ATTRIBUTES: Edit cluster related attributes, including CLUSTER_RESOURCE and CLUSTER_ASSIGNMENT\n - ACTION_EDIT_UNUSED_ATTRIBUTES: Edit unused attributes, including EXECUTION_QUEUE, EXECUTION_CLUSTER_LABEL, QUALITY_OF_SERVICE_SPECIFICATION, and PLUGIN_OVERRIDE\n - ACTION_SUPPORT_SYSTEM_LOGS: View system logs"
    },
    "flyteidl2commonListRequest": {
      "type": "object",
      "properties": {
        "limit": {
          "type": "integer",
          "format": "int64",
          "title": "Indicates the number of resources to be returned.\n+required"
        },
        "token": {
          "type": "string",
          "title": "In the case of multiple pages of results, the server-provided token can be used to fetch the next page\nin a query.\n+optional"
        },
        "sort_by": {
          "$ref": "#/definitions/commonSort",
          "title": "Deprecated, use sort_by_fields instead.\nSpecifies how listed entities should be sorted in the response.\n+optional"
        },
        "filters": {
          "type": "array",
          "items": {
            "type": "object",
            "$ref": "#/definitions/commonFilter"
          },
          "title": "Indicates a list of filters. This field is used for grpc get requests.\n+optional"
        },
        "raw_filters": {
          "type": "array",
          "items": {
            "type": "string"
          },
          "title": "Indicates a raw list of filters passed as string.This field is used for REST get requests\n+optional"
        },
        "sort_by_fields": {
          "type": "array",
          "items": {
            "type": "object",
            "$ref": "#/definitions/commonSort"
          },
          "title": "Specifies how listed entities should be sorted in the response.\nSort fields are applied in order.\n+optional"
        }
      }
    },
    "flyteidl2commonResource": {
      "type": "object",
      "properties": {
        "organization": {
          "$ref": "#/definitions/commonOrganization"
        },
        "domain": {
          "$ref": "#/definitions/commonDomain"
        },
        "project": {
          "$ref": "#/definitions/commonProject"
        },
        "workflow": {
          "$ref": "#/definitions/commonWorkflow"
        },
        "launch_plan": {
          "$ref": "#/definitions/commonLaunchPlan"
        },
        "cluster": {
          "$ref": "#/definitions/commonClusterIdentifier"
        }
      }
    },
    "flyteidl2coreEnumType": {
      "type": "object",
      "properties": {
        "values": {
          "type": "array",
          "items": {
            "type": "string"
          },
          "description": "Predefined set of enum values."
        }
      },
      "description": "Enables declaring enum types, with predefined string values\nFor len(values) \u003e 0, the first value in the ordered list is regarded as the default value. If you wish\nTo provide no defaults, make the first value as undefined."
    },
    "flyteidl2coreIdentifier": {
      "type": "object",
      "properties": {
        "resource_type": {
          "$ref": "#/definitions/coreResourceType",
          "description": "Identifies the specific type of resource that this identifier corresponds to."
        },
        "project": {
          "type": "string",
          "description": "Name of the project the resource belongs to."
        },
        "domain": {
          "type": "string",
          "description": "Name of the domain the resource belongs to.\nA domain can be considered as a subset within a specific project."
        },
        "name": {
          "type": "string",
          "description": "User provided value for the resource."
        },
        "version": {
          "type": "string",
          "description": "Specific version of the resource."
        },
        "org": {
          "type": "string",
          "description": "Optional, org key applied to the resource."
        }
      },
      "description": "Encapsulation of fields that uniquely identifies a Flyte resource."
    },
    "flyteidl2coreIdentity": {
      "type": "object",
      "properties": {
        "iam_role": {
          "type": "string",
          "description": "iam_role references the fully qualified name of Identity \u0026 Access Management role to impersonate."
        },
        "k8s_service_account": {
          "type": "string",
          "description": "k8s_service_account references a kubernetes service account to impersonate."
        },
        "oauth2_client": {
          "$ref": "#/definitions/coreOAuth2Client",
          "description": "oauth2_client references an oauth2 client. Backend plugins can use this information to impersonate the client when\nmaking external calls."
        },
        "execution_identity": {
          "type": "string",
          "title": "execution_identity references the subject who makes the execution"
        }
      },
      "description": "Identity encapsulates the various security identities a task can run as. It's up to the underlying plugin to pick the\nright identity for the execution environment."
    },
    "flyteidl2coreRuntimeMetadata": {
      "type": "object",
      "properties": {
        "type": {
          "$ref": "#/definitions/flyteidl2coreRuntimeMetadataRuntimeType",
          "description": "Type of runtime."
        },
        "version": {
          "type": "string",
          "description": "Version of the runtime. All versions should be backward compatible. However, certain cases call for version\nchecks to ensure tighter validation or setting expectations."
        },
        "flavor": {
          "type": "string",
          "description": "+optional It can be used to provide extra information about the runtime (e.g. python, golang... etc.)."
        }
      },
      "description": "Runtime information. This is loosely defined to allow for extensibility."
    },
    "flyteidl2coreRuntimeMetadataRuntimeType": {
      "type": "string",
      "enum": [
        "OTHER",
        "FLYTE_SDK"
      ],
      "default": "OTHER"
    },
    "flyteidl2coreSecret": {
      "type": "object",
      "properties": {
        "group": {
          "type": "string",
          "title": "The name of the secret group where to find the key referenced below. For K8s secrets, this should be the name of\nthe v1/secret object. For Confidant, this should be the Credential name. For Vault, this should be the secret name.\nFor AWS Secret Manager, this should be the name of the secret.\n+required"
        },
        "group_version": {
          "type": "string",
          "title": "The group version to fetch. This is not supported in all secret management systems. It'll be ignored for the ones\nthat do not support it.\n+optional"
        },
        "key": {
          "type": "string",
          "title": "The name of the secret to mount. This has to match an existing secret in the system. It's up to the implementation\nof the secret management system to require case sensitivity. For K8s secrets, Confidant and Vault, this should\nmatch one of the keys inside the secret. For AWS Secret Manager, it's ignored.\n+optional"
        },
        "mount_requirement": {
          "$ref": "#/definitions/SecretMountType",
          "title": "mount_requirement is optional. Indicates where the secret has to be mounted. If provided, the execution will fail\nif the underlying key management system cannot satisfy that requirement. If not provided, the default location\nwill depend on the key management system.\n+optional"
        },
        "env_var": {
          "type": "string",
          "title": "env_var is optional. Custom environment variable to set the value of the secret. If mount_requirement is ENV_VAR,\nthen the value is the secret itself. If mount_requirement is FILE, then the value is the path to the secret file.\n+optional"
        }
      },
      "description": "Secret encapsulates information about the secret a task needs to proceed. An environment variable\nFLYTE_SECRETS_ENV_PREFIX will be passed to indicate the prefix of the environment variables that will be present if\nsecrets are passed through environment variables.\nFLYTE_SECRETS_DEFAULT_DIR will be passed to indicate the prefix of the path where secrets will be mounted if secrets\nare passed through file mounts."
    },
    "flyteidl2coreSecurityContext": {
      "type": "object",
      "properties": {
        "run_as": {
          "$ref": "#/definitions/flyteidl2coreIdentity",
          "description": "run_as encapsulates the identity a pod should run as. If the task fills in multiple fields here, it'll be up to the\nbackend plugin to choose the appropriate identity for the execution engine the task will run on."
        },
        "secrets": {
          "type": "array",
          "items": {
            "type": "object",
            "$ref": "#/definitions/flyteidl2coreSecret"
          },
          "description": "secrets indicate the list of secrets the task needs in order to proceed. Secrets will be mounted/passed to the\npod as it starts. If the plugin responsible for kicking of the task will not run it on a flyte cluster (e.g. AWS\nBatch), it's the responsibility of the plugin to fetch the secret (which means propeller identity will need access\nto the secret) and to pass it to the remote execution engine."
        },
        "tokens": {
          "type": "array",
          "items": {
            "type": "object",
            "$ref": "#/definitions/coreOAuth2TokenRequest"
          },
          "description": "tokens indicate the list of token requests the task needs in order to proceed. Tokens will be mounted/passed to the\npod as it starts. If the plugin responsible for kicking of the task will not run it on a flyte cluster (e.g. AWS\nBatch), it's the responsibility of the plugin to fetch the secret (which means propeller identity will need access\nto the secret) and to pass it to the remote execution engine."
        }
      },
      "description": "SecurityContext holds security attributes that apply to tasks."
    },
    "flyteidl2coreTaskMetadata": {
      "type": "object",
      "properties": {
        "discoverable": {
          "type": "boolean",
          "description": "Indicates whether the system should attempt to lookup this task's output to avoid duplication of work."
        },
        "runtime": {
          "$ref": "#/definitions/flyteidl2coreRuntimeMetadata",
          "description": "Runtime information about the task."
        },
        "timeout": {
          "type": "string",
          "description": "The overall timeout of a task including user-triggered retries."
        },
        "retries": {
          "$ref": "#/definitions/coreRetryStrategy",
          "description": "Number of retries per task."
        },
        "discovery_version": {
          "type": "string",
          "description": "Indicates a logical version to apply to this task for the purpose of discovery."
        },
        "deprecated_error_message": {
          "type": "string",
          "description": "If set, this indicates that this task is deprecated.  This will enable owners of tasks to notify consumers\nof the ending of support for a given task."
        },
        "interruptible": {
          "type": "boolean"
        },
        "cache_serializable": {
          "type": "boolean",
          "title": "Indicates whether the system should attempt to execute discoverable instances in serial to avoid duplicate work"
        },
        "tags": {
          "type": "object",
          "additionalProperties": {
            "type": "string"
          },
          "title": "Arbitrary tags that allow users and the platform to store small but arbitrary labels"
        },
        "pod_template_name": {
          "type": "string",
          "description": "pod_template_name is the unique name of a PodTemplate k8s resource to be used as the base configuration if this\ntask creates a k8s Pod. If this value is set, the specified PodTemplate will be used instead of, but applied\nidentically as, the default PodTemplate configured in FlytePropeller."
        },
        "cache_ignore_input_vars": {
          "type": "array",
          "items": {
            "type": "string"
          },
          "description": "cache_ignore_input_vars is the input variables that should not be included when calculating hash for cache."
        },
        "is_eager": {
          "type": "boolean",
          "description": "is_eager indicates whether the task is eager or not.\nThis would be used by CreateTask endpoint."
        },
        "generates_deck": {
          "type": "boolean",
          "description": "Indicates whether the task will generate a deck when it finishes executing.\nThe BoolValue can have three states:\n- nil: The value is not set.\n- true: The task will generate a deck.\n- false: The task will not generate a deck."
        },
        "metadata": {
          "$ref": "#/definitions/coreK8sObjectMetadata",
          "description": "Metadata applied to task pods or task CR objects.\nIn flytekit, labels and annotations resulting in this metadata field\nare provided via `@task(labels=..., annotations=...)`.\nFor tasks backed by pods like PythonFunctionTask, these take precedence\nover the metadata provided via `@task(pod_template=PodTemplate(labels=...))` which are transported\nin the K8sPod message. For tasks backed by CRDs, this metadata is applied to\nthe CR object itself while the metadata in the pod template/K8sPod is applied\nto the pod template spec of the CR object."
        },
        "debuggable": {
          "type": "boolean",
          "description": "Whether the task is able to run the debugger (vscode server) inside the task container."
        }
      },
      "title": "Task Metadata"
    },
    "flyteidl2workflowAction": {
      "type": "object",
      "properties": {
        "id": {
          "$ref": "#/definitions/commonActionIdentifier",
          "description": "Id for this action."
        },
        "metadata": {
          "$ref": "#/definitions/workflowActionMetadata",
          "description": "Metadata for this action."
        },
        "status": {
          "$ref": "#/definitions/workflowActionStatus",
          "description": "Last known status."
        }
      },
      "description": "Lightweight representation of an action."
    },
    "flyteidl2workflowPhase": {
      "type": "string",
      "enum": [
        "PHASE_UNSPECIFIED",
        "PHASE_QUEUED",
        "PHASE_WAITING_FOR_RESOURCES",
        "PHASE_INITIALIZING",
        "PHASE_RUNNING",
        "PHASE_SUCCEEDED",
        "PHASE_FAILED",
        "PHASE_ABORTED",
        "PHASE_TIMED_OUT"
      ],
      "default": "PHASE_UNSPECIFIED",
      "title": "TODO: define phase transitions"
    },
    "googlerpcStatus": {
      "type": "object",
      "properties": {
        "code": {
          "type": "integer",
          "format": "int32",
          "description": "The status code, which should be an enum value of [google.rpc.Code][google.rpc.Code]."
        },
        "message": {
          "type": "string",
          "description": "A developer-facing error message, which should be in English. Any\nuser-facing error message should be localized and sent in the\n[google.rpc.Status.details][google.rpc.Status.details] field, or localized by the client."
        },
        "details": {
          "type": "array",
          "items": {
            "type": "object",
            "$ref": "#/definitions/protobufAny"
          },
          "description": "A list of messages that carry the error details.  There is a common set of\nmessage types for APIs to use."
        }
      },
      "description": "The `Status` type defines a logical error model that is suitable for\ndifferent programming environments, including REST APIs and RPC APIs. It is\nused by [gRPC](https://github.com/grpc). Each `Status` message contains\nthree pieces of data: error code, error message, and error details.\n\nYou can find out more about this error model and how to work with it in the\n[API Design Guide](https://cloud.google.com/apis/design/errors)."
    },
    "protobufAny": {
      "type": "object",
      "properties": {
        "@type": {
          "type": "string",
          "description": "A URL/resource name that uniquely identifies the type of the serialized\nprotocol buffer message. This string must contain at least\none \"/\" character. The last segment of the URL's path must represent\nthe fully qualified name of the type (as in\n`path/google.protobuf.Duration`). The name should be in a canonical form\n(e.g., leading \".\" is not accepted).\n\nIn practice, teams usually precompile into the binary all types that they\nexpect it to use in the context of Any. However, for URLs which use the\nscheme `http`, `https`, or no scheme, one can optionally set up a type\nserver that maps type URLs to message definitions as follows:\n\n* If no scheme is provided, `https` is assumed.\n* An HTTP GET on the URL must yield a [google.protobuf.Type][]\n  value in binary format, or produce an error.\n* Applications are allowed to cache lookup results based on the\n  URL, or have them precompiled into a binary to avoid any\n  lookup. Therefore, binary compatibility needs to be preserved\n  on changes to types. (Use versioned type names to manage\n  breaking changes.)\n\nNote: this functionality is not currently available in the official\nprotobuf release, and it is not used for type URLs beginning with\ntype.googleapis.com. As of May 2023, there are no widely used type server\nimplementations and no plans to implement one.\n\nSchemes other than `http`, `https` (or the empty scheme) might be\nused with implementation specific semantics."
        }
      },
      "additionalProperties": {},
      "description": "`Any` contains an arbitrary serialized protocol buffer message along with a\nURL that describes the type of the serialized message.\n\nProtobuf library provides support to pack/unpack Any values in the form\nof utility functions or additional generated methods of the Any type.\n\nExample 1: Pack and unpack a message in C++.\n\n    Foo foo = ...;\n    Any any;\n    any.PackFrom(foo);\n    ...\n    if (any.UnpackTo(\u0026foo)) {\n      ...\n    }\n\nExample 2: Pack and unpack a message in Java.\n\n    Foo foo = ...;\n    Any any = Any.pack(foo);\n    ...\n    if (any.is(Foo.class)) {\n      foo = any.unpack(Foo.class);\n    }\n    // or ...\n    if (any.isSameTypeAs(Foo.getDefaultInstance())) {\n      foo = any.unpack(Foo.getDefaultInstance());\n    }\n\n Example 3: Pack and unpack a message in Python.\n\n    foo = Foo(...)\n    any = Any()\n    any.Pack(foo)\n    ...\n    if any.Is(Foo.DESCRIPTOR):\n      any.Unpack(foo)\n      ...\n\n Example 4: Pack and unpack a message in Go\n\n     foo := \u0026pb.Foo{...}\n     any, err := anypb.New(foo)\n     if err != nil {\n       ...\n     }\n     ...\n     foo := \u0026pb.Foo{}\n     if err := any.UnmarshalTo(foo); err != nil {\n       ...\n     }\n\nThe pack methods provided by protobuf library will by default use\n'type.googleapis.com/full.type.name' as the type URL and the unpack\nmethods only use the fully qualified type name after the last '/'\nin the type URL, for example \"foo.bar.com/x/y.z\" will yield type\nname \"y.z\".\n\nJSON\n====\nThe JSON representation of an `Any` value uses the regular\nrepresentation of the deserialized, embedded message, with an\nadditional field `@type` which contains the type URL. Example:\n\n    package google.profile;\n    message Person {\n      string first_name = 1;\n      string last_name = 2;\n    }\n\n    {\n      \"@type\": \"type.googleapis.com/google.profile.Person\",\n      \"firstName\": \u003cstring\u003e,\n      \"lastName\": \u003cstring\u003e\n    }\n\nIf the embedded message type is well-known and has a custom JSON\nrepresentation, that representation will be embedded adding a field\n`value` which holds the custom JSON in addition to the `@type`\nfield. Example (for message [google.protobuf.Duration][]):\n\n    {\n      \"@type\": \"type.googleapis.com/google.protobuf.Duration\",\n      \"value\": \"1.212s\"\n    }"
    },
    "protobufNullValue": {
      "type": "string",
      "enum": [
        "NULL_VALUE"
      ],
      "default": "NULL_VALUE",
      "description": "`NullValue` is a singleton enumeration to represent the null value for the\n`Value` type union.\n\nThe JSON representation for `NullValue` is JSON `null`.\n\n - NULL_VALUE: Null value."
    },
    "taskAnnotations": {
      "type": "object",
      "properties": {
        "values": {
          "type": "object",
          "additionalProperties": {
            "type": "string"
          },
          "description": "Map of custom annotations to be applied to the execution resource."
        }
      },
      "description": "Annotation values to be applied to an execution resource.\nIn the future a mode (e.g. OVERRIDE, APPEND, etc) can be defined\nto specify how to merge annotations defined at registration and execution time."
    },
    "taskCacheConfig": {
      "type": "object",
      "properties": {
        "overwrite_cache": {
          "type": "boolean",
          "description": "If true, recompute outputs for this run and overwrite any existing cache."
        },
        "cache_lookup_scope": {
          "$ref": "#/definitions/taskCacheLookupScope",
          "description": "CacheLookupScope defines the cache lookup behavior. If left unspecified, the default value from the system config\nwill be used (global unless configured otherwise)."
        }
      },
      "title": "CacheConfig contains configurations that influence the behavior of cache reads and writes"
    },
    "taskCacheLookupScope": {
      "type": "string",
      "enum": [
        "CACHE_LOOKUP_SCOPE_UNSPECIFIED",
        "CACHE_LOOKUP_SCOPE_GLOBAL",
        "CACHE_LOOKUP_SCOPE_PROJECT_DOMAIN"
      ],
      "default": "CACHE_LOOKUP_SCOPE_UNSPECIFIED",
      "description": " - CACHE_LOOKUP_SCOPE_UNSPECIFIED: CACHE_LOOKUP_SCOPE_UNSPECIFIED instructs cache lookup to follow the default behavior (global unless configured\notherwise)\n - CACHE_LOOKUP_SCOPE_GLOBAL: CACHE_LOOKUP_SCOPE_GLOBAL instructs cache lookups to do a global lookup (unless overridden by a system config).\nThis has traditionally been the default behavior. It requires all workloads running in all projects/domains\nto have access to the same artifacts/buckets. Otherwise it risks runtime failures.\n - CACHE_LOOKUP_SCOPE_PROJECT_DOMAIN: CACHE_LOOKUP_SCOPE_PROJECT_DOMAIN instructs cache lookups to do a project-domain scoped lookup. This ensures\ndata access success at the expense of potentially more cache misses and recomputation happening. This should not\nbe considered a security enforcement (that can happen through the system-wide config)."
    },
<<<<<<< HEAD
    "taskDocumentationEntity": {
      "type": "object",
      "properties": {
        "short_description": {
          "type": "string",
          "description": "One-liner overview of the entity."
        },
        "long_description": {
          "type": "string",
          "description": "Full user description with formatting preserved."
        },
        "source_code": {
          "$ref": "#/definitions/taskSourceCode",
          "description": "Optional link to source code used to define this entity."
=======
    "taskCron": {
      "type": "object",
      "properties": {
        "expression": {
          "type": "string",
          "title": "Uses AWS syntax: Minutes Hours Day-of-month Month Day-of-week Year\ne.g. for a schedule that runs every 15 minutes: 0/15 * * * ? *"
        },
        "timezone": {
          "type": "string",
          "title": "default is UTC"
>>>>>>> 9390f8e6
        }
      }
    },
    "taskEnvironment": {
      "type": "object",
      "properties": {
        "name": {
          "type": "string",
          "description": "Name of the environment."
        },
        "description": {
          "type": "string",
          "title": "Description of environment"
        }
      },
      "description": "Environment for a task."
    },
    "taskEnvs": {
      "type": "object",
      "properties": {
        "values": {
          "type": "array",
          "items": {
            "type": "object",
            "$ref": "#/definitions/coreKeyValuePair"
          },
          "description": "Map of custom environment variables to be applied to the execution resource."
        }
      },
      "description": "Environment variable values to be applied to an execution resource.\nIn the future a mode (e.g. OVERRIDE, APPEND, etc) can be defined\nto specify how to merge environment variables defined at registration and execution time."
    },
    "taskFixedRate": {
      "type": "object",
      "properties": {
        "value": {
          "type": "integer",
          "format": "int64"
        },
        "unit": {
          "$ref": "#/definitions/taskFixedRateUnit"
        },
        "start_time": {
          "type": "string",
          "format": "date-time",
          "description": "Optional, timestamp after which rate should be calculated. Can be only in future.\nE.g. We create a rate schedule \"every 5 minutes\" with start_time=\"12:00\" inactive.\nActivate it at \"12:04\".\nTrigger should fire at \"12:05\" as it adds 5 minutes to start_time=\"12:00\"."
        }
      },
      "description": "Option for schedules run at a certain frequency e.g. every 2 minutes."
    },
    "taskFixedRateUnit": {
      "type": "string",
      "enum": [
        "FIXED_RATE_UNIT_UNSPECIFIED",
        "FIXED_RATE_UNIT_MINUTE",
        "FIXED_RATE_UNIT_HOUR",
        "FIXED_RATE_UNIT_DAY"
      ],
      "default": "FIXED_RATE_UNIT_UNSPECIFIED",
      "description": "Represents a frequency at which to run a schedule."
    },
    "taskInputs": {
      "type": "object",
      "properties": {
        "literals": {
          "type": "array",
          "items": {
            "type": "object",
            "$ref": "#/definitions/taskNamedLiteral"
          },
          "description": "Ordered inputs. THIS FIELD MUST REMAIN FIRST as this would break Run service assumptions if it were to move."
        },
        "context": {
          "type": "array",
          "items": {
            "type": "object",
            "$ref": "#/definitions/coreKeyValuePair"
          },
          "title": "Context for the action. If an action receives context, it'll automatically pass it to any actions it spawns.\nContext will not be used for cache key computation.\nExamples for context include:\n - User-provided metadata that is not part of the action's inputs.\n - Information about the environment the action is running in (e.g. cluster, region, etc.)\n - Tracing information about the action"
        }
      },
      "description": "Input payload for an action."
    },
    "taskLabels": {
      "type": "object",
      "properties": {
        "values": {
          "type": "object",
          "additionalProperties": {
            "type": "string"
          },
          "description": "Map of custom labels to be applied to the execution resource."
        }
      },
      "description": "Label values to be applied to an execution resource.\nIn the future a mode (e.g. OVERRIDE, APPEND, etc) can be defined\nto specify how to merge labels defined at registration and execution time."
    },
    "taskNamedLiteral": {
      "type": "object",
      "properties": {
        "name": {
          "type": "string",
          "description": "Name of the literal."
        },
        "value": {
          "$ref": "#/definitions/coreLiteral",
          "description": "Literal value."
        }
      },
      "description": "Named literal value."
    },
    "taskNamedParameter": {
      "type": "object",
      "properties": {
        "name": {
          "type": "string"
        },
        "parameter": {
          "$ref": "#/definitions/coreParameter"
        }
      }
    },
    "taskOutputReferences": {
      "type": "object",
      "properties": {
        "output_uri": {
          "type": "string",
          "description": "The output uri."
        },
        "report_uri": {
          "type": "string",
          "title": "Native URI to HTML report"
        }
      },
      "description": "Output references."
    },
    "taskOutputs": {
      "type": "object",
      "properties": {
        "literals": {
          "type": "array",
          "items": {
            "type": "object",
            "$ref": "#/definitions/taskNamedLiteral"
          },
          "description": "Ordered outputs. THIS FIELD MUST REMAIN FIRST as this would break Run service assumptions if it were to move."
        }
      },
      "description": "Output payload for an action."
    },
    "taskRawDataStorage": {
      "type": "object",
      "properties": {
        "raw_data_prefix": {
          "type": "string",
          "title": "Prefix for where offloaded data from user actions will be written\ne.g. s3://bucket/key or s3://bucket/"
        }
      }
    },
    "taskRunSpec": {
      "type": "object",
      "properties": {
        "labels": {
          "$ref": "#/definitions/taskLabels",
          "description": "Labels to apply to the run."
        },
        "annotations": {
          "$ref": "#/definitions/taskAnnotations",
          "description": "Annotations to apply to the run."
        },
        "envs": {
          "$ref": "#/definitions/taskEnvs",
          "description": "Envs to apply to the run."
        },
        "interruptible": {
          "type": "boolean",
          "description": "Explicit override for executing this run as interruptible or not. If not set, use the default."
        },
        "overwrite_cache": {
          "type": "boolean",
          "title": "If true, recompute outputs for this run and overwrite any existing cache.\nDeprecated, please use CacheConfig.OverwriteCache instead"
        },
        "cluster": {
          "type": "string",
          "description": "the specific cluster that this action should be executed on. this value will be used as the\ndefault for all actions in the run unless overridden."
        },
        "raw_data_storage": {
          "$ref": "#/definitions/taskRawDataStorage",
          "description": "Encapsulates user settings pertaining to offloaded data (i.e. Blobs, Schema, query data, etc.)."
        },
        "security_context": {
          "$ref": "#/definitions/flyteidl2coreSecurityContext",
          "description": "SecurityContext holds security attributes that apply to tasks."
        },
        "cache_config": {
          "$ref": "#/definitions/taskCacheConfig",
          "title": "CacheConfig contains configurations that influence the behavior of cache reads and writes"
        }
      }
    },
<<<<<<< HEAD
    "taskSourceCode": {
      "type": "object",
      "properties": {
        "link": {
          "type": "string"
        }
      },
      "title": "Link to source code used to define this entity"
=======
    "taskSchedule": {
      "type": "object",
      "properties": {
        "rate": {
          "$ref": "#/definitions/taskFixedRate"
        },
        "cron_expression": {
          "type": "string"
        },
        "cron": {
          "$ref": "#/definitions/taskCron"
        },
        "kickoff_time_input_arg": {
          "type": "string",
          "description": "Name of the input variable that the kickoff time will be supplied to when the workflow is kicked off."
        }
      },
      "description": "Defines complete set of information required to trigger an execution on a schedule."
>>>>>>> 9390f8e6
    },
    "taskTaskIdentifier": {
      "type": "object",
      "properties": {
        "org": {
          "type": "string",
          "description": "Org this task belongs to."
        },
        "project": {
          "type": "string",
          "description": "Project this task belongs to."
        },
        "domain": {
          "type": "string",
          "description": "Domain this task belongs to."
        },
        "name": {
          "type": "string",
          "description": "Unique name of the task. Should not be interpreted/parsed. Use `short_name` and `environment_name` for user facing names."
        },
        "version": {
          "type": "string",
          "description": "Version of the task."
        }
      },
      "description": "TaskIdentifier is the unique identifier for a task."
    },
    "taskTaskSpec": {
      "type": "object",
      "properties": {
        "task_template": {
          "$ref": "#/definitions/coreTaskTemplate",
          "description": "The template for this task."
        },
        "default_inputs": {
          "type": "array",
          "items": {
            "type": "object",
            "$ref": "#/definitions/taskNamedParameter"
          },
          "description": "Ordered default inputs.\nThese can be overridden when an run is created.\nClient should not send required=true flag in underlying flyteidl2.core.Parameter."
        },
        "short_name": {
          "type": "string",
          "description": "User facing display name for this task. Not required to be unique.\nThis is passed in via the SDK when the task is created and is either a user defined override or the name of the task."
        },
        "environment": {
          "$ref": "#/definitions/taskEnvironment",
          "description": "Optional environment for this task. Note, some tasks may not be run in the context of an environment."
        },
        "documentation": {
          "$ref": "#/definitions/taskDocumentationEntity",
          "title": "The documentation entity for the task"
        }
      },
      "description": "Specification for a task."
    },
    "taskTraceSpec": {
      "type": "object",
      "properties": {
        "interface": {
          "$ref": "#/definitions/coreTypedInterface",
          "description": "A strongly typed interface for the trace."
        }
      },
      "description": "Specification for a trace action."
    },
    "taskTriggerAutomationSpec": {
      "type": "object",
      "properties": {
        "type": {
          "$ref": "#/definitions/taskTriggerAutomationSpecType",
          "description": "Explicitly defines trigger automation type."
        },
        "schedule": {
          "$ref": "#/definitions/taskSchedule"
        }
      }
    },
    "taskTriggerAutomationSpecType": {
      "type": "string",
      "enum": [
        "TYPE_UNSPECIFIED",
        "TYPE_NONE",
        "TYPE_SCHEDULE"
      ],
      "default": "TYPE_UNSPECIFIED"
    },
    "workflowAbortActionResponse": {
      "type": "object"
    },
    "workflowAbortInfo": {
      "type": "object",
      "properties": {
        "reason": {
          "type": "string",
          "description": "Reason provided for the abort."
        },
        "aborted_by": {
          "$ref": "#/definitions/commonEnrichedIdentity",
          "description": "Identity that aborted the run."
        }
      },
      "description": "AbortInfo captures details of an aborted run."
    },
    "workflowAbortRunResponse": {
      "type": "object",
      "description": "Response message for aborting a run."
    },
    "workflowActionAttempt": {
      "type": "object",
      "properties": {
        "phase": {
          "$ref": "#/definitions/flyteidl2workflowPhase",
          "description": "Last known phase."
        },
        "start_time": {
          "type": "string",
          "format": "date-time",
          "description": "Time the attempt started."
        },
        "end_time": {
          "type": "string",
          "format": "date-time",
          "description": "Time the attempt ended, if applicable."
        },
        "error_info": {
          "$ref": "#/definitions/workflowErrorInfo",
          "description": "Error info for the attempt, if failed."
        },
        "attempt": {
          "type": "integer",
          "format": "int64",
          "description": "The attempt number, starting with 1."
        },
        "log_info": {
          "type": "array",
          "items": {
            "type": "object",
            "$ref": "#/definitions/coreTaskLog"
          },
          "description": "Log references."
        },
        "outputs": {
          "$ref": "#/definitions/taskOutputReferences",
          "description": "Output references."
        },
        "logs_available": {
          "type": "boolean",
          "description": "Indicates whether logs are available for tailing. It doesn't necessarily indicate the logs are present, but that\nwe have the info we need to look them up."
        },
        "cache_status": {
          "$ref": "#/definitions/coreCatalogCacheStatus",
          "title": "cache status of the action attempt"
        },
        "cluster_events": {
          "type": "array",
          "items": {
            "type": "object",
            "$ref": "#/definitions/workflowClusterEvent"
          },
          "description": "Cluster events like k8s events in a human-readable form."
        },
        "phase_transitions": {
          "type": "array",
          "items": {
            "type": "object",
            "$ref": "#/definitions/workflowPhaseTransition"
          },
          "description": "History of phase transitions."
        },
        "cluster": {
          "type": "string",
          "description": "The cluster this attempt is assigned to."
        },
        "log_context": {
          "$ref": "#/definitions/coreLogContext",
          "description": "Contains corresponding k8s pods and containers information for this action attempt."
        }
      },
      "description": "ActionAttempt is a single attempt of an action."
    },
    "workflowActionDetails": {
      "type": "object",
      "properties": {
        "id": {
          "$ref": "#/definitions/commonActionIdentifier",
          "description": "Id for this action."
        },
        "metadata": {
          "$ref": "#/definitions/workflowActionMetadata",
          "description": "Metadata for this action."
        },
        "status": {
          "$ref": "#/definitions/workflowActionStatus",
          "description": "Last known status."
        },
        "error_info": {
          "$ref": "#/definitions/workflowErrorInfo",
          "description": "Error info for the action, if failed."
        },
        "abort_info": {
          "$ref": "#/definitions/workflowAbortInfo",
          "description": "Abort info for the action, if aborted."
        },
        "task": {
          "$ref": "#/definitions/taskTaskSpec"
        },
        "trace": {
          "$ref": "#/definitions/taskTraceSpec"
        },
        "attempts": {
          "type": "array",
          "items": {
            "type": "object",
            "$ref": "#/definitions/workflowActionAttempt"
          },
          "description": "List of action attempts."
        }
      },
      "description": "ActionDetails is the full details of an action."
    },
    "workflowActionMetadata": {
      "type": "object",
      "properties": {
        "parent": {
          "type": "string",
          "description": "Parent action if not the root."
        },
        "group": {
          "type": "string",
          "description": "Group this action belongs to, if applicable."
        },
        "executed_by": {
          "$ref": "#/definitions/commonEnrichedIdentity",
          "description": "Identity that executed this run."
        },
        "task": {
          "$ref": "#/definitions/workflowTaskActionMetadata",
          "description": "Task action."
        },
        "trace": {
          "$ref": "#/definitions/workflowTraceActionMetadata",
          "description": "Trace action."
        },
        "condition": {
          "$ref": "#/definitions/workflowConditionActionMetadata",
          "description": "Condition action."
        },
        "action_type": {
          "$ref": "#/definitions/workflowActionType",
          "description": "Action type."
        },
        "trigger_id": {
          "$ref": "#/definitions/commonTriggerIdentifier",
          "description": "If this run was initiated by a trigger, this will store the trigger identifier."
        },
        "environment_name": {
          "type": "string",
          "title": "Environment name"
        },
        "funtion_name": {
          "type": "string",
          "title": "Function name"
        },
        "trigger_name": {
          "type": "string",
          "title": "Trigger name"
        },
        "trigger_type": {
          "$ref": "#/definitions/taskTriggerAutomationSpec",
          "title": "Trigger Type"
        }
      },
      "description": "Static, lightweight metadata about an action."
    },
    "workflowActionStatus": {
      "type": "object",
      "properties": {
        "phase": {
          "$ref": "#/definitions/flyteidl2workflowPhase",
          "description": "Last known phase."
        },
        "start_time": {
          "type": "string",
          "format": "date-time",
          "description": "Time the action started."
        },
        "end_time": {
          "type": "string",
          "format": "date-time",
          "description": "Time the action ended, if applicable."
        },
        "attempts": {
          "type": "integer",
          "format": "int64",
          "description": "Number of action attempts."
        },
        "cache_status": {
          "$ref": "#/definitions/coreCatalogCacheStatus",
          "title": "cache status of the action's latest attempt"
        },
        "duration_ms": {
          "type": "string",
          "format": "uint64",
          "description": "Duration of the action in milliseconds."
        }
      },
      "description": "Lightweight status of an action. For more detailed status see ActionDetails."
    },
    "workflowActionType": {
      "type": "string",
      "enum": [
        "ACTION_TYPE_UNSPECIFIED",
        "ACTION_TYPE_TASK",
        "ACTION_TYPE_TRACE",
        "ACTION_TYPE_CONDITION"
      ],
      "default": "ACTION_TYPE_UNSPECIFIED"
    },
    "workflowClusterEvent": {
      "type": "object",
      "properties": {
        "occurred_at": {
          "type": "string",
          "format": "date-time",
          "description": "occurred_at is the timestamp indicating the instant that this reason happened."
        },
        "message": {
          "type": "string",
          "description": "message is the explanation for the most recent phase transition or status update."
        }
      }
    },
    "workflowConditionActionMetadata": {
      "type": "object",
      "properties": {
        "name": {
          "type": "string"
        },
        "run_id": {
          "type": "string",
          "description": "RunId is the unique identifier for the run this action is associated with."
        },
        "action_id": {
          "type": "string",
          "description": "ActionId is the unique identifier for the action this action is associated with."
        },
        "global": {
          "type": "boolean",
          "description": "Global indicates the condition is global and can be used across all runs and actions."
        }
      }
    },
    "workflowCreateRunResponse": {
      "type": "object",
      "properties": {
        "run": {
          "$ref": "#/definitions/workflowRun"
        }
      },
      "description": "Response message for creating a run."
    },
    "workflowEnrichedAction": {
      "type": "object",
      "properties": {
        "action": {
          "$ref": "#/definitions/flyteidl2workflowAction",
          "description": "The action itself."
        },
        "meets_filter": {
          "type": "boolean",
          "title": "Whether this action meets specified filters of the request or not.\nIf an action that was previously meeting the filter but no longer does, will be sent with this flag set to false"
        },
        "children_phase_counts": {
          "type": "object",
          "additionalProperties": {
            "type": "integer",
            "format": "int32"
          },
          "title": "Child phase info for this action (Map of phase to counts of children in given phase)"
        }
      },
      "title": "EnrichedAction is a wrapper around Action that contains additional information"
    },
    "workflowErrorInfo": {
      "type": "object",
      "properties": {
        "message": {
          "type": "string",
          "description": "Error message."
        },
        "kind": {
          "$ref": "#/definitions/ErrorInfoKind",
          "description": "Error kind."
        }
      },
      "description": "ErrorInfo captures details of an error."
    },
    "workflowGetActionDataResponse": {
      "type": "object",
      "properties": {
        "inputs": {
          "$ref": "#/definitions/taskInputs",
          "description": "Inputs for the action."
        },
        "outputs": {
          "$ref": "#/definitions/taskOutputs",
          "description": "Outputs for the action."
        }
      },
      "description": "Response message for querying action data."
    },
    "workflowGetActionDetailsResponse": {
      "type": "object",
      "properties": {
        "details": {
          "$ref": "#/definitions/workflowActionDetails",
          "description": "Detailed information about the action."
        }
      },
      "description": "Response message for getting detailed information about an action."
    },
    "workflowGetRunDetailsResponse": {
      "type": "object",
      "properties": {
        "details": {
          "$ref": "#/definitions/workflowRunDetails",
          "description": "Detailed information about the run."
        }
      },
      "description": "Response message for getting detailed information about a run."
    },
    "workflowListActionsResponse": {
      "type": "object",
      "properties": {
        "actions": {
          "type": "array",
          "items": {
            "type": "object",
            "$ref": "#/definitions/flyteidl2workflowAction"
          },
          "description": "List of actions matching the filter criteria."
        },
        "token": {
          "type": "string",
          "description": "Token for fetching the next page of results, if any."
        }
      },
      "description": "Response message for listing actions."
    },
    "workflowListRunsResponse": {
      "type": "object",
      "properties": {
        "runs": {
          "type": "array",
          "items": {
            "type": "object",
            "$ref": "#/definitions/workflowRun"
          },
          "description": "List of runs matching the filter criteria."
        },
        "token": {
          "type": "string",
          "description": "Token for fetching the next page of results, if any."
        }
      },
      "description": "Response message for listing runs."
    },
    "workflowPhaseTransition": {
      "type": "object",
      "properties": {
        "phase": {
          "$ref": "#/definitions/flyteidl2workflowPhase",
          "description": "The phase."
        },
        "start_time": {
          "type": "string",
          "format": "date-time",
          "description": "Time this phase started."
        },
        "end_time": {
          "type": "string",
          "format": "date-time",
          "description": "Time this phase ended, if applicable. For terminal phases, start time will equal end time."
        }
      }
    },
    "workflowRun": {
      "type": "object",
      "properties": {
        "action": {
          "$ref": "#/definitions/flyteidl2workflowAction",
          "description": "Lightweight information about the root action."
        }
      }
    },
    "workflowRunDetails": {
      "type": "object",
      "properties": {
        "run_spec": {
          "$ref": "#/definitions/taskRunSpec",
          "description": "Run spec."
        },
        "action": {
          "$ref": "#/definitions/workflowActionDetails",
          "description": "Detailed information about the root action."
        }
      }
    },
    "workflowRunSource": {
      "type": "string",
      "enum": [
        "RUN_SOURCE_UNSPECIFIED",
        "RUN_SOURCE_WEB",
        "RUN_SOURCE_CLI",
        "RUN_SOURCE_SCHEDULE_TRIGGER"
      ],
      "default": "RUN_SOURCE_UNSPECIFIED"
    },
    "workflowTaskActionMetadata": {
      "type": "object",
      "properties": {
        "id": {
          "$ref": "#/definitions/taskTaskIdentifier",
          "description": "Id of the task this action is associated with."
        },
        "task_type": {
          "type": "string",
          "description": "Extensible task type."
        },
        "short_name": {
          "type": "string",
          "description": "The short name for this task."
        }
      }
    },
    "workflowTaskGroup": {
      "type": "object",
      "properties": {
        "task_name": {
          "type": "string",
          "description": "Task name."
        },
        "environment_name": {
          "type": "string",
          "description": "Environment name."
        },
        "total_runs": {
          "type": "string",
          "format": "int64",
          "description": "Total number of runs for this task."
        },
        "latest_run_time": {
          "type": "string",
          "format": "date-time",
          "description": "Timestamp of the most recent run."
        },
        "recent_statuses": {
          "type": "array",
          "items": {
            "$ref": "#/definitions/flyteidl2workflowPhase"
          },
          "description": "Recent run statuses, ordered from newest to oldest. Number of statuses determined by request."
        },
        "average_failure_rate": {
          "type": "number",
          "format": "double",
          "description": "Average failure rate of runs in this group (0.0 to 1.0).\nComputed as number of root actions with phase FAILED divided by total root actions."
        },
        "average_duration": {
          "type": "string",
          "description": "Average duration of runs in this group."
        },
        "latest_finished_time": {
          "type": "string",
          "format": "date-time",
          "description": "Timestamp of the most recent finished run (terminal phase)."
        },
        "created_by": {
          "type": "array",
          "items": {
            "type": "string"
          },
          "description": "List of unique user identities who created runs in this group."
        },
        "should_delete": {
          "type": "boolean"
        }
      },
      "description": "TaskGroup represents a group of runs for a specific task."
    },
    "workflowTraceActionMetadata": {
      "type": "object",
      "properties": {
        "name": {
          "type": "string"
        }
      }
    },
    "workflowWatchActionDetailsResponse": {
      "type": "object",
      "properties": {
        "details": {
          "$ref": "#/definitions/workflowActionDetails",
          "description": "Detailed information about the action."
        }
      },
      "description": "Response message for watching detailed information about an action."
    },
    "workflowWatchActionsResponse": {
      "type": "object",
      "properties": {
        "enriched_actions": {
          "type": "array",
          "items": {
            "type": "object",
            "$ref": "#/definitions/workflowEnrichedAction"
          },
          "title": "New or updated actions matching the filter criteria. Enriched with children status counts"
        }
      },
      "description": "Response message for watching actions, comes with enriched action metadata."
    },
    "workflowWatchClusterEventsResponse": {
      "type": "object",
      "properties": {
        "cluster_events": {
          "type": "array",
          "items": {
            "type": "object",
            "$ref": "#/definitions/workflowClusterEvent"
          }
        }
      }
    },
    "workflowWatchGroupsResponse": {
      "type": "object",
      "properties": {
        "task_groups": {
          "type": "array",
          "items": {
            "type": "object",
            "$ref": "#/definitions/workflowTaskGroup"
          },
          "description": "List of task groups matching the filter criteria.\nFor the initial response, this contains all groups.\nFor subsequent updates, this contains only changed groups."
        },
        "sentinel": {
          "type": "boolean",
          "description": "Indicates when the initial List call is complete, and subsequent messages are updates."
        }
      },
      "description": "Response message for watching task groups."
    },
    "workflowWatchRunDetailsResponse": {
      "type": "object",
      "properties": {
        "details": {
          "$ref": "#/definitions/workflowRunDetails",
          "description": "Detailed information about the run."
        }
      },
      "description": "Response message for watching detailed information about a run."
    },
    "workflowWatchRunsResponse": {
      "type": "object",
      "properties": {
        "runs": {
          "type": "array",
          "items": {
            "type": "object",
            "$ref": "#/definitions/workflowRun"
          },
          "description": "New or updated runs matching the filter criteria."
        }
      },
      "description": "Response message for watching runs."
    }
  }
}<|MERGE_RESOLUTION|>--- conflicted
+++ resolved
@@ -2187,22 +2187,6 @@
       "default": "CACHE_LOOKUP_SCOPE_UNSPECIFIED",
       "description": " - CACHE_LOOKUP_SCOPE_UNSPECIFIED: CACHE_LOOKUP_SCOPE_UNSPECIFIED instructs cache lookup to follow the default behavior (global unless configured\notherwise)\n - CACHE_LOOKUP_SCOPE_GLOBAL: CACHE_LOOKUP_SCOPE_GLOBAL instructs cache lookups to do a global lookup (unless overridden by a system config).\nThis has traditionally been the default behavior. It requires all workloads running in all projects/domains\nto have access to the same artifacts/buckets. Otherwise it risks runtime failures.\n - CACHE_LOOKUP_SCOPE_PROJECT_DOMAIN: CACHE_LOOKUP_SCOPE_PROJECT_DOMAIN instructs cache lookups to do a project-domain scoped lookup. This ensures\ndata access success at the expense of potentially more cache misses and recomputation happening. This should not\nbe considered a security enforcement (that can happen through the system-wide config)."
     },
-<<<<<<< HEAD
-    "taskDocumentationEntity": {
-      "type": "object",
-      "properties": {
-        "short_description": {
-          "type": "string",
-          "description": "One-liner overview of the entity."
-        },
-        "long_description": {
-          "type": "string",
-          "description": "Full user description with formatting preserved."
-        },
-        "source_code": {
-          "$ref": "#/definitions/taskSourceCode",
-          "description": "Optional link to source code used to define this entity."
-=======
     "taskCron": {
       "type": "object",
       "properties": {
@@ -2213,7 +2197,6 @@
         "timezone": {
           "type": "string",
           "title": "default is UTC"
->>>>>>> 9390f8e6
         }
       }
     },
@@ -2223,10 +2206,6 @@
         "name": {
           "type": "string",
           "description": "Name of the environment."
-        },
-        "description": {
-          "type": "string",
-          "title": "Description of environment"
         }
       },
       "description": "Environment for a task."
@@ -2412,16 +2391,6 @@
         }
       }
     },
-<<<<<<< HEAD
-    "taskSourceCode": {
-      "type": "object",
-      "properties": {
-        "link": {
-          "type": "string"
-        }
-      },
-      "title": "Link to source code used to define this entity"
-=======
     "taskSchedule": {
       "type": "object",
       "properties": {
@@ -2440,7 +2409,6 @@
         }
       },
       "description": "Defines complete set of information required to trigger an execution on a schedule."
->>>>>>> 9390f8e6
     },
     "taskTaskIdentifier": {
       "type": "object",
@@ -2490,10 +2458,6 @@
         "environment": {
           "$ref": "#/definitions/taskEnvironment",
           "description": "Optional environment for this task. Note, some tasks may not be run in the context of an environment."
-        },
-        "documentation": {
-          "$ref": "#/definitions/taskDocumentationEntity",
-          "title": "The documentation entity for the task"
         }
       },
       "description": "Specification for a task."
