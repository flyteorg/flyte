--- conflicted
+++ resolved
@@ -109,18 +109,6 @@
         }
       }
     },
-<<<<<<< HEAD
-    "ListVersionsResponseVersionResponse": {
-      "type": "object",
-      "properties": {
-        "version": {
-          "type": "string"
-        },
-        "deployed_at": {
-          "type": "string",
-          "format": "date-time",
-          "title": "The time the task version was deployed"
-=======
     "ListTasksResponseListTasksMetadata": {
       "type": "object",
       "properties": {
@@ -133,7 +121,6 @@
           "type": "integer",
           "format": "int64",
           "description": "Total number of tasks matching the applied filters."
->>>>>>> 8d3e1347
         }
       }
     },
@@ -2108,20 +2095,6 @@
         }
       }
     },
-    "taskListVersionsResponse": {
-      "type": "object",
-      "properties": {
-        "versions": {
-          "type": "array",
-          "items": {
-            "type": "object",
-            "$ref": "#/definitions/ListVersionsResponseVersionResponse"
-          },
-          "title": "Version with deployed_at"
-        }
-      },
-      "description": "Response message for listing versions."
-    },
     "taskNamedLiteral": {
       "type": "object",
       "properties": {
@@ -2267,28 +2240,6 @@
         }
       },
       "description": "TaskIdentifier is the unique identifier for a task."
-    },
-    "taskTaskName": {
-      "type": "object",
-      "properties": {
-        "org": {
-          "type": "string",
-          "description": "Org this task belongs to."
-        },
-        "project": {
-          "type": "string",
-          "description": "Project this task belongs to."
-        },
-        "domain": {
-          "type": "string",
-          "description": "Domain this task belongs to."
-        },
-        "name": {
-          "type": "string",
-          "description": "Unique name of the task. Should not be interpreted/parsed. Use `short_name` and `environment_name` for user facing names."
-        }
-      },
-      "description": "Name of a task. It may have multiple versions deployed."
     },
     "taskTaskSpec": {
       "type": "object",
