--- conflicted
+++ resolved
@@ -1626,28 +1626,6 @@
       "default": "ACTION_NONE",
       "title": "- ACTION_VIEW_FLYTE_INVENTORY: Read Flyte workflows, tasks and launch plans\n - ACTION_VIEW_FLYTE_EXECUTIONS: View Flyte executions\n - ACTION_REGISTER_FLYTE_INVENTORY: Register new versions of Flyte workflows, tasks and launch plans\n - ACTION_CREATE_FLYTE_EXECUTIONS: Create new Flyte workflow and task executions\n - ACTION_ADMINISTER_PROJECT: Create new projects and update project descriptions\n - ACTION_MANAGE_PERMISSIONS: Add users, roles and update role assignments.\n - ACTION_ADMINISTER_ACCOUNT: Manage billing, account-wide settings\n - ACTION_MANAGE_CLUSTER: Operations for clusters\n - ACTION_EDIT_EXECUTION_RELATED_ATTRIBUTES: Edit execution related attributes, including TASK_RESOURCE, WORKFLOW_EXECUTION_CONFIG, and EXTERNAL_RESOURCE\n - ACTION_EDIT_CLUSTER_RELATED_ATTRIBUTES: Edit cluster related attributes, including CLUSTER_RESOURCE and CLUSTER_ASSIGNMENT\n - ACTION_EDIT_UNUSED_ATTRIBUTES: Edit unused attributes, including EXECUTION_QUEUE, EXECUTION_CLUSTER_LABEL, QUALITY_OF_SERVICE_SPECIFICATION, and PLUGIN_OVERRIDE\n - ACTION_SUPPORT_SYSTEM_LOGS: View system logs"
     },
-<<<<<<< HEAD
-    "flyteidl2commonResource": {
-      "type": "object",
-      "properties": {
-        "organization": {
-          "$ref": "#/definitions/commonOrganization"
-        },
-        "domain": {
-          "$ref": "#/definitions/commonDomain"
-        },
-        "project": {
-          "$ref": "#/definitions/commonProject"
-        },
-        "workflow": {
-          "$ref": "#/definitions/commonWorkflow"
-        },
-        "launch_plan": {
-          "$ref": "#/definitions/commonLaunchPlan"
-        },
-        "cluster": {
-          "$ref": "#/definitions/commonClusterIdentifier"
-=======
     "flyteidl2commonListRequest": {
       "type": "object",
       "properties": {
@@ -1686,7 +1664,29 @@
             "$ref": "#/definitions/commonSort"
           },
           "title": "Specifies how listed entities should be sorted in the response.\nSort fields are applied in order.\n+optional"
->>>>>>> e2c9e9ca
+        }
+      }
+    },
+    "flyteidl2commonResource": {
+      "type": "object",
+      "properties": {
+        "organization": {
+          "$ref": "#/definitions/commonOrganization"
+        },
+        "domain": {
+          "$ref": "#/definitions/commonDomain"
+        },
+        "project": {
+          "$ref": "#/definitions/commonProject"
+        },
+        "workflow": {
+          "$ref": "#/definitions/commonWorkflow"
+        },
+        "launch_plan": {
+          "$ref": "#/definitions/commonLaunchPlan"
+        },
+        "cluster": {
+          "$ref": "#/definitions/commonClusterIdentifier"
         }
       }
     },
