--- conflicted
+++ resolved
@@ -49,19 +49,11 @@
 	if err != nil {
 		return err
 	}
-<<<<<<< HEAD
-	if projectSpec.Id == "" {
-		return fmt.Errorf("%s", clierrors.ErrProjectNotPassed)
-	}
-	if projectSpec.Name == "" {
-		return fmt.Errorf("%s", clierrors.ErrProjectNameNotPassed)
-=======
 	if projectSpec.GetId() == "" {
 		return fmt.Errorf(clierrors.ErrProjectNotPassed) //nolint
 	}
 	if projectSpec.GetName() == "" {
 		return fmt.Errorf(clierrors.ErrProjectNameNotPassed) //nolint
->>>>>>> fd9a3780
 	}
 
 	if project.DefaultProjectConfig.DryRun {
