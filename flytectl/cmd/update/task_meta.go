package update

import (
	"context"
	"fmt"

	"github.com/flyteorg/flyte/flytectl/clierrors"
	"github.com/flyteorg/flyte/flytectl/cmd/config"
	cmdCore "github.com/flyteorg/flyte/flytectl/cmd/core"
	"github.com/flyteorg/flyte/flyteidl/gen/pb-go/flyteidl/core"
)

const (
	updateTaskShort = "Update task metadata"
	updateTaskLong  = `
Update the description on the task:
::

 flytectl update task-meta  -d development -p flytesnacks core.control_flow.merge_sort.merge --description "Merge sort example"

Archiving task named entity is not supported and would throw an error:
::

 flytectl update task-meta -d development -p flytesnacks core.control_flow.merge_sort.merge --archive

Activating task named entity would be a noop since archiving is not possible:
::

 flytectl update task-meta -d development -p flytesnacks core.control_flow.merge_sort.merge --activate

Usage
`
)

func getUpdateTaskFunc(namedEntityConfig *NamedEntityConfig) func(ctx context.Context, args []string, cmdCtx cmdCore.CommandContext) error {
	return func(ctx context.Context, args []string, cmdCtx cmdCore.CommandContext) error {
		project := config.GetConfig().Project
		domain := config.GetConfig().Domain
		if len(args) != 1 {
<<<<<<< HEAD
			return fmt.Errorf("%s", clierrors.ErrTaskNotPassed)
=======
			return fmt.Errorf(clierrors.ErrTaskNotPassed) //nolint
>>>>>>> fd9a3780
		}

		name := args[0]
		err := namedEntityConfig.UpdateNamedEntity(ctx, name, project, domain, core.ResourceType_TASK, cmdCtx)
		if err != nil {
			fmt.Printf(clierrors.ErrFailedTaskUpdate, name, err)
			return err
		}

		fmt.Printf("updated metadata successfully on %v", name)
		return nil
	}
}<|MERGE_RESOLUTION|>--- conflicted
+++ resolved
@@ -37,11 +37,7 @@
 		project := config.GetConfig().Project
 		domain := config.GetConfig().Domain
 		if len(args) != 1 {
-<<<<<<< HEAD
-			return fmt.Errorf("%s", clierrors.ErrTaskNotPassed)
-=======
 			return fmt.Errorf(clierrors.ErrTaskNotPassed) //nolint
->>>>>>> fd9a3780
 		}
 
 		name := args[0]
