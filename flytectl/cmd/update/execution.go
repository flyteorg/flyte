package update

import (
	"context"
	"fmt"
	"os"

	"github.com/flyteorg/flyte/flytectl/clierrors"
	"github.com/flyteorg/flyte/flytectl/cmd/config"
	"github.com/flyteorg/flyte/flytectl/cmd/config/subcommand/execution"
	cmdCore "github.com/flyteorg/flyte/flytectl/cmd/core"
	cmdUtil "github.com/flyteorg/flyte/flytectl/pkg/commandutils"
	"github.com/flyteorg/flyte/flyteidl/gen/pb-go/flyteidl/admin"
	"github.com/flyteorg/flyte/flyteidl/gen/pb-go/flyteidl/core"
)

const (
	updateExecutionShort = "Updates the execution status"
	updateExecutionLong  = `
Activate an execution; and it shows up in the CLI and UI:
::

 flytectl update execution -p flytesnacks -d development  oeh94k9r2r --activate

Archive an execution; and it is hidden from the CLI and UI:
::

 flytectl update execution -p flytesnacks -d development  oeh94k9r2r --archive


Usage
`
)

func updateExecutionFunc(ctx context.Context, args []string, cmdCtx cmdCore.CommandContext) error {
	project := config.GetConfig().Project
	domain := config.GetConfig().Domain
	if len(args) != 1 {
<<<<<<< HEAD
		return fmt.Errorf("%s", clierrors.ErrExecutionNotPassed)
=======
		return fmt.Errorf(clierrors.ErrExecutionNotPassed) //nolint
>>>>>>> fd9a3780
	}
	executionName := args[0]
	activate := execution.UConfig.Activate
	archive := execution.UConfig.Archive
	if activate && archive {
<<<<<<< HEAD
		return fmt.Errorf("%s", clierrors.ErrInvalidStateUpdate)
=======
		return fmt.Errorf(clierrors.ErrInvalidStateUpdate) //nolint
>>>>>>> fd9a3780
	}

	var newState admin.ExecutionState
	if activate {
		newState = admin.ExecutionState_EXECUTION_ACTIVE
	} else if archive {
		newState = admin.ExecutionState_EXECUTION_ARCHIVED
	}

	exec, err := cmdCtx.AdminFetcherExt().FetchExecution(ctx, executionName, project, domain)
	if err != nil {
		return fmt.Errorf("update execution: could not fetch execution %s: %w", executionName, err)
	}
	oldState := exec.GetClosure().GetStateChangeDetails().GetState()

	type Execution struct {
		State admin.ExecutionState `json:"state"`
	}
	patch, err := DiffAsYaml(diffPathBefore, diffPathAfter, Execution{oldState}, Execution{newState})
	if err != nil {
		panic(err)
	}

	if patch == "" {
		fmt.Printf("No changes detected. Skipping the update.\n")
		return nil
	}

	fmt.Printf("The following changes are to be applied.\n%s\n", patch)

	if execution.UConfig.DryRun {
		fmt.Printf("skipping UpdateExecution request (DryRun)\n")
		return nil
	}

	if !execution.UConfig.Force && !cmdUtil.AskForConfirmation("Continue?", os.Stdin) {
		return fmt.Errorf("update aborted by user")
	}

	_, err = cmdCtx.AdminClient().UpdateExecution(ctx, &admin.ExecutionUpdateRequest{
		Id: &core.WorkflowExecutionIdentifier{
			Project: project,
			Domain:  domain,
			Name:    executionName,
		},
		State: newState,
	})
	if err != nil {
		fmt.Printf(clierrors.ErrFailedExecutionUpdate, executionName, err)
		return err
	}

	fmt.Printf("updated execution %s successfully to state %s\n", executionName, newState)
	return nil
}<|MERGE_RESOLUTION|>--- conflicted
+++ resolved
@@ -36,21 +36,13 @@
 	project := config.GetConfig().Project
 	domain := config.GetConfig().Domain
 	if len(args) != 1 {
-<<<<<<< HEAD
-		return fmt.Errorf("%s", clierrors.ErrExecutionNotPassed)
-=======
 		return fmt.Errorf(clierrors.ErrExecutionNotPassed) //nolint
->>>>>>> fd9a3780
 	}
 	executionName := args[0]
 	activate := execution.UConfig.Activate
 	archive := execution.UConfig.Archive
 	if activate && archive {
-<<<<<<< HEAD
-		return fmt.Errorf("%s", clierrors.ErrInvalidStateUpdate)
-=======
 		return fmt.Errorf(clierrors.ErrInvalidStateUpdate) //nolint
->>>>>>> fd9a3780
 	}
 
 	var newState admin.ExecutionState
