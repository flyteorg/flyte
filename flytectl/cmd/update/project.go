--- conflicted
+++ resolved
@@ -103,13 +103,8 @@
 		return err
 	}
 
-<<<<<<< HEAD
-	if edits.Id == "" {
-		return fmt.Errorf("%s", clierrors.ErrProjectNotPassed)
-=======
 	if edits.GetId() == "" {
 		return fmt.Errorf(clierrors.ErrProjectNotPassed) //nolint
->>>>>>> fd9a3780
 	}
 
 	currentProject, err := cmdCtx.AdminFetcherExt().GetProjectByID(ctx, edits.GetId())
