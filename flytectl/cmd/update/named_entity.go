package update

import (
	"context"
	"fmt"
	"os"

	"github.com/flyteorg/flyte/flytectl/clierrors"
	cmdCore "github.com/flyteorg/flyte/flytectl/cmd/core"
	cmdUtil "github.com/flyteorg/flyte/flytectl/pkg/commandutils"
	"github.com/flyteorg/flyte/flyteidl/gen/pb-go/flyteidl/admin"
	"github.com/flyteorg/flyte/flyteidl/gen/pb-go/flyteidl/core"
)

//go:generate pflags NamedEntityConfig --default-var namedEntityConfig --bind-default-var

var (
	namedEntityConfig = &NamedEntityConfig{}
)

type NamedEntityConfig struct {
	Archive     bool   `json:"archive" pflag:",archive named entity."`
	Activate    bool   `json:"activate" pflag:",activate the named entity."`
	Description string `json:"description" pflag:",description of the named entity."`
	DryRun      bool   `json:"dryRun" pflag:",execute command without making any modifications."`
	Force       bool   `json:"force" pflag:",do not ask for an acknowledgement during updates."`
}

func (cfg NamedEntityConfig) UpdateNamedEntity(ctx context.Context, name string, project string, domain string, rsType core.ResourceType, cmdCtx cmdCore.CommandContext) error {
	if cfg.Activate && cfg.Archive {
<<<<<<< HEAD
		return fmt.Errorf("%s", clierrors.ErrInvalidStateUpdate)
=======
		return fmt.Errorf(clierrors.ErrInvalidStateUpdate) //nolint
>>>>>>> fd9a3780
	}

	id := &admin.NamedEntityIdentifier{
		Project: project,
		Domain:  domain,
		Name:    name,
	}

	namedEntity, err := cmdCtx.AdminClient().GetNamedEntity(ctx, &admin.NamedEntityGetRequest{
		ResourceType: rsType,
		Id:           id,
	})
	if err != nil {
		return fmt.Errorf("update metadata for %s: could not fetch metadata: %w", name, err)
	}

	oldMetadata, newMetadata := composeNamedMetadataEdits(cfg, namedEntity.GetMetadata())
	patch, err := DiffAsYaml(diffPathBefore, diffPathAfter, oldMetadata, newMetadata)
	if err != nil {
		panic(err)
	}
	if patch == "" {
		fmt.Printf("No changes detected. Skipping the update.\n")
		return nil
	}

	fmt.Printf("The following changes are to be applied.\n%s\n", patch)

	if cfg.DryRun {
		fmt.Printf("skipping UpdateNamedEntity request (dryRun)\n")
		return nil
	}

	if !cfg.Force && !cmdUtil.AskForConfirmation("Continue?", os.Stdin) {
		return fmt.Errorf("update aborted by user")
	}

	_, err = cmdCtx.AdminClient().UpdateNamedEntity(ctx, &admin.NamedEntityUpdateRequest{
		ResourceType: rsType,
		Id:           id,
		Metadata:     newMetadata,
	})
	if err != nil {
		return fmt.Errorf("update metadata for %s: update failed: %w", name, err)
	}

	return nil
}

func composeNamedMetadataEdits(config NamedEntityConfig, current *admin.NamedEntityMetadata) (old *admin.NamedEntityMetadata, new *admin.NamedEntityMetadata) {
	old = &admin.NamedEntityMetadata{}
	new = &admin.NamedEntityMetadata{}

	switch {
	case config.Activate && config.Archive:
		panic("cannot both activate and archive")
	case config.Activate:
		old.State = current.GetState()
		new.State = admin.NamedEntityState_NAMED_ENTITY_ACTIVE
	case config.Archive:
		old.State = current.GetState()
		new.State = admin.NamedEntityState_NAMED_ENTITY_ARCHIVED
	}

	if config.Description != "" {
		old.Description = current.GetDescription()
		new.Description = config.Description
	}

	return old, new
}<|MERGE_RESOLUTION|>--- conflicted
+++ resolved
@@ -28,11 +28,7 @@
 
 func (cfg NamedEntityConfig) UpdateNamedEntity(ctx context.Context, name string, project string, domain string, rsType core.ResourceType, cmdCtx cmdCore.CommandContext) error {
 	if cfg.Activate && cfg.Archive {
-<<<<<<< HEAD
-		return fmt.Errorf("%s", clierrors.ErrInvalidStateUpdate)
-=======
 		return fmt.Errorf(clierrors.ErrInvalidStateUpdate) //nolint
->>>>>>> fd9a3780
 	}
 
 	id := &admin.NamedEntityIdentifier{
