--- conflicted
+++ resolved
@@ -147,11 +147,7 @@
 	listHeader = _listHeader
 	callback = _callback
 	filter = _filter
-<<<<<<< HEAD
-	filter.Page = int32(_max(int(filter.Page), 1)) // #nosec G115
-=======
 	filter.Page = max(filter.Page, 1)
->>>>>>> fd9a3780
 	firstBatchIndex = (int(filter.Page) - 1) / pagePerBatch
 	lastBatchIndex = firstBatchIndex
 
