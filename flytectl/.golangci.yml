--- conflicted
+++ resolved
@@ -19,21 +19,17 @@
     - unconvert
     - unparam
     - unused
-<<<<<<< HEAD
+    - protogetter
+
 linters-settings:
   gci:
     skip-generated: true
   gosec:
     excludes:
       - G601 # disable the rule G601 since its not relevant in go 1.22+
-=======
-    - protogetter
-linters-settings:
-  gci:
-    skip-generated: true
   goconst:
     ignore-tests: true
->>>>>>> fd9a3780
+    
 issues:
   exclude:
     - copylocks