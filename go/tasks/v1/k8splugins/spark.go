package k8splugins

import (
	"context"
	"fmt"

	"github.com/lyft/flyteplugins/go/tasks/v1/flytek8s/config"
	"github.com/lyft/flyteplugins/go/tasks/v1/logs"

	v1 "github.com/lyft/flyteplugins/go/tasks/v1"
	"github.com/lyft/flyteplugins/go/tasks/v1/events"
	"github.com/lyft/flyteplugins/go/tasks/v1/utils"

	"k8s.io/client-go/kubernetes/scheme"

	sparkOp "github.com/GoogleCloudPlatform/spark-on-k8s-operator/pkg/apis/sparkoperator.k8s.io/v1beta1"
	logUtils "github.com/lyft/flyteidl/clients/go/coreutils/logs"
	"github.com/lyft/flyteidl/gen/pb-go/flyteidl/core"
	"github.com/lyft/flyteidl/gen/pb-go/flyteidl/plugins"
	metav1 "k8s.io/apimachinery/pkg/apis/meta/v1"

	"github.com/lyft/flyteplugins/go/tasks/v1/errors"
	"github.com/lyft/flyteplugins/go/tasks/v1/flytek8s"
	"github.com/lyft/flyteplugins/go/tasks/v1/types"

	pluginsConfig "github.com/lyft/flyteplugins/go/tasks/v1/config"
)

const KindSparkApplication = "SparkApplication"
const sparkDriverUI = "sparkDriverUI"
const sparkHistoryUI = "sparkHistoryUI"

var sparkTaskType = "spark"

// Spark-specific configs
type SparkConfig struct {
	DefaultSparkConfig    map[string]string `json:"spark-config-default" pflag:",Key value pairs of default spark configuration that should be applied to every SparkJob"`
	SparkHistoryServerURL string            `json:"spark-history-server-url" pflag:",URL for SparkHistory Server that each job will publish the execution history to."`
}

var (
	sparkConfigSection = pluginsConfig.MustRegisterSubSection("spark", &SparkConfig{})
)

func GetSparkConfig() *SparkConfig {
	return sparkConfigSection.GetConfig().(*SparkConfig)
}

// This method should be used for unit testing only
func setSparkConfig(cfg *SparkConfig) error {
	return sparkConfigSection.SetConfig(cfg)
}

type sparkResourceHandler struct {
}

<<<<<<< HEAD
func (sparkResourceHandler) GetProperties() types.ExecutorProperties {
	return types.ExecutorProperties{}
=======
func validateSparkJob(sparkJob *plugins.SparkJob) error {
	if sparkJob == nil {
		return fmt.Errorf("empty sparkJob")
	}

	if len(sparkJob.MainApplicationFile) == 0 && len(sparkJob.MainClass) == 0 {
		return fmt.Errorf("either MainApplicationFile or MainClass must be set")
	}

	return nil
>>>>>>> a4b807ed
}

// Creates a new Job that will execute the main container as well as any generated types the result from the execution.
func (sparkResourceHandler) BuildResource(ctx context.Context, taskCtx types.TaskContext, task *core.TaskTemplate, inputs *core.LiteralMap) (flytek8s.K8sResource, error) {

	sparkJob := plugins.SparkJob{}
	err := utils.UnmarshalStruct(task.GetCustom(), &sparkJob)
	if err != nil {
		return nil, errors.Wrapf(errors.BadTaskSpecification, err, "invalid TaskSpecification [%v], failed to unmarshal", task.GetCustom())
	}

	if err = validateSparkJob(&sparkJob); err != nil {
		return nil, errors.Wrapf(errors.BadTaskSpecification, err, "invalid TaskSpecification [%v].", task.GetCustom())
	}

	annotations := flytek8s.UnionMaps(config.GetK8sPluginConfig().DefaultAnnotations, utils.CopyMap(taskCtx.GetAnnotations()))
	labels := flytek8s.UnionMaps(config.GetK8sPluginConfig().DefaultLabels, utils.CopyMap(taskCtx.GetLabels()))
	container := task.GetContainer()

	envVars := flytek8s.DecorateEnvVars(ctx, flytek8s.ToK8sEnvVar(task.GetContainer().GetEnv()), taskCtx.GetTaskExecutionID())

	sparkEnvVars := make(map[string]string)
	for _, envVar := range envVars {
		sparkEnvVars[envVar.Name] = envVar.Value
	}

	driverSpec := sparkOp.DriverSpec{
		SparkPodSpec: sparkOp.SparkPodSpec{
			Annotations: annotations,
			Labels:      labels,
			EnvVars:     sparkEnvVars,
			Image:       &container.Image,
		},
		ServiceAccount: &sparkTaskType,
	}

	executorSpec := sparkOp.ExecutorSpec{
		SparkPodSpec: sparkOp.SparkPodSpec{
			Annotations: annotations,
			Labels:      labels,
			Image:       &container.Image,
			EnvVars:     sparkEnvVars,
		},
	}

	modifiedArgs, err := utils.ReplaceTemplateCommandArgs(context.TODO(),
		task.GetContainer().GetArgs(),
		utils.CommandLineTemplateArgs{
			Input:        taskCtx.GetInputsFile().String(),
			OutputPrefix: taskCtx.GetDataDir().String(),
			Inputs:       utils.LiteralMapToTemplateArgs(context.TODO(), inputs),
		})

	if err != nil {
		return nil, err
	}

	// Hack: Retry submit failures in-case of resource limits hit.
	submissionFailureRetries := int32(14)
	// Start with default config values.
	sparkConfig := make(map[string]string)
	for k, v := range GetSparkConfig().DefaultSparkConfig {
		sparkConfig[k] = v
	}

	if sparkJob.GetExecutorPath() != "" {
		sparkConfig["spark.pyspark.python"] = sparkJob.GetExecutorPath()
		sparkConfig["spark.pyspark.driver.python"] = sparkJob.GetExecutorPath()
	}

	for k, v := range sparkJob.GetSparkConf() {
		sparkConfig[k] = v
	}

	// Set pod limits.
	if sparkConfig["spark.kubernetes.driver.limit.cores"] == "" && sparkConfig["spark.driver.cores"] != "" {
		sparkConfig["spark.kubernetes.driver.limit.cores"] = sparkConfig["spark.driver.cores"]
	}
	if sparkConfig["spark.kubernetes.executor.limit.cores"] == "" && sparkConfig["spark.executor.cores"] != "" {
		sparkConfig["spark.kubernetes.executor.limit.cores"] = sparkConfig["spark.executor.cores"]
	}

	j := &sparkOp.SparkApplication{
		TypeMeta: metav1.TypeMeta{
			Kind:       KindSparkApplication,
			APIVersion: sparkOp.SchemeGroupVersion.String(),
		},
		Spec: sparkOp.SparkApplicationSpec{
			ServiceAccount: &sparkTaskType,
			Type:           getApplicationType(sparkJob.GetApplicationType()),
			Mode:           sparkOp.ClusterMode,
			Image:          &container.Image,
			Arguments:      modifiedArgs,
			Driver:         driverSpec,
			Executor:       executorSpec,
			SparkConf:      sparkConfig,
			HadoopConf:     sparkJob.GetHadoopConf(),
			// SubmissionFailures handled here. Task Failures handled at Propeller/Job level.
			RestartPolicy: sparkOp.RestartPolicy{
				Type:                       sparkOp.OnFailure,
				OnSubmissionFailureRetries: &submissionFailureRetries,
			},
		},
	}

	if sparkJob.MainApplicationFile != "" {
		j.Spec.MainApplicationFile = &sparkJob.MainApplicationFile
	} else if sparkJob.MainClass != "" {
		j.Spec.MainClass = &sparkJob.MainClass
	}

	return j, nil
}

// Convert SparkJob ApplicationType to Operator CRD ApplicationType
func getApplicationType(applicationType plugins.SparkApplication_Type) sparkOp.SparkApplicationType {
	switch applicationType {
	case plugins.SparkApplication_PYTHON:
		return sparkOp.PythonApplicationType
	case plugins.SparkApplication_JAVA:
		return sparkOp.JavaApplicationType
	case plugins.SparkApplication_SCALA:
		return sparkOp.ScalaApplicationType
	case plugins.SparkApplication_R:
		return sparkOp.RApplicationType
	}
	return sparkOp.PythonApplicationType
}

func (sparkResourceHandler) BuildIdentityResource(ctx context.Context, taskCtx types.TaskContext) (flytek8s.K8sResource, error) {
	return &sparkOp.SparkApplication{
		TypeMeta: metav1.TypeMeta{
			Kind:       KindSparkApplication,
			APIVersion: sparkOp.SchemeGroupVersion.String(),
		},
	}, nil
}

func getEventInfoForSpark(sj *sparkOp.SparkApplication) (*events.TaskEventInfo, error) {
	var taskLogs []*core.TaskLog
	customInfoMap := make(map[string]string)

	logConfig := logs.GetLogConfig()
	if logConfig.IsKubernetesEnabled && sj.Status.DriverInfo.PodName != "" {
		k8sLog, err := logUtils.NewKubernetesLogPlugin(logConfig.KubernetesURL).GetTaskLog(
			sj.Status.DriverInfo.PodName,
			sj.Namespace,
			"",
			"",
			"Driver Logs (via Kubernetes)")

		if err != nil {
			return nil, err
		}
		taskLogs = append(taskLogs, &k8sLog)
	}

	if logConfig.IsCloudwatchEnabled {
		cwUserLogs := core.TaskLog{
			Uri: fmt.Sprintf(
				"https://console.aws.amazon.com/cloudwatch/home?region=%s#logStream:group=%s;prefix=var.log.containers.%s;streamFilter=typeLogStreamPrefix",
				logConfig.CloudwatchRegion,
				logConfig.CloudwatchLogGroup,
				sj.Status.DriverInfo.PodName),
			Name:          "User Driver Logs (via Cloudwatch)",
			MessageFormat: core.TaskLog_JSON,
		}
		cwSystemLogs := core.TaskLog{
			Uri: fmt.Sprintf(
				"https://console.aws.amazon.com/cloudwatch/home?region=%s#logStream:group=%s;prefix=system_log.var.log.containers.%s;streamFilter=typeLogStreamPrefix",
				logConfig.CloudwatchRegion,
				logConfig.CloudwatchLogGroup,
				sj.Name),
			Name:          "System Logs (via Cloudwatch)",
			MessageFormat: core.TaskLog_JSON,
		}
		taskLogs = append(taskLogs, &cwUserLogs)
		taskLogs = append(taskLogs, &cwSystemLogs)

	}

	// Spark UI.
	if sj.Status.AppState.State == sparkOp.FailedState || sj.Status.AppState.State == sparkOp.CompletedState {
		if sj.Status.SparkApplicationID != "" && GetSparkConfig().SparkHistoryServerURL != "" {
			customInfoMap[sparkHistoryUI] = fmt.Sprintf("%s/history/%s", GetSparkConfig().SparkHistoryServerURL, sj.Status.SparkApplicationID)
			// Custom doesn't work unless the UI has a custom plugin to parse this, hence add to Logs as well.
			taskLogs = append(taskLogs, &core.TaskLog{
				Uri:           customInfoMap[sparkHistoryUI],
				Name:          "Spark History UI",
				MessageFormat: core.TaskLog_JSON,
			})
		}
	} else if sj.Status.AppState.State == sparkOp.RunningState && sj.Status.DriverInfo.WebUIIngressAddress != "" {
		// Append https as the operator doesn't currently.
		customInfoMap[sparkDriverUI] = fmt.Sprintf("https://%s", sj.Status.DriverInfo.WebUIIngressAddress)
		// Custom doesn't work unless the UI has a custom plugin to parse this, hence add to Logs as well.
		taskLogs = append(taskLogs, &core.TaskLog{
			Uri:           customInfoMap[sparkDriverUI],
			Name:          "Spark Driver UI",
			MessageFormat: core.TaskLog_JSON,
		})
	}

	customInfo, err := utils.MarshalObjToStruct(customInfoMap)
	if err != nil {
		return nil, err
	}

	return &events.TaskEventInfo{
		Logs:       taskLogs,
		CustomInfo: customInfo,
	}, nil
}

func (sparkResourceHandler) GetTaskStatus(_ context.Context, _ types.TaskContext, r flytek8s.K8sResource) (
	types.TaskStatus, *events.TaskEventInfo, error) {

	app := r.(*sparkOp.SparkApplication)
	var status types.TaskStatus
	switch app.Status.AppState.State {
	case sparkOp.NewState, sparkOp.SubmittedState, sparkOp.PendingSubmissionState:
		status = types.TaskStatusQueued
	case sparkOp.FailedSubmissionState:
		status = types.TaskStatusRetryableFailure(errors.Errorf(errors.DownstreamSystemError, "Spark Job  Submission Failed with Error: %s", app.Status.AppState.ErrorMessage))
	case sparkOp.FailedState:
		status = types.TaskStatusRetryableFailure(errors.Errorf(errors.DownstreamSystemError, "Spark Job Failed with Error: %s", app.Status.AppState.ErrorMessage))
	case sparkOp.CompletedState:
		status = types.TaskStatusSucceeded
	default:
		status = types.TaskStatusRunning
	}

	info, err := getEventInfoForSpark(app)
	if err != nil {
		return types.TaskStatusUndefined, nil, err
	}

	return status, info, nil
}

func (sparkResourceHandler) PopulateTaskEventInfo(taskCtx types.TaskContext, resource flytek8s.K8sResource) error {
	return nil
}

func init() {
	if err := sparkOp.AddToScheme(scheme.Scheme); err != nil {
		panic(err)
	}

	v1.RegisterLoader(func(ctx context.Context) error {
		return v1.K8sRegisterForTaskTypes(sparkTaskType, &sparkOp.SparkApplication{},
			flytek8s.DefaultInformerResyncDuration, sparkResourceHandler{}, sparkTaskType)
	})
}<|MERGE_RESOLUTION|>--- conflicted
+++ resolved
@@ -54,10 +54,10 @@
 type sparkResourceHandler struct {
 }
 
-<<<<<<< HEAD
 func (sparkResourceHandler) GetProperties() types.ExecutorProperties {
 	return types.ExecutorProperties{}
-=======
+}
+
 func validateSparkJob(sparkJob *plugins.SparkJob) error {
 	if sparkJob == nil {
 		return fmt.Errorf("empty sparkJob")
@@ -68,7 +68,6 @@
 	}
 
 	return nil
->>>>>>> a4b807ed
 }
 
 // Creates a new Job that will execute the main container as well as any generated types the result from the execution.
