--- conflicted
+++ resolved
@@ -499,11 +499,7 @@
 ---
 apiVersion: v1
 data:
-<<<<<<< HEAD
-  haSharedSecret: Zm55bGpyT3FoYnI4TDFxNg==
-=======
   haSharedSecret: SVFrS2JhOWVndXFEYlE3WA==
->>>>>>> 94f4343a
   proxyPassword: ""
   proxyUsername: ""
 kind: Secret
@@ -938,11 +934,7 @@
     metadata:
       annotations:
         checksum/config: 8f50e768255a87f078ba8b9879a0c174c3e045ffb46ac8723d2eedbe293c8d81
-<<<<<<< HEAD
-        checksum/secret: 6a595d7660749f720f1ed021008cffc326ec8aa1db2939297993e86aeb18eb58
-=======
         checksum/secret: b5ff29721af068e75a80eff30c7402def61a64a87c73e8e716d5d06cf05c4bd8
->>>>>>> 94f4343a
       labels:
         app: docker-registry
         release: flyte-sandbox
