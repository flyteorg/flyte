--- conflicted
+++ resolved
@@ -499,11 +499,7 @@
 ---
 apiVersion: v1
 data:
-<<<<<<< HEAD
-  haSharedSecret: cUp6VmUwQ1lrVDZlZnpEdg==
-=======
-  haSharedSecret: dURHNWp6VnJvbnFtYm9QZA==
->>>>>>> e6fa8120
+  haSharedSecret: T3RnTkhSU2NwTWlQaXZGZw==
   proxyPassword: ""
   proxyUsername: ""
 kind: Secret
@@ -937,11 +933,7 @@
     metadata:
       annotations:
         checksum/config: 8f50e768255a87f078ba8b9879a0c174c3e045ffb46ac8723d2eedbe293c8d81
-<<<<<<< HEAD
-        checksum/secret: 52c3a0761ee5977bbba645dca3f5306bdf30cd58c60e1c0e4949d059926086ab
-=======
-        checksum/secret: 2e8126d6988bdffe867b6f100279c5a27c81bb16d16e9c3b04dd322dbe6b3d61
->>>>>>> e6fa8120
+        checksum/secret: e289aedf150734eb03dac9af9562d61f19beec53155b0fa8a395110963be2312
       labels:
         app: docker-registry
         release: flyte-sandbox
