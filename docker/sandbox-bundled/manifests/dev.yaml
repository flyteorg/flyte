--- conflicted
+++ resolved
@@ -499,11 +499,7 @@
 ---
 apiVersion: v1
 data:
-<<<<<<< HEAD
-  haSharedSecret: RUZDeVl0a0twd295dUV2bQ==
-=======
   haSharedSecret: RXV5Y25YMloxdnhxOHhkRg==
->>>>>>> 44914b13
   proxyPassword: ""
   proxyUsername: ""
 kind: Secret
@@ -938,11 +934,7 @@
     metadata:
       annotations:
         checksum/config: 8f50e768255a87f078ba8b9879a0c174c3e045ffb46ac8723d2eedbe293c8d81
-<<<<<<< HEAD
-        checksum/secret: 52c5e1654b5494d6e531ba21378dcebc9eef964c40aa39dcd8455bd46624b749
-=======
         checksum/secret: d950e08274c6c5752cbe3ec4acd93372e7ab1ef4e745f94ee13c9b617bc4d04c
->>>>>>> 44914b13
       labels:
         app: docker-registry
         release: flyte-sandbox
