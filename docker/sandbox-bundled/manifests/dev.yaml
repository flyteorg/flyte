apiVersion: v1
kind: Namespace
metadata:
  name: flyte
---
apiVersion: v1
kind: ServiceAccount
metadata:
  labels:
    app.kubernetes.io/instance: flyte-sandbox
    app.kubernetes.io/managed-by: Helm
    app.kubernetes.io/name: kubernetes-dashboard
    app.kubernetes.io/version: 2.7.0
    helm.sh/chart: kubernetes-dashboard-6.0.0
  name: flyte-sandbox-kubernetes-dashboard
  namespace: flyte
---
apiVersion: v1
automountServiceAccountToken: true
kind: ServiceAccount
metadata:
  labels:
    app.kubernetes.io/instance: flyte-sandbox
    app.kubernetes.io/managed-by: Helm
    app.kubernetes.io/name: minio
    helm.sh/chart: minio-12.1.1
  name: flyte-sandbox-minio
  namespace: flyte
secrets:
- name: flyte-sandbox-minio
---
apiVersion: rbac.authorization.k8s.io/v1
kind: Role
metadata:
  labels:
    app.kubernetes.io/instance: flyte-sandbox
    app.kubernetes.io/managed-by: Helm
    app.kubernetes.io/name: kubernetes-dashboard
    app.kubernetes.io/version: 2.7.0
    helm.sh/chart: kubernetes-dashboard-6.0.0
  name: flyte-sandbox-kubernetes-dashboard
  namespace: flyte
rules:
- apiGroups:
  - ""
  resourceNames:
  - kubernetes-dashboard-key-holder
  - kubernetes-dashboard-certs
  - kubernetes-dashboard-csrf
  resources:
  - secrets
  verbs:
  - get
  - update
  - delete
- apiGroups:
  - ""
  resourceNames:
  - kubernetes-dashboard-settings
  resources:
  - configmaps
  verbs:
  - get
  - update
- apiGroups:
  - ""
  resourceNames:
  - heapster
  - dashboard-metrics-scraper
  resources:
  - services
  verbs:
  - proxy
- apiGroups:
  - ""
  resourceNames:
  - heapster
  - 'http:heapster:'
  - 'https:heapster:'
  - dashboard-metrics-scraper
  - http:dashboard-metrics-scraper
  resources:
  - services/proxy
  verbs:
  - get
---
apiVersion: rbac.authorization.k8s.io/v1
kind: ClusterRole
metadata:
  labels:
    app.kubernetes.io/instance: flyte-sandbox
    app.kubernetes.io/managed-by: Helm
    app.kubernetes.io/name: kubernetes-dashboard
    app.kubernetes.io/version: 2.7.0
    helm.sh/chart: kubernetes-dashboard-6.0.0
  name: flyte-sandbox-kubernetes-dashboard-readonly
rules:
- apiGroups:
  - ""
  resources:
  - configmaps
  - endpoints
  - persistentvolumeclaims
  - pods
  - replicationcontrollers
  - replicationcontrollers/scale
  - serviceaccounts
  - services
  - nodes
  - persistentvolumeclaims
  - persistentvolumes
  verbs:
  - get
  - list
  - watch
- apiGroups:
  - ""
  resources:
  - bindings
  - events
  - limitranges
  - namespaces/status
  - pods/log
  - pods/status
  - replicationcontrollers/status
  - resourcequotas
  - resourcequotas/status
  verbs:
  - get
  - list
  - watch
- apiGroups:
  - ""
  resources:
  - namespaces
  verbs:
  - get
  - list
  - watch
- apiGroups:
  - apps
  resources:
  - daemonsets
  - deployments
  - deployments/scale
  - replicasets
  - replicasets/scale
  - statefulsets
  verbs:
  - get
  - list
  - watch
- apiGroups:
  - autoscaling
  resources:
  - horizontalpodautoscalers
  verbs:
  - get
  - list
  - watch
- apiGroups:
  - batch
  resources:
  - cronjobs
  - jobs
  verbs:
  - get
  - list
  - watch
- apiGroups:
  - extensions
  resources:
  - daemonsets
  - deployments
  - deployments/scale
  - ingresses
  - networkpolicies
  - replicasets
  - replicasets/scale
  - replicationcontrollers/scale
  verbs:
  - get
  - list
  - watch
- apiGroups:
  - policy
  resources:
  - poddisruptionbudgets
  verbs:
  - get
  - list
  - watch
- apiGroups:
  - networking.k8s.io
  resources:
  - networkpolicies
  - ingresses
  verbs:
  - get
  - list
  - watch
- apiGroups:
  - storage.k8s.io
  resources:
  - storageclasses
  - volumeattachments
  verbs:
  - get
  - list
  - watch
- apiGroups:
  - rbac.authorization.k8s.io
  resources:
  - clusterrolebindings
  - clusterroles
  - roles
  - rolebindings
  verbs:
  - get
  - list
  - watch
---
apiVersion: rbac.authorization.k8s.io/v1
kind: RoleBinding
metadata:
  labels:
    app.kubernetes.io/instance: flyte-sandbox
    app.kubernetes.io/managed-by: Helm
    app.kubernetes.io/name: kubernetes-dashboard
    app.kubernetes.io/version: 2.7.0
    helm.sh/chart: kubernetes-dashboard-6.0.0
  name: flyte-sandbox-kubernetes-dashboard
  namespace: flyte
roleRef:
  apiGroup: rbac.authorization.k8s.io
  kind: Role
  name: flyte-sandbox-kubernetes-dashboard
subjects:
- kind: ServiceAccount
  name: flyte-sandbox-kubernetes-dashboard
  namespace: flyte
---
apiVersion: rbac.authorization.k8s.io/v1
kind: ClusterRoleBinding
metadata:
  labels:
    app.kubernetes.io/instance: flyte-sandbox
    app.kubernetes.io/managed-by: Helm
    app.kubernetes.io/name: kubernetes-dashboard
    app.kubernetes.io/version: 2.7.0
    helm.sh/chart: kubernetes-dashboard-6.0.0
  name: flyte-sandbox-kubernetes-dashboard-readonly
roleRef:
  apiGroup: rbac.authorization.k8s.io
  kind: ClusterRole
  name: flyte-sandbox-kubernetes-dashboard-readonly
subjects:
- kind: ServiceAccount
  name: flyte-sandbox-kubernetes-dashboard
  namespace: flyte
---
apiVersion: v1
data:
  config.yml: |-
    health:
      storagedriver:
        enabled: true
        interval: 10s
        threshold: 3
    http:
      addr: :5000
      debug:
        addr: :5001
        prometheus:
          enabled: false
          path: /metrics
      headers:
        X-Content-Type-Options:
        - nosniff
    log:
      fields:
        service: registry
    storage:
      cache:
        blobdescriptor: inmemory
    version: 0.1
kind: ConfigMap
metadata:
  labels:
    app: docker-registry
    chart: docker-registry-2.2.2
    heritage: Helm
    release: flyte-sandbox
  name: flyte-sandbox-docker-registry-config
  namespace: flyte
---
apiVersion: v1
data:
  envoy.yaml: |
    admin:
        access_log_path: /dev/stdout
    static_resources:
        listeners:
            - address:
                  socket_address:
                      address: 0.0.0.0
                      port_value: 8000
              filter_chains:
                  - filters:
                        - name: envoy.filters.network.http_connection_manager
                          typed_config:
                              "@type": type.googleapis.com/envoy.extensions.filters.network.http_connection_manager.v3.HttpConnectionManager
                              stat_prefix: ingress_http
                              codec_type: AUTO
                              upgrade_configs:
                                  - upgrade_type: websocket
                              route_config:
                                  name: local_route
                                  virtual_hosts:
                                      - name: backend
                                        domains:
                                            - "*"
                                        routes:
                                            - match:
                                                  path: "/"
                                              redirect:
                                                  path_redirect: "/console/"
                                            - match:
                                                  prefix: "/.well-known"
                                              route:
                                                  cluster: flyte
                                            - match:
                                                  prefix: "/__webpack_hmr"
                                              route:
                                                  cluster: flyte
                                            - match:
                                                  prefix: "/api"
                                              route:
                                                  cluster: flyte
                                            - match:
                                                  prefix: "/callback"
                                              route:
                                                  cluster: flyte
                                            - match:
                                                  prefix: "/config"
                                              route:
                                                  cluster: flyte
                                            - match:
                                                  prefix: "/console"
                                              route:
                                                  cluster: flyte
                                            - match:
                                                  prefix: "/healthcheck"
                                              route:
                                                  cluster: flyte
                                            - match:
                                                  prefix: "/login"
                                              route:
                                                  cluster: flyte
                                            - match:
                                                  prefix: "/logout"
                                              route:
                                                  cluster: flyte
                                            - match:
                                                  prefix: "/me"
                                              route:
                                                  cluster: flyte
                                            - match:
                                                  prefix: "/oauth2"
                                              route:
                                                  cluster: flyte
                                            - match:
                                                  prefix: "/v1"
                                              route:
                                                  cluster: flyte
                                            - match:
                                                  prefix: "/flyteidl.service.AdminService"
                                              route:
                                                  cluster: flyte_grpc
                                            - match:
                                                  prefix: "/flyteidl.service.AuthMetadataService"
                                              route:
                                                  cluster: flyte_grpc
                                            - match:
                                                  prefix: "/flyteidl.service.DataProxyService"
                                              route:
                                                  cluster: flyte_grpc
                                            - match:
                                                  prefix: "/flyteidl.service.IdentityService"
                                              route:
                                                  cluster: flyte_grpc
                                            - match:
                                                  prefix: "/grpc.health.v1.Health"
                                              route:
                                                  cluster: flyte_grpc
                                            - match:
                                                  prefix: "/flyteidl.service.SignalService"
                                              route:
                                                  cluster: flyte_grpc
                                            - match:
                                                  prefix: "/flyteidl.artifact.ArtifactRegistry"
                                              route:
                                                  cluster: artifact
                                            - match:
                                                  path: "/kubernetes-dashboard"
                                              redirect:
                                                  path_redirect: "/kubernetes-dashboard/"
                                            - match:
                                                  prefix: "/kubernetes-dashboard/"
                                              route:
                                                  cluster: kubernetes-dashboard
                                                  prefix_rewrite: /
                                            - match:
                                                  path: "/minio"
                                              redirect:
                                                  path_redirect: "/minio/"
                                            - match:
                                                  prefix: "/minio/"
                                              route:
                                                  cluster: minio
                                                  prefix_rewrite: /
                              http_filters:
                                  - name: envoy.filters.http.router
                                    typed_config:
                                      "@type": type.googleapis.com/envoy.extensions.filters.http.router.v3.Router
        clusters:
            - name: flyte
              connect_timeout: 0.25s
              type: STRICT_DNS
              lb_policy: ROUND_ROBIN
              load_assignment:
                  cluster_name: flyte
                  endpoints:
                      - lb_endpoints:
                            - endpoint:
                                  address:
                                      socket_address:
                                          address: flyte-sandbox-local
                                          port_value: 8088
            - name: flyte_grpc
              connect_timeout: 0.25s
              type: STRICT_DNS
              lb_policy: ROUND_ROBIN
              http2_protocol_options: {}
              load_assignment:
                  cluster_name: flyte_grpc
                  endpoints:
                      - lb_endpoints:
                            - endpoint:
                                  address:
                                      socket_address:
                                          address: flyte-sandbox-local
                                          port_value: 8089
            - name: kubernetes-dashboard
              connect_timeout: 0.25s
              type: STRICT_DNS
              lb_policy: ROUND_ROBIN
              load_assignment:
                  cluster_name: kubernetes-dashboard
                  endpoints:
                      - lb_endpoints:
                            - endpoint:
                                  address:
                                      socket_address:
                                          address: flyte-sandbox-kubernetes-dashboard
                                          port_value: 80
            - name: minio
              connect_timeout: 0.25s
              type: STRICT_DNS
              lb_policy: ROUND_ROBIN
              load_assignment:
                  cluster_name: minio
                  endpoints:
                      - lb_endpoints:
                            - endpoint:
                                  address:
                                      socket_address:
                                          address: flyte-sandbox-minio
                                          port_value: 9001
            - name: artifact
              connect_timeout: 0.25s
              type: STRICT_DNS
              lb_policy: ROUND_ROBIN
              http2_protocol_options: {}
              load_assignment:
                  cluster_name: artifact
                  endpoints:
                      - lb_endpoints:
                            - endpoint:
                                  address:
                                      socket_address:
                                          address: artifact-service
                                          port_value: 50051
kind: ConfigMap
metadata:
  labels:
    app.kubernetes.io/instance: flyte-sandbox
    app.kubernetes.io/managed-by: Helm
    app.kubernetes.io/name: flyte-sandbox
    app.kubernetes.io/version: 1.16.0
    helm.sh/chart: flyte-sandbox-0.1.0
  name: flyte-sandbox-proxy-config
  namespace: flyte
---
apiVersion: v1
data: null
kind: ConfigMap
metadata:
  labels:
    app.kubernetes.io/instance: flyte-sandbox
    app.kubernetes.io/managed-by: Helm
    app.kubernetes.io/name: kubernetes-dashboard
    app.kubernetes.io/version: 2.7.0
    helm.sh/chart: kubernetes-dashboard-6.0.0
  name: kubernetes-dashboard-settings
  namespace: flyte
---
apiVersion: v1
data:
<<<<<<< HEAD
  haSharedSecret: b2xiaUNDWm45aXo3eVNFVQ==
=======
  haSharedSecret: QzZJWkZlOTBQOUZxTUlvcA==
>>>>>>> 6c6656cc
  proxyPassword: ""
  proxyUsername: ""
kind: Secret
metadata:
  labels:
    app: docker-registry
    chart: docker-registry-2.2.2
    heritage: Helm
    release: flyte-sandbox
  name: flyte-sandbox-docker-registry-secret
  namespace: flyte
type: Opaque
---
apiVersion: v1
kind: Secret
metadata:
  labels:
    app.kubernetes.io/instance: flyte-sandbox
    app.kubernetes.io/managed-by: Helm
    app.kubernetes.io/name: kubernetes-dashboard
    app.kubernetes.io/version: 2.7.0
    helm.sh/chart: kubernetes-dashboard-6.0.0
  name: flyte-sandbox-kubernetes-dashboard-certs
  namespace: flyte
type: Opaque
---
apiVersion: v1
data:
  root-password: bWluaW9zdG9yYWdl
  root-user: bWluaW8=
kind: Secret
metadata:
  labels:
    app.kubernetes.io/instance: flyte-sandbox
    app.kubernetes.io/managed-by: Helm
    app.kubernetes.io/name: minio
    helm.sh/chart: minio-12.1.1
  name: flyte-sandbox-minio
  namespace: flyte
type: Opaque
---
apiVersion: v1
data:
  postgres-password: cG9zdGdyZXM=
kind: Secret
metadata:
  labels:
    app.kubernetes.io/instance: flyte-sandbox
    app.kubernetes.io/managed-by: Helm
    app.kubernetes.io/name: postgresql
    helm.sh/chart: postgresql-12.1.9
  name: flyte-sandbox-postgresql
  namespace: flyte
type: Opaque
---
apiVersion: v1
kind: Secret
metadata:
  labels:
    app.kubernetes.io/instance: flyte-sandbox
    app.kubernetes.io/managed-by: Helm
    app.kubernetes.io/name: kubernetes-dashboard
    app.kubernetes.io/version: 2.7.0
    helm.sh/chart: kubernetes-dashboard-6.0.0
  name: kubernetes-dashboard-csrf
  namespace: flyte
type: Opaque
---
apiVersion: v1
kind: Secret
metadata:
  labels:
    app.kubernetes.io/instance: flyte-sandbox
    app.kubernetes.io/managed-by: Helm
    app.kubernetes.io/name: kubernetes-dashboard
    app.kubernetes.io/version: 2.7.0
    helm.sh/chart: kubernetes-dashboard-6.0.0
  name: kubernetes-dashboard-key-holder
  namespace: flyte
type: Opaque
---
apiVersion: v1
kind: Endpoints
metadata:
  labels:
    app.kubernetes.io/instance: flyte-sandbox
    app.kubernetes.io/managed-by: Helm
    app.kubernetes.io/name: flyte-sandbox
    app.kubernetes.io/version: 1.16.0
    helm.sh/chart: flyte-sandbox-0.1.0
  name: flyte-sandbox-local
  namespace: flyte
subsets:
- addresses:
  - ip: '%{HOST_GATEWAY_IP}%'
  ports:
  - name: http
    port: 8088
    protocol: TCP
  - name: grpc
    port: 8089
    protocol: TCP
  - name: webhook
    port: 9443
    protocol: TCP
---
apiVersion: v1
kind: Service
metadata:
  labels:
    app: artifact-service
  name: artifact-service
  namespace: flyte
spec:
  ports:
  - name: grpc
    port: 50051
    targetPort: 50051
  selector:
    app: artifact-service
  type: ClusterIP
---
apiVersion: v1
kind: Service
metadata:
  labels:
    app: docker-registry
    chart: docker-registry-2.2.2
    heritage: Helm
    release: flyte-sandbox
  name: flyte-sandbox-docker-registry
  namespace: flyte
spec:
  ports:
  - name: http-5000
    nodePort: 30000
    port: 5000
    protocol: TCP
    targetPort: 5000
  selector:
    app: docker-registry
    release: flyte-sandbox
  type: NodePort
---
apiVersion: v1
kind: Service
metadata:
  labels:
    app.kubernetes.io/component: kubernetes-dashboard
    app.kubernetes.io/instance: flyte-sandbox
    app.kubernetes.io/managed-by: Helm
    app.kubernetes.io/name: kubernetes-dashboard
    app.kubernetes.io/version: 2.7.0
    helm.sh/chart: kubernetes-dashboard-6.0.0
    kubernetes.io/cluster-service: "true"
  name: flyte-sandbox-kubernetes-dashboard
  namespace: flyte
spec:
  ports:
  - name: http
    port: 80
    targetPort: http
  selector:
    app.kubernetes.io/component: kubernetes-dashboard
    app.kubernetes.io/instance: flyte-sandbox
    app.kubernetes.io/name: kubernetes-dashboard
  type: ClusterIP
---
apiVersion: v1
kind: Service
metadata:
  labels:
    app.kubernetes.io/instance: flyte-sandbox
    app.kubernetes.io/managed-by: Helm
    app.kubernetes.io/name: flyte-sandbox
    app.kubernetes.io/version: 1.16.0
    helm.sh/chart: flyte-sandbox-0.1.0
  name: flyte-sandbox-local
  namespace: flyte
spec:
  clusterIP: None
  ports:
  - name: http
    port: 8088
    protocol: TCP
  - name: grpc
    port: 8089
    protocol: TCP
  - name: webhook
    port: 9443
    protocol: TCP
---
apiVersion: v1
kind: Service
metadata:
  labels:
    app.kubernetes.io/instance: flyte-sandbox
    app.kubernetes.io/managed-by: Helm
    app.kubernetes.io/name: minio
    helm.sh/chart: minio-12.1.1
  name: flyte-sandbox-minio
  namespace: flyte
spec:
  externalTrafficPolicy: Cluster
  ports:
  - name: minio-api
    nodePort: 30002
    port: 9000
    targetPort: minio-api
  - name: minio-console
    port: 9001
    targetPort: minio-console
  selector:
    app.kubernetes.io/instance: flyte-sandbox
    app.kubernetes.io/name: minio
  type: NodePort
---
apiVersion: v1
kind: Service
metadata:
  labels:
    app.kubernetes.io/component: primary
    app.kubernetes.io/instance: flyte-sandbox
    app.kubernetes.io/managed-by: Helm
    app.kubernetes.io/name: postgresql
    helm.sh/chart: postgresql-12.1.9
  name: flyte-sandbox-postgresql
  namespace: flyte
spec:
  externalTrafficPolicy: Cluster
  ports:
  - name: tcp-postgresql
    nodePort: 30001
    port: 5432
    targetPort: tcp-postgresql
  selector:
    app.kubernetes.io/component: primary
    app.kubernetes.io/instance: flyte-sandbox
    app.kubernetes.io/name: postgresql
  sessionAffinity: None
  type: NodePort
---
apiVersion: v1
kind: Service
metadata:
  labels:
    app.kubernetes.io/component: primary
    app.kubernetes.io/instance: flyte-sandbox
    app.kubernetes.io/managed-by: Helm
    app.kubernetes.io/name: postgresql
    helm.sh/chart: postgresql-12.1.9
    service.alpha.kubernetes.io/tolerate-unready-endpoints: "true"
  name: flyte-sandbox-postgresql-hl
  namespace: flyte
spec:
  clusterIP: None
  ports:
  - name: tcp-postgresql
    port: 5432
    targetPort: tcp-postgresql
  publishNotReadyAddresses: true
  selector:
    app.kubernetes.io/component: primary
    app.kubernetes.io/instance: flyte-sandbox
    app.kubernetes.io/name: postgresql
  type: ClusterIP
---
apiVersion: v1
kind: Service
metadata:
  labels:
    app.kubernetes.io/instance: flyte-sandbox
    app.kubernetes.io/managed-by: Helm
    app.kubernetes.io/name: flyte-sandbox
    app.kubernetes.io/version: 1.16.0
    helm.sh/chart: flyte-sandbox-0.1.0
  name: flyte-sandbox-proxy
  namespace: flyte
spec:
  ports:
  - name: http
    nodePort: 30080
    port: 8000
    protocol: TCP
  selector:
    app.kubernetes.io/component: proxy
    app.kubernetes.io/instance: flyte-sandbox
    app.kubernetes.io/name: flyte-sandbox
  type: NodePort
---
apiVersion: v1
kind: PersistentVolume
metadata:
  labels:
    app.kubernetes.io/instance: flyte-sandbox
    app.kubernetes.io/managed-by: Helm
    app.kubernetes.io/name: flyte-sandbox
    app.kubernetes.io/version: 1.16.0
    helm.sh/chart: flyte-sandbox-0.1.0
  name: flyte-sandbox-db-storage
  namespace: flyte
spec:
  accessModes:
  - ReadWriteOnce
  capacity:
    storage: 1Gi
  hostPath:
    path: /var/lib/flyte/storage/db
  storageClassName: manual
---
apiVersion: v1
kind: PersistentVolume
metadata:
  labels:
    app.kubernetes.io/instance: flyte-sandbox
    app.kubernetes.io/managed-by: Helm
    app.kubernetes.io/name: flyte-sandbox
    app.kubernetes.io/version: 1.16.0
    helm.sh/chart: flyte-sandbox-0.1.0
  name: flyte-sandbox-minio-storage
  namespace: flyte
spec:
  accessModes:
  - ReadWriteOnce
  capacity:
    storage: 1Gi
  hostPath:
    path: /var/lib/flyte/storage/minio
  storageClassName: manual
---
apiVersion: v1
kind: PersistentVolumeClaim
metadata:
  labels:
    app.kubernetes.io/instance: flyte-sandbox
    app.kubernetes.io/managed-by: Helm
    app.kubernetes.io/name: flyte-sandbox
    app.kubernetes.io/version: 1.16.0
    helm.sh/chart: flyte-sandbox-0.1.0
  name: flyte-sandbox-db-storage
  namespace: flyte
spec:
  accessModes:
  - ReadWriteOnce
  resources:
    requests:
      storage: 1Gi
  storageClassName: manual
  volumeName: flyte-sandbox-db-storage
---
apiVersion: v1
kind: PersistentVolumeClaim
metadata:
  labels:
    app.kubernetes.io/instance: flyte-sandbox
    app.kubernetes.io/managed-by: Helm
    app.kubernetes.io/name: flyte-sandbox
    app.kubernetes.io/version: 1.16.0
    helm.sh/chart: flyte-sandbox-0.1.0
  name: flyte-sandbox-minio-storage
  namespace: flyte
spec:
  accessModes:
  - ReadWriteOnce
  resources:
    requests:
      storage: 1Gi
  storageClassName: manual
  volumeName: flyte-sandbox-minio-storage
---
apiVersion: apps/v1
kind: Deployment
metadata:
  labels:
    app: artifact-service
  name: artifact-service
  namespace: flyte
spec:
  replicas: 1
  selector:
    matchLabels:
      app: artifact-service
  template:
    metadata:
      labels:
        app: artifact-service
    spec:
      containers:
      - env:
        - name: DATABASE_URL
          value: postgresql://postgres:postgres@flyte-sandbox-postgresql.flyte:5432/postgres
        - name: REDIS_HOST
          value: flyte-sandbox-redis-headless.flyte.svc.cluster.local
        - name: REDIS_PORT
          value: "6379"
        image: ghcr.io/unionai/artifacts:sandbox
        livenessProbe:
          initialDelaySeconds: 30
          tcpSocket:
            port: grpc
        name: main
        ports:
        - containerPort: 50051
          name: grpc
        readinessProbe:
          tcpSocket:
            port: grpc
---
apiVersion: apps/v1
kind: Deployment
metadata:
  labels:
    app.kubernetes.io/instance: flyte-sandbox
    app.kubernetes.io/managed-by: Helm
    app.kubernetes.io/name: flyte-sandbox
    app.kubernetes.io/version: 1.16.0
    helm.sh/chart: flyte-sandbox-0.1.0
  name: flyte-sandbox-buildkit
  namespace: flyte
spec:
  replicas: 1
  selector:
    matchLabels:
      app.kubernetes.io/component: buildkit
      app.kubernetes.io/instance: flyte-sandbox
      app.kubernetes.io/name: flyte-sandbox
  template:
    metadata:
      labels:
        app.kubernetes.io/component: buildkit
        app.kubernetes.io/instance: flyte-sandbox
        app.kubernetes.io/name: flyte-sandbox
    spec:
      containers:
      - args:
        - --addr
        - unix:///run/buildkit/buildkitd.sock
        - --addr
        - tcp://0.0.0.0:30003
        image: moby/buildkit:sandbox
        imagePullPolicy: Never
        livenessProbe:
          exec:
            command:
            - buildctl
            - debug
            - workers
          initialDelaySeconds: 5
          periodSeconds: 30
        name: buildkit
        ports:
        - containerPort: 30003
          name: tcp
          protocol: TCP
        readinessProbe:
          exec:
            command:
            - buildctl
            - debug
            - workers
          initialDelaySeconds: 5
          periodSeconds: 30
        securityContext:
          privileged: true
      hostNetwork: true
---
apiVersion: apps/v1
kind: Deployment
metadata:
  labels:
    app: docker-registry
    chart: docker-registry-2.2.2
    heritage: Helm
    release: flyte-sandbox
  name: flyte-sandbox-docker-registry
  namespace: flyte
spec:
  minReadySeconds: 5
  replicas: 1
  selector:
    matchLabels:
      app: docker-registry
      release: flyte-sandbox
  template:
    metadata:
      annotations:
        checksum/config: 8f50e768255a87f078ba8b9879a0c174c3e045ffb46ac8723d2eedbe293c8d81
<<<<<<< HEAD
        checksum/secret: 8e0e2013455adff1245b22930a98fb91742ee98c35584d1e6804dfbaa0673b88
=======
        checksum/secret: dd543013ea0e17fb3c9b7be54fe7c6063e8f15ad6e0887596011ddd7f22f1540
>>>>>>> 6c6656cc
      labels:
        app: docker-registry
        release: flyte-sandbox
    spec:
      containers:
      - command:
        - /bin/registry
        - serve
        - /etc/docker/registry/config.yml
        env:
        - name: REGISTRY_HTTP_SECRET
          valueFrom:
            secretKeyRef:
              key: haSharedSecret
              name: flyte-sandbox-docker-registry-secret
        - name: REGISTRY_STORAGE_FILESYSTEM_ROOTDIRECTORY
          value: /var/lib/registry
        image: registry:sandbox
        imagePullPolicy: Never
        livenessProbe:
          httpGet:
            path: /
            port: 5000
        name: docker-registry
        ports:
        - containerPort: 5000
        readinessProbe:
          httpGet:
            path: /
            port: 5000
        resources: {}
        volumeMounts:
        - mountPath: /etc/docker/registry
          name: flyte-sandbox-docker-registry-config
        - mountPath: /var/lib/registry/
          name: data
      securityContext:
        fsGroup: 1000
        runAsUser: 1000
      volumes:
      - configMap:
          name: flyte-sandbox-docker-registry-config
        name: flyte-sandbox-docker-registry-config
      - emptyDir: {}
        name: data
---
apiVersion: apps/v1
kind: Deployment
metadata:
  labels:
    app.kubernetes.io/component: kubernetes-dashboard
    app.kubernetes.io/instance: flyte-sandbox
    app.kubernetes.io/managed-by: Helm
    app.kubernetes.io/name: kubernetes-dashboard
    app.kubernetes.io/version: 2.7.0
    helm.sh/chart: kubernetes-dashboard-6.0.0
  name: flyte-sandbox-kubernetes-dashboard
  namespace: flyte
spec:
  replicas: 1
  selector:
    matchLabels:
      app.kubernetes.io/component: kubernetes-dashboard
      app.kubernetes.io/instance: flyte-sandbox
      app.kubernetes.io/name: kubernetes-dashboard
  strategy:
    rollingUpdate:
      maxSurge: 0
      maxUnavailable: 1
    type: RollingUpdate
  template:
    metadata:
      annotations: null
      labels:
        app.kubernetes.io/component: kubernetes-dashboard
        app.kubernetes.io/instance: flyte-sandbox
        app.kubernetes.io/managed-by: Helm
        app.kubernetes.io/name: kubernetes-dashboard
        app.kubernetes.io/version: 2.7.0
        helm.sh/chart: kubernetes-dashboard-6.0.0
    spec:
      containers:
      - args:
        - --namespace=flyte
        - --metrics-provider=none
        - --enable-insecure-login
        - --enable-skip-login
        image: kubernetesui/dashboard:sandbox
        imagePullPolicy: Never
        livenessProbe:
          httpGet:
            path: /
            port: 9090
            scheme: HTTP
          initialDelaySeconds: 30
          timeoutSeconds: 30
        name: kubernetes-dashboard
        ports:
        - containerPort: 9090
          name: http
          protocol: TCP
        resources:
          limits:
            cpu: 2
            memory: 200Mi
          requests:
            cpu: 100m
            memory: 200Mi
        securityContext:
          allowPrivilegeEscalation: false
          readOnlyRootFilesystem: true
          runAsGroup: 2001
          runAsUser: 1001
        volumeMounts:
        - mountPath: /certs
          name: kubernetes-dashboard-certs
        - mountPath: /tmp
          name: tmp-volume
      securityContext:
        seccompProfile:
          type: RuntimeDefault
      serviceAccountName: flyte-sandbox-kubernetes-dashboard
      volumes:
      - name: kubernetes-dashboard-certs
        secret:
          secretName: flyte-sandbox-kubernetes-dashboard-certs
      - emptyDir: {}
        name: tmp-volume
---
apiVersion: apps/v1
kind: Deployment
metadata:
  labels:
    app.kubernetes.io/instance: flyte-sandbox
    app.kubernetes.io/managed-by: Helm
    app.kubernetes.io/name: minio
    helm.sh/chart: minio-12.1.1
  name: flyte-sandbox-minio
  namespace: flyte
spec:
  selector:
    matchLabels:
      app.kubernetes.io/instance: flyte-sandbox
      app.kubernetes.io/name: minio
  strategy:
    type: Recreate
  template:
    metadata:
      annotations:
        checksum/credentials-secret: c199ac45f9d95d97966921c814d6c8b38cbf7416458e19cbe6d001a04c264448
      labels:
        app.kubernetes.io/instance: flyte-sandbox
        app.kubernetes.io/managed-by: Helm
        app.kubernetes.io/name: minio
        helm.sh/chart: minio-12.1.1
    spec:
      affinity:
        nodeAffinity: null
        podAffinity: null
        podAntiAffinity:
          preferredDuringSchedulingIgnoredDuringExecution:
          - podAffinityTerm:
              labelSelector:
                matchLabels:
                  app.kubernetes.io/instance: flyte-sandbox
                  app.kubernetes.io/name: minio
              topologyKey: kubernetes.io/hostname
            weight: 1
      containers:
      - env:
        - name: BITNAMI_DEBUG
          value: "false"
        - name: MINIO_SCHEME
          value: http
        - name: MINIO_FORCE_NEW_KEYS
          value: "no"
        - name: MINIO_ROOT_USER
          valueFrom:
            secretKeyRef:
              key: root-user
              name: flyte-sandbox-minio
        - name: MINIO_ROOT_PASSWORD
          valueFrom:
            secretKeyRef:
              key: root-password
              name: flyte-sandbox-minio
        - name: MINIO_DEFAULT_BUCKETS
          value: my-s3-bucket
        - name: MINIO_BROWSER
          value: "on"
        - name: MINIO_PROMETHEUS_AUTH_TYPE
          value: public
        - name: MINIO_CONSOLE_PORT_NUMBER
          value: "9001"
        - name: MINIO_BROWSER_REDIRECT_URL
          value: http://localhost:30080/minio
        envFrom: null
        image: docker.io/bitnami/minio:sandbox
        imagePullPolicy: Never
        livenessProbe:
          failureThreshold: 5
          httpGet:
            path: /minio/health/live
            port: minio-api
            scheme: HTTP
          initialDelaySeconds: 5
          periodSeconds: 5
          successThreshold: 1
          timeoutSeconds: 5
        name: minio
        ports:
        - containerPort: 9000
          name: minio-api
          protocol: TCP
        - containerPort: 9001
          name: minio-console
          protocol: TCP
        readinessProbe:
          failureThreshold: 5
          initialDelaySeconds: 5
          periodSeconds: 5
          successThreshold: 1
          tcpSocket:
            port: minio-api
          timeoutSeconds: 1
        resources:
          limits: {}
          requests: {}
        securityContext:
          runAsNonRoot: true
          runAsUser: 1001
        volumeMounts:
        - mountPath: /data
          name: data
      initContainers:
      - command:
        - /bin/bash
        - -ec
        - |
          chown -R 1001:1001 /data
        image: docker.io/bitnami/bitnami-shell:sandbox
        imagePullPolicy: Never
        name: volume-permissions
        resources:
          limits: {}
          requests: {}
        securityContext:
          runAsUser: 0
        volumeMounts:
        - mountPath: /data
          name: data
      securityContext:
        fsGroup: 1001
      serviceAccountName: flyte-sandbox-minio
      volumes:
      - name: data
        persistentVolumeClaim:
          claimName: flyte-sandbox-minio-storage
---
apiVersion: apps/v1
kind: Deployment
metadata:
  labels:
    app.kubernetes.io/instance: flyte-sandbox
    app.kubernetes.io/managed-by: Helm
    app.kubernetes.io/name: flyte-sandbox
    app.kubernetes.io/version: 1.16.0
    helm.sh/chart: flyte-sandbox-0.1.0
  name: flyte-sandbox-proxy
  namespace: flyte
spec:
  replicas: 1
  selector:
    matchLabels:
      app.kubernetes.io/component: proxy
      app.kubernetes.io/instance: flyte-sandbox
      app.kubernetes.io/name: flyte-sandbox
  template:
    metadata:
      labels:
        app.kubernetes.io/component: proxy
        app.kubernetes.io/instance: flyte-sandbox
        app.kubernetes.io/name: flyte-sandbox
    spec:
      containers:
      - image: envoyproxy/envoy:sandbox
        imagePullPolicy: Never
        livenessProbe:
          initialDelaySeconds: 30
          tcpSocket:
            port: http
        name: proxy
        ports:
        - containerPort: 8000
          name: http
        readinessProbe:
          tcpSocket:
            port: http
        volumeMounts:
        - mountPath: /etc/envoy
          name: config
      volumes:
      - configMap:
          name: flyte-sandbox-proxy-config
        name: config
---
apiVersion: apps/v1
kind: StatefulSet
metadata:
  labels:
    app.kubernetes.io/component: primary
    app.kubernetes.io/instance: flyte-sandbox
    app.kubernetes.io/managed-by: Helm
    app.kubernetes.io/name: postgresql
    helm.sh/chart: postgresql-12.1.9
  name: flyte-sandbox-postgresql
  namespace: flyte
spec:
  replicas: 1
  selector:
    matchLabels:
      app.kubernetes.io/component: primary
      app.kubernetes.io/instance: flyte-sandbox
      app.kubernetes.io/name: postgresql
  serviceName: flyte-sandbox-postgresql-hl
  template:
    metadata:
      annotations: null
      labels:
        app.kubernetes.io/component: primary
        app.kubernetes.io/instance: flyte-sandbox
        app.kubernetes.io/managed-by: Helm
        app.kubernetes.io/name: postgresql
        helm.sh/chart: postgresql-12.1.9
      name: flyte-sandbox-postgresql
    spec:
      affinity:
        nodeAffinity: null
        podAffinity: null
        podAntiAffinity:
          preferredDuringSchedulingIgnoredDuringExecution:
          - podAffinityTerm:
              labelSelector:
                matchLabels:
                  app.kubernetes.io/component: primary
                  app.kubernetes.io/instance: flyte-sandbox
                  app.kubernetes.io/name: postgresql
              topologyKey: kubernetes.io/hostname
            weight: 1
      containers:
      - env:
        - name: BITNAMI_DEBUG
          value: "false"
        - name: POSTGRESQL_PORT_NUMBER
          value: "5432"
        - name: POSTGRESQL_VOLUME_DIR
          value: /bitnami/postgresql
        - name: PGDATA
          value: /bitnami/postgresql/data
        - name: POSTGRES_PASSWORD
          valueFrom:
            secretKeyRef:
              key: postgres-password
              name: flyte-sandbox-postgresql
        - name: POSTGRESQL_ENABLE_LDAP
          value: "no"
        - name: POSTGRESQL_ENABLE_TLS
          value: "no"
        - name: POSTGRESQL_LOG_HOSTNAME
          value: "false"
        - name: POSTGRESQL_LOG_CONNECTIONS
          value: "false"
        - name: POSTGRESQL_LOG_DISCONNECTIONS
          value: "false"
        - name: POSTGRESQL_PGAUDIT_LOG_CATALOG
          value: "off"
        - name: POSTGRESQL_CLIENT_MIN_MESSAGES
          value: error
        - name: POSTGRESQL_SHARED_PRELOAD_LIBRARIES
          value: pgaudit
        image: docker.io/bitnami/postgresql:sandbox
        imagePullPolicy: Never
        livenessProbe:
          exec:
            command:
            - /bin/sh
            - -c
            - exec pg_isready -U "postgres" -h 127.0.0.1 -p 5432
          failureThreshold: 6
          initialDelaySeconds: 30
          periodSeconds: 10
          successThreshold: 1
          timeoutSeconds: 5
        name: postgresql
        ports:
        - containerPort: 5432
          name: tcp-postgresql
        readinessProbe:
          exec:
            command:
            - /bin/sh
            - -c
            - -e
            - |
              exec pg_isready -U "postgres" -h 127.0.0.1 -p 5432
              [ -f /opt/bitnami/postgresql/tmp/.initialized ] || [ -f /bitnami/postgresql/.initialized ]
          failureThreshold: 6
          initialDelaySeconds: 5
          periodSeconds: 10
          successThreshold: 1
          timeoutSeconds: 5
        resources:
          limits: {}
          requests:
            cpu: 250m
            memory: 256Mi
        securityContext:
          runAsUser: 1001
        volumeMounts:
        - mountPath: /bitnami/postgresql
          name: data
      hostIPC: false
      hostNetwork: false
      initContainers:
      - command:
        - /bin/sh
        - -ec
        - |
          chown 1001:1001 /bitnami/postgresql
          mkdir -p /bitnami/postgresql/data
          chmod 700 /bitnami/postgresql/data
          find /bitnami/postgresql -mindepth 1 -maxdepth 1 -not -name "conf" -not -name ".snapshot" -not -name "lost+found" | \
            xargs -r chown -R 1001:1001
        image: docker.io/bitnami/bitnami-shell:sandbox
        imagePullPolicy: Never
        name: init-chmod-data
        resources:
          limits: {}
          requests: {}
        securityContext:
          runAsUser: 0
        volumeMounts:
        - mountPath: /bitnami/postgresql
          name: data
      securityContext:
        fsGroup: 1001
      serviceAccountName: default
      volumes:
      - name: data
        persistentVolumeClaim:
          claimName: flyte-sandbox-db-storage
  updateStrategy:
    rollingUpdate: {}
    type: RollingUpdate<|MERGE_RESOLUTION|>--- conflicted
+++ resolved
@@ -397,10 +397,6 @@
                                                   prefix: "/flyteidl.service.SignalService"
                                               route:
                                                   cluster: flyte_grpc
-                                            - match:
-                                                  prefix: "/flyteidl.artifact.ArtifactRegistry"
-                                              route:
-                                                  cluster: artifact
                                             - match:
                                                   path: "/kubernetes-dashboard"
                                               redirect:
@@ -477,20 +473,6 @@
                                       socket_address:
                                           address: flyte-sandbox-minio
                                           port_value: 9001
-            - name: artifact
-              connect_timeout: 0.25s
-              type: STRICT_DNS
-              lb_policy: ROUND_ROBIN
-              http2_protocol_options: {}
-              load_assignment:
-                  cluster_name: artifact
-                  endpoints:
-                      - lb_endpoints:
-                            - endpoint:
-                                  address:
-                                      socket_address:
-                                          address: artifact-service
-                                          port_value: 50051
 kind: ConfigMap
 metadata:
   labels:
@@ -517,11 +499,7 @@
 ---
 apiVersion: v1
 data:
-<<<<<<< HEAD
-  haSharedSecret: b2xiaUNDWm45aXo3eVNFVQ==
-=======
-  haSharedSecret: QzZJWkZlOTBQOUZxTUlvcA==
->>>>>>> 6c6656cc
+  haSharedSecret: T2xpYkxSSDVHek9hZVpSQQ==
   proxyPassword: ""
   proxyUsername: ""
 kind: Secret
@@ -632,22 +610,6 @@
 kind: Service
 metadata:
   labels:
-    app: artifact-service
-  name: artifact-service
-  namespace: flyte
-spec:
-  ports:
-  - name: grpc
-    port: 50051
-    targetPort: 50051
-  selector:
-    app: artifact-service
-  type: ClusterIP
----
-apiVersion: v1
-kind: Service
-metadata:
-  labels:
     app: docker-registry
     chart: docker-registry-2.2.2
     heritage: Helm
@@ -891,44 +853,6 @@
       storage: 1Gi
   storageClassName: manual
   volumeName: flyte-sandbox-minio-storage
----
-apiVersion: apps/v1
-kind: Deployment
-metadata:
-  labels:
-    app: artifact-service
-  name: artifact-service
-  namespace: flyte
-spec:
-  replicas: 1
-  selector:
-    matchLabels:
-      app: artifact-service
-  template:
-    metadata:
-      labels:
-        app: artifact-service
-    spec:
-      containers:
-      - env:
-        - name: DATABASE_URL
-          value: postgresql://postgres:postgres@flyte-sandbox-postgresql.flyte:5432/postgres
-        - name: REDIS_HOST
-          value: flyte-sandbox-redis-headless.flyte.svc.cluster.local
-        - name: REDIS_PORT
-          value: "6379"
-        image: ghcr.io/unionai/artifacts:sandbox
-        livenessProbe:
-          initialDelaySeconds: 30
-          tcpSocket:
-            port: grpc
-        name: main
-        ports:
-        - containerPort: 50051
-          name: grpc
-        readinessProbe:
-          tcpSocket:
-            port: grpc
 ---
 apiVersion: apps/v1
 kind: Deployment
@@ -1009,11 +933,7 @@
     metadata:
       annotations:
         checksum/config: 8f50e768255a87f078ba8b9879a0c174c3e045ffb46ac8723d2eedbe293c8d81
-<<<<<<< HEAD
-        checksum/secret: 8e0e2013455adff1245b22930a98fb91742ee98c35584d1e6804dfbaa0673b88
-=======
-        checksum/secret: dd543013ea0e17fb3c9b7be54fe7c6063e8f15ad6e0887596011ddd7f22f1540
->>>>>>> 6c6656cc
+        checksum/secret: 99164fc8abd3890346624dcb92240c0a0a256250046e83c464f66b8c11d6202c
       labels:
         app: docker-registry
         release: flyte-sandbox
