--- conflicted
+++ resolved
@@ -499,11 +499,7 @@
 ---
 apiVersion: v1
 data:
-<<<<<<< HEAD
-  haSharedSecret: Ulh6cjlwamRWMDNOeG9ycw==
-=======
   haSharedSecret: OFd1Q2o4V28zVk1lV0lOcA==
->>>>>>> e7940630
   proxyPassword: ""
   proxyUsername: ""
 kind: Secret
@@ -937,11 +933,7 @@
     metadata:
       annotations:
         checksum/config: 8f50e768255a87f078ba8b9879a0c174c3e045ffb46ac8723d2eedbe293c8d81
-<<<<<<< HEAD
-        checksum/secret: 1cea0c45cc972dd53d56c1dc3279a3a24106ad8488a3f8559a8237b96ee040d9
-=======
         checksum/secret: 83de0933db4333daa08a690fbbf752532361f657be692a243b79daa7dc1fef1c
->>>>>>> e7940630
       labels:
         app: docker-registry
         release: flyte-sandbox
