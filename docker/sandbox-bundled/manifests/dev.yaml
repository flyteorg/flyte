--- conflicted
+++ resolved
@@ -535,11 +535,7 @@
 ---
 apiVersion: v1
 data:
-<<<<<<< HEAD
-  haSharedSecret: NDV4Z0JTUVAwRnlCYUFPWQ==
-=======
-  haSharedSecret: RjVjd3lFdXVJRllyTzlTNA==
->>>>>>> 8ac697e3
+  haSharedSecret: cGlKcHZrZFRRWllURW9Xdw==
   proxyPassword: ""
   proxyUsername: ""
 kind: Secret
@@ -986,11 +982,7 @@
     metadata:
       annotations:
         checksum/config: 8f50e768255a87f078ba8b9879a0c174c3e045ffb46ac8723d2eedbe293c8d81
-<<<<<<< HEAD
-        checksum/secret: 17dd6127a719e8f5716b5cbddc9f2c3ccb88560fca3dc5cad286376afc6271c0
-=======
-        checksum/secret: 048f8e7e067f646dce51250b72fe31919755c8fa62f7f4f4ccc054e20a719d9e
->>>>>>> 8ac697e3
+        checksum/secret: cfd24691ea1c055cf1ebdb9f15b6e46916c8831685a84464932920b9b05cb2a8
       labels:
         app: docker-registry
         release: flyte-sandbox
