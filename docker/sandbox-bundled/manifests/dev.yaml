--- conflicted
+++ resolved
@@ -499,11 +499,7 @@
 ---
 apiVersion: v1
 data:
-<<<<<<< HEAD
   haSharedSecret: c2U1RWJGSDluQlhPNkRjQg==
-=======
-  haSharedSecret: ZnltNHNiZ01NRFNkb1RlMA==
->>>>>>> a2957cfe
   proxyPassword: ""
   proxyUsername: ""
 kind: Secret
@@ -938,11 +934,8 @@
     metadata:
       annotations:
         checksum/config: 8f50e768255a87f078ba8b9879a0c174c3e045ffb46ac8723d2eedbe293c8d81
-<<<<<<< HEAD
         checksum/secret: 99c771b1bb9612755a73e5f0d2a96969471b3fe7de17439200dd8c2344f0a320
-=======
-        checksum/secret: eeab364c20a0e8ad5a1526ccd7ddbd1d5a442087e7267c4d761279102b81be21
->>>>>>> a2957cfe
+
       labels:
         app: docker-registry
         release: flyte-sandbox
