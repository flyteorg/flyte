apiVersion: v1
kind: Namespace
metadata:
  name: flyte
---
apiVersion: v1
kind: ServiceAccount
metadata:
  labels:
    app.kubernetes.io/instance: flyte-sandbox
    app.kubernetes.io/managed-by: Helm
    app.kubernetes.io/name: kubernetes-dashboard
    app.kubernetes.io/version: 2.7.0
    helm.sh/chart: kubernetes-dashboard-6.0.0
  name: flyte-sandbox-kubernetes-dashboard
  namespace: flyte
---
apiVersion: v1
automountServiceAccountToken: true
kind: ServiceAccount
metadata:
  labels:
    app.kubernetes.io/instance: flyte-sandbox
    app.kubernetes.io/managed-by: Helm
    app.kubernetes.io/name: minio
    helm.sh/chart: minio-12.6.7
  name: flyte-sandbox-minio
  namespace: flyte
secrets:
- name: flyte-sandbox-minio
---
apiVersion: rbac.authorization.k8s.io/v1
kind: Role
metadata:
  labels:
    app.kubernetes.io/instance: flyte-sandbox
    app.kubernetes.io/managed-by: Helm
    app.kubernetes.io/name: kubernetes-dashboard
    app.kubernetes.io/version: 2.7.0
    helm.sh/chart: kubernetes-dashboard-6.0.0
  name: flyte-sandbox-kubernetes-dashboard
  namespace: flyte
rules:
- apiGroups:
  - ""
  resourceNames:
  - kubernetes-dashboard-key-holder
  - kubernetes-dashboard-certs
  - kubernetes-dashboard-csrf
  resources:
  - secrets
  verbs:
  - get
  - update
  - delete
- apiGroups:
  - ""
  resourceNames:
  - kubernetes-dashboard-settings
  resources:
  - configmaps
  verbs:
  - get
  - update
- apiGroups:
  - ""
  resourceNames:
  - heapster
  - dashboard-metrics-scraper
  resources:
  - services
  verbs:
  - proxy
- apiGroups:
  - ""
  resourceNames:
  - heapster
  - 'http:heapster:'
  - 'https:heapster:'
  - dashboard-metrics-scraper
  - http:dashboard-metrics-scraper
  resources:
  - services/proxy
  verbs:
  - get
---
apiVersion: rbac.authorization.k8s.io/v1
kind: ClusterRole
metadata:
  labels:
    app.kubernetes.io/instance: flyte-sandbox
    app.kubernetes.io/managed-by: Helm
    app.kubernetes.io/name: kubernetes-dashboard
    app.kubernetes.io/version: 2.7.0
    helm.sh/chart: kubernetes-dashboard-6.0.0
  name: flyte-sandbox-kubernetes-dashboard-readonly
rules:
- apiGroups:
  - ""
  resources:
  - configmaps
  - endpoints
  - persistentvolumeclaims
  - pods
  - replicationcontrollers
  - replicationcontrollers/scale
  - serviceaccounts
  - services
  - nodes
  - persistentvolumeclaims
  - persistentvolumes
  verbs:
  - get
  - list
  - watch
- apiGroups:
  - ""
  resources:
  - bindings
  - events
  - limitranges
  - namespaces/status
  - pods/log
  - pods/status
  - replicationcontrollers/status
  - resourcequotas
  - resourcequotas/status
  verbs:
  - get
  - list
  - watch
- apiGroups:
  - ""
  resources:
  - namespaces
  verbs:
  - get
  - list
  - watch
- apiGroups:
  - apps
  resources:
  - daemonsets
  - deployments
  - deployments/scale
  - replicasets
  - replicasets/scale
  - statefulsets
  verbs:
  - get
  - list
  - watch
- apiGroups:
  - autoscaling
  resources:
  - horizontalpodautoscalers
  verbs:
  - get
  - list
  - watch
- apiGroups:
  - batch
  resources:
  - cronjobs
  - jobs
  verbs:
  - get
  - list
  - watch
- apiGroups:
  - extensions
  resources:
  - daemonsets
  - deployments
  - deployments/scale
  - ingresses
  - networkpolicies
  - replicasets
  - replicasets/scale
  - replicationcontrollers/scale
  verbs:
  - get
  - list
  - watch
- apiGroups:
  - policy
  resources:
  - poddisruptionbudgets
  verbs:
  - get
  - list
  - watch
- apiGroups:
  - networking.k8s.io
  resources:
  - networkpolicies
  - ingresses
  verbs:
  - get
  - list
  - watch
- apiGroups:
  - storage.k8s.io
  resources:
  - storageclasses
  - volumeattachments
  verbs:
  - get
  - list
  - watch
- apiGroups:
  - rbac.authorization.k8s.io
  resources:
  - clusterrolebindings
  - clusterroles
  - roles
  - rolebindings
  verbs:
  - get
  - list
  - watch
---
apiVersion: rbac.authorization.k8s.io/v1
kind: RoleBinding
metadata:
  labels:
    app.kubernetes.io/instance: flyte-sandbox
    app.kubernetes.io/managed-by: Helm
    app.kubernetes.io/name: kubernetes-dashboard
    app.kubernetes.io/version: 2.7.0
    helm.sh/chart: kubernetes-dashboard-6.0.0
  name: flyte-sandbox-kubernetes-dashboard
  namespace: flyte
roleRef:
  apiGroup: rbac.authorization.k8s.io
  kind: Role
  name: flyte-sandbox-kubernetes-dashboard
subjects:
- kind: ServiceAccount
  name: flyte-sandbox-kubernetes-dashboard
  namespace: flyte
---
apiVersion: rbac.authorization.k8s.io/v1
kind: ClusterRoleBinding
metadata:
  labels:
    app.kubernetes.io/instance: flyte-sandbox
    app.kubernetes.io/managed-by: Helm
    app.kubernetes.io/name: kubernetes-dashboard
    app.kubernetes.io/version: 2.7.0
    helm.sh/chart: kubernetes-dashboard-6.0.0
  name: flyte-sandbox-kubernetes-dashboard-readonly
roleRef:
  apiGroup: rbac.authorization.k8s.io
  kind: ClusterRole
  name: flyte-sandbox-kubernetes-dashboard-readonly
subjects:
- kind: ServiceAccount
  name: flyte-sandbox-kubernetes-dashboard
  namespace: flyte
---
apiVersion: v1
data:
  config.yml: |-
    health:
      storagedriver:
        enabled: true
        interval: 10s
        threshold: 3
    http:
      addr: :5000
      debug:
        addr: :5001
        prometheus:
          enabled: false
          path: /metrics
      headers:
        X-Content-Type-Options:
        - nosniff
    log:
      fields:
        service: registry
    storage:
      cache:
        blobdescriptor: inmemory
    version: 0.1
kind: ConfigMap
metadata:
  labels:
    app: docker-registry
    chart: docker-registry-2.2.2
    heritage: Helm
    release: flyte-sandbox
  name: flyte-sandbox-docker-registry-config
  namespace: flyte
---
apiVersion: v1
data:
  envoy.yaml: |
    admin:
        access_log_path: /dev/stdout
    static_resources:
        listeners:
            - address:
                  socket_address:
                      address: 0.0.0.0
                      port_value: 8000
              filter_chains:
                  - filters:
                        - name: envoy.filters.network.http_connection_manager
                          typed_config:
                              "@type": type.googleapis.com/envoy.extensions.filters.network.http_connection_manager.v3.HttpConnectionManager
                              stat_prefix: ingress_http
                              codec_type: AUTO
                              upgrade_configs:
                                  - upgrade_type: websocket
                              route_config:
                                  name: local_route
                                  virtual_hosts:
                                      - name: backend
                                        domains:
                                            - "*"
                                        routes:
                                            - match:
                                                  path: "/"
                                              redirect:
                                                  path_redirect: "/console/"
                                            - match:
                                                  prefix: "/.well-known"
                                              route:
                                                  cluster: flyte
                                            - match:
                                                  prefix: "/__webpack_hmr"
                                              route:
                                                  cluster: flyte
                                            - match:
                                                  prefix: "/api"
                                              route:
                                                  cluster: flyte
                                            - match:
                                                  prefix: "/callback"
                                              route:
                                                  cluster: flyte
                                            - match:
                                                  prefix: "/config"
                                              route:
                                                  cluster: flyte
                                            - match:
                                                  prefix: "/console"
                                              route:
                                                  cluster: flyte
                                            - match:
                                                  prefix: "/healthcheck"
                                              route:
                                                  cluster: flyte
                                            - match:
                                                  prefix: "/login"
                                              route:
                                                  cluster: flyte
                                            - match:
                                                  prefix: "/logout"
                                              route:
                                                  cluster: flyte
                                            - match:
                                                  prefix: "/me"
                                              route:
                                                  cluster: flyte
                                            - match:
                                                  prefix: "/oauth2"
                                              route:
                                                  cluster: flyte
                                            - match:
                                                  prefix: "/v1"
                                              route:
                                                  cluster: flyte
                                            - match:
                                                  prefix: "/flyteidl.service.AdminService"
                                              route:
                                                  cluster: flyte_grpc
                                            - match:
                                                  prefix: "/flyteidl.service.AuthMetadataService"
                                              route:
                                                  cluster: flyte_grpc
                                            - match:
                                                  prefix: "/flyteidl.service.DataProxyService"
                                              route:
                                                  cluster: flyte_grpc
                                            - match:
                                                  prefix: "/flyteidl.service.IdentityService"
                                              route:
                                                  cluster: flyte_grpc
                                            - match:
                                                  prefix: "/grpc.health.v1.Health"
                                              route:
                                                  cluster: flyte_grpc
                                            - match:
                                                  prefix: "/flyteidl.service.SignalService"
                                              route:
                                                  cluster: flyte_grpc
                                            - match:
                                                  path: "/kubernetes-dashboard"
                                              redirect:
                                                  path_redirect: "/kubernetes-dashboard/"
                                            - match:
                                                  prefix: "/kubernetes-dashboard/"
                                              route:
                                                  cluster: kubernetes-dashboard
                                                  prefix_rewrite: /
                                            - match:
                                                  path: "/minio"
                                              redirect:
                                                  path_redirect: "/minio/"
                                            - match:
                                                  prefix: "/minio/"
                                              route:
                                                  cluster: minio
                                                  prefix_rewrite: /
                              http_filters:
                                  - name: envoy.filters.http.router
                                    typed_config:
                                      "@type": type.googleapis.com/envoy.extensions.filters.http.router.v3.Router
        clusters:
            - name: flyte
              connect_timeout: 0.25s
              type: STRICT_DNS
              lb_policy: ROUND_ROBIN
              load_assignment:
                  cluster_name: flyte
                  endpoints:
                      - lb_endpoints:
                            - endpoint:
                                  address:
                                      socket_address:
                                          address: flyte-sandbox-local
                                          port_value: 8088
            - name: flyte_grpc
              connect_timeout: 0.25s
              type: STRICT_DNS
              lb_policy: ROUND_ROBIN
              http2_protocol_options: {}
              load_assignment:
                  cluster_name: flyte_grpc
                  endpoints:
                      - lb_endpoints:
                            - endpoint:
                                  address:
                                      socket_address:
                                          address: flyte-sandbox-local
                                          port_value: 8089
            - name: kubernetes-dashboard
              connect_timeout: 0.25s
              type: STRICT_DNS
              lb_policy: ROUND_ROBIN
              load_assignment:
                  cluster_name: kubernetes-dashboard
                  endpoints:
                      - lb_endpoints:
                            - endpoint:
                                  address:
                                      socket_address:
                                          address: flyte-sandbox-kubernetes-dashboard
                                          port_value: 80
            - name: minio
              connect_timeout: 0.25s
              type: STRICT_DNS
              lb_policy: ROUND_ROBIN
              load_assignment:
                  cluster_name: minio
                  endpoints:
                      - lb_endpoints:
                            - endpoint:
                                  address:
                                      socket_address:
                                          address: flyte-sandbox-minio
                                          port_value: 9001
kind: ConfigMap
metadata:
  labels:
    app.kubernetes.io/instance: flyte-sandbox
    app.kubernetes.io/managed-by: Helm
    app.kubernetes.io/name: flyte-sandbox
    app.kubernetes.io/version: 1.16.1
    helm.sh/chart: flyte-sandbox-0.1.0
  name: flyte-sandbox-proxy-config
  namespace: flyte
---
apiVersion: v1
data: null
kind: ConfigMap
metadata:
  labels:
    app.kubernetes.io/instance: flyte-sandbox
    app.kubernetes.io/managed-by: Helm
    app.kubernetes.io/name: kubernetes-dashboard
    app.kubernetes.io/version: 2.7.0
    helm.sh/chart: kubernetes-dashboard-6.0.0
  name: kubernetes-dashboard-settings
  namespace: flyte
---
apiVersion: v1
data:
<<<<<<< HEAD
  haSharedSecret: NDc3Rmo2N2VnN003V0hoSQ==
=======
  haSharedSecret: R2RwSGJNOERJN2NSWXNQNg==
>>>>>>> 7d59f106
  proxyPassword: ""
  proxyUsername: ""
kind: Secret
metadata:
  labels:
    app: docker-registry
    chart: docker-registry-2.2.2
    heritage: Helm
    release: flyte-sandbox
  name: flyte-sandbox-docker-registry-secret
  namespace: flyte
type: Opaque
---
apiVersion: v1
kind: Secret
metadata:
  labels:
    app.kubernetes.io/instance: flyte-sandbox
    app.kubernetes.io/managed-by: Helm
    app.kubernetes.io/name: kubernetes-dashboard
    app.kubernetes.io/version: 2.7.0
    helm.sh/chart: kubernetes-dashboard-6.0.0
  name: flyte-sandbox-kubernetes-dashboard-certs
  namespace: flyte
type: Opaque
---
apiVersion: v1
data:
  root-password: bWluaW9zdG9yYWdl
  root-user: bWluaW8=
kind: Secret
metadata:
  labels:
    app.kubernetes.io/instance: flyte-sandbox
    app.kubernetes.io/managed-by: Helm
    app.kubernetes.io/name: minio
    helm.sh/chart: minio-12.6.7
  name: flyte-sandbox-minio
  namespace: flyte
type: Opaque
---
apiVersion: v1
data:
  postgres-password: cG9zdGdyZXM=
kind: Secret
metadata:
  labels:
    app.kubernetes.io/instance: flyte-sandbox
    app.kubernetes.io/managed-by: Helm
    app.kubernetes.io/name: postgresql
    helm.sh/chart: postgresql-12.8.1
  name: flyte-sandbox-postgresql
  namespace: flyte
type: Opaque
---
apiVersion: v1
kind: Secret
metadata:
  labels:
    app.kubernetes.io/instance: flyte-sandbox
    app.kubernetes.io/managed-by: Helm
    app.kubernetes.io/name: kubernetes-dashboard
    app.kubernetes.io/version: 2.7.0
    helm.sh/chart: kubernetes-dashboard-6.0.0
  name: kubernetes-dashboard-csrf
  namespace: flyte
type: Opaque
---
apiVersion: v1
kind: Secret
metadata:
  labels:
    app.kubernetes.io/instance: flyte-sandbox
    app.kubernetes.io/managed-by: Helm
    app.kubernetes.io/name: kubernetes-dashboard
    app.kubernetes.io/version: 2.7.0
    helm.sh/chart: kubernetes-dashboard-6.0.0
  name: kubernetes-dashboard-key-holder
  namespace: flyte
type: Opaque
---
apiVersion: v1
kind: Endpoints
metadata:
  labels:
    app.kubernetes.io/instance: flyte-sandbox
    app.kubernetes.io/managed-by: Helm
    app.kubernetes.io/name: flyte-sandbox
    app.kubernetes.io/version: 1.16.1
    helm.sh/chart: flyte-sandbox-0.1.0
  name: flyte-sandbox-local
  namespace: flyte
subsets:
- addresses:
  - ip: '%{HOST_GATEWAY_IP}%'
  ports:
  - name: http
    port: 8088
    protocol: TCP
  - name: grpc
    port: 8089
    protocol: TCP
  - name: webhook
    port: 9443
    protocol: TCP
---
apiVersion: v1
kind: Service
metadata:
  labels:
    app: docker-registry
    chart: docker-registry-2.2.2
    heritage: Helm
    release: flyte-sandbox
  name: flyte-sandbox-docker-registry
  namespace: flyte
spec:
  ports:
  - name: http-5000
    nodePort: 30000
    port: 5000
    protocol: TCP
    targetPort: 5000
  selector:
    app: docker-registry
    release: flyte-sandbox
  type: NodePort
---
apiVersion: v1
kind: Service
metadata:
  labels:
    app.kubernetes.io/component: kubernetes-dashboard
    app.kubernetes.io/instance: flyte-sandbox
    app.kubernetes.io/managed-by: Helm
    app.kubernetes.io/name: kubernetes-dashboard
    app.kubernetes.io/version: 2.7.0
    helm.sh/chart: kubernetes-dashboard-6.0.0
    kubernetes.io/cluster-service: "true"
  name: flyte-sandbox-kubernetes-dashboard
  namespace: flyte
spec:
  ports:
  - name: http
    port: 80
    targetPort: http
  selector:
    app.kubernetes.io/component: kubernetes-dashboard
    app.kubernetes.io/instance: flyte-sandbox
    app.kubernetes.io/name: kubernetes-dashboard
  type: ClusterIP
---
apiVersion: v1
kind: Service
metadata:
  labels:
    app.kubernetes.io/instance: flyte-sandbox
    app.kubernetes.io/managed-by: Helm
    app.kubernetes.io/name: flyte-sandbox
    app.kubernetes.io/version: 1.16.1
    helm.sh/chart: flyte-sandbox-0.1.0
  name: flyte-sandbox-local
  namespace: flyte
spec:
  clusterIP: None
  ports:
  - name: http
    port: 8088
    protocol: TCP
  - name: grpc
    port: 8089
    protocol: TCP
  - name: webhook
    port: 9443
    protocol: TCP
---
apiVersion: v1
kind: Service
metadata:
  labels:
    app.kubernetes.io/instance: flyte-sandbox
    app.kubernetes.io/managed-by: Helm
    app.kubernetes.io/name: minio
    helm.sh/chart: minio-12.6.7
  name: flyte-sandbox-minio
  namespace: flyte
spec:
  externalTrafficPolicy: Cluster
  ports:
  - name: minio-api
    nodePort: 30002
    port: 9000
    targetPort: minio-api
  - name: minio-console
    port: 9001
    targetPort: minio-console
  selector:
    app.kubernetes.io/instance: flyte-sandbox
    app.kubernetes.io/name: minio
  type: NodePort
---
apiVersion: v1
kind: Service
metadata:
  labels:
    app.kubernetes.io/component: primary
    app.kubernetes.io/instance: flyte-sandbox
    app.kubernetes.io/managed-by: Helm
    app.kubernetes.io/name: postgresql
    helm.sh/chart: postgresql-12.8.1
  name: flyte-sandbox-postgresql
  namespace: flyte
spec:
  externalTrafficPolicy: Cluster
  ports:
  - name: tcp-postgresql
    nodePort: 30001
    port: 5432
    targetPort: tcp-postgresql
  selector:
    app.kubernetes.io/component: primary
    app.kubernetes.io/instance: flyte-sandbox
    app.kubernetes.io/name: postgresql
  sessionAffinity: None
  type: NodePort
---
apiVersion: v1
kind: Service
metadata:
  labels:
    app.kubernetes.io/component: primary
    app.kubernetes.io/instance: flyte-sandbox
    app.kubernetes.io/managed-by: Helm
    app.kubernetes.io/name: postgresql
    helm.sh/chart: postgresql-12.8.1
    service.alpha.kubernetes.io/tolerate-unready-endpoints: "true"
  name: flyte-sandbox-postgresql-hl
  namespace: flyte
spec:
  clusterIP: None
  ports:
  - name: tcp-postgresql
    port: 5432
    targetPort: tcp-postgresql
  publishNotReadyAddresses: true
  selector:
    app.kubernetes.io/component: primary
    app.kubernetes.io/instance: flyte-sandbox
    app.kubernetes.io/name: postgresql
  type: ClusterIP
---
apiVersion: v1
kind: Service
metadata:
  labels:
    app.kubernetes.io/instance: flyte-sandbox
    app.kubernetes.io/managed-by: Helm
    app.kubernetes.io/name: flyte-sandbox
    app.kubernetes.io/version: 1.16.1
    helm.sh/chart: flyte-sandbox-0.1.0
  name: flyte-sandbox-proxy
  namespace: flyte
spec:
  ports:
  - name: http
    nodePort: 30080
    port: 8000
    protocol: TCP
  selector:
    app.kubernetes.io/component: proxy
    app.kubernetes.io/instance: flyte-sandbox
    app.kubernetes.io/name: flyte-sandbox
  type: NodePort
---
apiVersion: v1
kind: PersistentVolume
metadata:
  labels:
    app.kubernetes.io/instance: flyte-sandbox
    app.kubernetes.io/managed-by: Helm
    app.kubernetes.io/name: flyte-sandbox
    app.kubernetes.io/version: 1.16.1
    helm.sh/chart: flyte-sandbox-0.1.0
  name: flyte-sandbox-db-storage
  namespace: flyte
spec:
  accessModes:
  - ReadWriteOnce
  capacity:
    storage: 1Gi
  hostPath:
    path: /var/lib/flyte/storage/db
  storageClassName: manual
---
apiVersion: v1
kind: PersistentVolume
metadata:
  labels:
    app.kubernetes.io/instance: flyte-sandbox
    app.kubernetes.io/managed-by: Helm
    app.kubernetes.io/name: flyte-sandbox
    app.kubernetes.io/version: 1.16.1
    helm.sh/chart: flyte-sandbox-0.1.0
  name: flyte-sandbox-minio-storage
  namespace: flyte
spec:
  accessModes:
  - ReadWriteOnce
  capacity:
    storage: 1Gi
  hostPath:
    path: /var/lib/flyte/storage/minio
  storageClassName: manual
---
apiVersion: v1
kind: PersistentVolumeClaim
metadata:
  labels:
    app.kubernetes.io/instance: flyte-sandbox
    app.kubernetes.io/managed-by: Helm
    app.kubernetes.io/name: flyte-sandbox
    app.kubernetes.io/version: 1.16.1
    helm.sh/chart: flyte-sandbox-0.1.0
  name: flyte-sandbox-db-storage
  namespace: flyte
spec:
  accessModes:
  - ReadWriteOnce
  resources:
    requests:
      storage: 1Gi
  storageClassName: manual
  volumeName: flyte-sandbox-db-storage
---
apiVersion: v1
kind: PersistentVolumeClaim
metadata:
  labels:
    app.kubernetes.io/instance: flyte-sandbox
    app.kubernetes.io/managed-by: Helm
    app.kubernetes.io/name: flyte-sandbox
    app.kubernetes.io/version: 1.16.1
    helm.sh/chart: flyte-sandbox-0.1.0
  name: flyte-sandbox-minio-storage
  namespace: flyte
spec:
  accessModes:
  - ReadWriteOnce
  resources:
    requests:
      storage: 1Gi
  storageClassName: manual
  volumeName: flyte-sandbox-minio-storage
---
apiVersion: apps/v1
kind: Deployment
metadata:
  labels:
    app.kubernetes.io/instance: flyte-sandbox
    app.kubernetes.io/managed-by: Helm
    app.kubernetes.io/name: flyte-sandbox
    app.kubernetes.io/version: 1.16.1
    helm.sh/chart: flyte-sandbox-0.1.0
  name: flyte-sandbox-buildkit
  namespace: flyte
spec:
  replicas: 1
  selector:
    matchLabels:
      app.kubernetes.io/component: buildkit
      app.kubernetes.io/instance: flyte-sandbox
      app.kubernetes.io/name: flyte-sandbox
  template:
    metadata:
      labels:
        app.kubernetes.io/component: buildkit
        app.kubernetes.io/instance: flyte-sandbox
        app.kubernetes.io/name: flyte-sandbox
    spec:
      containers:
      - args:
        - --addr
        - unix:///run/buildkit/buildkitd.sock
        - --addr
        - tcp://0.0.0.0:30003
        image: moby/buildkit:sandbox
        imagePullPolicy: Never
        livenessProbe:
          exec:
            command:
            - buildctl
            - debug
            - workers
          initialDelaySeconds: 5
          periodSeconds: 30
        name: buildkit
        ports:
        - containerPort: 30003
          name: tcp
          protocol: TCP
        readinessProbe:
          exec:
            command:
            - buildctl
            - debug
            - workers
          initialDelaySeconds: 5
          periodSeconds: 30
        securityContext:
          privileged: true
      dnsPolicy: ClusterFirstWithHostNet
      hostNetwork: true
---
apiVersion: apps/v1
kind: Deployment
metadata:
  labels:
    app: docker-registry
    chart: docker-registry-2.2.2
    heritage: Helm
    release: flyte-sandbox
  name: flyte-sandbox-docker-registry
  namespace: flyte
spec:
  minReadySeconds: 5
  replicas: 1
  selector:
    matchLabels:
      app: docker-registry
      release: flyte-sandbox
  template:
    metadata:
      annotations:
        checksum/config: 8f50e768255a87f078ba8b9879a0c174c3e045ffb46ac8723d2eedbe293c8d81
<<<<<<< HEAD
        checksum/secret: 89fe7a280cfa82a6887c83758a4d61efd03be2afb684f218ab984113b812a23a
=======
        checksum/secret: a110328cf7fce9dfe57fe25438d4902fc3cc661346782bb261c0b6b80fb783d1
>>>>>>> 7d59f106
      labels:
        app: docker-registry
        release: flyte-sandbox
    spec:
      containers:
      - command:
        - /bin/registry
        - serve
        - /etc/docker/registry/config.yml
        env:
        - name: REGISTRY_HTTP_SECRET
          valueFrom:
            secretKeyRef:
              key: haSharedSecret
              name: flyte-sandbox-docker-registry-secret
        - name: REGISTRY_STORAGE_FILESYSTEM_ROOTDIRECTORY
          value: /var/lib/registry
        image: registry:sandbox
        imagePullPolicy: Never
        livenessProbe:
          httpGet:
            path: /
            port: 5000
        name: docker-registry
        ports:
        - containerPort: 5000
        readinessProbe:
          httpGet:
            path: /
            port: 5000
        resources: {}
        volumeMounts:
        - mountPath: /etc/docker/registry
          name: flyte-sandbox-docker-registry-config
        - mountPath: /var/lib/registry/
          name: data
      securityContext:
        fsGroup: 1000
        runAsUser: 1000
      volumes:
      - configMap:
          name: flyte-sandbox-docker-registry-config
        name: flyte-sandbox-docker-registry-config
      - emptyDir: {}
        name: data
---
apiVersion: apps/v1
kind: Deployment
metadata:
  labels:
    app.kubernetes.io/component: kubernetes-dashboard
    app.kubernetes.io/instance: flyte-sandbox
    app.kubernetes.io/managed-by: Helm
    app.kubernetes.io/name: kubernetes-dashboard
    app.kubernetes.io/version: 2.7.0
    helm.sh/chart: kubernetes-dashboard-6.0.0
  name: flyte-sandbox-kubernetes-dashboard
  namespace: flyte
spec:
  replicas: 1
  selector:
    matchLabels:
      app.kubernetes.io/component: kubernetes-dashboard
      app.kubernetes.io/instance: flyte-sandbox
      app.kubernetes.io/name: kubernetes-dashboard
  strategy:
    rollingUpdate:
      maxSurge: 0
      maxUnavailable: 1
    type: RollingUpdate
  template:
    metadata:
      annotations: null
      labels:
        app.kubernetes.io/component: kubernetes-dashboard
        app.kubernetes.io/instance: flyte-sandbox
        app.kubernetes.io/managed-by: Helm
        app.kubernetes.io/name: kubernetes-dashboard
        app.kubernetes.io/version: 2.7.0
        helm.sh/chart: kubernetes-dashboard-6.0.0
    spec:
      containers:
      - args:
        - --namespace=flyte
        - --metrics-provider=none
        - --enable-insecure-login
        - --enable-skip-login
        image: kubernetesui/dashboard:sandbox
        imagePullPolicy: Never
        livenessProbe:
          httpGet:
            path: /
            port: 9090
            scheme: HTTP
          initialDelaySeconds: 30
          timeoutSeconds: 30
        name: kubernetes-dashboard
        ports:
        - containerPort: 9090
          name: http
          protocol: TCP
        resources:
          limits:
            cpu: 2
            memory: 200Mi
          requests:
            cpu: 100m
            memory: 200Mi
        securityContext:
          allowPrivilegeEscalation: false
          readOnlyRootFilesystem: true
          runAsGroup: 2001
          runAsUser: 1001
        volumeMounts:
        - mountPath: /certs
          name: kubernetes-dashboard-certs
        - mountPath: /tmp
          name: tmp-volume
      securityContext:
        seccompProfile:
          type: RuntimeDefault
      serviceAccountName: flyte-sandbox-kubernetes-dashboard
      volumes:
      - name: kubernetes-dashboard-certs
        secret:
          secretName: flyte-sandbox-kubernetes-dashboard-certs
      - emptyDir: {}
        name: tmp-volume
---
apiVersion: apps/v1
kind: Deployment
metadata:
  labels:
    app.kubernetes.io/instance: flyte-sandbox
    app.kubernetes.io/managed-by: Helm
    app.kubernetes.io/name: minio
    helm.sh/chart: minio-12.6.7
  name: flyte-sandbox-minio
  namespace: flyte
spec:
  selector:
    matchLabels:
      app.kubernetes.io/instance: flyte-sandbox
      app.kubernetes.io/name: minio
  strategy:
    type: Recreate
  template:
    metadata:
      annotations:
        checksum/credentials-secret: ecce809e3af19025d134846a9a81e163dd41df7e26abf2c6657895d9d13607a9
      labels:
        app.kubernetes.io/instance: flyte-sandbox
        app.kubernetes.io/managed-by: Helm
        app.kubernetes.io/name: minio
        helm.sh/chart: minio-12.6.7
    spec:
      affinity:
        nodeAffinity: null
        podAffinity: null
        podAntiAffinity:
          preferredDuringSchedulingIgnoredDuringExecution:
          - podAffinityTerm:
              labelSelector:
                matchLabels:
                  app.kubernetes.io/instance: flyte-sandbox
                  app.kubernetes.io/name: minio
              topologyKey: kubernetes.io/hostname
            weight: 1
      containers:
      - env:
        - name: BITNAMI_DEBUG
          value: "false"
        - name: MINIO_SCHEME
          value: http
        - name: MINIO_FORCE_NEW_KEYS
          value: "no"
        - name: MINIO_ROOT_USER
          valueFrom:
            secretKeyRef:
              key: root-user
              name: flyte-sandbox-minio
        - name: MINIO_ROOT_PASSWORD
          valueFrom:
            secretKeyRef:
              key: root-password
              name: flyte-sandbox-minio
        - name: MINIO_DEFAULT_BUCKETS
          value: my-s3-bucket
        - name: MINIO_BROWSER
          value: "on"
        - name: MINIO_PROMETHEUS_AUTH_TYPE
          value: public
        - name: MINIO_CONSOLE_PORT_NUMBER
          value: "9001"
        - name: MINIO_BROWSER_REDIRECT_URL
          value: http://localhost:30080/minio
        envFrom: null
        image: docker.io/bitnami/minio:sandbox
        imagePullPolicy: Never
        livenessProbe:
          failureThreshold: 5
          httpGet:
            path: /minio/health/live
            port: minio-api
            scheme: HTTP
          initialDelaySeconds: 5
          periodSeconds: 5
          successThreshold: 1
          timeoutSeconds: 5
        name: minio
        ports:
        - containerPort: 9000
          name: minio-api
          protocol: TCP
        - containerPort: 9001
          name: minio-console
          protocol: TCP
        readinessProbe:
          failureThreshold: 5
          initialDelaySeconds: 5
          periodSeconds: 5
          successThreshold: 1
          tcpSocket:
            port: minio-api
          timeoutSeconds: 1
        resources:
          limits: {}
          requests: {}
        securityContext:
          runAsNonRoot: true
          runAsUser: 1001
        volumeMounts:
        - mountPath: /data
          name: data
      initContainers:
      - command:
        - /bin/bash
        - -ec
        - |
          chown -R 1001:1001 /data
        image: docker.io/bitnami/os-shell:sandbox
        imagePullPolicy: Never
        name: volume-permissions
        resources:
          limits: {}
          requests: {}
        securityContext:
          runAsUser: 0
        volumeMounts:
        - mountPath: /data
          name: data
      securityContext:
        fsGroup: 1001
      serviceAccountName: flyte-sandbox-minio
      volumes:
      - name: data
        persistentVolumeClaim:
          claimName: flyte-sandbox-minio-storage
---
apiVersion: apps/v1
kind: Deployment
metadata:
  labels:
    app.kubernetes.io/instance: flyte-sandbox
    app.kubernetes.io/managed-by: Helm
    app.kubernetes.io/name: flyte-sandbox
    app.kubernetes.io/version: 1.16.1
    helm.sh/chart: flyte-sandbox-0.1.0
  name: flyte-sandbox-proxy
  namespace: flyte
spec:
  replicas: 1
  selector:
    matchLabels:
      app.kubernetes.io/component: proxy
      app.kubernetes.io/instance: flyte-sandbox
      app.kubernetes.io/name: flyte-sandbox
  template:
    metadata:
      labels:
        app.kubernetes.io/component: proxy
        app.kubernetes.io/instance: flyte-sandbox
        app.kubernetes.io/name: flyte-sandbox
    spec:
      containers:
      - image: envoyproxy/envoy:sandbox
        imagePullPolicy: Never
        livenessProbe:
          initialDelaySeconds: 30
          tcpSocket:
            port: http
        name: proxy
        ports:
        - containerPort: 8000
          name: http
        readinessProbe:
          tcpSocket:
            port: http
        volumeMounts:
        - mountPath: /etc/envoy
          name: config
      volumes:
      - configMap:
          name: flyte-sandbox-proxy-config
        name: config
---
apiVersion: apps/v1
kind: StatefulSet
metadata:
  labels:
    app.kubernetes.io/component: primary
    app.kubernetes.io/instance: flyte-sandbox
    app.kubernetes.io/managed-by: Helm
    app.kubernetes.io/name: postgresql
    helm.sh/chart: postgresql-12.8.1
  name: flyte-sandbox-postgresql
  namespace: flyte
spec:
  replicas: 1
  selector:
    matchLabels:
      app.kubernetes.io/component: primary
      app.kubernetes.io/instance: flyte-sandbox
      app.kubernetes.io/name: postgresql
  serviceName: flyte-sandbox-postgresql-hl
  template:
    metadata:
      labels:
        app.kubernetes.io/component: primary
        app.kubernetes.io/instance: flyte-sandbox
        app.kubernetes.io/managed-by: Helm
        app.kubernetes.io/name: postgresql
        helm.sh/chart: postgresql-12.8.1
      name: flyte-sandbox-postgresql
    spec:
      affinity:
        nodeAffinity: null
        podAffinity: null
        podAntiAffinity:
          preferredDuringSchedulingIgnoredDuringExecution:
          - podAffinityTerm:
              labelSelector:
                matchLabels:
                  app.kubernetes.io/component: primary
                  app.kubernetes.io/instance: flyte-sandbox
                  app.kubernetes.io/name: postgresql
              topologyKey: kubernetes.io/hostname
            weight: 1
      containers:
      - env:
        - name: BITNAMI_DEBUG
          value: "false"
        - name: POSTGRESQL_PORT_NUMBER
          value: "5432"
        - name: POSTGRESQL_VOLUME_DIR
          value: /bitnami/postgresql
        - name: PGDATA
          value: /bitnami/postgresql/data
        - name: POSTGRES_PASSWORD
          valueFrom:
            secretKeyRef:
              key: postgres-password
              name: flyte-sandbox-postgresql
        - name: POSTGRESQL_ENABLE_LDAP
          value: "no"
        - name: POSTGRESQL_ENABLE_TLS
          value: "no"
        - name: POSTGRESQL_LOG_HOSTNAME
          value: "false"
        - name: POSTGRESQL_LOG_CONNECTIONS
          value: "false"
        - name: POSTGRESQL_LOG_DISCONNECTIONS
          value: "false"
        - name: POSTGRESQL_PGAUDIT_LOG_CATALOG
          value: "off"
        - name: POSTGRESQL_CLIENT_MIN_MESSAGES
          value: error
        - name: POSTGRESQL_SHARED_PRELOAD_LIBRARIES
          value: pgaudit
        image: docker.io/bitnami/postgresql:sandbox
        imagePullPolicy: Never
        livenessProbe:
          exec:
            command:
            - /bin/sh
            - -c
            - exec pg_isready -U "postgres" -h 127.0.0.1 -p 5432
          failureThreshold: 6
          initialDelaySeconds: 30
          periodSeconds: 10
          successThreshold: 1
          timeoutSeconds: 5
        name: postgresql
        ports:
        - containerPort: 5432
          name: tcp-postgresql
        readinessProbe:
          exec:
            command:
            - /bin/sh
            - -c
            - -e
            - |
              exec pg_isready -U "postgres" -h 127.0.0.1 -p 5432
              [ -f /opt/bitnami/postgresql/tmp/.initialized ] || [ -f /bitnami/postgresql/.initialized ]
          failureThreshold: 6
          initialDelaySeconds: 5
          periodSeconds: 10
          successThreshold: 1
          timeoutSeconds: 5
        resources:
          limits: {}
          requests:
            cpu: 250m
            memory: 256Mi
        securityContext:
          allowPrivilegeEscalation: false
          capabilities:
            drop:
            - ALL
          runAsGroup: 0
          runAsNonRoot: true
          runAsUser: 1001
          seccompProfile:
            type: RuntimeDefault
        volumeMounts:
        - mountPath: /bitnami/postgresql
          name: data
      hostIPC: false
      hostNetwork: false
      initContainers:
      - command:
        - /bin/sh
        - -ec
        - |
          chown 1001:1001 /bitnami/postgresql
          mkdir -p /bitnami/postgresql/data
          chmod 700 /bitnami/postgresql/data
          find /bitnami/postgresql -mindepth 1 -maxdepth 1 -not -name "conf" -not -name ".snapshot" -not -name "lost+found" | \
            xargs -r chown -R 1001:1001
        image: docker.io/bitnami/os-shell:sandbox
        imagePullPolicy: Never
        name: init-chmod-data
        resources:
          limits: {}
          requests: {}
        securityContext:
          runAsGroup: 0
          runAsNonRoot: false
          runAsUser: 0
          seccompProfile:
            type: RuntimeDefault
        volumeMounts:
        - mountPath: /bitnami/postgresql
          name: data
      securityContext:
        fsGroup: 1001
      serviceAccountName: default
      volumes:
      - name: data
        persistentVolumeClaim:
          claimName: flyte-sandbox-db-storage
  updateStrategy:
    rollingUpdate: {}
    type: RollingUpdate<|MERGE_RESOLUTION|>--- conflicted
+++ resolved
@@ -499,11 +499,7 @@
 ---
 apiVersion: v1
 data:
-<<<<<<< HEAD
-  haSharedSecret: NDc3Rmo2N2VnN003V0hoSQ==
-=======
-  haSharedSecret: R2RwSGJNOERJN2NSWXNQNg==
->>>>>>> 7d59f106
+  haSharedSecret: bVpiRXZaZzNnRTRPeXdUcw==
   proxyPassword: ""
   proxyUsername: ""
 kind: Secret
@@ -938,11 +934,7 @@
     metadata:
       annotations:
         checksum/config: 8f50e768255a87f078ba8b9879a0c174c3e045ffb46ac8723d2eedbe293c8d81
-<<<<<<< HEAD
-        checksum/secret: 89fe7a280cfa82a6887c83758a4d61efd03be2afb684f218ab984113b812a23a
-=======
-        checksum/secret: a110328cf7fce9dfe57fe25438d4902fc3cc661346782bb261c0b6b80fb783d1
->>>>>>> 7d59f106
+        checksum/secret: ad3757ceeb133ee2c0397e7522895e60f5a5b78fa18bf25543c1287dabe069b2
       labels:
         app: docker-registry
         release: flyte-sandbox
