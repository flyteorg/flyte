--- conflicted
+++ resolved
@@ -499,11 +499,7 @@
 ---
 apiVersion: v1
 data:
-<<<<<<< HEAD
-  haSharedSecret: VkJMUDJpV2dUR2w5VE1TQw==
-=======
-  haSharedSecret: ckNscjBXTmJMdmF6QXJ5aw==
->>>>>>> 8125ae1b
+  haSharedSecret: QkJ4V2NCcnJ0M0tpZEdpRQ==
   proxyPassword: ""
   proxyUsername: ""
 kind: Secret
@@ -938,11 +934,7 @@
     metadata:
       annotations:
         checksum/config: 8f50e768255a87f078ba8b9879a0c174c3e045ffb46ac8723d2eedbe293c8d81
-<<<<<<< HEAD
-        checksum/secret: 5db584b292312ecbd4601d6adfa940eb97a201d813d1de51bd54a0a33d168d70
-=======
-        checksum/secret: ee0ad692a622e9665348e44e2168eb06e24ac7683fe357f9ca92ea77283fa4d7
->>>>>>> 8125ae1b
+        checksum/secret: 2b3345c5f413de6f29c8f7e884f6d8471c5de1245e6a4f16d7a7f4c536cca2e0
       labels:
         app: docker-registry
         release: flyte-sandbox
