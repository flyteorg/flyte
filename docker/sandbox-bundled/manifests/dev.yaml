apiVersion: v1
kind: Namespace
metadata:
  name: flyte
---
apiVersion: v1
kind: ServiceAccount
metadata:
  labels:
    app.kubernetes.io/instance: flyte-sandbox
    app.kubernetes.io/managed-by: Helm
    app.kubernetes.io/name: kubernetes-dashboard
    app.kubernetes.io/version: 2.7.0
    helm.sh/chart: kubernetes-dashboard-6.0.0
  name: flyte-sandbox-kubernetes-dashboard
  namespace: flyte
---
apiVersion: v1
automountServiceAccountToken: true
kind: ServiceAccount
metadata:
  labels:
    app.kubernetes.io/instance: flyte-sandbox
    app.kubernetes.io/managed-by: Helm
    app.kubernetes.io/name: minio
    helm.sh/chart: minio-12.1.1
  name: flyte-sandbox-minio
  namespace: flyte
secrets:
- name: flyte-sandbox-minio
---
apiVersion: rbac.authorization.k8s.io/v1
kind: Role
metadata:
  labels:
    app.kubernetes.io/instance: flyte-sandbox
    app.kubernetes.io/managed-by: Helm
    app.kubernetes.io/name: kubernetes-dashboard
    app.kubernetes.io/version: 2.7.0
    helm.sh/chart: kubernetes-dashboard-6.0.0
  name: flyte-sandbox-kubernetes-dashboard
  namespace: flyte
rules:
- apiGroups:
  - ""
  resourceNames:
  - kubernetes-dashboard-key-holder
  - kubernetes-dashboard-certs
  - kubernetes-dashboard-csrf
  resources:
  - secrets
  verbs:
  - get
  - update
  - delete
- apiGroups:
  - ""
  resourceNames:
  - kubernetes-dashboard-settings
  resources:
  - configmaps
  verbs:
  - get
  - update
- apiGroups:
  - ""
  resourceNames:
  - heapster
  - dashboard-metrics-scraper
  resources:
  - services
  verbs:
  - proxy
- apiGroups:
  - ""
  resourceNames:
  - heapster
  - 'http:heapster:'
  - 'https:heapster:'
  - dashboard-metrics-scraper
  - http:dashboard-metrics-scraper
  resources:
  - services/proxy
  verbs:
  - get
---
apiVersion: rbac.authorization.k8s.io/v1
kind: ClusterRole
metadata:
  labels:
    app.kubernetes.io/instance: flyte-sandbox
    app.kubernetes.io/managed-by: Helm
    app.kubernetes.io/name: kubernetes-dashboard
    app.kubernetes.io/version: 2.7.0
    helm.sh/chart: kubernetes-dashboard-6.0.0
  name: flyte-sandbox-kubernetes-dashboard-readonly
rules:
- apiGroups:
  - ""
  resources:
  - configmaps
  - endpoints
  - persistentvolumeclaims
  - pods
  - replicationcontrollers
  - replicationcontrollers/scale
  - serviceaccounts
  - services
  - nodes
  - persistentvolumeclaims
  - persistentvolumes
  verbs:
  - get
  - list
  - watch
- apiGroups:
  - ""
  resources:
  - bindings
  - events
  - limitranges
  - namespaces/status
  - pods/log
  - pods/status
  - replicationcontrollers/status
  - resourcequotas
  - resourcequotas/status
  verbs:
  - get
  - list
  - watch
- apiGroups:
  - ""
  resources:
  - namespaces
  verbs:
  - get
  - list
  - watch
- apiGroups:
  - apps
  resources:
  - daemonsets
  - deployments
  - deployments/scale
  - replicasets
  - replicasets/scale
  - statefulsets
  verbs:
  - get
  - list
  - watch
- apiGroups:
  - autoscaling
  resources:
  - horizontalpodautoscalers
  verbs:
  - get
  - list
  - watch
- apiGroups:
  - batch
  resources:
  - cronjobs
  - jobs
  verbs:
  - get
  - list
  - watch
- apiGroups:
  - extensions
  resources:
  - daemonsets
  - deployments
  - deployments/scale
  - ingresses
  - networkpolicies
  - replicasets
  - replicasets/scale
  - replicationcontrollers/scale
  verbs:
  - get
  - list
  - watch
- apiGroups:
  - policy
  resources:
  - poddisruptionbudgets
  verbs:
  - get
  - list
  - watch
- apiGroups:
  - networking.k8s.io
  resources:
  - networkpolicies
  - ingresses
  verbs:
  - get
  - list
  - watch
- apiGroups:
  - storage.k8s.io
  resources:
  - storageclasses
  - volumeattachments
  verbs:
  - get
  - list
  - watch
- apiGroups:
  - rbac.authorization.k8s.io
  resources:
  - clusterrolebindings
  - clusterroles
  - roles
  - rolebindings
  verbs:
  - get
  - list
  - watch
---
apiVersion: rbac.authorization.k8s.io/v1
kind: RoleBinding
metadata:
  labels:
    app.kubernetes.io/instance: flyte-sandbox
    app.kubernetes.io/managed-by: Helm
    app.kubernetes.io/name: kubernetes-dashboard
    app.kubernetes.io/version: 2.7.0
    helm.sh/chart: kubernetes-dashboard-6.0.0
  name: flyte-sandbox-kubernetes-dashboard
  namespace: flyte
roleRef:
  apiGroup: rbac.authorization.k8s.io
  kind: Role
  name: flyte-sandbox-kubernetes-dashboard
subjects:
- kind: ServiceAccount
  name: flyte-sandbox-kubernetes-dashboard
  namespace: flyte
---
apiVersion: rbac.authorization.k8s.io/v1
kind: ClusterRoleBinding
metadata:
  labels:
    app.kubernetes.io/instance: flyte-sandbox
    app.kubernetes.io/managed-by: Helm
    app.kubernetes.io/name: kubernetes-dashboard
    app.kubernetes.io/version: 2.7.0
    helm.sh/chart: kubernetes-dashboard-6.0.0
  name: flyte-sandbox-kubernetes-dashboard-readonly
roleRef:
  apiGroup: rbac.authorization.k8s.io
  kind: ClusterRole
  name: flyte-sandbox-kubernetes-dashboard-readonly
subjects:
- kind: ServiceAccount
  name: flyte-sandbox-kubernetes-dashboard
  namespace: flyte
---
apiVersion: v1
data:
  config.yml: |-
    health:
      storagedriver:
        enabled: true
        interval: 10s
        threshold: 3
    http:
      addr: :5000
      debug:
        addr: :5001
        prometheus:
          enabled: false
          path: /metrics
      headers:
        X-Content-Type-Options:
        - nosniff
    log:
      fields:
        service: registry
    storage:
      cache:
        blobdescriptor: inmemory
    version: 0.1
kind: ConfigMap
metadata:
  labels:
    app: docker-registry
    chart: docker-registry-2.2.2
    heritage: Helm
    release: flyte-sandbox
  name: flyte-sandbox-docker-registry-config
  namespace: flyte
---
apiVersion: v1
data:
  envoy.yaml: |
    admin:
        access_log_path: /dev/stdout
    static_resources:
        listeners:
            - address:
                  socket_address:
                      address: 0.0.0.0
                      port_value: 8000
              filter_chains:
                  - filters:
                        - name: envoy.filters.network.http_connection_manager
                          typed_config:
                              "@type": type.googleapis.com/envoy.extensions.filters.network.http_connection_manager.v3.HttpConnectionManager
                              stat_prefix: ingress_http
                              codec_type: AUTO
                              upgrade_configs:
                                  - upgrade_type: websocket
                              route_config:
                                  name: local_route
                                  virtual_hosts:
                                      - name: backend
                                        domains:
                                            - "*"
                                        routes:
                                            - match:
                                                  path: "/"
                                              redirect:
                                                  path_redirect: "/console/"
                                            - match:
                                                  prefix: "/.well-known"
                                              route:
                                                  cluster: flyte
                                            - match:
                                                  prefix: "/__webpack_hmr"
                                              route:
                                                  cluster: flyte
                                            - match:
                                                  prefix: "/api"
                                              route:
                                                  cluster: flyte
                                            - match:
                                                  prefix: "/callback"
                                              route:
                                                  cluster: flyte
                                            - match:
                                                  prefix: "/config"
                                              route:
                                                  cluster: flyte
                                            - match:
                                                  prefix: "/console"
                                              route:
                                                  cluster: flyte
                                            - match:
                                                  prefix: "/healthcheck"
                                              route:
                                                  cluster: flyte
                                            - match:
                                                  prefix: "/login"
                                              route:
                                                  cluster: flyte
                                            - match:
                                                  prefix: "/logout"
                                              route:
                                                  cluster: flyte
                                            - match:
                                                  prefix: "/me"
                                              route:
                                                  cluster: flyte
                                            - match:
                                                  prefix: "/oauth2"
                                              route:
                                                  cluster: flyte
                                            - match:
                                                  prefix: "/v1"
                                              route:
                                                  cluster: flyte
                                            - match:
                                                  prefix: "/flyteidl.service.AdminService"
                                              route:
                                                  cluster: flyte_grpc
                                            - match:
                                                  prefix: "/flyteidl.service.AuthMetadataService"
                                              route:
                                                  cluster: flyte_grpc
                                            - match:
                                                  prefix: "/flyteidl.service.DataProxyService"
                                              route:
                                                  cluster: flyte_grpc
                                            - match:
                                                  prefix: "/flyteidl.service.IdentityService"
                                              route:
                                                  cluster: flyte_grpc
                                            - match:
                                                  prefix: "/grpc.health.v1.Health"
                                              route:
                                                  cluster: flyte_grpc
                                            - match:
                                                  prefix: "/flyteidl.service.SignalService"
                                              route:
                                                  cluster: flyte_grpc
                                            - match:
                                                  path: "/kubernetes-dashboard"
                                              redirect:
                                                  path_redirect: "/kubernetes-dashboard/"
                                            - match:
                                                  prefix: "/kubernetes-dashboard/"
                                              route:
                                                  cluster: kubernetes-dashboard
                                                  prefix_rewrite: /
                                            - match:
                                                  path: "/minio"
                                              redirect:
                                                  path_redirect: "/minio/"
                                            - match:
                                                  prefix: "/minio/"
                                              route:
                                                  cluster: minio
                                                  prefix_rewrite: /
                              http_filters:
                                  - name: envoy.filters.http.router
                                    typed_config:
                                      "@type": type.googleapis.com/envoy.extensions.filters.http.router.v3.Router
        clusters:
            - name: flyte
              connect_timeout: 0.25s
              type: STRICT_DNS
              lb_policy: ROUND_ROBIN
              load_assignment:
                  cluster_name: flyte
                  endpoints:
                      - lb_endpoints:
                            - endpoint:
                                  address:
                                      socket_address:
                                          address: flyte-sandbox-local
                                          port_value: 8088
            - name: flyte_grpc
              connect_timeout: 0.25s
              type: STRICT_DNS
              lb_policy: ROUND_ROBIN
              http2_protocol_options: {}
              load_assignment:
                  cluster_name: flyte_grpc
                  endpoints:
                      - lb_endpoints:
                            - endpoint:
                                  address:
                                      socket_address:
                                          address: flyte-sandbox-local
                                          port_value: 8089
            - name: kubernetes-dashboard
              connect_timeout: 0.25s
              type: STRICT_DNS
              lb_policy: ROUND_ROBIN
              load_assignment:
                  cluster_name: kubernetes-dashboard
                  endpoints:
                      - lb_endpoints:
                            - endpoint:
                                  address:
                                      socket_address:
                                          address: flyte-sandbox-kubernetes-dashboard
                                          port_value: 80
            - name: minio
              connect_timeout: 0.25s
              type: STRICT_DNS
              lb_policy: ROUND_ROBIN
              load_assignment:
                  cluster_name: minio
                  endpoints:
                      - lb_endpoints:
                            - endpoint:
                                  address:
                                      socket_address:
                                          address: flyte-sandbox-minio
                                          port_value: 9001
kind: ConfigMap
metadata:
  labels:
    app.kubernetes.io/instance: flyte-sandbox
    app.kubernetes.io/managed-by: Helm
    app.kubernetes.io/name: flyte-sandbox
    app.kubernetes.io/version: 1.16.0
    helm.sh/chart: flyte-sandbox-0.1.0
  name: flyte-sandbox-proxy-config
  namespace: flyte
---
apiVersion: v1
data: null
kind: ConfigMap
metadata:
  labels:
    app.kubernetes.io/instance: flyte-sandbox
    app.kubernetes.io/managed-by: Helm
    app.kubernetes.io/name: kubernetes-dashboard
    app.kubernetes.io/version: 2.7.0
    helm.sh/chart: kubernetes-dashboard-6.0.0
  name: kubernetes-dashboard-settings
  namespace: flyte
---
apiVersion: v1
data:
<<<<<<< HEAD
  haSharedSecret: WVJDWW9mMGh1d3A3SHNySQ==
=======
  haSharedSecret: dnlQNHJXN0pVTmMyU3o4Yw==
>>>>>>> d95ee843
  proxyPassword: ""
  proxyUsername: ""
kind: Secret
metadata:
  labels:
    app: docker-registry
    chart: docker-registry-2.2.2
    heritage: Helm
    release: flyte-sandbox
  name: flyte-sandbox-docker-registry-secret
  namespace: flyte
type: Opaque
---
apiVersion: v1
kind: Secret
metadata:
  labels:
    app.kubernetes.io/instance: flyte-sandbox
    app.kubernetes.io/managed-by: Helm
    app.kubernetes.io/name: kubernetes-dashboard
    app.kubernetes.io/version: 2.7.0
    helm.sh/chart: kubernetes-dashboard-6.0.0
  name: flyte-sandbox-kubernetes-dashboard-certs
  namespace: flyte
type: Opaque
---
apiVersion: v1
data:
  root-password: bWluaW9zdG9yYWdl
  root-user: bWluaW8=
kind: Secret
metadata:
  labels:
    app.kubernetes.io/instance: flyte-sandbox
    app.kubernetes.io/managed-by: Helm
    app.kubernetes.io/name: minio
    helm.sh/chart: minio-12.1.1
  name: flyte-sandbox-minio
  namespace: flyte
type: Opaque
---
apiVersion: v1
data:
  postgres-password: cG9zdGdyZXM=
kind: Secret
metadata:
  labels:
    app.kubernetes.io/instance: flyte-sandbox
    app.kubernetes.io/managed-by: Helm
    app.kubernetes.io/name: postgresql
    helm.sh/chart: postgresql-12.1.9
  name: flyte-sandbox-postgresql
  namespace: flyte
type: Opaque
---
apiVersion: v1
kind: Secret
metadata:
  labels:
    app.kubernetes.io/instance: flyte-sandbox
    app.kubernetes.io/managed-by: Helm
    app.kubernetes.io/name: kubernetes-dashboard
    app.kubernetes.io/version: 2.7.0
    helm.sh/chart: kubernetes-dashboard-6.0.0
  name: kubernetes-dashboard-csrf
  namespace: flyte
type: Opaque
---
apiVersion: v1
kind: Secret
metadata:
  labels:
    app.kubernetes.io/instance: flyte-sandbox
    app.kubernetes.io/managed-by: Helm
    app.kubernetes.io/name: kubernetes-dashboard
    app.kubernetes.io/version: 2.7.0
    helm.sh/chart: kubernetes-dashboard-6.0.0
  name: kubernetes-dashboard-key-holder
  namespace: flyte
type: Opaque
---
apiVersion: v1
kind: Endpoints
metadata:
  labels:
    app.kubernetes.io/instance: flyte-sandbox
    app.kubernetes.io/managed-by: Helm
    app.kubernetes.io/name: flyte-sandbox
    app.kubernetes.io/version: 1.16.0
    helm.sh/chart: flyte-sandbox-0.1.0
  name: flyte-sandbox-local
  namespace: flyte
subsets:
- addresses:
  - ip: '%{HOST_GATEWAY_IP}%'
  ports:
  - name: http
    port: 8088
    protocol: TCP
  - name: grpc
    port: 8089
    protocol: TCP
  - name: webhook
    port: 9443
    protocol: TCP
---
apiVersion: v1
kind: Service
metadata:
  labels:
    app: docker-registry
    chart: docker-registry-2.2.2
    heritage: Helm
    release: flyte-sandbox
  name: flyte-sandbox-docker-registry
  namespace: flyte
spec:
  ports:
  - name: http-5000
    nodePort: 30000
    port: 5000
    protocol: TCP
    targetPort: 5000
  selector:
    app: docker-registry
    release: flyte-sandbox
  type: NodePort
---
apiVersion: v1
kind: Service
metadata:
  labels:
    app.kubernetes.io/component: kubernetes-dashboard
    app.kubernetes.io/instance: flyte-sandbox
    app.kubernetes.io/managed-by: Helm
    app.kubernetes.io/name: kubernetes-dashboard
    app.kubernetes.io/version: 2.7.0
    helm.sh/chart: kubernetes-dashboard-6.0.0
    kubernetes.io/cluster-service: "true"
  name: flyte-sandbox-kubernetes-dashboard
  namespace: flyte
spec:
  ports:
  - name: http
    port: 80
    targetPort: http
  selector:
    app.kubernetes.io/component: kubernetes-dashboard
    app.kubernetes.io/instance: flyte-sandbox
    app.kubernetes.io/name: kubernetes-dashboard
  type: ClusterIP
---
apiVersion: v1
kind: Service
metadata:
  labels:
    app.kubernetes.io/instance: flyte-sandbox
    app.kubernetes.io/managed-by: Helm
    app.kubernetes.io/name: flyte-sandbox
    app.kubernetes.io/version: 1.16.0
    helm.sh/chart: flyte-sandbox-0.1.0
  name: flyte-sandbox-local
  namespace: flyte
spec:
  clusterIP: None
  ports:
  - name: http
    port: 8088
    protocol: TCP
  - name: grpc
    port: 8089
    protocol: TCP
  - name: webhook
    port: 9443
    protocol: TCP
---
apiVersion: v1
kind: Service
metadata:
  labels:
    app.kubernetes.io/instance: flyte-sandbox
    app.kubernetes.io/managed-by: Helm
    app.kubernetes.io/name: minio
    helm.sh/chart: minio-12.1.1
  name: flyte-sandbox-minio
  namespace: flyte
spec:
  externalTrafficPolicy: Cluster
  ports:
  - name: minio-api
    nodePort: 30002
    port: 9000
    targetPort: minio-api
  - name: minio-console
    port: 9001
    targetPort: minio-console
  selector:
    app.kubernetes.io/instance: flyte-sandbox
    app.kubernetes.io/name: minio
  type: NodePort
---
apiVersion: v1
kind: Service
metadata:
  labels:
    app.kubernetes.io/component: primary
    app.kubernetes.io/instance: flyte-sandbox
    app.kubernetes.io/managed-by: Helm
    app.kubernetes.io/name: postgresql
    helm.sh/chart: postgresql-12.1.9
  name: flyte-sandbox-postgresql
  namespace: flyte
spec:
  externalTrafficPolicy: Cluster
  ports:
  - name: tcp-postgresql
    nodePort: 30001
    port: 5432
    targetPort: tcp-postgresql
  selector:
    app.kubernetes.io/component: primary
    app.kubernetes.io/instance: flyte-sandbox
    app.kubernetes.io/name: postgresql
  sessionAffinity: None
  type: NodePort
---
apiVersion: v1
kind: Service
metadata:
  labels:
    app.kubernetes.io/component: primary
    app.kubernetes.io/instance: flyte-sandbox
    app.kubernetes.io/managed-by: Helm
    app.kubernetes.io/name: postgresql
    helm.sh/chart: postgresql-12.1.9
    service.alpha.kubernetes.io/tolerate-unready-endpoints: "true"
  name: flyte-sandbox-postgresql-hl
  namespace: flyte
spec:
  clusterIP: None
  ports:
  - name: tcp-postgresql
    port: 5432
    targetPort: tcp-postgresql
  publishNotReadyAddresses: true
  selector:
    app.kubernetes.io/component: primary
    app.kubernetes.io/instance: flyte-sandbox
    app.kubernetes.io/name: postgresql
  type: ClusterIP
---
apiVersion: v1
kind: Service
metadata:
  labels:
    app.kubernetes.io/instance: flyte-sandbox
    app.kubernetes.io/managed-by: Helm
    app.kubernetes.io/name: flyte-sandbox
    app.kubernetes.io/version: 1.16.0
    helm.sh/chart: flyte-sandbox-0.1.0
  name: flyte-sandbox-proxy
  namespace: flyte
spec:
  ports:
  - name: http
    nodePort: 30080
    port: 8000
    protocol: TCP
  selector:
    app.kubernetes.io/component: proxy
    app.kubernetes.io/instance: flyte-sandbox
    app.kubernetes.io/name: flyte-sandbox
  type: NodePort
---
apiVersion: v1
kind: PersistentVolume
metadata:
  labels:
    app.kubernetes.io/instance: flyte-sandbox
    app.kubernetes.io/managed-by: Helm
    app.kubernetes.io/name: flyte-sandbox
    app.kubernetes.io/version: 1.16.0
    helm.sh/chart: flyte-sandbox-0.1.0
  name: flyte-sandbox-db-storage
  namespace: flyte
spec:
  accessModes:
  - ReadWriteOnce
  capacity:
    storage: 1Gi
  hostPath:
    path: /var/lib/flyte/storage/db
  storageClassName: manual
---
apiVersion: v1
kind: PersistentVolume
metadata:
  labels:
    app.kubernetes.io/instance: flyte-sandbox
    app.kubernetes.io/managed-by: Helm
    app.kubernetes.io/name: flyte-sandbox
    app.kubernetes.io/version: 1.16.0
    helm.sh/chart: flyte-sandbox-0.1.0
  name: flyte-sandbox-minio-storage
  namespace: flyte
spec:
  accessModes:
  - ReadWriteOnce
  capacity:
    storage: 1Gi
  hostPath:
    path: /var/lib/flyte/storage/minio
  storageClassName: manual
---
apiVersion: v1
kind: PersistentVolumeClaim
metadata:
  labels:
    app.kubernetes.io/instance: flyte-sandbox
    app.kubernetes.io/managed-by: Helm
    app.kubernetes.io/name: flyte-sandbox
    app.kubernetes.io/version: 1.16.0
    helm.sh/chart: flyte-sandbox-0.1.0
  name: flyte-sandbox-db-storage
  namespace: flyte
spec:
  accessModes:
  - ReadWriteOnce
  resources:
    requests:
      storage: 1Gi
  storageClassName: manual
  volumeName: flyte-sandbox-db-storage
---
apiVersion: v1
kind: PersistentVolumeClaim
metadata:
  labels:
    app.kubernetes.io/instance: flyte-sandbox
    app.kubernetes.io/managed-by: Helm
    app.kubernetes.io/name: flyte-sandbox
    app.kubernetes.io/version: 1.16.0
    helm.sh/chart: flyte-sandbox-0.1.0
  name: flyte-sandbox-minio-storage
  namespace: flyte
spec:
  accessModes:
  - ReadWriteOnce
  resources:
    requests:
      storage: 1Gi
  storageClassName: manual
  volumeName: flyte-sandbox-minio-storage
---
apiVersion: apps/v1
kind: Deployment
metadata:
  labels:
    app: docker-registry
    chart: docker-registry-2.2.2
    heritage: Helm
    release: flyte-sandbox
  name: flyte-sandbox-docker-registry
  namespace: flyte
spec:
  minReadySeconds: 5
  replicas: 1
  selector:
    matchLabels:
      app: docker-registry
      release: flyte-sandbox
  template:
    metadata:
      annotations:
        checksum/config: 8f50e768255a87f078ba8b9879a0c174c3e045ffb46ac8723d2eedbe293c8d81
<<<<<<< HEAD
        checksum/secret: 79b2fb70d85e84a1c55c0114ccea7051655ca02aa590e4ed0813a760697a6e1c
=======
        checksum/secret: 00f35e5b4ed3c4802faef7494267ad19aa43551163fc889a9bd0bde4458b3482
>>>>>>> d95ee843
      labels:
        app: docker-registry
        release: flyte-sandbox
    spec:
      containers:
      - command:
        - /bin/registry
        - serve
        - /etc/docker/registry/config.yml
        env:
        - name: REGISTRY_HTTP_SECRET
          valueFrom:
            secretKeyRef:
              key: haSharedSecret
              name: flyte-sandbox-docker-registry-secret
        - name: REGISTRY_STORAGE_FILESYSTEM_ROOTDIRECTORY
          value: /var/lib/registry
        image: registry:sandbox
        imagePullPolicy: Never
        livenessProbe:
          httpGet:
            path: /
            port: 5000
        name: docker-registry
        ports:
        - containerPort: 5000
        readinessProbe:
          httpGet:
            path: /
            port: 5000
        resources: {}
        volumeMounts:
        - mountPath: /etc/docker/registry
          name: flyte-sandbox-docker-registry-config
        - mountPath: /var/lib/registry/
          name: data
      securityContext:
        fsGroup: 1000
        runAsUser: 1000
      volumes:
      - configMap:
          name: flyte-sandbox-docker-registry-config
        name: flyte-sandbox-docker-registry-config
      - emptyDir: {}
        name: data
---
apiVersion: apps/v1
kind: Deployment
metadata:
  labels:
    app.kubernetes.io/component: kubernetes-dashboard
    app.kubernetes.io/instance: flyte-sandbox
    app.kubernetes.io/managed-by: Helm
    app.kubernetes.io/name: kubernetes-dashboard
    app.kubernetes.io/version: 2.7.0
    helm.sh/chart: kubernetes-dashboard-6.0.0
  name: flyte-sandbox-kubernetes-dashboard
  namespace: flyte
spec:
  replicas: 1
  selector:
    matchLabels:
      app.kubernetes.io/component: kubernetes-dashboard
      app.kubernetes.io/instance: flyte-sandbox
      app.kubernetes.io/name: kubernetes-dashboard
  strategy:
    rollingUpdate:
      maxSurge: 0
      maxUnavailable: 1
    type: RollingUpdate
  template:
    metadata:
      annotations: null
      labels:
        app.kubernetes.io/component: kubernetes-dashboard
        app.kubernetes.io/instance: flyte-sandbox
        app.kubernetes.io/managed-by: Helm
        app.kubernetes.io/name: kubernetes-dashboard
        app.kubernetes.io/version: 2.7.0
        helm.sh/chart: kubernetes-dashboard-6.0.0
    spec:
      containers:
      - args:
        - --namespace=flyte
        - --metrics-provider=none
        - --enable-insecure-login
        - --enable-skip-login
        image: kubernetesui/dashboard:sandbox
        imagePullPolicy: Never
        livenessProbe:
          httpGet:
            path: /
            port: 9090
            scheme: HTTP
          initialDelaySeconds: 30
          timeoutSeconds: 30
        name: kubernetes-dashboard
        ports:
        - containerPort: 9090
          name: http
          protocol: TCP
        resources:
          limits:
            cpu: 2
            memory: 200Mi
          requests:
            cpu: 100m
            memory: 200Mi
        securityContext:
          allowPrivilegeEscalation: false
          readOnlyRootFilesystem: true
          runAsGroup: 2001
          runAsUser: 1001
        volumeMounts:
        - mountPath: /certs
          name: kubernetes-dashboard-certs
        - mountPath: /tmp
          name: tmp-volume
      securityContext:
        seccompProfile:
          type: RuntimeDefault
      serviceAccountName: flyte-sandbox-kubernetes-dashboard
      volumes:
      - name: kubernetes-dashboard-certs
        secret:
          secretName: flyte-sandbox-kubernetes-dashboard-certs
      - emptyDir: {}
        name: tmp-volume
---
apiVersion: apps/v1
kind: Deployment
metadata:
  labels:
    app.kubernetes.io/instance: flyte-sandbox
    app.kubernetes.io/managed-by: Helm
    app.kubernetes.io/name: minio
    helm.sh/chart: minio-12.1.1
  name: flyte-sandbox-minio
  namespace: flyte
spec:
  selector:
    matchLabels:
      app.kubernetes.io/instance: flyte-sandbox
      app.kubernetes.io/name: minio
  strategy:
    type: Recreate
  template:
    metadata:
      annotations:
        checksum/credentials-secret: c199ac45f9d95d97966921c814d6c8b38cbf7416458e19cbe6d001a04c264448
      labels:
        app.kubernetes.io/instance: flyte-sandbox
        app.kubernetes.io/managed-by: Helm
        app.kubernetes.io/name: minio
        helm.sh/chart: minio-12.1.1
    spec:
      affinity:
        nodeAffinity: null
        podAffinity: null
        podAntiAffinity:
          preferredDuringSchedulingIgnoredDuringExecution:
          - podAffinityTerm:
              labelSelector:
                matchLabels:
                  app.kubernetes.io/instance: flyte-sandbox
                  app.kubernetes.io/name: minio
              topologyKey: kubernetes.io/hostname
            weight: 1
      containers:
      - env:
        - name: BITNAMI_DEBUG
          value: "false"
        - name: MINIO_SCHEME
          value: http
        - name: MINIO_FORCE_NEW_KEYS
          value: "no"
        - name: MINIO_ROOT_USER
          valueFrom:
            secretKeyRef:
              key: root-user
              name: flyte-sandbox-minio
        - name: MINIO_ROOT_PASSWORD
          valueFrom:
            secretKeyRef:
              key: root-password
              name: flyte-sandbox-minio
        - name: MINIO_DEFAULT_BUCKETS
          value: my-s3-bucket
        - name: MINIO_BROWSER
          value: "on"
        - name: MINIO_PROMETHEUS_AUTH_TYPE
          value: public
        - name: MINIO_CONSOLE_PORT_NUMBER
          value: "9001"
        - name: MINIO_BROWSER_REDIRECT_URL
          value: http://localhost:30080/minio
        envFrom: null
        image: docker.io/bitnami/minio:sandbox
        imagePullPolicy: Never
        livenessProbe:
          failureThreshold: 5
          httpGet:
            path: /minio/health/live
            port: minio-api
            scheme: HTTP
          initialDelaySeconds: 5
          periodSeconds: 5
          successThreshold: 1
          timeoutSeconds: 5
        name: minio
        ports:
        - containerPort: 9000
          name: minio-api
          protocol: TCP
        - containerPort: 9001
          name: minio-console
          protocol: TCP
        readinessProbe:
          failureThreshold: 5
          initialDelaySeconds: 5
          periodSeconds: 5
          successThreshold: 1
          tcpSocket:
            port: minio-api
          timeoutSeconds: 1
        resources:
          limits: {}
          requests: {}
        securityContext:
          runAsNonRoot: true
          runAsUser: 1001
        volumeMounts:
        - mountPath: /data
          name: data
      initContainers:
      - command:
        - /bin/bash
        - -ec
        - |
          chown -R 1001:1001 /data
        image: docker.io/bitnami/bitnami-shell:sandbox
        imagePullPolicy: Never
        name: volume-permissions
        resources:
          limits: {}
          requests: {}
        securityContext:
          runAsUser: 0
        volumeMounts:
        - mountPath: /data
          name: data
      securityContext:
        fsGroup: 1001
      serviceAccountName: flyte-sandbox-minio
      volumes:
      - name: data
        persistentVolumeClaim:
          claimName: flyte-sandbox-minio-storage
---
apiVersion: apps/v1
kind: Deployment
metadata:
  labels:
    app.kubernetes.io/instance: flyte-sandbox
    app.kubernetes.io/managed-by: Helm
    app.kubernetes.io/name: flyte-sandbox
    app.kubernetes.io/version: 1.16.0
    helm.sh/chart: flyte-sandbox-0.1.0
  name: flyte-sandbox-proxy
  namespace: flyte
spec:
  replicas: 1
  selector:
    matchLabels:
      app.kubernetes.io/component: proxy
      app.kubernetes.io/instance: flyte-sandbox
      app.kubernetes.io/name: flyte-sandbox
  template:
    metadata:
      labels:
        app.kubernetes.io/component: proxy
        app.kubernetes.io/instance: flyte-sandbox
        app.kubernetes.io/name: flyte-sandbox
    spec:
      containers:
      - image: envoyproxy/envoy:sandbox
        imagePullPolicy: Never
        name: proxy
        ports:
        - containerPort: 8000
          name: http
        volumeMounts:
        - mountPath: /etc/envoy
          name: config
      volumes:
      - configMap:
          name: flyte-sandbox-proxy-config
        name: config
---
apiVersion: apps/v1
kind: StatefulSet
metadata:
  labels:
    app.kubernetes.io/component: primary
    app.kubernetes.io/instance: flyte-sandbox
    app.kubernetes.io/managed-by: Helm
    app.kubernetes.io/name: postgresql
    helm.sh/chart: postgresql-12.1.9
  name: flyte-sandbox-postgresql
  namespace: flyte
spec:
  replicas: 1
  selector:
    matchLabels:
      app.kubernetes.io/component: primary
      app.kubernetes.io/instance: flyte-sandbox
      app.kubernetes.io/name: postgresql
  serviceName: flyte-sandbox-postgresql-hl
  template:
    metadata:
      annotations: null
      labels:
        app.kubernetes.io/component: primary
        app.kubernetes.io/instance: flyte-sandbox
        app.kubernetes.io/managed-by: Helm
        app.kubernetes.io/name: postgresql
        helm.sh/chart: postgresql-12.1.9
      name: flyte-sandbox-postgresql
    spec:
      affinity:
        nodeAffinity: null
        podAffinity: null
        podAntiAffinity:
          preferredDuringSchedulingIgnoredDuringExecution:
          - podAffinityTerm:
              labelSelector:
                matchLabels:
                  app.kubernetes.io/component: primary
                  app.kubernetes.io/instance: flyte-sandbox
                  app.kubernetes.io/name: postgresql
              topologyKey: kubernetes.io/hostname
            weight: 1
      containers:
      - env:
        - name: BITNAMI_DEBUG
          value: "false"
        - name: POSTGRESQL_PORT_NUMBER
          value: "5432"
        - name: POSTGRESQL_VOLUME_DIR
          value: /bitnami/postgresql
        - name: PGDATA
          value: /bitnami/postgresql/data
        - name: POSTGRES_PASSWORD
          valueFrom:
            secretKeyRef:
              key: postgres-password
              name: flyte-sandbox-postgresql
        - name: POSTGRESQL_ENABLE_LDAP
          value: "no"
        - name: POSTGRESQL_ENABLE_TLS
          value: "no"
        - name: POSTGRESQL_LOG_HOSTNAME
          value: "false"
        - name: POSTGRESQL_LOG_CONNECTIONS
          value: "false"
        - name: POSTGRESQL_LOG_DISCONNECTIONS
          value: "false"
        - name: POSTGRESQL_PGAUDIT_LOG_CATALOG
          value: "off"
        - name: POSTGRESQL_CLIENT_MIN_MESSAGES
          value: error
        - name: POSTGRESQL_SHARED_PRELOAD_LIBRARIES
          value: pgaudit
        image: docker.io/bitnami/postgresql:sandbox
        imagePullPolicy: Never
        livenessProbe:
          exec:
            command:
            - /bin/sh
            - -c
            - exec pg_isready -U "postgres" -h 127.0.0.1 -p 5432
          failureThreshold: 6
          initialDelaySeconds: 30
          periodSeconds: 10
          successThreshold: 1
          timeoutSeconds: 5
        name: postgresql
        ports:
        - containerPort: 5432
          name: tcp-postgresql
        readinessProbe:
          exec:
            command:
            - /bin/sh
            - -c
            - -e
            - |
              exec pg_isready -U "postgres" -h 127.0.0.1 -p 5432
              [ -f /opt/bitnami/postgresql/tmp/.initialized ] || [ -f /bitnami/postgresql/.initialized ]
          failureThreshold: 6
          initialDelaySeconds: 5
          periodSeconds: 10
          successThreshold: 1
          timeoutSeconds: 5
        resources:
          limits: {}
          requests:
            cpu: 250m
            memory: 256Mi
        securityContext:
          runAsUser: 1001
        volumeMounts:
        - mountPath: /bitnami/postgresql
          name: data
      hostIPC: false
      hostNetwork: false
      initContainers:
      - command:
        - /bin/sh
        - -ec
        - |
          chown 1001:1001 /bitnami/postgresql
          mkdir -p /bitnami/postgresql/data
          chmod 700 /bitnami/postgresql/data
          find /bitnami/postgresql -mindepth 1 -maxdepth 1 -not -name "conf" -not -name ".snapshot" -not -name "lost+found" | \
            xargs -r chown -R 1001:1001
        image: docker.io/bitnami/bitnami-shell:sandbox
        imagePullPolicy: Never
        name: init-chmod-data
        resources:
          limits: {}
          requests: {}
        securityContext:
          runAsUser: 0
        volumeMounts:
        - mountPath: /bitnami/postgresql
          name: data
      securityContext:
        fsGroup: 1001
      serviceAccountName: default
      volumes:
      - name: data
        persistentVolumeClaim:
          claimName: flyte-sandbox-db-storage
  updateStrategy:
    rollingUpdate: {}
    type: RollingUpdate<|MERGE_RESOLUTION|>--- conflicted
+++ resolved
@@ -499,11 +499,7 @@
 ---
 apiVersion: v1
 data:
-<<<<<<< HEAD
-  haSharedSecret: WVJDWW9mMGh1d3A3SHNySQ==
-=======
-  haSharedSecret: dnlQNHJXN0pVTmMyU3o4Yw==
->>>>>>> d95ee843
+  haSharedSecret: VmU5aXI1cDNxaTVwN0VUMw==
   proxyPassword: ""
   proxyUsername: ""
 kind: Secret
@@ -879,11 +875,7 @@
     metadata:
       annotations:
         checksum/config: 8f50e768255a87f078ba8b9879a0c174c3e045ffb46ac8723d2eedbe293c8d81
-<<<<<<< HEAD
-        checksum/secret: 79b2fb70d85e84a1c55c0114ccea7051655ca02aa590e4ed0813a760697a6e1c
-=======
-        checksum/secret: 00f35e5b4ed3c4802faef7494267ad19aa43551163fc889a9bd0bde4458b3482
->>>>>>> d95ee843
+        checksum/secret: 6dc8fe7a85db80178373b838e3a16d92d4c290a2ce0c708beee0181b4bc68ef4
       labels:
         app: docker-registry
         release: flyte-sandbox
