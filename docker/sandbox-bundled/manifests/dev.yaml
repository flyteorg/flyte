--- conflicted
+++ resolved
@@ -744,11 +744,7 @@
 ---
 apiVersion: v1
 data:
-<<<<<<< HEAD
-  haSharedSecret: enU1SDU5Rm54YjAyZkJEVA==
-=======
-  haSharedSecret: S3hhYmcwb1E0enNmZXpHQw==
->>>>>>> b35cc95a
+  haSharedSecret: MnBEdHpHUmxNY0VqR1kxcQ==
   proxyPassword: ""
   proxyUsername: ""
 kind: Secret
@@ -1308,11 +1304,7 @@
     metadata:
       annotations:
         checksum/config: 8f50e768255a87f078ba8b9879a0c174c3e045ffb46ac8723d2eedbe293c8d81
-<<<<<<< HEAD
-        checksum/secret: 250199a936c62bc43b00e80aa130aae90835d75590681cc0b0078dc7c38b0a4b
-=======
-        checksum/secret: 32e8e4864e56d8e05e03763b1e04dc6c1821c30c5079087b39a02c1348560d34
->>>>>>> b35cc95a
+        checksum/secret: 3cb39df8217bd05fc43ba53e5ad2f77570dec7fe057d36133ebcb278960b407b
       labels:
         app: docker-registry
         release: flyte-sandbox
