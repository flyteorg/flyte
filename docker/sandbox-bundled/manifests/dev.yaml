apiVersion: v1
kind: Namespace
metadata:
  name: flyte
---
apiVersion: v1
kind: ServiceAccount
metadata:
  labels:
    app.kubernetes.io/instance: flyte-sandbox
    app.kubernetes.io/managed-by: Helm
    app.kubernetes.io/name: kubernetes-dashboard
    app.kubernetes.io/version: 2.7.0
    helm.sh/chart: kubernetes-dashboard-6.0.0
  name: flyte-sandbox-kubernetes-dashboard
  namespace: flyte
---
apiVersion: v1
automountServiceAccountToken: true
kind: ServiceAccount
metadata:
  labels:
    app.kubernetes.io/instance: flyte-sandbox
    app.kubernetes.io/managed-by: Helm
    app.kubernetes.io/name: minio
    helm.sh/chart: minio-12.6.7
  name: flyte-sandbox-minio
  namespace: flyte
secrets:
- name: flyte-sandbox-minio
---
apiVersion: rbac.authorization.k8s.io/v1
kind: Role
metadata:
  labels:
    app.kubernetes.io/instance: flyte-sandbox
    app.kubernetes.io/managed-by: Helm
    app.kubernetes.io/name: kubernetes-dashboard
    app.kubernetes.io/version: 2.7.0
    helm.sh/chart: kubernetes-dashboard-6.0.0
  name: flyte-sandbox-kubernetes-dashboard
  namespace: flyte
rules:
- apiGroups:
  - ""
  resourceNames:
  - kubernetes-dashboard-key-holder
  - kubernetes-dashboard-certs
  - kubernetes-dashboard-csrf
  resources:
  - secrets
  verbs:
  - get
  - update
  - delete
- apiGroups:
  - ""
  resourceNames:
  - kubernetes-dashboard-settings
  resources:
  - configmaps
  verbs:
  - get
  - update
- apiGroups:
  - ""
  resourceNames:
  - heapster
  - dashboard-metrics-scraper
  resources:
  - services
  verbs:
  - proxy
- apiGroups:
  - ""
  resourceNames:
  - heapster
  - 'http:heapster:'
  - 'https:heapster:'
  - dashboard-metrics-scraper
  - http:dashboard-metrics-scraper
  resources:
  - services/proxy
  verbs:
  - get
---
apiVersion: rbac.authorization.k8s.io/v1
kind: ClusterRole
metadata:
  labels:
    app.kubernetes.io/instance: flyte-sandbox
    app.kubernetes.io/managed-by: Helm
    app.kubernetes.io/name: kubernetes-dashboard
    app.kubernetes.io/version: 2.7.0
    helm.sh/chart: kubernetes-dashboard-6.0.0
  name: flyte-sandbox-kubernetes-dashboard-readonly
rules:
- apiGroups:
  - ""
  resources:
  - configmaps
  - endpoints
  - persistentvolumeclaims
  - pods
  - replicationcontrollers
  - replicationcontrollers/scale
  - serviceaccounts
  - services
  - nodes
  - persistentvolumeclaims
  - persistentvolumes
  verbs:
  - get
  - list
  - watch
- apiGroups:
  - ""
  resources:
  - bindings
  - events
  - limitranges
  - namespaces/status
  - pods/log
  - pods/status
  - replicationcontrollers/status
  - resourcequotas
  - resourcequotas/status
  verbs:
  - get
  - list
  - watch
- apiGroups:
  - ""
  resources:
  - namespaces
  verbs:
  - get
  - list
  - watch
- apiGroups:
  - apps
  resources:
  - daemonsets
  - deployments
  - deployments/scale
  - replicasets
  - replicasets/scale
  - statefulsets
  verbs:
  - get
  - list
  - watch
- apiGroups:
  - autoscaling
  resources:
  - horizontalpodautoscalers
  verbs:
  - get
  - list
  - watch
- apiGroups:
  - batch
  resources:
  - cronjobs
  - jobs
  verbs:
  - get
  - list
  - watch
- apiGroups:
  - extensions
  resources:
  - daemonsets
  - deployments
  - deployments/scale
  - ingresses
  - networkpolicies
  - replicasets
  - replicasets/scale
  - replicationcontrollers/scale
  verbs:
  - get
  - list
  - watch
- apiGroups:
  - policy
  resources:
  - poddisruptionbudgets
  verbs:
  - get
  - list
  - watch
- apiGroups:
  - networking.k8s.io
  resources:
  - networkpolicies
  - ingresses
  verbs:
  - get
  - list
  - watch
- apiGroups:
  - storage.k8s.io
  resources:
  - storageclasses
  - volumeattachments
  verbs:
  - get
  - list
  - watch
- apiGroups:
  - rbac.authorization.k8s.io
  resources:
  - clusterrolebindings
  - clusterroles
  - roles
  - rolebindings
  verbs:
  - get
  - list
  - watch
---
apiVersion: rbac.authorization.k8s.io/v1
kind: RoleBinding
metadata:
  labels:
    app.kubernetes.io/instance: flyte-sandbox
    app.kubernetes.io/managed-by: Helm
    app.kubernetes.io/name: kubernetes-dashboard
    app.kubernetes.io/version: 2.7.0
    helm.sh/chart: kubernetes-dashboard-6.0.0
  name: flyte-sandbox-kubernetes-dashboard
  namespace: flyte
roleRef:
  apiGroup: rbac.authorization.k8s.io
  kind: Role
  name: flyte-sandbox-kubernetes-dashboard
subjects:
- kind: ServiceAccount
  name: flyte-sandbox-kubernetes-dashboard
  namespace: flyte
---
apiVersion: rbac.authorization.k8s.io/v1
kind: ClusterRoleBinding
metadata:
  labels:
    app.kubernetes.io/instance: flyte-sandbox
    app.kubernetes.io/managed-by: Helm
    app.kubernetes.io/name: kubernetes-dashboard
    app.kubernetes.io/version: 2.7.0
    helm.sh/chart: kubernetes-dashboard-6.0.0
  name: flyte-sandbox-kubernetes-dashboard-readonly
roleRef:
  apiGroup: rbac.authorization.k8s.io
  kind: ClusterRole
  name: flyte-sandbox-kubernetes-dashboard-readonly
subjects:
- kind: ServiceAccount
  name: flyte-sandbox-kubernetes-dashboard
  namespace: flyte
---
apiVersion: v1
data:
  config.yml: |-
    health:
      storagedriver:
        enabled: true
        interval: 10s
        threshold: 3
    http:
      addr: :5000
      debug:
        addr: :5001
        prometheus:
          enabled: false
          path: /metrics
      headers:
        X-Content-Type-Options:
        - nosniff
    log:
      fields:
        service: registry
    storage:
      cache:
        blobdescriptor: inmemory
    version: 0.1
kind: ConfigMap
metadata:
  labels:
    app: docker-registry
    chart: docker-registry-2.2.2
    heritage: Helm
    release: flyte-sandbox
  name: flyte-sandbox-docker-registry-config
  namespace: flyte
---
apiVersion: v1
data:
  envoy.yaml: |
    admin:
        access_log_path: /dev/stdout
    static_resources:
        listeners:
            - address:
                  socket_address:
                      address: 0.0.0.0
                      port_value: 8000
              filter_chains:
                  - filters:
                        - name: envoy.filters.network.http_connection_manager
                          typed_config:
                              "@type": type.googleapis.com/envoy.extensions.filters.network.http_connection_manager.v3.HttpConnectionManager
                              stat_prefix: ingress_http
                              codec_type: AUTO
                              upgrade_configs:
                                  - upgrade_type: websocket
                              route_config:
                                  name: local_route
                                  virtual_hosts:
                                      - name: backend
                                        domains:
                                            - "*"
                                        routes:
                                            - match:
                                                  path: "/"
                                              redirect:
                                                  path_redirect: "/console/"
                                            - match:
                                                  prefix: "/.well-known"
                                              route:
                                                  cluster: flyte
                                            - match:
                                                  prefix: "/__webpack_hmr"
                                              route:
                                                  cluster: flyte
                                            - match:
                                                  prefix: "/api"
                                              route:
                                                  cluster: flyte
                                            - match:
                                                  prefix: "/callback"
                                              route:
                                                  cluster: flyte
                                            - match:
                                                  prefix: "/config"
                                              route:
                                                  cluster: flyte
                                            - match:
                                                  prefix: "/console"
                                              route:
                                                  cluster: flyte
                                            - match:
                                                  prefix: "/healthcheck"
                                              route:
                                                  cluster: flyte
                                            - match:
                                                  prefix: "/login"
                                              route:
                                                  cluster: flyte
                                            - match:
                                                  prefix: "/logout"
                                              route:
                                                  cluster: flyte
                                            - match:
                                                  prefix: "/me"
                                              route:
                                                  cluster: flyte
                                            - match:
                                                  prefix: "/oauth2"
                                              route:
                                                  cluster: flyte
                                            - match:
                                                  prefix: "/v1"
                                              route:
                                                  cluster: flyte
                                            - match:
                                                  prefix: "/flyteidl.service.AdminService"
                                              route:
                                                  cluster: flyte_grpc
                                            - match:
                                                  prefix: "/flyteidl.service.AuthMetadataService"
                                              route:
                                                  cluster: flyte_grpc
                                            - match:
                                                  prefix: "/flyteidl.service.DataProxyService"
                                              route:
                                                  cluster: flyte_grpc
                                            - match:
                                                  prefix: "/flyteidl.service.IdentityService"
                                              route:
                                                  cluster: flyte_grpc
                                            - match:
                                                  prefix: "/grpc.health.v1.Health"
                                              route:
                                                  cluster: flyte_grpc
                                            - match:
                                                  prefix: "/flyteidl.service.SignalService"
                                              route:
                                                  cluster: flyte_grpc
                                            - match:
                                                  path: "/kubernetes-dashboard"
                                              redirect:
                                                  path_redirect: "/kubernetes-dashboard/"
                                            - match:
                                                  prefix: "/kubernetes-dashboard/"
                                              route:
                                                  cluster: kubernetes-dashboard
                                                  prefix_rewrite: /
                                            - match:
                                                  path: "/minio"
                                              redirect:
                                                  path_redirect: "/minio/"
                                            - match:
                                                  prefix: "/minio/"
                                              route:
                                                  cluster: minio
                                                  prefix_rewrite: /
                              http_filters:
                                  - name: envoy.filters.http.router
                                    typed_config:
                                      "@type": type.googleapis.com/envoy.extensions.filters.http.router.v3.Router
        clusters:
            - name: flyte
              connect_timeout: 0.25s
              type: STRICT_DNS
              lb_policy: ROUND_ROBIN
              load_assignment:
                  cluster_name: flyte
                  endpoints:
                      - lb_endpoints:
                            - endpoint:
                                  address:
                                      socket_address:
                                          address: flyte-sandbox-local
                                          port_value: 8088
            - name: flyte_grpc
              connect_timeout: 0.25s
              type: STRICT_DNS
              lb_policy: ROUND_ROBIN
              http2_protocol_options: {}
              load_assignment:
                  cluster_name: flyte_grpc
                  endpoints:
                      - lb_endpoints:
                            - endpoint:
                                  address:
                                      socket_address:
                                          address: flyte-sandbox-local
                                          port_value: 8089
            - name: kubernetes-dashboard
              connect_timeout: 0.25s
              type: STRICT_DNS
              lb_policy: ROUND_ROBIN
              load_assignment:
                  cluster_name: kubernetes-dashboard
                  endpoints:
                      - lb_endpoints:
                            - endpoint:
                                  address:
                                      socket_address:
                                          address: flyte-sandbox-kubernetes-dashboard
                                          port_value: 80
            - name: minio
              connect_timeout: 0.25s
              type: STRICT_DNS
              lb_policy: ROUND_ROBIN
              load_assignment:
                  cluster_name: minio
                  endpoints:
                      - lb_endpoints:
                            - endpoint:
                                  address:
                                      socket_address:
                                          address: flyte-sandbox-minio
                                          port_value: 9001
kind: ConfigMap
metadata:
  labels:
    app.kubernetes.io/instance: flyte-sandbox
    app.kubernetes.io/managed-by: Helm
    app.kubernetes.io/name: flyte-sandbox
    app.kubernetes.io/version: 1.16.1
    helm.sh/chart: flyte-sandbox-0.1.0
  name: flyte-sandbox-proxy-config
  namespace: flyte
---
apiVersion: v1
data: null
kind: ConfigMap
metadata:
  labels:
    app.kubernetes.io/instance: flyte-sandbox
    app.kubernetes.io/managed-by: Helm
    app.kubernetes.io/name: kubernetes-dashboard
    app.kubernetes.io/version: 2.7.0
    helm.sh/chart: kubernetes-dashboard-6.0.0
  name: kubernetes-dashboard-settings
  namespace: flyte
---
apiVersion: v1
data:
<<<<<<< HEAD
  haSharedSecret: Tmc3aTA3NVI2NnVHZnQ3Sg==
=======
  haSharedSecret: YjFqbVE2UE05QnpwMVVVeg==
>>>>>>> 992641c5
  proxyPassword: ""
  proxyUsername: ""
kind: Secret
metadata:
  labels:
    app: docker-registry
    chart: docker-registry-2.2.2
    heritage: Helm
    release: flyte-sandbox
  name: flyte-sandbox-docker-registry-secret
  namespace: flyte
type: Opaque
---
apiVersion: v1
kind: Secret
metadata:
  labels:
    app.kubernetes.io/instance: flyte-sandbox
    app.kubernetes.io/managed-by: Helm
    app.kubernetes.io/name: kubernetes-dashboard
    app.kubernetes.io/version: 2.7.0
    helm.sh/chart: kubernetes-dashboard-6.0.0
  name: flyte-sandbox-kubernetes-dashboard-certs
  namespace: flyte
type: Opaque
---
apiVersion: v1
data:
  root-password: bWluaW9zdG9yYWdl
  root-user: bWluaW8=
kind: Secret
metadata:
  labels:
    app.kubernetes.io/instance: flyte-sandbox
    app.kubernetes.io/managed-by: Helm
    app.kubernetes.io/name: minio
    helm.sh/chart: minio-12.6.7
  name: flyte-sandbox-minio
  namespace: flyte
type: Opaque
---
apiVersion: v1
data:
  postgres-password: cG9zdGdyZXM=
kind: Secret
metadata:
  labels:
    app.kubernetes.io/instance: flyte-sandbox
    app.kubernetes.io/managed-by: Helm
    app.kubernetes.io/name: postgresql
    helm.sh/chart: postgresql-12.8.1
  name: flyte-sandbox-postgresql
  namespace: flyte
type: Opaque
---
apiVersion: v1
kind: Secret
metadata:
  labels:
    app.kubernetes.io/instance: flyte-sandbox
    app.kubernetes.io/managed-by: Helm
    app.kubernetes.io/name: kubernetes-dashboard
    app.kubernetes.io/version: 2.7.0
    helm.sh/chart: kubernetes-dashboard-6.0.0
  name: kubernetes-dashboard-csrf
  namespace: flyte
type: Opaque
---
apiVersion: v1
kind: Secret
metadata:
  labels:
    app.kubernetes.io/instance: flyte-sandbox
    app.kubernetes.io/managed-by: Helm
    app.kubernetes.io/name: kubernetes-dashboard
    app.kubernetes.io/version: 2.7.0
    helm.sh/chart: kubernetes-dashboard-6.0.0
  name: kubernetes-dashboard-key-holder
  namespace: flyte
type: Opaque
---
apiVersion: v1
kind: Endpoints
metadata:
  labels:
    app.kubernetes.io/instance: flyte-sandbox
    app.kubernetes.io/managed-by: Helm
    app.kubernetes.io/name: flyte-sandbox
    app.kubernetes.io/version: 1.16.1
    helm.sh/chart: flyte-sandbox-0.1.0
  name: flyte-sandbox-local
  namespace: flyte
subsets:
- addresses:
  - ip: '%{HOST_GATEWAY_IP}%'
  ports:
  - name: http
    port: 8088
    protocol: TCP
  - name: grpc
    port: 8089
    protocol: TCP
  - name: webhook
    port: 9443
    protocol: TCP
---
apiVersion: v1
kind: Service
metadata:
  labels:
    app: docker-registry
    chart: docker-registry-2.2.2
    heritage: Helm
    release: flyte-sandbox
  name: flyte-sandbox-docker-registry
  namespace: flyte
spec:
  ports:
  - name: http-5000
    nodePort: 30000
    port: 5000
    protocol: TCP
    targetPort: 5000
  selector:
    app: docker-registry
    release: flyte-sandbox
  type: NodePort
---
apiVersion: v1
kind: Service
metadata:
  labels:
    app.kubernetes.io/component: kubernetes-dashboard
    app.kubernetes.io/instance: flyte-sandbox
    app.kubernetes.io/managed-by: Helm
    app.kubernetes.io/name: kubernetes-dashboard
    app.kubernetes.io/version: 2.7.0
    helm.sh/chart: kubernetes-dashboard-6.0.0
    kubernetes.io/cluster-service: "true"
  name: flyte-sandbox-kubernetes-dashboard
  namespace: flyte
spec:
  ports:
  - name: http
    port: 80
    targetPort: http
  selector:
    app.kubernetes.io/component: kubernetes-dashboard
    app.kubernetes.io/instance: flyte-sandbox
    app.kubernetes.io/name: kubernetes-dashboard
  type: ClusterIP
---
apiVersion: v1
kind: Service
metadata:
  labels:
    app.kubernetes.io/instance: flyte-sandbox
    app.kubernetes.io/managed-by: Helm
    app.kubernetes.io/name: flyte-sandbox
    app.kubernetes.io/version: 1.16.1
    helm.sh/chart: flyte-sandbox-0.1.0
  name: flyte-sandbox-local
  namespace: flyte
spec:
  clusterIP: None
  ports:
  - name: http
    port: 8088
    protocol: TCP
  - name: grpc
    port: 8089
    protocol: TCP
  - name: webhook
    port: 9443
    protocol: TCP
---
apiVersion: v1
kind: Service
metadata:
  labels:
    app.kubernetes.io/instance: flyte-sandbox
    app.kubernetes.io/managed-by: Helm
    app.kubernetes.io/name: minio
    helm.sh/chart: minio-12.6.7
  name: flyte-sandbox-minio
  namespace: flyte
spec:
  externalTrafficPolicy: Cluster
  ports:
  - name: minio-api
    nodePort: 30002
    port: 9000
    targetPort: minio-api
  - name: minio-console
    port: 9001
    targetPort: minio-console
  selector:
    app.kubernetes.io/instance: flyte-sandbox
    app.kubernetes.io/name: minio
  type: NodePort
---
apiVersion: v1
kind: Service
metadata:
  labels:
    app.kubernetes.io/component: primary
    app.kubernetes.io/instance: flyte-sandbox
    app.kubernetes.io/managed-by: Helm
    app.kubernetes.io/name: postgresql
    helm.sh/chart: postgresql-12.8.1
  name: flyte-sandbox-postgresql
  namespace: flyte
spec:
  externalTrafficPolicy: Cluster
  ports:
  - name: tcp-postgresql
    nodePort: 30001
    port: 5432
    targetPort: tcp-postgresql
  selector:
    app.kubernetes.io/component: primary
    app.kubernetes.io/instance: flyte-sandbox
    app.kubernetes.io/name: postgresql
  sessionAffinity: None
  type: NodePort
---
apiVersion: v1
kind: Service
metadata:
  labels:
    app.kubernetes.io/component: primary
    app.kubernetes.io/instance: flyte-sandbox
    app.kubernetes.io/managed-by: Helm
    app.kubernetes.io/name: postgresql
    helm.sh/chart: postgresql-12.8.1
    service.alpha.kubernetes.io/tolerate-unready-endpoints: "true"
  name: flyte-sandbox-postgresql-hl
  namespace: flyte
spec:
  clusterIP: None
  ports:
  - name: tcp-postgresql
    port: 5432
    targetPort: tcp-postgresql
  publishNotReadyAddresses: true
  selector:
    app.kubernetes.io/component: primary
    app.kubernetes.io/instance: flyte-sandbox
    app.kubernetes.io/name: postgresql
  type: ClusterIP
---
apiVersion: v1
kind: Service
metadata:
  labels:
    app.kubernetes.io/instance: flyte-sandbox
    app.kubernetes.io/managed-by: Helm
    app.kubernetes.io/name: flyte-sandbox
    app.kubernetes.io/version: 1.16.1
    helm.sh/chart: flyte-sandbox-0.1.0
  name: flyte-sandbox-proxy
  namespace: flyte
spec:
  ports:
  - name: http
    nodePort: 30080
    port: 8000
    protocol: TCP
  selector:
    app.kubernetes.io/component: proxy
    app.kubernetes.io/instance: flyte-sandbox
    app.kubernetes.io/name: flyte-sandbox
  type: NodePort
---
apiVersion: v1
kind: PersistentVolume
metadata:
  labels:
    app.kubernetes.io/instance: flyte-sandbox
    app.kubernetes.io/managed-by: Helm
    app.kubernetes.io/name: flyte-sandbox
    app.kubernetes.io/version: 1.16.1
    helm.sh/chart: flyte-sandbox-0.1.0
  name: flyte-sandbox-db-storage
  namespace: flyte
spec:
  accessModes:
  - ReadWriteOnce
  capacity:
    storage: 1Gi
  hostPath:
    path: /var/lib/flyte/storage/db
  storageClassName: manual
---
apiVersion: v1
kind: PersistentVolume
metadata:
  labels:
    app.kubernetes.io/instance: flyte-sandbox
    app.kubernetes.io/managed-by: Helm
    app.kubernetes.io/name: flyte-sandbox
    app.kubernetes.io/version: 1.16.1
    helm.sh/chart: flyte-sandbox-0.1.0
  name: flyte-sandbox-minio-storage
  namespace: flyte
spec:
  accessModes:
  - ReadWriteOnce
  capacity:
    storage: 1Gi
  hostPath:
    path: /var/lib/flyte/storage/minio
  storageClassName: manual
---
apiVersion: v1
kind: PersistentVolumeClaim
metadata:
  labels:
    app.kubernetes.io/instance: flyte-sandbox
    app.kubernetes.io/managed-by: Helm
    app.kubernetes.io/name: flyte-sandbox
    app.kubernetes.io/version: 1.16.1
    helm.sh/chart: flyte-sandbox-0.1.0
  name: flyte-sandbox-db-storage
  namespace: flyte
spec:
  accessModes:
  - ReadWriteOnce
  resources:
    requests:
      storage: 1Gi
  storageClassName: manual
  volumeName: flyte-sandbox-db-storage
---
apiVersion: v1
kind: PersistentVolumeClaim
metadata:
  labels:
    app.kubernetes.io/instance: flyte-sandbox
    app.kubernetes.io/managed-by: Helm
    app.kubernetes.io/name: flyte-sandbox
    app.kubernetes.io/version: 1.16.1
    helm.sh/chart: flyte-sandbox-0.1.0
  name: flyte-sandbox-minio-storage
  namespace: flyte
spec:
  accessModes:
  - ReadWriteOnce
  resources:
    requests:
      storage: 1Gi
  storageClassName: manual
  volumeName: flyte-sandbox-minio-storage
---
apiVersion: apps/v1
kind: Deployment
metadata:
  labels:
    app.kubernetes.io/instance: flyte-sandbox
    app.kubernetes.io/managed-by: Helm
    app.kubernetes.io/name: flyte-sandbox
    app.kubernetes.io/version: 1.16.1
    helm.sh/chart: flyte-sandbox-0.1.0
  name: flyte-sandbox-buildkit
  namespace: flyte
spec:
  replicas: 1
  selector:
    matchLabels:
      app.kubernetes.io/component: buildkit
      app.kubernetes.io/instance: flyte-sandbox
      app.kubernetes.io/name: flyte-sandbox
  template:
    metadata:
      labels:
        app.kubernetes.io/component: buildkit
        app.kubernetes.io/instance: flyte-sandbox
        app.kubernetes.io/name: flyte-sandbox
    spec:
      containers:
      - args:
        - --addr
        - unix:///run/buildkit/buildkitd.sock
        - --addr
        - tcp://0.0.0.0:30003
        image: moby/buildkit:sandbox
        imagePullPolicy: Never
        livenessProbe:
          exec:
            command:
            - buildctl
            - debug
            - workers
          initialDelaySeconds: 5
          periodSeconds: 30
        name: buildkit
        ports:
        - containerPort: 30003
          name: tcp
          protocol: TCP
        readinessProbe:
          exec:
            command:
            - buildctl
            - debug
            - workers
          initialDelaySeconds: 5
          periodSeconds: 30
        securityContext:
          privileged: true
      dnsPolicy: ClusterFirstWithHostNet
      hostNetwork: true
---
apiVersion: apps/v1
kind: Deployment
metadata:
  labels:
    app: docker-registry
    chart: docker-registry-2.2.2
    heritage: Helm
    release: flyte-sandbox
  name: flyte-sandbox-docker-registry
  namespace: flyte
spec:
  minReadySeconds: 5
  replicas: 1
  selector:
    matchLabels:
      app: docker-registry
      release: flyte-sandbox
  template:
    metadata:
      annotations:
        checksum/config: 8f50e768255a87f078ba8b9879a0c174c3e045ffb46ac8723d2eedbe293c8d81
<<<<<<< HEAD
        checksum/secret: d47499dad86f1a65c4d18ae3d79f09590f025afbe1351f3e500d12d31039caa5
=======
        checksum/secret: ec699a25c688a15358899da82f9fa9bb199fe085f200f00facc09b448ad80369
>>>>>>> 992641c5
      labels:
        app: docker-registry
        release: flyte-sandbox
    spec:
      containers:
      - command:
        - /bin/registry
        - serve
        - /etc/docker/registry/config.yml
        env:
        - name: REGISTRY_HTTP_SECRET
          valueFrom:
            secretKeyRef:
              key: haSharedSecret
              name: flyte-sandbox-docker-registry-secret
        - name: REGISTRY_STORAGE_FILESYSTEM_ROOTDIRECTORY
          value: /var/lib/registry
        image: registry:sandbox
        imagePullPolicy: Never
        livenessProbe:
          httpGet:
            path: /
            port: 5000
        name: docker-registry
        ports:
        - containerPort: 5000
        readinessProbe:
          httpGet:
            path: /
            port: 5000
        resources: {}
        volumeMounts:
        - mountPath: /etc/docker/registry
          name: flyte-sandbox-docker-registry-config
        - mountPath: /var/lib/registry/
          name: data
      securityContext:
        fsGroup: 1000
        runAsUser: 1000
      volumes:
      - configMap:
          name: flyte-sandbox-docker-registry-config
        name: flyte-sandbox-docker-registry-config
      - emptyDir: {}
        name: data
---
apiVersion: apps/v1
kind: Deployment
metadata:
  labels:
    app.kubernetes.io/component: kubernetes-dashboard
    app.kubernetes.io/instance: flyte-sandbox
    app.kubernetes.io/managed-by: Helm
    app.kubernetes.io/name: kubernetes-dashboard
    app.kubernetes.io/version: 2.7.0
    helm.sh/chart: kubernetes-dashboard-6.0.0
  name: flyte-sandbox-kubernetes-dashboard
  namespace: flyte
spec:
  replicas: 1
  selector:
    matchLabels:
      app.kubernetes.io/component: kubernetes-dashboard
      app.kubernetes.io/instance: flyte-sandbox
      app.kubernetes.io/name: kubernetes-dashboard
  strategy:
    rollingUpdate:
      maxSurge: 0
      maxUnavailable: 1
    type: RollingUpdate
  template:
    metadata:
      annotations: null
      labels:
        app.kubernetes.io/component: kubernetes-dashboard
        app.kubernetes.io/instance: flyte-sandbox
        app.kubernetes.io/managed-by: Helm
        app.kubernetes.io/name: kubernetes-dashboard
        app.kubernetes.io/version: 2.7.0
        helm.sh/chart: kubernetes-dashboard-6.0.0
    spec:
      containers:
      - args:
        - --namespace=flyte
        - --metrics-provider=none
        - --enable-insecure-login
        - --enable-skip-login
        image: kubernetesui/dashboard:sandbox
        imagePullPolicy: Never
        livenessProbe:
          httpGet:
            path: /
            port: 9090
            scheme: HTTP
          initialDelaySeconds: 30
          timeoutSeconds: 30
        name: kubernetes-dashboard
        ports:
        - containerPort: 9090
          name: http
          protocol: TCP
        resources:
          limits:
            cpu: 2
            memory: 200Mi
          requests:
            cpu: 100m
            memory: 200Mi
        securityContext:
          allowPrivilegeEscalation: false
          readOnlyRootFilesystem: true
          runAsGroup: 2001
          runAsUser: 1001
        volumeMounts:
        - mountPath: /certs
          name: kubernetes-dashboard-certs
        - mountPath: /tmp
          name: tmp-volume
      securityContext:
        seccompProfile:
          type: RuntimeDefault
      serviceAccountName: flyte-sandbox-kubernetes-dashboard
      volumes:
      - name: kubernetes-dashboard-certs
        secret:
          secretName: flyte-sandbox-kubernetes-dashboard-certs
      - emptyDir: {}
        name: tmp-volume
---
apiVersion: apps/v1
kind: Deployment
metadata:
  labels:
    app.kubernetes.io/instance: flyte-sandbox
    app.kubernetes.io/managed-by: Helm
    app.kubernetes.io/name: minio
    helm.sh/chart: minio-12.6.7
  name: flyte-sandbox-minio
  namespace: flyte
spec:
  selector:
    matchLabels:
      app.kubernetes.io/instance: flyte-sandbox
      app.kubernetes.io/name: minio
  strategy:
    type: Recreate
  template:
    metadata:
      annotations:
        checksum/credentials-secret: ecce809e3af19025d134846a9a81e163dd41df7e26abf2c6657895d9d13607a9
      labels:
        app.kubernetes.io/instance: flyte-sandbox
        app.kubernetes.io/managed-by: Helm
        app.kubernetes.io/name: minio
        helm.sh/chart: minio-12.6.7
    spec:
      affinity:
        nodeAffinity: null
        podAffinity: null
        podAntiAffinity:
          preferredDuringSchedulingIgnoredDuringExecution:
          - podAffinityTerm:
              labelSelector:
                matchLabels:
                  app.kubernetes.io/instance: flyte-sandbox
                  app.kubernetes.io/name: minio
              topologyKey: kubernetes.io/hostname
            weight: 1
      containers:
      - env:
        - name: BITNAMI_DEBUG
          value: "false"
        - name: MINIO_SCHEME
          value: http
        - name: MINIO_FORCE_NEW_KEYS
          value: "no"
        - name: MINIO_ROOT_USER
          valueFrom:
            secretKeyRef:
              key: root-user
              name: flyte-sandbox-minio
        - name: MINIO_ROOT_PASSWORD
          valueFrom:
            secretKeyRef:
              key: root-password
              name: flyte-sandbox-minio
        - name: MINIO_DEFAULT_BUCKETS
          value: my-s3-bucket
        - name: MINIO_BROWSER
          value: "on"
        - name: MINIO_PROMETHEUS_AUTH_TYPE
          value: public
        - name: MINIO_CONSOLE_PORT_NUMBER
          value: "9001"
        - name: MINIO_BROWSER_REDIRECT_URL
          value: http://localhost:30080/minio
        envFrom: null
        image: docker.io/bitnami/minio:sandbox
        imagePullPolicy: Never
        livenessProbe:
          failureThreshold: 5
          httpGet:
            path: /minio/health/live
            port: minio-api
            scheme: HTTP
          initialDelaySeconds: 5
          periodSeconds: 5
          successThreshold: 1
          timeoutSeconds: 5
        name: minio
        ports:
        - containerPort: 9000
          name: minio-api
          protocol: TCP
        - containerPort: 9001
          name: minio-console
          protocol: TCP
        readinessProbe:
          failureThreshold: 5
          initialDelaySeconds: 5
          periodSeconds: 5
          successThreshold: 1
          tcpSocket:
            port: minio-api
          timeoutSeconds: 1
        resources:
          limits: {}
          requests: {}
        securityContext:
          runAsNonRoot: true
          runAsUser: 1001
        volumeMounts:
        - mountPath: /data
          name: data
      initContainers:
      - command:
        - /bin/bash
        - -ec
        - |
          chown -R 1001:1001 /data
        image: docker.io/bitnami/os-shell:sandbox
        imagePullPolicy: Never
        name: volume-permissions
        resources:
          limits: {}
          requests: {}
        securityContext:
          runAsUser: 0
        volumeMounts:
        - mountPath: /data
          name: data
      securityContext:
        fsGroup: 1001
      serviceAccountName: flyte-sandbox-minio
      volumes:
      - name: data
        persistentVolumeClaim:
          claimName: flyte-sandbox-minio-storage
---
apiVersion: apps/v1
kind: Deployment
metadata:
  labels:
    app.kubernetes.io/instance: flyte-sandbox
    app.kubernetes.io/managed-by: Helm
    app.kubernetes.io/name: flyte-sandbox
    app.kubernetes.io/version: 1.16.1
    helm.sh/chart: flyte-sandbox-0.1.0
  name: flyte-sandbox-proxy
  namespace: flyte
spec:
  replicas: 1
  selector:
    matchLabels:
      app.kubernetes.io/component: proxy
      app.kubernetes.io/instance: flyte-sandbox
      app.kubernetes.io/name: flyte-sandbox
  template:
    metadata:
      labels:
        app.kubernetes.io/component: proxy
        app.kubernetes.io/instance: flyte-sandbox
        app.kubernetes.io/name: flyte-sandbox
    spec:
      containers:
      - image: envoyproxy/envoy:sandbox
        imagePullPolicy: Never
        livenessProbe:
          initialDelaySeconds: 30
          tcpSocket:
            port: http
        name: proxy
        ports:
        - containerPort: 8000
          name: http
        readinessProbe:
          tcpSocket:
            port: http
        volumeMounts:
        - mountPath: /etc/envoy
          name: config
      volumes:
      - configMap:
          name: flyte-sandbox-proxy-config
        name: config
---
apiVersion: apps/v1
kind: StatefulSet
metadata:
  labels:
    app.kubernetes.io/component: primary
    app.kubernetes.io/instance: flyte-sandbox
    app.kubernetes.io/managed-by: Helm
    app.kubernetes.io/name: postgresql
    helm.sh/chart: postgresql-12.8.1
  name: flyte-sandbox-postgresql
  namespace: flyte
spec:
  replicas: 1
  selector:
    matchLabels:
      app.kubernetes.io/component: primary
      app.kubernetes.io/instance: flyte-sandbox
      app.kubernetes.io/name: postgresql
  serviceName: flyte-sandbox-postgresql-hl
  template:
    metadata:
      labels:
        app.kubernetes.io/component: primary
        app.kubernetes.io/instance: flyte-sandbox
        app.kubernetes.io/managed-by: Helm
        app.kubernetes.io/name: postgresql
        helm.sh/chart: postgresql-12.8.1
      name: flyte-sandbox-postgresql
    spec:
      affinity:
        nodeAffinity: null
        podAffinity: null
        podAntiAffinity:
          preferredDuringSchedulingIgnoredDuringExecution:
          - podAffinityTerm:
              labelSelector:
                matchLabels:
                  app.kubernetes.io/component: primary
                  app.kubernetes.io/instance: flyte-sandbox
                  app.kubernetes.io/name: postgresql
              topologyKey: kubernetes.io/hostname
            weight: 1
      containers:
      - env:
        - name: BITNAMI_DEBUG
          value: "false"
        - name: POSTGRESQL_PORT_NUMBER
          value: "5432"
        - name: POSTGRESQL_VOLUME_DIR
          value: /bitnami/postgresql
        - name: PGDATA
          value: /bitnami/postgresql/data
        - name: POSTGRES_PASSWORD
          valueFrom:
            secretKeyRef:
              key: postgres-password
              name: flyte-sandbox-postgresql
        - name: POSTGRESQL_ENABLE_LDAP
          value: "no"
        - name: POSTGRESQL_ENABLE_TLS
          value: "no"
        - name: POSTGRESQL_LOG_HOSTNAME
          value: "false"
        - name: POSTGRESQL_LOG_CONNECTIONS
          value: "false"
        - name: POSTGRESQL_LOG_DISCONNECTIONS
          value: "false"
        - name: POSTGRESQL_PGAUDIT_LOG_CATALOG
          value: "off"
        - name: POSTGRESQL_CLIENT_MIN_MESSAGES
          value: error
        - name: POSTGRESQL_SHARED_PRELOAD_LIBRARIES
          value: pgaudit
        image: docker.io/bitnami/postgresql:sandbox
        imagePullPolicy: Never
        livenessProbe:
          exec:
            command:
            - /bin/sh
            - -c
            - exec pg_isready -U "postgres" -h 127.0.0.1 -p 5432
          failureThreshold: 6
          initialDelaySeconds: 30
          periodSeconds: 10
          successThreshold: 1
          timeoutSeconds: 5
        name: postgresql
        ports:
        - containerPort: 5432
          name: tcp-postgresql
        readinessProbe:
          exec:
            command:
            - /bin/sh
            - -c
            - -e
            - |
              exec pg_isready -U "postgres" -h 127.0.0.1 -p 5432
              [ -f /opt/bitnami/postgresql/tmp/.initialized ] || [ -f /bitnami/postgresql/.initialized ]
          failureThreshold: 6
          initialDelaySeconds: 5
          periodSeconds: 10
          successThreshold: 1
          timeoutSeconds: 5
        resources:
          limits: {}
          requests:
            cpu: 250m
            memory: 256Mi
        securityContext:
          allowPrivilegeEscalation: false
          capabilities:
            drop:
            - ALL
          runAsGroup: 0
          runAsNonRoot: true
          runAsUser: 1001
          seccompProfile:
            type: RuntimeDefault
        volumeMounts:
        - mountPath: /bitnami/postgresql
          name: data
      hostIPC: false
      hostNetwork: false
      initContainers:
      - command:
        - /bin/sh
        - -ec
        - |
          chown 1001:1001 /bitnami/postgresql
          mkdir -p /bitnami/postgresql/data
          chmod 700 /bitnami/postgresql/data
          find /bitnami/postgresql -mindepth 1 -maxdepth 1 -not -name "conf" -not -name ".snapshot" -not -name "lost+found" | \
            xargs -r chown -R 1001:1001
        image: docker.io/bitnami/os-shell:sandbox
        imagePullPolicy: Never
        name: init-chmod-data
        resources:
          limits: {}
          requests: {}
        securityContext:
          runAsGroup: 0
          runAsNonRoot: false
          runAsUser: 0
          seccompProfile:
            type: RuntimeDefault
        volumeMounts:
        - mountPath: /bitnami/postgresql
          name: data
      securityContext:
        fsGroup: 1001
      serviceAccountName: default
      volumes:
      - name: data
        persistentVolumeClaim:
          claimName: flyte-sandbox-db-storage
  updateStrategy:
    rollingUpdate: {}
    type: RollingUpdate<|MERGE_RESOLUTION|>--- conflicted
+++ resolved
@@ -499,11 +499,7 @@
 ---
 apiVersion: v1
 data:
-<<<<<<< HEAD
-  haSharedSecret: Tmc3aTA3NVI2NnVHZnQ3Sg==
-=======
-  haSharedSecret: YjFqbVE2UE05QnpwMVVVeg==
->>>>>>> 992641c5
+  haSharedSecret: WTVUSXhOc3hGM1hUQ0xLOQ==
   proxyPassword: ""
   proxyUsername: ""
 kind: Secret
@@ -938,11 +934,7 @@
     metadata:
       annotations:
         checksum/config: 8f50e768255a87f078ba8b9879a0c174c3e045ffb46ac8723d2eedbe293c8d81
-<<<<<<< HEAD
-        checksum/secret: d47499dad86f1a65c4d18ae3d79f09590f025afbe1351f3e500d12d31039caa5
-=======
-        checksum/secret: ec699a25c688a15358899da82f9fa9bb199fe085f200f00facc09b448ad80369
->>>>>>> 992641c5
+        checksum/secret: 8e4758c009a2e51ec24a6bc1f8644f654be2545856d9888b739f43a35758ce62
       labels:
         app: docker-registry
         release: flyte-sandbox
