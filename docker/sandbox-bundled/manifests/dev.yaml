apiVersion: v1
kind: Namespace
metadata:
  name: flyte
---
apiVersion: v1
kind: ServiceAccount
metadata:
  labels:
    app.kubernetes.io/instance: flyte-sandbox
    app.kubernetes.io/managed-by: Helm
    app.kubernetes.io/name: kubernetes-dashboard
    app.kubernetes.io/version: 2.7.0
    helm.sh/chart: kubernetes-dashboard-6.0.0
  name: flyte-sandbox-kubernetes-dashboard
  namespace: flyte
---
apiVersion: v1
automountServiceAccountToken: true
kind: ServiceAccount
metadata:
  labels:
    app.kubernetes.io/instance: flyte-sandbox
    app.kubernetes.io/managed-by: Helm
    app.kubernetes.io/name: minio
    helm.sh/chart: minio-12.6.7
  name: flyte-sandbox-minio
  namespace: flyte
secrets:
- name: flyte-sandbox-minio
---
apiVersion: rbac.authorization.k8s.io/v1
kind: Role
metadata:
  labels:
    app.kubernetes.io/instance: flyte-sandbox
    app.kubernetes.io/managed-by: Helm
    app.kubernetes.io/name: kubernetes-dashboard
    app.kubernetes.io/version: 2.7.0
    helm.sh/chart: kubernetes-dashboard-6.0.0
  name: flyte-sandbox-kubernetes-dashboard
  namespace: flyte
rules:
- apiGroups:
  - ""
  resourceNames:
  - kubernetes-dashboard-key-holder
  - kubernetes-dashboard-certs
  - kubernetes-dashboard-csrf
  resources:
  - secrets
  verbs:
  - get
  - update
  - delete
- apiGroups:
  - ""
  resourceNames:
  - kubernetes-dashboard-settings
  resources:
  - configmaps
  verbs:
  - get
  - update
- apiGroups:
  - ""
  resourceNames:
  - heapster
  - dashboard-metrics-scraper
  resources:
  - services
  verbs:
  - proxy
- apiGroups:
  - ""
  resourceNames:
  - heapster
  - 'http:heapster:'
  - 'https:heapster:'
  - dashboard-metrics-scraper
  - http:dashboard-metrics-scraper
  resources:
  - services/proxy
  verbs:
  - get
---
apiVersion: rbac.authorization.k8s.io/v1
kind: ClusterRole
metadata:
  labels:
    app.kubernetes.io/instance: flyte-sandbox
    app.kubernetes.io/managed-by: Helm
    app.kubernetes.io/name: kubernetes-dashboard
    app.kubernetes.io/version: 2.7.0
    helm.sh/chart: kubernetes-dashboard-6.0.0
  name: flyte-sandbox-kubernetes-dashboard-readonly
rules:
- apiGroups:
  - ""
  resources:
  - configmaps
  - endpoints
  - persistentvolumeclaims
  - pods
  - replicationcontrollers
  - replicationcontrollers/scale
  - serviceaccounts
  - services
  - nodes
  - persistentvolumeclaims
  - persistentvolumes
  verbs:
  - get
  - list
  - watch
- apiGroups:
  - ""
  resources:
  - bindings
  - events
  - limitranges
  - namespaces/status
  - pods/log
  - pods/status
  - replicationcontrollers/status
  - resourcequotas
  - resourcequotas/status
  verbs:
  - get
  - list
  - watch
- apiGroups:
  - ""
  resources:
  - namespaces
  verbs:
  - get
  - list
  - watch
- apiGroups:
  - apps
  resources:
  - daemonsets
  - deployments
  - deployments/scale
  - replicasets
  - replicasets/scale
  - statefulsets
  verbs:
  - get
  - list
  - watch
- apiGroups:
  - autoscaling
  resources:
  - horizontalpodautoscalers
  verbs:
  - get
  - list
  - watch
- apiGroups:
  - batch
  resources:
  - cronjobs
  - jobs
  verbs:
  - get
  - list
  - watch
- apiGroups:
  - extensions
  resources:
  - daemonsets
  - deployments
  - deployments/scale
  - ingresses
  - networkpolicies
  - replicasets
  - replicasets/scale
  - replicationcontrollers/scale
  verbs:
  - get
  - list
  - watch
- apiGroups:
  - policy
  resources:
  - poddisruptionbudgets
  verbs:
  - get
  - list
  - watch
- apiGroups:
  - networking.k8s.io
  resources:
  - networkpolicies
  - ingresses
  verbs:
  - get
  - list
  - watch
- apiGroups:
  - storage.k8s.io
  resources:
  - storageclasses
  - volumeattachments
  verbs:
  - get
  - list
  - watch
- apiGroups:
  - rbac.authorization.k8s.io
  resources:
  - clusterrolebindings
  - clusterroles
  - roles
  - rolebindings
  verbs:
  - get
  - list
  - watch
---
apiVersion: rbac.authorization.k8s.io/v1
kind: RoleBinding
metadata:
  labels:
    app.kubernetes.io/instance: flyte-sandbox
    app.kubernetes.io/managed-by: Helm
    app.kubernetes.io/name: kubernetes-dashboard
    app.kubernetes.io/version: 2.7.0
    helm.sh/chart: kubernetes-dashboard-6.0.0
  name: flyte-sandbox-kubernetes-dashboard
  namespace: flyte
roleRef:
  apiGroup: rbac.authorization.k8s.io
  kind: Role
  name: flyte-sandbox-kubernetes-dashboard
subjects:
- kind: ServiceAccount
  name: flyte-sandbox-kubernetes-dashboard
  namespace: flyte
---
apiVersion: rbac.authorization.k8s.io/v1
kind: ClusterRoleBinding
metadata:
  labels:
    app.kubernetes.io/instance: flyte-sandbox
    app.kubernetes.io/managed-by: Helm
    app.kubernetes.io/name: kubernetes-dashboard
    app.kubernetes.io/version: 2.7.0
    helm.sh/chart: kubernetes-dashboard-6.0.0
  name: flyte-sandbox-kubernetes-dashboard-readonly
roleRef:
  apiGroup: rbac.authorization.k8s.io
  kind: ClusterRole
  name: flyte-sandbox-kubernetes-dashboard-readonly
subjects:
- kind: ServiceAccount
  name: flyte-sandbox-kubernetes-dashboard
  namespace: flyte
---
apiVersion: v1
data:
  config.yml: |-
    health:
      storagedriver:
        enabled: true
        interval: 10s
        threshold: 3
    http:
      addr: :5000
      debug:
        addr: :5001
        prometheus:
          enabled: false
          path: /metrics
      headers:
        X-Content-Type-Options:
        - nosniff
    log:
      fields:
        service: registry
    storage:
      cache:
        blobdescriptor: inmemory
    version: 0.1
kind: ConfigMap
metadata:
  labels:
    app: docker-registry
    chart: docker-registry-2.2.2
    heritage: Helm
    release: flyte-sandbox
  name: flyte-sandbox-docker-registry-config
  namespace: flyte
---
apiVersion: v1
data:
  envoy.yaml: |
    admin:
        access_log_path: /dev/stdout
    static_resources:
        listeners:
            - address:
                  socket_address:
                      address: 0.0.0.0
                      port_value: 8000
              filter_chains:
                  - filters:
                        - name: envoy.filters.network.http_connection_manager
                          typed_config:
                              "@type": type.googleapis.com/envoy.extensions.filters.network.http_connection_manager.v3.HttpConnectionManager
                              stat_prefix: ingress_http
                              codec_type: AUTO
                              upgrade_configs:
                                  - upgrade_type: websocket
                              route_config:
                                  name: local_route
                                  virtual_hosts:
                                      - name: backend
                                        domains:
                                            - "*"
                                        routes:
                                            - match:
                                                  path: "/"
                                              redirect:
                                                  path_redirect: "/console/"
                                            - match:
                                                  prefix: "/.well-known"
                                              route:
                                                  cluster: flyte
                                            - match:
                                                  prefix: "/__webpack_hmr"
                                              route:
                                                  cluster: flyte
                                            - match:
                                                  prefix: "/api"
                                              route:
                                                  cluster: flyte
                                            - match:
                                                  prefix: "/callback"
                                              route:
                                                  cluster: flyte
                                            - match:
                                                  prefix: "/config"
                                              route:
                                                  cluster: flyte
                                            - match:
                                                  prefix: "/console"
                                              route:
                                                  cluster: flyte
                                            - match:
                                                  prefix: "/healthcheck"
                                              route:
                                                  cluster: flyte
                                            - match:
                                                  prefix: "/login"
                                              route:
                                                  cluster: flyte
                                            - match:
                                                  prefix: "/logout"
                                              route:
                                                  cluster: flyte
                                            - match:
                                                  prefix: "/me"
                                              route:
                                                  cluster: flyte
                                            - match:
                                                  prefix: "/oauth2"
                                              route:
                                                  cluster: flyte
                                            - match:
                                                  prefix: "/v1"
                                              route:
                                                  cluster: flyte
                                            - match:
                                                  prefix: "/flyteidl.service.AdminService"
                                              route:
                                                  cluster: flyte_grpc
                                            - match:
                                                  prefix: "/flyteidl.service.AuthMetadataService"
                                              route:
                                                  cluster: flyte_grpc
                                            - match:
                                                  prefix: "/flyteidl.service.DataProxyService"
                                              route:
                                                  cluster: flyte_grpc
                                            - match:
                                                  prefix: "/flyteidl.service.IdentityService"
                                              route:
                                                  cluster: flyte_grpc
                                            - match:
                                                  prefix: "/grpc.health.v1.Health"
                                              route:
                                                  cluster: flyte_grpc
                                            - match:
                                                  prefix: "/flyteidl.service.SignalService"
                                              route:
                                                  cluster: flyte_grpc
                                            - match:
                                                  path: "/kubernetes-dashboard"
                                              redirect:
                                                  path_redirect: "/kubernetes-dashboard/"
                                            - match:
                                                  prefix: "/kubernetes-dashboard/"
                                              route:
                                                  cluster: kubernetes-dashboard
                                                  prefix_rewrite: /
                                            - match:
                                                  path: "/minio"
                                              redirect:
                                                  path_redirect: "/minio/"
                                            - match:
                                                  prefix: "/minio/"
                                              route:
                                                  cluster: minio
                                                  prefix_rewrite: /
                              http_filters:
                                  - name: envoy.filters.http.router
                                    typed_config:
                                      "@type": type.googleapis.com/envoy.extensions.filters.http.router.v3.Router
        clusters:
            - name: flyte
              connect_timeout: 0.25s
              type: STRICT_DNS
              lb_policy: ROUND_ROBIN
              load_assignment:
                  cluster_name: flyte
                  endpoints:
                      - lb_endpoints:
                            - endpoint:
                                  address:
                                      socket_address:
                                          address: flyte-sandbox-local
                                          port_value: 8088
            - name: flyte_grpc
              connect_timeout: 0.25s
              type: STRICT_DNS
              lb_policy: ROUND_ROBIN
              http2_protocol_options: {}
              load_assignment:
                  cluster_name: flyte_grpc
                  endpoints:
                      - lb_endpoints:
                            - endpoint:
                                  address:
                                      socket_address:
                                          address: flyte-sandbox-local
                                          port_value: 8089
            - name: kubernetes-dashboard
              connect_timeout: 0.25s
              type: STRICT_DNS
              lb_policy: ROUND_ROBIN
              load_assignment:
                  cluster_name: kubernetes-dashboard
                  endpoints:
                      - lb_endpoints:
                            - endpoint:
                                  address:
                                      socket_address:
                                          address: flyte-sandbox-kubernetes-dashboard
                                          port_value: 80
            - name: minio
              connect_timeout: 0.25s
              type: STRICT_DNS
              lb_policy: ROUND_ROBIN
              load_assignment:
                  cluster_name: minio
                  endpoints:
                      - lb_endpoints:
                            - endpoint:
                                  address:
                                      socket_address:
                                          address: flyte-sandbox-minio
                                          port_value: 9001
kind: ConfigMap
metadata:
  labels:
    app.kubernetes.io/instance: flyte-sandbox
    app.kubernetes.io/managed-by: Helm
    app.kubernetes.io/name: flyte-sandbox
    app.kubernetes.io/version: 1.16.1
    helm.sh/chart: flyte-sandbox-0.1.0
  name: flyte-sandbox-proxy-config
  namespace: flyte
---
apiVersion: v1
data: null
kind: ConfigMap
metadata:
  labels:
    app.kubernetes.io/instance: flyte-sandbox
    app.kubernetes.io/managed-by: Helm
    app.kubernetes.io/name: kubernetes-dashboard
    app.kubernetes.io/version: 2.7.0
    helm.sh/chart: kubernetes-dashboard-6.0.0
  name: kubernetes-dashboard-settings
  namespace: flyte
---
apiVersion: v1
data:
<<<<<<< HEAD
  haSharedSecret: QmRyWnpiSHhzcW1PNWxoMA==
=======
  haSharedSecret: QXRvTWlFM1NYcE5NRWlidg==
>>>>>>> de12c820
  proxyPassword: ""
  proxyUsername: ""
kind: Secret
metadata:
  labels:
    app: docker-registry
    chart: docker-registry-2.2.2
    heritage: Helm
    release: flyte-sandbox
  name: flyte-sandbox-docker-registry-secret
  namespace: flyte
type: Opaque
---
apiVersion: v1
kind: Secret
metadata:
  labels:
    app.kubernetes.io/instance: flyte-sandbox
    app.kubernetes.io/managed-by: Helm
    app.kubernetes.io/name: kubernetes-dashboard
    app.kubernetes.io/version: 2.7.0
    helm.sh/chart: kubernetes-dashboard-6.0.0
  name: flyte-sandbox-kubernetes-dashboard-certs
  namespace: flyte
type: Opaque
---
apiVersion: v1
data:
  root-password: bWluaW9zdG9yYWdl
  root-user: bWluaW8=
kind: Secret
metadata:
  labels:
    app.kubernetes.io/instance: flyte-sandbox
    app.kubernetes.io/managed-by: Helm
    app.kubernetes.io/name: minio
    helm.sh/chart: minio-12.6.7
  name: flyte-sandbox-minio
  namespace: flyte
type: Opaque
---
apiVersion: v1
data:
  postgres-password: cG9zdGdyZXM=
kind: Secret
metadata:
  labels:
    app.kubernetes.io/instance: flyte-sandbox
    app.kubernetes.io/managed-by: Helm
    app.kubernetes.io/name: postgresql
    helm.sh/chart: postgresql-12.8.1
  name: flyte-sandbox-postgresql
  namespace: flyte
type: Opaque
---
apiVersion: v1
kind: Secret
metadata:
  labels:
    app.kubernetes.io/instance: flyte-sandbox
    app.kubernetes.io/managed-by: Helm
    app.kubernetes.io/name: kubernetes-dashboard
    app.kubernetes.io/version: 2.7.0
    helm.sh/chart: kubernetes-dashboard-6.0.0
  name: kubernetes-dashboard-csrf
  namespace: flyte
type: Opaque
---
apiVersion: v1
kind: Secret
metadata:
  labels:
    app.kubernetes.io/instance: flyte-sandbox
    app.kubernetes.io/managed-by: Helm
    app.kubernetes.io/name: kubernetes-dashboard
    app.kubernetes.io/version: 2.7.0
    helm.sh/chart: kubernetes-dashboard-6.0.0
  name: kubernetes-dashboard-key-holder
  namespace: flyte
type: Opaque
---
apiVersion: v1
kind: Endpoints
metadata:
  labels:
    app.kubernetes.io/instance: flyte-sandbox
    app.kubernetes.io/managed-by: Helm
    app.kubernetes.io/name: flyte-sandbox
    app.kubernetes.io/version: 1.16.1
    helm.sh/chart: flyte-sandbox-0.1.0
  name: flyte-sandbox-local
  namespace: flyte
subsets:
- addresses:
  - ip: '%{HOST_GATEWAY_IP}%'
  ports:
  - name: http
    port: 8088
    protocol: TCP
  - name: grpc
    port: 8089
    protocol: TCP
  - name: webhook
    port: 9443
    protocol: TCP
---
apiVersion: v1
kind: Service
metadata:
  labels:
    app: docker-registry
    chart: docker-registry-2.2.2
    heritage: Helm
    release: flyte-sandbox
  name: flyte-sandbox-docker-registry
  namespace: flyte
spec:
  ports:
  - name: http-5000
    nodePort: 30000
    port: 5000
    protocol: TCP
    targetPort: 5000
  selector:
    app: docker-registry
    release: flyte-sandbox
  type: NodePort
---
apiVersion: v1
kind: Service
metadata:
  labels:
    app.kubernetes.io/component: kubernetes-dashboard
    app.kubernetes.io/instance: flyte-sandbox
    app.kubernetes.io/managed-by: Helm
    app.kubernetes.io/name: kubernetes-dashboard
    app.kubernetes.io/version: 2.7.0
    helm.sh/chart: kubernetes-dashboard-6.0.0
    kubernetes.io/cluster-service: "true"
  name: flyte-sandbox-kubernetes-dashboard
  namespace: flyte
spec:
  ports:
  - name: http
    port: 80
    targetPort: http
  selector:
    app.kubernetes.io/component: kubernetes-dashboard
    app.kubernetes.io/instance: flyte-sandbox
    app.kubernetes.io/name: kubernetes-dashboard
  type: ClusterIP
---
apiVersion: v1
kind: Service
metadata:
  labels:
    app.kubernetes.io/instance: flyte-sandbox
    app.kubernetes.io/managed-by: Helm
    app.kubernetes.io/name: flyte-sandbox
    app.kubernetes.io/version: 1.16.1
    helm.sh/chart: flyte-sandbox-0.1.0
  name: flyte-sandbox-local
  namespace: flyte
spec:
  clusterIP: None
  ports:
  - name: http
    port: 8088
    protocol: TCP
  - name: grpc
    port: 8089
    protocol: TCP
  - name: webhook
    port: 9443
    protocol: TCP
---
apiVersion: v1
kind: Service
metadata:
  labels:
    app.kubernetes.io/instance: flyte-sandbox
    app.kubernetes.io/managed-by: Helm
    app.kubernetes.io/name: minio
    helm.sh/chart: minio-12.6.7
  name: flyte-sandbox-minio
  namespace: flyte
spec:
  externalTrafficPolicy: Cluster
  ports:
  - name: minio-api
    nodePort: 30002
    port: 9000
    targetPort: minio-api
  - name: minio-console
    port: 9001
    targetPort: minio-console
  selector:
    app.kubernetes.io/instance: flyte-sandbox
    app.kubernetes.io/name: minio
  type: NodePort
---
apiVersion: v1
kind: Service
metadata:
  labels:
    app.kubernetes.io/component: primary
    app.kubernetes.io/instance: flyte-sandbox
    app.kubernetes.io/managed-by: Helm
    app.kubernetes.io/name: postgresql
    helm.sh/chart: postgresql-12.8.1
  name: flyte-sandbox-postgresql
  namespace: flyte
spec:
  externalTrafficPolicy: Cluster
  ports:
  - name: tcp-postgresql
    nodePort: 30001
    port: 5432
    targetPort: tcp-postgresql
  selector:
    app.kubernetes.io/component: primary
    app.kubernetes.io/instance: flyte-sandbox
    app.kubernetes.io/name: postgresql
  sessionAffinity: None
  type: NodePort
---
apiVersion: v1
kind: Service
metadata:
  labels:
    app.kubernetes.io/component: primary
    app.kubernetes.io/instance: flyte-sandbox
    app.kubernetes.io/managed-by: Helm
    app.kubernetes.io/name: postgresql
    helm.sh/chart: postgresql-12.8.1
    service.alpha.kubernetes.io/tolerate-unready-endpoints: "true"
  name: flyte-sandbox-postgresql-hl
  namespace: flyte
spec:
  clusterIP: None
  ports:
  - name: tcp-postgresql
    port: 5432
    targetPort: tcp-postgresql
  publishNotReadyAddresses: true
  selector:
    app.kubernetes.io/component: primary
    app.kubernetes.io/instance: flyte-sandbox
    app.kubernetes.io/name: postgresql
  type: ClusterIP
---
apiVersion: v1
kind: Service
metadata:
  labels:
    app.kubernetes.io/instance: flyte-sandbox
    app.kubernetes.io/managed-by: Helm
    app.kubernetes.io/name: flyte-sandbox
    app.kubernetes.io/version: 1.16.1
    helm.sh/chart: flyte-sandbox-0.1.0
  name: flyte-sandbox-proxy
  namespace: flyte
spec:
  ports:
  - name: http
    nodePort: 30080
    port: 8000
    protocol: TCP
  selector:
    app.kubernetes.io/component: proxy
    app.kubernetes.io/instance: flyte-sandbox
    app.kubernetes.io/name: flyte-sandbox
  type: NodePort
---
apiVersion: v1
kind: PersistentVolume
metadata:
  labels:
    app.kubernetes.io/instance: flyte-sandbox
    app.kubernetes.io/managed-by: Helm
    app.kubernetes.io/name: flyte-sandbox
    app.kubernetes.io/version: 1.16.1
    helm.sh/chart: flyte-sandbox-0.1.0
  name: flyte-sandbox-db-storage
  namespace: flyte
spec:
  accessModes:
  - ReadWriteOnce
  capacity:
    storage: 1Gi
  hostPath:
    path: /var/lib/flyte/storage/db
  storageClassName: manual
---
apiVersion: v1
kind: PersistentVolume
metadata:
  labels:
    app.kubernetes.io/instance: flyte-sandbox
    app.kubernetes.io/managed-by: Helm
    app.kubernetes.io/name: flyte-sandbox
    app.kubernetes.io/version: 1.16.1
    helm.sh/chart: flyte-sandbox-0.1.0
  name: flyte-sandbox-minio-storage
  namespace: flyte
spec:
  accessModes:
  - ReadWriteOnce
  capacity:
    storage: 1Gi
  hostPath:
    path: /var/lib/flyte/storage/minio
  storageClassName: manual
---
apiVersion: v1
kind: PersistentVolumeClaim
metadata:
  labels:
    app.kubernetes.io/instance: flyte-sandbox
    app.kubernetes.io/managed-by: Helm
    app.kubernetes.io/name: flyte-sandbox
    app.kubernetes.io/version: 1.16.1
    helm.sh/chart: flyte-sandbox-0.1.0
  name: flyte-sandbox-db-storage
  namespace: flyte
spec:
  accessModes:
  - ReadWriteOnce
  resources:
    requests:
      storage: 1Gi
  storageClassName: manual
  volumeName: flyte-sandbox-db-storage
---
apiVersion: v1
kind: PersistentVolumeClaim
metadata:
  labels:
    app.kubernetes.io/instance: flyte-sandbox
    app.kubernetes.io/managed-by: Helm
    app.kubernetes.io/name: flyte-sandbox
    app.kubernetes.io/version: 1.16.1
    helm.sh/chart: flyte-sandbox-0.1.0
  name: flyte-sandbox-minio-storage
  namespace: flyte
spec:
  accessModes:
  - ReadWriteOnce
  resources:
    requests:
      storage: 1Gi
  storageClassName: manual
  volumeName: flyte-sandbox-minio-storage
---
apiVersion: apps/v1
kind: Deployment
metadata:
  labels:
    app.kubernetes.io/instance: flyte-sandbox
    app.kubernetes.io/managed-by: Helm
    app.kubernetes.io/name: flyte-sandbox
    app.kubernetes.io/version: 1.16.1
    helm.sh/chart: flyte-sandbox-0.1.0
  name: flyte-sandbox-buildkit
  namespace: flyte
spec:
  replicas: 1
  selector:
    matchLabels:
      app.kubernetes.io/component: buildkit
      app.kubernetes.io/instance: flyte-sandbox
      app.kubernetes.io/name: flyte-sandbox
  template:
    metadata:
      labels:
        app.kubernetes.io/component: buildkit
        app.kubernetes.io/instance: flyte-sandbox
        app.kubernetes.io/name: flyte-sandbox
    spec:
      containers:
      - args:
        - --addr
        - unix:///run/buildkit/buildkitd.sock
        - --addr
        - tcp://0.0.0.0:30003
        image: moby/buildkit:sandbox
        imagePullPolicy: Never
        livenessProbe:
          exec:
            command:
            - buildctl
            - debug
            - workers
          initialDelaySeconds: 5
          periodSeconds: 30
        name: buildkit
        ports:
        - containerPort: 30003
          name: tcp
          protocol: TCP
        readinessProbe:
          exec:
            command:
            - buildctl
            - debug
            - workers
          initialDelaySeconds: 5
          periodSeconds: 30
        securityContext:
          privileged: true
      dnsPolicy: ClusterFirstWithHostNet
      hostNetwork: true
---
apiVersion: apps/v1
kind: Deployment
metadata:
  labels:
    app: docker-registry
    chart: docker-registry-2.2.2
    heritage: Helm
    release: flyte-sandbox
  name: flyte-sandbox-docker-registry
  namespace: flyte
spec:
  minReadySeconds: 5
  replicas: 1
  selector:
    matchLabels:
      app: docker-registry
      release: flyte-sandbox
  template:
    metadata:
      annotations:
        checksum/config: 8f50e768255a87f078ba8b9879a0c174c3e045ffb46ac8723d2eedbe293c8d81
<<<<<<< HEAD
        checksum/secret: 95c3da89befe34c739968c1c0f2fd8f7e204c84d2d7012364be5149bc00a22cf
=======
        checksum/secret: ba6d3d6226ec4daefb7d441c51c19ea2363808c06739832a58c342a92df951e8
>>>>>>> de12c820
      labels:
        app: docker-registry
        release: flyte-sandbox
    spec:
      containers:
      - command:
        - /bin/registry
        - serve
        - /etc/docker/registry/config.yml
        env:
        - name: REGISTRY_HTTP_SECRET
          valueFrom:
            secretKeyRef:
              key: haSharedSecret
              name: flyte-sandbox-docker-registry-secret
        - name: REGISTRY_STORAGE_FILESYSTEM_ROOTDIRECTORY
          value: /var/lib/registry
        image: registry:sandbox
        imagePullPolicy: Never
        livenessProbe:
          httpGet:
            path: /
            port: 5000
        name: docker-registry
        ports:
        - containerPort: 5000
        readinessProbe:
          httpGet:
            path: /
            port: 5000
        resources: {}
        volumeMounts:
        - mountPath: /etc/docker/registry
          name: flyte-sandbox-docker-registry-config
        - mountPath: /var/lib/registry/
          name: data
      securityContext:
        fsGroup: 1000
        runAsUser: 1000
      volumes:
      - configMap:
          name: flyte-sandbox-docker-registry-config
        name: flyte-sandbox-docker-registry-config
      - emptyDir: {}
        name: data
---
apiVersion: apps/v1
kind: Deployment
metadata:
  labels:
    app.kubernetes.io/component: kubernetes-dashboard
    app.kubernetes.io/instance: flyte-sandbox
    app.kubernetes.io/managed-by: Helm
    app.kubernetes.io/name: kubernetes-dashboard
    app.kubernetes.io/version: 2.7.0
    helm.sh/chart: kubernetes-dashboard-6.0.0
  name: flyte-sandbox-kubernetes-dashboard
  namespace: flyte
spec:
  replicas: 1
  selector:
    matchLabels:
      app.kubernetes.io/component: kubernetes-dashboard
      app.kubernetes.io/instance: flyte-sandbox
      app.kubernetes.io/name: kubernetes-dashboard
  strategy:
    rollingUpdate:
      maxSurge: 0
      maxUnavailable: 1
    type: RollingUpdate
  template:
    metadata:
      annotations: null
      labels:
        app.kubernetes.io/component: kubernetes-dashboard
        app.kubernetes.io/instance: flyte-sandbox
        app.kubernetes.io/managed-by: Helm
        app.kubernetes.io/name: kubernetes-dashboard
        app.kubernetes.io/version: 2.7.0
        helm.sh/chart: kubernetes-dashboard-6.0.0
    spec:
      containers:
      - args:
        - --namespace=flyte
        - --metrics-provider=none
        - --enable-insecure-login
        - --enable-skip-login
        image: kubernetesui/dashboard:sandbox
        imagePullPolicy: Never
        livenessProbe:
          httpGet:
            path: /
            port: 9090
            scheme: HTTP
          initialDelaySeconds: 30
          timeoutSeconds: 30
        name: kubernetes-dashboard
        ports:
        - containerPort: 9090
          name: http
          protocol: TCP
        resources:
          limits:
            cpu: 2
            memory: 200Mi
          requests:
            cpu: 100m
            memory: 200Mi
        securityContext:
          allowPrivilegeEscalation: false
          readOnlyRootFilesystem: true
          runAsGroup: 2001
          runAsUser: 1001
        volumeMounts:
        - mountPath: /certs
          name: kubernetes-dashboard-certs
        - mountPath: /tmp
          name: tmp-volume
      securityContext:
        seccompProfile:
          type: RuntimeDefault
      serviceAccountName: flyte-sandbox-kubernetes-dashboard
      volumes:
      - name: kubernetes-dashboard-certs
        secret:
          secretName: flyte-sandbox-kubernetes-dashboard-certs
      - emptyDir: {}
        name: tmp-volume
---
apiVersion: apps/v1
kind: Deployment
metadata:
  labels:
    app.kubernetes.io/instance: flyte-sandbox
    app.kubernetes.io/managed-by: Helm
    app.kubernetes.io/name: minio
    helm.sh/chart: minio-12.6.7
  name: flyte-sandbox-minio
  namespace: flyte
spec:
  selector:
    matchLabels:
      app.kubernetes.io/instance: flyte-sandbox
      app.kubernetes.io/name: minio
  strategy:
    type: Recreate
  template:
    metadata:
      annotations:
        checksum/credentials-secret: ecce809e3af19025d134846a9a81e163dd41df7e26abf2c6657895d9d13607a9
      labels:
        app.kubernetes.io/instance: flyte-sandbox
        app.kubernetes.io/managed-by: Helm
        app.kubernetes.io/name: minio
        helm.sh/chart: minio-12.6.7
    spec:
      affinity:
        nodeAffinity: null
        podAffinity: null
        podAntiAffinity:
          preferredDuringSchedulingIgnoredDuringExecution:
          - podAffinityTerm:
              labelSelector:
                matchLabels:
                  app.kubernetes.io/instance: flyte-sandbox
                  app.kubernetes.io/name: minio
              topologyKey: kubernetes.io/hostname
            weight: 1
      containers:
      - env:
        - name: BITNAMI_DEBUG
          value: "false"
        - name: MINIO_SCHEME
          value: http
        - name: MINIO_FORCE_NEW_KEYS
          value: "no"
        - name: MINIO_ROOT_USER
          valueFrom:
            secretKeyRef:
              key: root-user
              name: flyte-sandbox-minio
        - name: MINIO_ROOT_PASSWORD
          valueFrom:
            secretKeyRef:
              key: root-password
              name: flyte-sandbox-minio
        - name: MINIO_DEFAULT_BUCKETS
          value: my-s3-bucket
        - name: MINIO_BROWSER
          value: "on"
        - name: MINIO_PROMETHEUS_AUTH_TYPE
          value: public
        - name: MINIO_CONSOLE_PORT_NUMBER
          value: "9001"
        - name: MINIO_BROWSER_REDIRECT_URL
          value: http://localhost:30080/minio
        envFrom: null
        image: docker.io/bitnami/minio:sandbox
        imagePullPolicy: Never
        livenessProbe:
          failureThreshold: 5
          httpGet:
            path: /minio/health/live
            port: minio-api
            scheme: HTTP
          initialDelaySeconds: 5
          periodSeconds: 5
          successThreshold: 1
          timeoutSeconds: 5
        name: minio
        ports:
        - containerPort: 9000
          name: minio-api
          protocol: TCP
        - containerPort: 9001
          name: minio-console
          protocol: TCP
        readinessProbe:
          failureThreshold: 5
          initialDelaySeconds: 5
          periodSeconds: 5
          successThreshold: 1
          tcpSocket:
            port: minio-api
          timeoutSeconds: 1
        resources:
          limits: {}
          requests: {}
        securityContext:
          runAsNonRoot: true
          runAsUser: 1001
        volumeMounts:
        - mountPath: /data
          name: data
      initContainers:
      - command:
        - /bin/bash
        - -ec
        - |
          chown -R 1001:1001 /data
        image: docker.io/bitnami/os-shell:sandbox
        imagePullPolicy: Never
        name: volume-permissions
        resources:
          limits: {}
          requests: {}
        securityContext:
          runAsUser: 0
        volumeMounts:
        - mountPath: /data
          name: data
      securityContext:
        fsGroup: 1001
      serviceAccountName: flyte-sandbox-minio
      volumes:
      - name: data
        persistentVolumeClaim:
          claimName: flyte-sandbox-minio-storage
---
apiVersion: apps/v1
kind: Deployment
metadata:
  labels:
    app.kubernetes.io/instance: flyte-sandbox
    app.kubernetes.io/managed-by: Helm
    app.kubernetes.io/name: flyte-sandbox
    app.kubernetes.io/version: 1.16.1
    helm.sh/chart: flyte-sandbox-0.1.0
  name: flyte-sandbox-proxy
  namespace: flyte
spec:
  replicas: 1
  selector:
    matchLabels:
      app.kubernetes.io/component: proxy
      app.kubernetes.io/instance: flyte-sandbox
      app.kubernetes.io/name: flyte-sandbox
  template:
    metadata:
      labels:
        app.kubernetes.io/component: proxy
        app.kubernetes.io/instance: flyte-sandbox
        app.kubernetes.io/name: flyte-sandbox
    spec:
      containers:
      - image: envoyproxy/envoy:sandbox
        imagePullPolicy: Never
        livenessProbe:
          initialDelaySeconds: 30
          tcpSocket:
            port: http
        name: proxy
        ports:
        - containerPort: 8000
          name: http
        readinessProbe:
          tcpSocket:
            port: http
        volumeMounts:
        - mountPath: /etc/envoy
          name: config
      volumes:
      - configMap:
          name: flyte-sandbox-proxy-config
        name: config
---
apiVersion: apps/v1
kind: StatefulSet
metadata:
  labels:
    app.kubernetes.io/component: primary
    app.kubernetes.io/instance: flyte-sandbox
    app.kubernetes.io/managed-by: Helm
    app.kubernetes.io/name: postgresql
    helm.sh/chart: postgresql-12.8.1
  name: flyte-sandbox-postgresql
  namespace: flyte
spec:
  replicas: 1
  selector:
    matchLabels:
      app.kubernetes.io/component: primary
      app.kubernetes.io/instance: flyte-sandbox
      app.kubernetes.io/name: postgresql
  serviceName: flyte-sandbox-postgresql-hl
  template:
    metadata:
      labels:
        app.kubernetes.io/component: primary
        app.kubernetes.io/instance: flyte-sandbox
        app.kubernetes.io/managed-by: Helm
        app.kubernetes.io/name: postgresql
        helm.sh/chart: postgresql-12.8.1
      name: flyte-sandbox-postgresql
    spec:
      affinity:
        nodeAffinity: null
        podAffinity: null
        podAntiAffinity:
          preferredDuringSchedulingIgnoredDuringExecution:
          - podAffinityTerm:
              labelSelector:
                matchLabels:
                  app.kubernetes.io/component: primary
                  app.kubernetes.io/instance: flyte-sandbox
                  app.kubernetes.io/name: postgresql
              topologyKey: kubernetes.io/hostname
            weight: 1
      containers:
      - env:
        - name: BITNAMI_DEBUG
          value: "false"
        - name: POSTGRESQL_PORT_NUMBER
          value: "5432"
        - name: POSTGRESQL_VOLUME_DIR
          value: /bitnami/postgresql
        - name: PGDATA
          value: /bitnami/postgresql/data
        - name: POSTGRES_PASSWORD
          valueFrom:
            secretKeyRef:
              key: postgres-password
              name: flyte-sandbox-postgresql
        - name: POSTGRESQL_ENABLE_LDAP
          value: "no"
        - name: POSTGRESQL_ENABLE_TLS
          value: "no"
        - name: POSTGRESQL_LOG_HOSTNAME
          value: "false"
        - name: POSTGRESQL_LOG_CONNECTIONS
          value: "false"
        - name: POSTGRESQL_LOG_DISCONNECTIONS
          value: "false"
        - name: POSTGRESQL_PGAUDIT_LOG_CATALOG
          value: "off"
        - name: POSTGRESQL_CLIENT_MIN_MESSAGES
          value: error
        - name: POSTGRESQL_SHARED_PRELOAD_LIBRARIES
          value: pgaudit
        image: docker.io/bitnami/postgresql:sandbox
        imagePullPolicy: Never
        livenessProbe:
          exec:
            command:
            - /bin/sh
            - -c
            - exec pg_isready -U "postgres" -h 127.0.0.1 -p 5432
          failureThreshold: 6
          initialDelaySeconds: 30
          periodSeconds: 10
          successThreshold: 1
          timeoutSeconds: 5
        name: postgresql
        ports:
        - containerPort: 5432
          name: tcp-postgresql
        readinessProbe:
          exec:
            command:
            - /bin/sh
            - -c
            - -e
            - |
              exec pg_isready -U "postgres" -h 127.0.0.1 -p 5432
              [ -f /opt/bitnami/postgresql/tmp/.initialized ] || [ -f /bitnami/postgresql/.initialized ]
          failureThreshold: 6
          initialDelaySeconds: 5
          periodSeconds: 10
          successThreshold: 1
          timeoutSeconds: 5
        resources:
          limits: {}
          requests:
            cpu: 250m
            memory: 256Mi
        securityContext:
          allowPrivilegeEscalation: false
          capabilities:
            drop:
            - ALL
          runAsGroup: 0
          runAsNonRoot: true
          runAsUser: 1001
          seccompProfile:
            type: RuntimeDefault
        volumeMounts:
        - mountPath: /bitnami/postgresql
          name: data
      hostIPC: false
      hostNetwork: false
      initContainers:
      - command:
        - /bin/sh
        - -ec
        - |
          chown 1001:1001 /bitnami/postgresql
          mkdir -p /bitnami/postgresql/data
          chmod 700 /bitnami/postgresql/data
          find /bitnami/postgresql -mindepth 1 -maxdepth 1 -not -name "conf" -not -name ".snapshot" -not -name "lost+found" | \
            xargs -r chown -R 1001:1001
        image: docker.io/bitnami/os-shell:sandbox
        imagePullPolicy: Never
        name: init-chmod-data
        resources:
          limits: {}
          requests: {}
        securityContext:
          runAsGroup: 0
          runAsNonRoot: false
          runAsUser: 0
          seccompProfile:
            type: RuntimeDefault
        volumeMounts:
        - mountPath: /bitnami/postgresql
          name: data
      securityContext:
        fsGroup: 1001
      serviceAccountName: default
      volumes:
      - name: data
        persistentVolumeClaim:
          claimName: flyte-sandbox-db-storage
  updateStrategy:
    rollingUpdate: {}
    type: RollingUpdate<|MERGE_RESOLUTION|>--- conflicted
+++ resolved
@@ -499,11 +499,7 @@
 ---
 apiVersion: v1
 data:
-<<<<<<< HEAD
-  haSharedSecret: QmRyWnpiSHhzcW1PNWxoMA==
-=======
-  haSharedSecret: QXRvTWlFM1NYcE5NRWlidg==
->>>>>>> de12c820
+  haSharedSecret: STVTaU13c1FuYWJMSHlXRw==
   proxyPassword: ""
   proxyUsername: ""
 kind: Secret
@@ -938,11 +934,7 @@
     metadata:
       annotations:
         checksum/config: 8f50e768255a87f078ba8b9879a0c174c3e045ffb46ac8723d2eedbe293c8d81
-<<<<<<< HEAD
-        checksum/secret: 95c3da89befe34c739968c1c0f2fd8f7e204c84d2d7012364be5149bc00a22cf
-=======
-        checksum/secret: ba6d3d6226ec4daefb7d441c51c19ea2363808c06739832a58c342a92df951e8
->>>>>>> de12c820
+        checksum/secret: e742ce61227d4ebab3fc34efeea1c67bd9386a4d83b94c4e8c00c95ab9b592c8
       labels:
         app: docker-registry
         release: flyte-sandbox
