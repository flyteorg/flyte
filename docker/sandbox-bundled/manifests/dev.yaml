--- conflicted
+++ resolved
@@ -499,11 +499,7 @@
 ---
 apiVersion: v1
 data:
-<<<<<<< HEAD
-  haSharedSecret: bjc5UmtQbVRlR3NlQldLMg==
-=======
-  haSharedSecret: NjRUSFFsdTFmWTRIMjdidA==
->>>>>>> b82eaa5c
+  haSharedSecret: NFlhY3pGOHpVaGd1RGwxbg==
   proxyPassword: ""
   proxyUsername: ""
 kind: Secret
@@ -879,11 +875,7 @@
     metadata:
       annotations:
         checksum/config: 8f50e768255a87f078ba8b9879a0c174c3e045ffb46ac8723d2eedbe293c8d81
-<<<<<<< HEAD
-        checksum/secret: a2b6e2e4be32cd785cacaa26014fe3476196ad461d48d7f2484deec8ca548f25
-=======
-        checksum/secret: 65be01926fb2783a4fb52f21e30f126a85ff29b0e0fead341247f06035e07118
->>>>>>> b82eaa5c
+        checksum/secret: 34d318cdb3635f8daccbbf08a7d46087ebeaefa7b985442b9b16e821d6dd7801
       labels:
         app: docker-registry
         release: flyte-sandbox
