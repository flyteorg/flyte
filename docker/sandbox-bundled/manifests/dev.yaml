apiVersion: v1
kind: Namespace
metadata:
  name: flyte
---
apiVersion: v1
kind: ServiceAccount
metadata:
  labels:
    app.kubernetes.io/instance: flyte-sandbox
    app.kubernetes.io/managed-by: Helm
    app.kubernetes.io/name: kubernetes-dashboard
    app.kubernetes.io/version: 2.7.0
    helm.sh/chart: kubernetes-dashboard-6.0.0
  name: flyte-sandbox-kubernetes-dashboard
  namespace: flyte
---
apiVersion: v1
automountServiceAccountToken: true
kind: ServiceAccount
metadata:
  labels:
    app.kubernetes.io/instance: flyte-sandbox
    app.kubernetes.io/managed-by: Helm
    app.kubernetes.io/name: minio
    helm.sh/chart: minio-12.6.7
  name: flyte-sandbox-minio
  namespace: flyte
secrets:
- name: flyte-sandbox-minio
---
apiVersion: rbac.authorization.k8s.io/v1
kind: Role
metadata:
  labels:
    app.kubernetes.io/instance: flyte-sandbox
    app.kubernetes.io/managed-by: Helm
    app.kubernetes.io/name: kubernetes-dashboard
    app.kubernetes.io/version: 2.7.0
    helm.sh/chart: kubernetes-dashboard-6.0.0
  name: flyte-sandbox-kubernetes-dashboard
  namespace: flyte
rules:
- apiGroups:
  - ""
  resourceNames:
  - kubernetes-dashboard-key-holder
  - kubernetes-dashboard-certs
  - kubernetes-dashboard-csrf
  resources:
  - secrets
  verbs:
  - get
  - update
  - delete
- apiGroups:
  - ""
  resourceNames:
  - kubernetes-dashboard-settings
  resources:
  - configmaps
  verbs:
  - get
  - update
- apiGroups:
  - ""
  resourceNames:
  - heapster
  - dashboard-metrics-scraper
  resources:
  - services
  verbs:
  - proxy
- apiGroups:
  - ""
  resourceNames:
  - heapster
  - 'http:heapster:'
  - 'https:heapster:'
  - dashboard-metrics-scraper
  - http:dashboard-metrics-scraper
  resources:
  - services/proxy
  verbs:
  - get
---
apiVersion: rbac.authorization.k8s.io/v1
kind: ClusterRole
metadata:
  labels:
    app.kubernetes.io/instance: flyte-sandbox
    app.kubernetes.io/managed-by: Helm
    app.kubernetes.io/name: kubernetes-dashboard
    app.kubernetes.io/version: 2.7.0
    helm.sh/chart: kubernetes-dashboard-6.0.0
  name: flyte-sandbox-kubernetes-dashboard-readonly
rules:
- apiGroups:
  - ""
  resources:
  - configmaps
  - endpoints
  - persistentvolumeclaims
  - pods
  - replicationcontrollers
  - replicationcontrollers/scale
  - serviceaccounts
  - services
  - nodes
  - persistentvolumeclaims
  - persistentvolumes
  verbs:
  - get
  - list
  - watch
- apiGroups:
  - ""
  resources:
  - bindings
  - events
  - limitranges
  - namespaces/status
  - pods/log
  - pods/status
  - replicationcontrollers/status
  - resourcequotas
  - resourcequotas/status
  verbs:
  - get
  - list
  - watch
- apiGroups:
  - ""
  resources:
  - namespaces
  verbs:
  - get
  - list
  - watch
- apiGroups:
  - apps
  resources:
  - daemonsets
  - deployments
  - deployments/scale
  - replicasets
  - replicasets/scale
  - statefulsets
  verbs:
  - get
  - list
  - watch
- apiGroups:
  - autoscaling
  resources:
  - horizontalpodautoscalers
  verbs:
  - get
  - list
  - watch
- apiGroups:
  - batch
  resources:
  - cronjobs
  - jobs
  verbs:
  - get
  - list
  - watch
- apiGroups:
  - extensions
  resources:
  - daemonsets
  - deployments
  - deployments/scale
  - ingresses
  - networkpolicies
  - replicasets
  - replicasets/scale
  - replicationcontrollers/scale
  verbs:
  - get
  - list
  - watch
- apiGroups:
  - policy
  resources:
  - poddisruptionbudgets
  verbs:
  - get
  - list
  - watch
- apiGroups:
  - networking.k8s.io
  resources:
  - networkpolicies
  - ingresses
  verbs:
  - get
  - list
  - watch
- apiGroups:
  - storage.k8s.io
  resources:
  - storageclasses
  - volumeattachments
  verbs:
  - get
  - list
  - watch
- apiGroups:
  - rbac.authorization.k8s.io
  resources:
  - clusterrolebindings
  - clusterroles
  - roles
  - rolebindings
  verbs:
  - get
  - list
  - watch
---
apiVersion: rbac.authorization.k8s.io/v1
kind: RoleBinding
metadata:
  labels:
    app.kubernetes.io/instance: flyte-sandbox
    app.kubernetes.io/managed-by: Helm
    app.kubernetes.io/name: kubernetes-dashboard
    app.kubernetes.io/version: 2.7.0
    helm.sh/chart: kubernetes-dashboard-6.0.0
  name: flyte-sandbox-kubernetes-dashboard
  namespace: flyte
roleRef:
  apiGroup: rbac.authorization.k8s.io
  kind: Role
  name: flyte-sandbox-kubernetes-dashboard
subjects:
- kind: ServiceAccount
  name: flyte-sandbox-kubernetes-dashboard
  namespace: flyte
---
apiVersion: rbac.authorization.k8s.io/v1
kind: ClusterRoleBinding
metadata:
  labels:
    app.kubernetes.io/instance: flyte-sandbox
    app.kubernetes.io/managed-by: Helm
    app.kubernetes.io/name: kubernetes-dashboard
    app.kubernetes.io/version: 2.7.0
    helm.sh/chart: kubernetes-dashboard-6.0.0
  name: flyte-sandbox-kubernetes-dashboard-readonly
roleRef:
  apiGroup: rbac.authorization.k8s.io
  kind: ClusterRole
  name: flyte-sandbox-kubernetes-dashboard-readonly
subjects:
- kind: ServiceAccount
  name: flyte-sandbox-kubernetes-dashboard
  namespace: flyte
---
apiVersion: v1
data:
  config.yml: |-
    health:
      storagedriver:
        enabled: true
        interval: 10s
        threshold: 3
    http:
      addr: :5000
      debug:
        addr: :5001
        prometheus:
          enabled: false
          path: /metrics
      headers:
        X-Content-Type-Options:
        - nosniff
    log:
      fields:
        service: registry
    storage:
      cache:
        blobdescriptor: inmemory
    version: 0.1
kind: ConfigMap
metadata:
  labels:
    app: docker-registry
    chart: docker-registry-2.2.2
    heritage: Helm
    release: flyte-sandbox
  name: flyte-sandbox-docker-registry-config
  namespace: flyte
---
apiVersion: v1
data:
  envoy.yaml: |
    admin:
        access_log_path: /dev/stdout
    static_resources:
        listeners:
            - address:
                  socket_address:
                      address: 0.0.0.0
                      port_value: 8000
              filter_chains:
                  - filters:
                        - name: envoy.filters.network.http_connection_manager
                          typed_config:
                              "@type": type.googleapis.com/envoy.extensions.filters.network.http_connection_manager.v3.HttpConnectionManager
                              stat_prefix: ingress_http
                              codec_type: AUTO
                              upgrade_configs:
                                  - upgrade_type: websocket
                              route_config:
                                  name: local_route
                                  virtual_hosts:
                                      - name: backend
                                        domains:
                                            - "*"
                                        routes:
                                            - match:
                                                  path: "/"
                                              redirect:
                                                  path_redirect: "/console/"
                                            - match:
                                                  prefix: "/.well-known"
                                              route:
                                                  cluster: flyte
                                            - match:
                                                  prefix: "/__webpack_hmr"
                                              route:
                                                  cluster: flyte
                                            - match:
                                                  prefix: "/api"
                                              route:
                                                  cluster: flyte
                                            - match:
                                                  prefix: "/callback"
                                              route:
                                                  cluster: flyte
                                            - match:
                                                  prefix: "/config"
                                              route:
                                                  cluster: flyte
                                            - match:
                                                  prefix: "/console"
                                              route:
                                                  cluster: flyte
                                            - match:
                                                  prefix: "/healthcheck"
                                              route:
                                                  cluster: flyte
                                            - match:
                                                  prefix: "/login"
                                              route:
                                                  cluster: flyte
                                            - match:
                                                  prefix: "/logout"
                                              route:
                                                  cluster: flyte
                                            - match:
                                                  prefix: "/me"
                                              route:
                                                  cluster: flyte
                                            - match:
                                                  prefix: "/oauth2"
                                              route:
                                                  cluster: flyte
                                            - match:
                                                  prefix: "/v1"
                                              route:
                                                  cluster: flyte
                                            - match:
                                                  prefix: "/flyteidl.service.AdminService"
                                              route:
                                                  cluster: flyte_grpc
                                            - match:
                                                  prefix: "/flyteidl.service.AuthMetadataService"
                                              route:
                                                  cluster: flyte_grpc
                                            - match:
                                                  prefix: "/flyteidl.service.DataProxyService"
                                              route:
                                                  cluster: flyte_grpc
                                            - match:
                                                  prefix: "/flyteidl.service.IdentityService"
                                              route:
                                                  cluster: flyte_grpc
                                            - match:
                                                  prefix: "/grpc.health.v1.Health"
                                              route:
                                                  cluster: flyte_grpc
                                            - match:
                                                  prefix: "/flyteidl.service.SignalService"
                                              route:
                                                  cluster: flyte_grpc
                                            - match:
                                                  path: "/kubernetes-dashboard"
                                              redirect:
                                                  path_redirect: "/kubernetes-dashboard/"
                                            - match:
                                                  prefix: "/kubernetes-dashboard/"
                                              route:
                                                  cluster: kubernetes-dashboard
                                                  prefix_rewrite: /
                                            - match:
                                                  path: "/minio"
                                              redirect:
                                                  path_redirect: "/minio/"
                                            - match:
                                                  prefix: "/minio/"
                                              route:
                                                  cluster: minio
                                                  prefix_rewrite: /
                              http_filters:
                                  - name: envoy.filters.http.router
                                    typed_config:
                                      "@type": type.googleapis.com/envoy.extensions.filters.http.router.v3.Router
        clusters:
            - name: flyte
              connect_timeout: 0.25s
              type: STRICT_DNS
              lb_policy: ROUND_ROBIN
              load_assignment:
                  cluster_name: flyte
                  endpoints:
                      - lb_endpoints:
                            - endpoint:
                                  address:
                                      socket_address:
                                          address: flyte-sandbox-local
                                          port_value: 8088
            - name: flyte_grpc
              connect_timeout: 0.25s
              type: STRICT_DNS
              lb_policy: ROUND_ROBIN
              http2_protocol_options: {}
              load_assignment:
                  cluster_name: flyte_grpc
                  endpoints:
                      - lb_endpoints:
                            - endpoint:
                                  address:
                                      socket_address:
                                          address: flyte-sandbox-local
                                          port_value: 8089
            - name: kubernetes-dashboard
              connect_timeout: 0.25s
              type: STRICT_DNS
              lb_policy: ROUND_ROBIN
              load_assignment:
                  cluster_name: kubernetes-dashboard
                  endpoints:
                      - lb_endpoints:
                            - endpoint:
                                  address:
                                      socket_address:
                                          address: flyte-sandbox-kubernetes-dashboard
                                          port_value: 80
            - name: minio
              connect_timeout: 0.25s
              type: STRICT_DNS
              lb_policy: ROUND_ROBIN
              load_assignment:
                  cluster_name: minio
                  endpoints:
                      - lb_endpoints:
                            - endpoint:
                                  address:
                                      socket_address:
                                          address: flyte-sandbox-minio
                                          port_value: 9001
kind: ConfigMap
metadata:
  labels:
    app.kubernetes.io/instance: flyte-sandbox
    app.kubernetes.io/managed-by: Helm
    app.kubernetes.io/name: flyte-sandbox
    app.kubernetes.io/version: 1.16.1
    helm.sh/chart: flyte-sandbox-0.1.0
  name: flyte-sandbox-proxy-config
  namespace: flyte
---
apiVersion: v1
data: null
kind: ConfigMap
metadata:
  labels:
    app.kubernetes.io/instance: flyte-sandbox
    app.kubernetes.io/managed-by: Helm
    app.kubernetes.io/name: kubernetes-dashboard
    app.kubernetes.io/version: 2.7.0
    helm.sh/chart: kubernetes-dashboard-6.0.0
  name: kubernetes-dashboard-settings
  namespace: flyte
---
apiVersion: v1
data:
<<<<<<< HEAD
  haSharedSecret: QkRKSmNZU1M4MjhycFcwSA==
=======
  haSharedSecret: bkV2U2JzN0o2TXNVcHJTMg==
>>>>>>> 3100c121
  proxyPassword: ""
  proxyUsername: ""
kind: Secret
metadata:
  labels:
    app: docker-registry
    chart: docker-registry-2.2.2
    heritage: Helm
    release: flyte-sandbox
  name: flyte-sandbox-docker-registry-secret
  namespace: flyte
type: Opaque
---
apiVersion: v1
kind: Secret
metadata:
  labels:
    app.kubernetes.io/instance: flyte-sandbox
    app.kubernetes.io/managed-by: Helm
    app.kubernetes.io/name: kubernetes-dashboard
    app.kubernetes.io/version: 2.7.0
    helm.sh/chart: kubernetes-dashboard-6.0.0
  name: flyte-sandbox-kubernetes-dashboard-certs
  namespace: flyte
type: Opaque
---
apiVersion: v1
data:
  root-password: bWluaW9zdG9yYWdl
  root-user: bWluaW8=
kind: Secret
metadata:
  labels:
    app.kubernetes.io/instance: flyte-sandbox
    app.kubernetes.io/managed-by: Helm
    app.kubernetes.io/name: minio
    helm.sh/chart: minio-12.6.7
  name: flyte-sandbox-minio
  namespace: flyte
type: Opaque
---
apiVersion: v1
data:
  postgres-password: cG9zdGdyZXM=
kind: Secret
metadata:
  labels:
    app.kubernetes.io/instance: flyte-sandbox
    app.kubernetes.io/managed-by: Helm
    app.kubernetes.io/name: postgresql
    helm.sh/chart: postgresql-12.8.1
  name: flyte-sandbox-postgresql
  namespace: flyte
type: Opaque
---
apiVersion: v1
kind: Secret
metadata:
  labels:
    app.kubernetes.io/instance: flyte-sandbox
    app.kubernetes.io/managed-by: Helm
    app.kubernetes.io/name: kubernetes-dashboard
    app.kubernetes.io/version: 2.7.0
    helm.sh/chart: kubernetes-dashboard-6.0.0
  name: kubernetes-dashboard-csrf
  namespace: flyte
type: Opaque
---
apiVersion: v1
kind: Secret
metadata:
  labels:
    app.kubernetes.io/instance: flyte-sandbox
    app.kubernetes.io/managed-by: Helm
    app.kubernetes.io/name: kubernetes-dashboard
    app.kubernetes.io/version: 2.7.0
    helm.sh/chart: kubernetes-dashboard-6.0.0
  name: kubernetes-dashboard-key-holder
  namespace: flyte
type: Opaque
---
apiVersion: v1
kind: Endpoints
metadata:
  labels:
    app.kubernetes.io/instance: flyte-sandbox
    app.kubernetes.io/managed-by: Helm
    app.kubernetes.io/name: flyte-sandbox
    app.kubernetes.io/version: 1.16.1
    helm.sh/chart: flyte-sandbox-0.1.0
  name: flyte-sandbox-local
  namespace: flyte
subsets:
- addresses:
  - ip: '%{HOST_GATEWAY_IP}%'
  ports:
  - name: http
    port: 8088
    protocol: TCP
  - name: grpc
    port: 8089
    protocol: TCP
  - name: webhook
    port: 9443
    protocol: TCP
---
apiVersion: v1
kind: Service
metadata:
  labels:
    app: docker-registry
    chart: docker-registry-2.2.2
    heritage: Helm
    release: flyte-sandbox
  name: flyte-sandbox-docker-registry
  namespace: flyte
spec:
  ports:
  - name: http-5000
    nodePort: 30000
    port: 5000
    protocol: TCP
    targetPort: 5000
  selector:
    app: docker-registry
    release: flyte-sandbox
  type: NodePort
---
apiVersion: v1
kind: Service
metadata:
  labels:
    app.kubernetes.io/component: kubernetes-dashboard
    app.kubernetes.io/instance: flyte-sandbox
    app.kubernetes.io/managed-by: Helm
    app.kubernetes.io/name: kubernetes-dashboard
    app.kubernetes.io/version: 2.7.0
    helm.sh/chart: kubernetes-dashboard-6.0.0
    kubernetes.io/cluster-service: "true"
  name: flyte-sandbox-kubernetes-dashboard
  namespace: flyte
spec:
  ports:
  - name: http
    port: 80
    targetPort: http
  selector:
    app.kubernetes.io/component: kubernetes-dashboard
    app.kubernetes.io/instance: flyte-sandbox
    app.kubernetes.io/name: kubernetes-dashboard
  type: ClusterIP
---
apiVersion: v1
kind: Service
metadata:
  labels:
    app.kubernetes.io/instance: flyte-sandbox
    app.kubernetes.io/managed-by: Helm
    app.kubernetes.io/name: flyte-sandbox
    app.kubernetes.io/version: 1.16.1
    helm.sh/chart: flyte-sandbox-0.1.0
  name: flyte-sandbox-local
  namespace: flyte
spec:
  clusterIP: None
  ports:
  - name: http
    port: 8088
    protocol: TCP
  - name: grpc
    port: 8089
    protocol: TCP
  - name: webhook
    port: 9443
    protocol: TCP
---
apiVersion: v1
kind: Service
metadata:
  labels:
    app.kubernetes.io/instance: flyte-sandbox
    app.kubernetes.io/managed-by: Helm
    app.kubernetes.io/name: minio
    helm.sh/chart: minio-12.6.7
  name: flyte-sandbox-minio
  namespace: flyte
spec:
  externalTrafficPolicy: Cluster
  ports:
  - name: minio-api
    nodePort: 30002
    port: 9000
    targetPort: minio-api
  - name: minio-console
    port: 9001
    targetPort: minio-console
  selector:
    app.kubernetes.io/instance: flyte-sandbox
    app.kubernetes.io/name: minio
  type: NodePort
---
apiVersion: v1
kind: Service
metadata:
  labels:
    app.kubernetes.io/component: primary
    app.kubernetes.io/instance: flyte-sandbox
    app.kubernetes.io/managed-by: Helm
    app.kubernetes.io/name: postgresql
    helm.sh/chart: postgresql-12.8.1
  name: flyte-sandbox-postgresql
  namespace: flyte
spec:
  externalTrafficPolicy: Cluster
  ports:
  - name: tcp-postgresql
    nodePort: 30001
    port: 5432
    targetPort: tcp-postgresql
  selector:
    app.kubernetes.io/component: primary
    app.kubernetes.io/instance: flyte-sandbox
    app.kubernetes.io/name: postgresql
  sessionAffinity: None
  type: NodePort
---
apiVersion: v1
kind: Service
metadata:
  labels:
    app.kubernetes.io/component: primary
    app.kubernetes.io/instance: flyte-sandbox
    app.kubernetes.io/managed-by: Helm
    app.kubernetes.io/name: postgresql
    helm.sh/chart: postgresql-12.8.1
    service.alpha.kubernetes.io/tolerate-unready-endpoints: "true"
  name: flyte-sandbox-postgresql-hl
  namespace: flyte
spec:
  clusterIP: None
  ports:
  - name: tcp-postgresql
    port: 5432
    targetPort: tcp-postgresql
  publishNotReadyAddresses: true
  selector:
    app.kubernetes.io/component: primary
    app.kubernetes.io/instance: flyte-sandbox
    app.kubernetes.io/name: postgresql
  type: ClusterIP
---
apiVersion: v1
kind: Service
metadata:
  labels:
    app.kubernetes.io/instance: flyte-sandbox
    app.kubernetes.io/managed-by: Helm
    app.kubernetes.io/name: flyte-sandbox
    app.kubernetes.io/version: 1.16.1
    helm.sh/chart: flyte-sandbox-0.1.0
  name: flyte-sandbox-proxy
  namespace: flyte
spec:
  ports:
  - name: http
    nodePort: 30080
    port: 8000
    protocol: TCP
  selector:
    app.kubernetes.io/component: proxy
    app.kubernetes.io/instance: flyte-sandbox
    app.kubernetes.io/name: flyte-sandbox
  type: NodePort
---
apiVersion: v1
kind: PersistentVolume
metadata:
  labels:
    app.kubernetes.io/instance: flyte-sandbox
    app.kubernetes.io/managed-by: Helm
    app.kubernetes.io/name: flyte-sandbox
    app.kubernetes.io/version: 1.16.1
    helm.sh/chart: flyte-sandbox-0.1.0
  name: flyte-sandbox-db-storage
  namespace: flyte
spec:
  accessModes:
  - ReadWriteOnce
  capacity:
    storage: 1Gi
  hostPath:
    path: /var/lib/flyte/storage/db
  storageClassName: manual
---
apiVersion: v1
kind: PersistentVolume
metadata:
  labels:
    app.kubernetes.io/instance: flyte-sandbox
    app.kubernetes.io/managed-by: Helm
    app.kubernetes.io/name: flyte-sandbox
    app.kubernetes.io/version: 1.16.1
    helm.sh/chart: flyte-sandbox-0.1.0
  name: flyte-sandbox-minio-storage
  namespace: flyte
spec:
  accessModes:
  - ReadWriteOnce
  capacity:
    storage: 1Gi
  hostPath:
    path: /var/lib/flyte/storage/minio
  storageClassName: manual
---
apiVersion: v1
kind: PersistentVolumeClaim
metadata:
  labels:
    app.kubernetes.io/instance: flyte-sandbox
    app.kubernetes.io/managed-by: Helm
    app.kubernetes.io/name: flyte-sandbox
    app.kubernetes.io/version: 1.16.1
    helm.sh/chart: flyte-sandbox-0.1.0
  name: flyte-sandbox-db-storage
  namespace: flyte
spec:
  accessModes:
  - ReadWriteOnce
  resources:
    requests:
      storage: 1Gi
  storageClassName: manual
  volumeName: flyte-sandbox-db-storage
---
apiVersion: v1
kind: PersistentVolumeClaim
metadata:
  labels:
    app.kubernetes.io/instance: flyte-sandbox
    app.kubernetes.io/managed-by: Helm
    app.kubernetes.io/name: flyte-sandbox
    app.kubernetes.io/version: 1.16.1
    helm.sh/chart: flyte-sandbox-0.1.0
  name: flyte-sandbox-minio-storage
  namespace: flyte
spec:
  accessModes:
  - ReadWriteOnce
  resources:
    requests:
      storage: 1Gi
  storageClassName: manual
  volumeName: flyte-sandbox-minio-storage
---
apiVersion: apps/v1
kind: Deployment
metadata:
  labels:
    app.kubernetes.io/instance: flyte-sandbox
    app.kubernetes.io/managed-by: Helm
    app.kubernetes.io/name: flyte-sandbox
    app.kubernetes.io/version: 1.16.1
    helm.sh/chart: flyte-sandbox-0.1.0
  name: flyte-sandbox-buildkit
  namespace: flyte
spec:
  replicas: 1
  selector:
    matchLabels:
      app.kubernetes.io/component: buildkit
      app.kubernetes.io/instance: flyte-sandbox
      app.kubernetes.io/name: flyte-sandbox
  template:
    metadata:
      labels:
        app.kubernetes.io/component: buildkit
        app.kubernetes.io/instance: flyte-sandbox
        app.kubernetes.io/name: flyte-sandbox
    spec:
      containers:
      - args:
        - --addr
        - unix:///run/buildkit/buildkitd.sock
        - --addr
        - tcp://0.0.0.0:30003
        image: moby/buildkit:sandbox
        imagePullPolicy: Never
        livenessProbe:
          exec:
            command:
            - buildctl
            - debug
            - workers
          initialDelaySeconds: 5
          periodSeconds: 30
        name: buildkit
        ports:
        - containerPort: 30003
          name: tcp
          protocol: TCP
        readinessProbe:
          exec:
            command:
            - buildctl
            - debug
            - workers
          initialDelaySeconds: 5
          periodSeconds: 30
        securityContext:
          privileged: true
      dnsPolicy: ClusterFirstWithHostNet
      hostNetwork: true
---
apiVersion: apps/v1
kind: Deployment
metadata:
  labels:
    app: docker-registry
    chart: docker-registry-2.2.2
    heritage: Helm
    release: flyte-sandbox
  name: flyte-sandbox-docker-registry
  namespace: flyte
spec:
  minReadySeconds: 5
  replicas: 1
  selector:
    matchLabels:
      app: docker-registry
      release: flyte-sandbox
  template:
    metadata:
      annotations:
        checksum/config: 8f50e768255a87f078ba8b9879a0c174c3e045ffb46ac8723d2eedbe293c8d81
<<<<<<< HEAD
        checksum/secret: 96dcc672fc5ca4b9964df1dc5392d25be3cc5fd6727d2f6e645325210618b2a6
=======
        checksum/secret: 2f2e4b3f4abc8a670a75900bd0c7987fb3afa6b2a287fdf7292fbeb755c00c12
>>>>>>> 3100c121
      labels:
        app: docker-registry
        release: flyte-sandbox
    spec:
      containers:
      - command:
        - /bin/registry
        - serve
        - /etc/docker/registry/config.yml
        env:
        - name: REGISTRY_HTTP_SECRET
          valueFrom:
            secretKeyRef:
              key: haSharedSecret
              name: flyte-sandbox-docker-registry-secret
        - name: REGISTRY_STORAGE_FILESYSTEM_ROOTDIRECTORY
          value: /var/lib/registry
        image: registry:sandbox
        imagePullPolicy: Never
        livenessProbe:
          httpGet:
            path: /
            port: 5000
        name: docker-registry
        ports:
        - containerPort: 5000
        readinessProbe:
          httpGet:
            path: /
            port: 5000
        resources: {}
        volumeMounts:
        - mountPath: /etc/docker/registry
          name: flyte-sandbox-docker-registry-config
        - mountPath: /var/lib/registry/
          name: data
      securityContext:
        fsGroup: 1000
        runAsUser: 1000
      volumes:
      - configMap:
          name: flyte-sandbox-docker-registry-config
        name: flyte-sandbox-docker-registry-config
      - emptyDir: {}
        name: data
---
apiVersion: apps/v1
kind: Deployment
metadata:
  labels:
    app.kubernetes.io/component: kubernetes-dashboard
    app.kubernetes.io/instance: flyte-sandbox
    app.kubernetes.io/managed-by: Helm
    app.kubernetes.io/name: kubernetes-dashboard
    app.kubernetes.io/version: 2.7.0
    helm.sh/chart: kubernetes-dashboard-6.0.0
  name: flyte-sandbox-kubernetes-dashboard
  namespace: flyte
spec:
  replicas: 1
  selector:
    matchLabels:
      app.kubernetes.io/component: kubernetes-dashboard
      app.kubernetes.io/instance: flyte-sandbox
      app.kubernetes.io/name: kubernetes-dashboard
  strategy:
    rollingUpdate:
      maxSurge: 0
      maxUnavailable: 1
    type: RollingUpdate
  template:
    metadata:
      annotations: null
      labels:
        app.kubernetes.io/component: kubernetes-dashboard
        app.kubernetes.io/instance: flyte-sandbox
        app.kubernetes.io/managed-by: Helm
        app.kubernetes.io/name: kubernetes-dashboard
        app.kubernetes.io/version: 2.7.0
        helm.sh/chart: kubernetes-dashboard-6.0.0
    spec:
      containers:
      - args:
        - --namespace=flyte
        - --metrics-provider=none
        - --enable-insecure-login
        - --enable-skip-login
        image: kubernetesui/dashboard:sandbox
        imagePullPolicy: Never
        livenessProbe:
          httpGet:
            path: /
            port: 9090
            scheme: HTTP
          initialDelaySeconds: 30
          timeoutSeconds: 30
        name: kubernetes-dashboard
        ports:
        - containerPort: 9090
          name: http
          protocol: TCP
        resources:
          limits:
            cpu: 2
            memory: 200Mi
          requests:
            cpu: 100m
            memory: 200Mi
        securityContext:
          allowPrivilegeEscalation: false
          readOnlyRootFilesystem: true
          runAsGroup: 2001
          runAsUser: 1001
        volumeMounts:
        - mountPath: /certs
          name: kubernetes-dashboard-certs
        - mountPath: /tmp
          name: tmp-volume
      securityContext:
        seccompProfile:
          type: RuntimeDefault
      serviceAccountName: flyte-sandbox-kubernetes-dashboard
      volumes:
      - name: kubernetes-dashboard-certs
        secret:
          secretName: flyte-sandbox-kubernetes-dashboard-certs
      - emptyDir: {}
        name: tmp-volume
---
apiVersion: apps/v1
kind: Deployment
metadata:
  labels:
    app.kubernetes.io/instance: flyte-sandbox
    app.kubernetes.io/managed-by: Helm
    app.kubernetes.io/name: minio
    helm.sh/chart: minio-12.6.7
  name: flyte-sandbox-minio
  namespace: flyte
spec:
  selector:
    matchLabels:
      app.kubernetes.io/instance: flyte-sandbox
      app.kubernetes.io/name: minio
  strategy:
    type: Recreate
  template:
    metadata:
      annotations:
        checksum/credentials-secret: ecce809e3af19025d134846a9a81e163dd41df7e26abf2c6657895d9d13607a9
      labels:
        app.kubernetes.io/instance: flyte-sandbox
        app.kubernetes.io/managed-by: Helm
        app.kubernetes.io/name: minio
        helm.sh/chart: minio-12.6.7
    spec:
      affinity:
        nodeAffinity: null
        podAffinity: null
        podAntiAffinity:
          preferredDuringSchedulingIgnoredDuringExecution:
          - podAffinityTerm:
              labelSelector:
                matchLabels:
                  app.kubernetes.io/instance: flyte-sandbox
                  app.kubernetes.io/name: minio
              topologyKey: kubernetes.io/hostname
            weight: 1
      containers:
      - env:
        - name: BITNAMI_DEBUG
          value: "false"
        - name: MINIO_SCHEME
          value: http
        - name: MINIO_FORCE_NEW_KEYS
          value: "no"
        - name: MINIO_ROOT_USER
          valueFrom:
            secretKeyRef:
              key: root-user
              name: flyte-sandbox-minio
        - name: MINIO_ROOT_PASSWORD
          valueFrom:
            secretKeyRef:
              key: root-password
              name: flyte-sandbox-minio
        - name: MINIO_DEFAULT_BUCKETS
          value: my-s3-bucket
        - name: MINIO_BROWSER
          value: "on"
        - name: MINIO_PROMETHEUS_AUTH_TYPE
          value: public
        - name: MINIO_CONSOLE_PORT_NUMBER
          value: "9001"
        - name: MINIO_BROWSER_REDIRECT_URL
          value: http://localhost:30080/minio
        envFrom: null
        image: docker.io/bitnami/minio:sandbox
        imagePullPolicy: Never
        livenessProbe:
          failureThreshold: 5
          httpGet:
            path: /minio/health/live
            port: minio-api
            scheme: HTTP
          initialDelaySeconds: 5
          periodSeconds: 5
          successThreshold: 1
          timeoutSeconds: 5
        name: minio
        ports:
        - containerPort: 9000
          name: minio-api
          protocol: TCP
        - containerPort: 9001
          name: minio-console
          protocol: TCP
        readinessProbe:
          failureThreshold: 5
          initialDelaySeconds: 5
          periodSeconds: 5
          successThreshold: 1
          tcpSocket:
            port: minio-api
          timeoutSeconds: 1
        resources:
          limits: {}
          requests: {}
        securityContext:
          runAsNonRoot: true
          runAsUser: 1001
        volumeMounts:
        - mountPath: /data
          name: data
      initContainers:
      - command:
        - /bin/bash
        - -ec
        - |
          chown -R 1001:1001 /data
        image: docker.io/bitnami/os-shell:sandbox
        imagePullPolicy: Never
        name: volume-permissions
        resources:
          limits: {}
          requests: {}
        securityContext:
          runAsUser: 0
        volumeMounts:
        - mountPath: /data
          name: data
      securityContext:
        fsGroup: 1001
      serviceAccountName: flyte-sandbox-minio
      volumes:
      - name: data
        persistentVolumeClaim:
          claimName: flyte-sandbox-minio-storage
---
apiVersion: apps/v1
kind: Deployment
metadata:
  labels:
    app.kubernetes.io/instance: flyte-sandbox
    app.kubernetes.io/managed-by: Helm
    app.kubernetes.io/name: flyte-sandbox
    app.kubernetes.io/version: 1.16.1
    helm.sh/chart: flyte-sandbox-0.1.0
  name: flyte-sandbox-proxy
  namespace: flyte
spec:
  replicas: 1
  selector:
    matchLabels:
      app.kubernetes.io/component: proxy
      app.kubernetes.io/instance: flyte-sandbox
      app.kubernetes.io/name: flyte-sandbox
  template:
    metadata:
      labels:
        app.kubernetes.io/component: proxy
        app.kubernetes.io/instance: flyte-sandbox
        app.kubernetes.io/name: flyte-sandbox
    spec:
      containers:
      - image: envoyproxy/envoy:sandbox
        imagePullPolicy: Never
        livenessProbe:
          initialDelaySeconds: 30
          tcpSocket:
            port: http
        name: proxy
        ports:
        - containerPort: 8000
          name: http
        readinessProbe:
          tcpSocket:
            port: http
        volumeMounts:
        - mountPath: /etc/envoy
          name: config
      volumes:
      - configMap:
          name: flyte-sandbox-proxy-config
        name: config
---
apiVersion: apps/v1
kind: StatefulSet
metadata:
  labels:
    app.kubernetes.io/component: primary
    app.kubernetes.io/instance: flyte-sandbox
    app.kubernetes.io/managed-by: Helm
    app.kubernetes.io/name: postgresql
    helm.sh/chart: postgresql-12.8.1
  name: flyte-sandbox-postgresql
  namespace: flyte
spec:
  replicas: 1
  selector:
    matchLabels:
      app.kubernetes.io/component: primary
      app.kubernetes.io/instance: flyte-sandbox
      app.kubernetes.io/name: postgresql
  serviceName: flyte-sandbox-postgresql-hl
  template:
    metadata:
      labels:
        app.kubernetes.io/component: primary
        app.kubernetes.io/instance: flyte-sandbox
        app.kubernetes.io/managed-by: Helm
        app.kubernetes.io/name: postgresql
        helm.sh/chart: postgresql-12.8.1
      name: flyte-sandbox-postgresql
    spec:
      affinity:
        nodeAffinity: null
        podAffinity: null
        podAntiAffinity:
          preferredDuringSchedulingIgnoredDuringExecution:
          - podAffinityTerm:
              labelSelector:
                matchLabels:
                  app.kubernetes.io/component: primary
                  app.kubernetes.io/instance: flyte-sandbox
                  app.kubernetes.io/name: postgresql
              topologyKey: kubernetes.io/hostname
            weight: 1
      containers:
      - env:
        - name: BITNAMI_DEBUG
          value: "false"
        - name: POSTGRESQL_PORT_NUMBER
          value: "5432"
        - name: POSTGRESQL_VOLUME_DIR
          value: /bitnami/postgresql
        - name: PGDATA
          value: /bitnami/postgresql/data
        - name: POSTGRES_PASSWORD
          valueFrom:
            secretKeyRef:
              key: postgres-password
              name: flyte-sandbox-postgresql
        - name: POSTGRESQL_ENABLE_LDAP
          value: "no"
        - name: POSTGRESQL_ENABLE_TLS
          value: "no"
        - name: POSTGRESQL_LOG_HOSTNAME
          value: "false"
        - name: POSTGRESQL_LOG_CONNECTIONS
          value: "false"
        - name: POSTGRESQL_LOG_DISCONNECTIONS
          value: "false"
        - name: POSTGRESQL_PGAUDIT_LOG_CATALOG
          value: "off"
        - name: POSTGRESQL_CLIENT_MIN_MESSAGES
          value: error
        - name: POSTGRESQL_SHARED_PRELOAD_LIBRARIES
          value: pgaudit
        image: docker.io/bitnami/postgresql:sandbox
        imagePullPolicy: Never
        livenessProbe:
          exec:
            command:
            - /bin/sh
            - -c
            - exec pg_isready -U "postgres" -h 127.0.0.1 -p 5432
          failureThreshold: 6
          initialDelaySeconds: 30
          periodSeconds: 10
          successThreshold: 1
          timeoutSeconds: 5
        name: postgresql
        ports:
        - containerPort: 5432
          name: tcp-postgresql
        readinessProbe:
          exec:
            command:
            - /bin/sh
            - -c
            - -e
            - |
              exec pg_isready -U "postgres" -h 127.0.0.1 -p 5432
              [ -f /opt/bitnami/postgresql/tmp/.initialized ] || [ -f /bitnami/postgresql/.initialized ]
          failureThreshold: 6
          initialDelaySeconds: 5
          periodSeconds: 10
          successThreshold: 1
          timeoutSeconds: 5
        resources:
          limits: {}
          requests:
            cpu: 250m
            memory: 256Mi
        securityContext:
          allowPrivilegeEscalation: false
          capabilities:
            drop:
            - ALL
          runAsGroup: 0
          runAsNonRoot: true
          runAsUser: 1001
          seccompProfile:
            type: RuntimeDefault
        volumeMounts:
        - mountPath: /bitnami/postgresql
          name: data
      hostIPC: false
      hostNetwork: false
      initContainers:
      - command:
        - /bin/sh
        - -ec
        - |
          chown 1001:1001 /bitnami/postgresql
          mkdir -p /bitnami/postgresql/data
          chmod 700 /bitnami/postgresql/data
          find /bitnami/postgresql -mindepth 1 -maxdepth 1 -not -name "conf" -not -name ".snapshot" -not -name "lost+found" | \
            xargs -r chown -R 1001:1001
        image: docker.io/bitnami/os-shell:sandbox
        imagePullPolicy: Never
        name: init-chmod-data
        resources:
          limits: {}
          requests: {}
        securityContext:
          runAsGroup: 0
          runAsNonRoot: false
          runAsUser: 0
          seccompProfile:
            type: RuntimeDefault
        volumeMounts:
        - mountPath: /bitnami/postgresql
          name: data
      securityContext:
        fsGroup: 1001
      serviceAccountName: default
      volumes:
      - name: data
        persistentVolumeClaim:
          claimName: flyte-sandbox-db-storage
  updateStrategy:
    rollingUpdate: {}
    type: RollingUpdate<|MERGE_RESOLUTION|>--- conflicted
+++ resolved
@@ -499,11 +499,7 @@
 ---
 apiVersion: v1
 data:
-<<<<<<< HEAD
-  haSharedSecret: QkRKSmNZU1M4MjhycFcwSA==
-=======
   haSharedSecret: bkV2U2JzN0o2TXNVcHJTMg==
->>>>>>> 3100c121
   proxyPassword: ""
   proxyUsername: ""
 kind: Secret
@@ -938,11 +934,7 @@
     metadata:
       annotations:
         checksum/config: 8f50e768255a87f078ba8b9879a0c174c3e045ffb46ac8723d2eedbe293c8d81
-<<<<<<< HEAD
-        checksum/secret: 96dcc672fc5ca4b9964df1dc5392d25be3cc5fd6727d2f6e645325210618b2a6
-=======
         checksum/secret: 2f2e4b3f4abc8a670a75900bd0c7987fb3afa6b2a287fdf7292fbeb755c00c12
->>>>>>> 3100c121
       labels:
         app: docker-registry
         release: flyte-sandbox
