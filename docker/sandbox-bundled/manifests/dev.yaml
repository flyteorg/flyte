apiVersion: v1
kind: Namespace
metadata:
  name: flyte
---
apiVersion: v1
kind: ServiceAccount
metadata:
  labels:
    app.kubernetes.io/instance: flyte-sandbox
    app.kubernetes.io/managed-by: Helm
    app.kubernetes.io/name: kubernetes-dashboard
    app.kubernetes.io/version: 2.7.0
    helm.sh/chart: kubernetes-dashboard-6.0.0
  name: flyte-sandbox-kubernetes-dashboard
  namespace: flyte
---
apiVersion: v1
automountServiceAccountToken: true
kind: ServiceAccount
metadata:
  labels:
    app.kubernetes.io/instance: flyte-sandbox
    app.kubernetes.io/managed-by: Helm
    app.kubernetes.io/name: minio
    helm.sh/chart: minio-12.6.7
  name: flyte-sandbox-minio
  namespace: flyte
secrets:
- name: flyte-sandbox-minio
---
apiVersion: rbac.authorization.k8s.io/v1
kind: Role
metadata:
  labels:
    app.kubernetes.io/instance: flyte-sandbox
    app.kubernetes.io/managed-by: Helm
    app.kubernetes.io/name: kubernetes-dashboard
    app.kubernetes.io/version: 2.7.0
    helm.sh/chart: kubernetes-dashboard-6.0.0
  name: flyte-sandbox-kubernetes-dashboard
  namespace: flyte
rules:
- apiGroups:
  - ""
  resourceNames:
  - kubernetes-dashboard-key-holder
  - kubernetes-dashboard-certs
  - kubernetes-dashboard-csrf
  resources:
  - secrets
  verbs:
  - get
  - update
  - delete
- apiGroups:
  - ""
  resourceNames:
  - kubernetes-dashboard-settings
  resources:
  - configmaps
  verbs:
  - get
  - update
- apiGroups:
  - ""
  resourceNames:
  - heapster
  - dashboard-metrics-scraper
  resources:
  - services
  verbs:
  - proxy
- apiGroups:
  - ""
  resourceNames:
  - heapster
  - 'http:heapster:'
  - 'https:heapster:'
  - dashboard-metrics-scraper
  - http:dashboard-metrics-scraper
  resources:
  - services/proxy
  verbs:
  - get
---
apiVersion: rbac.authorization.k8s.io/v1
kind: ClusterRole
metadata:
  labels:
    app.kubernetes.io/instance: flyte-sandbox
    app.kubernetes.io/managed-by: Helm
    app.kubernetes.io/name: kubernetes-dashboard
    app.kubernetes.io/version: 2.7.0
    helm.sh/chart: kubernetes-dashboard-6.0.0
  name: flyte-sandbox-kubernetes-dashboard-readonly
rules:
- apiGroups:
  - ""
  resources:
  - configmaps
  - endpoints
  - persistentvolumeclaims
  - pods
  - replicationcontrollers
  - replicationcontrollers/scale
  - serviceaccounts
  - services
  - nodes
  - persistentvolumeclaims
  - persistentvolumes
  verbs:
  - get
  - list
  - watch
- apiGroups:
  - ""
  resources:
  - bindings
  - events
  - limitranges
  - namespaces/status
  - pods/log
  - pods/status
  - replicationcontrollers/status
  - resourcequotas
  - resourcequotas/status
  verbs:
  - get
  - list
  - watch
- apiGroups:
  - ""
  resources:
  - namespaces
  verbs:
  - get
  - list
  - watch
- apiGroups:
  - apps
  resources:
  - daemonsets
  - deployments
  - deployments/scale
  - replicasets
  - replicasets/scale
  - statefulsets
  verbs:
  - get
  - list
  - watch
- apiGroups:
  - autoscaling
  resources:
  - horizontalpodautoscalers
  verbs:
  - get
  - list
  - watch
- apiGroups:
  - batch
  resources:
  - cronjobs
  - jobs
  verbs:
  - get
  - list
  - watch
- apiGroups:
  - extensions
  resources:
  - daemonsets
  - deployments
  - deployments/scale
  - ingresses
  - networkpolicies
  - replicasets
  - replicasets/scale
  - replicationcontrollers/scale
  verbs:
  - get
  - list
  - watch
- apiGroups:
  - policy
  resources:
  - poddisruptionbudgets
  verbs:
  - get
  - list
  - watch
- apiGroups:
  - networking.k8s.io
  resources:
  - networkpolicies
  - ingresses
  verbs:
  - get
  - list
  - watch
- apiGroups:
  - storage.k8s.io
  resources:
  - storageclasses
  - volumeattachments
  verbs:
  - get
  - list
  - watch
- apiGroups:
  - rbac.authorization.k8s.io
  resources:
  - clusterrolebindings
  - clusterroles
  - roles
  - rolebindings
  verbs:
  - get
  - list
  - watch
---
apiVersion: rbac.authorization.k8s.io/v1
kind: RoleBinding
metadata:
  labels:
    app.kubernetes.io/instance: flyte-sandbox
    app.kubernetes.io/managed-by: Helm
    app.kubernetes.io/name: kubernetes-dashboard
    app.kubernetes.io/version: 2.7.0
    helm.sh/chart: kubernetes-dashboard-6.0.0
  name: flyte-sandbox-kubernetes-dashboard
  namespace: flyte
roleRef:
  apiGroup: rbac.authorization.k8s.io
  kind: Role
  name: flyte-sandbox-kubernetes-dashboard
subjects:
- kind: ServiceAccount
  name: flyte-sandbox-kubernetes-dashboard
  namespace: flyte
---
apiVersion: rbac.authorization.k8s.io/v1
kind: ClusterRoleBinding
metadata:
  labels:
    app.kubernetes.io/instance: flyte-sandbox
    app.kubernetes.io/managed-by: Helm
    app.kubernetes.io/name: kubernetes-dashboard
    app.kubernetes.io/version: 2.7.0
    helm.sh/chart: kubernetes-dashboard-6.0.0
  name: flyte-sandbox-kubernetes-dashboard-readonly
roleRef:
  apiGroup: rbac.authorization.k8s.io
  kind: ClusterRole
  name: flyte-sandbox-kubernetes-dashboard-readonly
subjects:
- kind: ServiceAccount
  name: flyte-sandbox-kubernetes-dashboard
  namespace: flyte
---
apiVersion: v1
data:
  config.yml: |-
    health:
      storagedriver:
        enabled: true
        interval: 10s
        threshold: 3
    http:
      addr: :5000
      debug:
        addr: :5001
        prometheus:
          enabled: false
          path: /metrics
      headers:
        X-Content-Type-Options:
        - nosniff
    log:
      fields:
        service: registry
    storage:
      cache:
        blobdescriptor: inmemory
    version: 0.1
kind: ConfigMap
metadata:
  labels:
    app: docker-registry
    chart: docker-registry-2.2.2
    heritage: Helm
    release: flyte-sandbox
  name: flyte-sandbox-docker-registry-config
  namespace: flyte
---
apiVersion: v1
data:
  envoy.yaml: |
    admin:
        access_log_path: /dev/stdout
    static_resources:
        listeners:
            - address:
                  socket_address:
                      address: 0.0.0.0
                      port_value: 8000
              filter_chains:
                  - filters:
                        - name: envoy.filters.network.http_connection_manager
                          typed_config:
                              "@type": type.googleapis.com/envoy.extensions.filters.network.http_connection_manager.v3.HttpConnectionManager
                              stat_prefix: ingress_http
                              codec_type: AUTO
                              upgrade_configs:
                                  - upgrade_type: websocket
                              route_config:
                                  name: local_route
                                  virtual_hosts:
                                      - name: backend
                                        domains:
                                            - "*"
                                        routes:
                                            - match:
                                                  path: "/"
                                              redirect:
                                                  path_redirect: "/console/"
                                            - match:
                                                  prefix: "/.well-known"
                                              route:
                                                  cluster: flyte
                                            - match:
                                                  prefix: "/__webpack_hmr"
                                              route:
                                                  cluster: flyte
                                            - match:
                                                  prefix: "/api"
                                              route:
                                                  cluster: flyte
                                            - match:
                                                  prefix: "/callback"
                                              route:
                                                  cluster: flyte
                                            - match:
                                                  prefix: "/config"
                                              route:
                                                  cluster: flyte
                                            - match:
                                                  prefix: "/console"
                                              route:
                                                  cluster: flyte
                                            - match:
                                                  prefix: "/healthcheck"
                                              route:
                                                  cluster: flyte
                                            - match:
                                                  prefix: "/login"
                                              route:
                                                  cluster: flyte
                                            - match:
                                                  prefix: "/logout"
                                              route:
                                                  cluster: flyte
                                            - match:
                                                  prefix: "/me"
                                              route:
                                                  cluster: flyte
                                            - match:
                                                  prefix: "/oauth2"
                                              route:
                                                  cluster: flyte
                                            - match:
                                                  prefix: "/v1"
                                              route:
                                                  cluster: flyte
                                            - match:
                                                  prefix: "/flyteidl.service.AdminService"
                                              route:
                                                  cluster: flyte_grpc
                                            - match:
                                                  prefix: "/flyteidl.service.AuthMetadataService"
                                              route:
                                                  cluster: flyte_grpc
                                            - match:
                                                  prefix: "/flyteidl.service.DataProxyService"
                                              route:
                                                  cluster: flyte_grpc
                                            - match:
                                                  prefix: "/flyteidl.service.IdentityService"
                                              route:
                                                  cluster: flyte_grpc
                                            - match:
                                                  prefix: "/grpc.health.v1.Health"
                                              route:
                                                  cluster: flyte_grpc
                                            - match:
                                                  prefix: "/flyteidl.service.SignalService"
                                              route:
                                                  cluster: flyte_grpc
                                            - match:
                                                  path: "/kubernetes-dashboard"
                                              redirect:
                                                  path_redirect: "/kubernetes-dashboard/"
                                            - match:
                                                  prefix: "/kubernetes-dashboard/"
                                              route:
                                                  cluster: kubernetes-dashboard
                                                  prefix_rewrite: /
                                            - match:
                                                  path: "/minio"
                                              redirect:
                                                  path_redirect: "/minio/"
                                            - match:
                                                  prefix: "/minio/"
                                              route:
                                                  cluster: minio
                                                  prefix_rewrite: /
                              http_filters:
                                  - name: envoy.filters.http.router
                                    typed_config:
                                      "@type": type.googleapis.com/envoy.extensions.filters.http.router.v3.Router
        clusters:
            - name: flyte
              connect_timeout: 0.25s
              type: STRICT_DNS
              lb_policy: ROUND_ROBIN
              load_assignment:
                  cluster_name: flyte
                  endpoints:
                      - lb_endpoints:
                            - endpoint:
                                  address:
                                      socket_address:
                                          address: flyte-sandbox-local
                                          port_value: 8088
            - name: flyte_grpc
              connect_timeout: 0.25s
              type: STRICT_DNS
              lb_policy: ROUND_ROBIN
              http2_protocol_options: {}
              load_assignment:
                  cluster_name: flyte_grpc
                  endpoints:
                      - lb_endpoints:
                            - endpoint:
                                  address:
                                      socket_address:
                                          address: flyte-sandbox-local
                                          port_value: 8089
            - name: kubernetes-dashboard
              connect_timeout: 0.25s
              type: STRICT_DNS
              lb_policy: ROUND_ROBIN
              load_assignment:
                  cluster_name: kubernetes-dashboard
                  endpoints:
                      - lb_endpoints:
                            - endpoint:
                                  address:
                                      socket_address:
                                          address: flyte-sandbox-kubernetes-dashboard
                                          port_value: 80
            - name: minio
              connect_timeout: 0.25s
              type: STRICT_DNS
              lb_policy: ROUND_ROBIN
              load_assignment:
                  cluster_name: minio
                  endpoints:
                      - lb_endpoints:
                            - endpoint:
                                  address:
                                      socket_address:
                                          address: flyte-sandbox-minio
                                          port_value: 9001
kind: ConfigMap
metadata:
  labels:
    app.kubernetes.io/instance: flyte-sandbox
    app.kubernetes.io/managed-by: Helm
    app.kubernetes.io/name: flyte-sandbox
    app.kubernetes.io/version: 1.16.1
    helm.sh/chart: flyte-sandbox-0.1.0
  name: flyte-sandbox-proxy-config
  namespace: flyte
---
apiVersion: v1
data: null
kind: ConfigMap
metadata:
  labels:
    app.kubernetes.io/instance: flyte-sandbox
    app.kubernetes.io/managed-by: Helm
    app.kubernetes.io/name: kubernetes-dashboard
    app.kubernetes.io/version: 2.7.0
    helm.sh/chart: kubernetes-dashboard-6.0.0
  name: kubernetes-dashboard-settings
  namespace: flyte
---
apiVersion: v1
data:
<<<<<<< HEAD
  haSharedSecret: NWd2OVBoOVg5Q2xCQjRiWA==
=======
  haSharedSecret: SVFrS2JhOWVndXFEYlE3WA==
>>>>>>> 2528de73
  proxyPassword: ""
  proxyUsername: ""
kind: Secret
metadata:
  labels:
    app: docker-registry
    chart: docker-registry-2.2.2
    heritage: Helm
    release: flyte-sandbox
  name: flyte-sandbox-docker-registry-secret
  namespace: flyte
type: Opaque
---
apiVersion: v1
kind: Secret
metadata:
  labels:
    app.kubernetes.io/instance: flyte-sandbox
    app.kubernetes.io/managed-by: Helm
    app.kubernetes.io/name: kubernetes-dashboard
    app.kubernetes.io/version: 2.7.0
    helm.sh/chart: kubernetes-dashboard-6.0.0
  name: flyte-sandbox-kubernetes-dashboard-certs
  namespace: flyte
type: Opaque
---
apiVersion: v1
data:
  root-password: bWluaW9zdG9yYWdl
  root-user: bWluaW8=
kind: Secret
metadata:
  labels:
    app.kubernetes.io/instance: flyte-sandbox
    app.kubernetes.io/managed-by: Helm
    app.kubernetes.io/name: minio
    helm.sh/chart: minio-12.6.7
  name: flyte-sandbox-minio
  namespace: flyte
type: Opaque
---
apiVersion: v1
data:
  postgres-password: cG9zdGdyZXM=
kind: Secret
metadata:
  labels:
    app.kubernetes.io/instance: flyte-sandbox
    app.kubernetes.io/managed-by: Helm
    app.kubernetes.io/name: postgresql
    helm.sh/chart: postgresql-12.8.1
  name: flyte-sandbox-postgresql
  namespace: flyte
type: Opaque
---
apiVersion: v1
kind: Secret
metadata:
  labels:
    app.kubernetes.io/instance: flyte-sandbox
    app.kubernetes.io/managed-by: Helm
    app.kubernetes.io/name: kubernetes-dashboard
    app.kubernetes.io/version: 2.7.0
    helm.sh/chart: kubernetes-dashboard-6.0.0
  name: kubernetes-dashboard-csrf
  namespace: flyte
type: Opaque
---
apiVersion: v1
kind: Secret
metadata:
  labels:
    app.kubernetes.io/instance: flyte-sandbox
    app.kubernetes.io/managed-by: Helm
    app.kubernetes.io/name: kubernetes-dashboard
    app.kubernetes.io/version: 2.7.0
    helm.sh/chart: kubernetes-dashboard-6.0.0
  name: kubernetes-dashboard-key-holder
  namespace: flyte
type: Opaque
---
apiVersion: v1
kind: Endpoints
metadata:
  labels:
    app.kubernetes.io/instance: flyte-sandbox
    app.kubernetes.io/managed-by: Helm
    app.kubernetes.io/name: flyte-sandbox
    app.kubernetes.io/version: 1.16.1
    helm.sh/chart: flyte-sandbox-0.1.0
  name: flyte-sandbox-local
  namespace: flyte
subsets:
- addresses:
  - ip: '%{HOST_GATEWAY_IP}%'
  ports:
  - name: http
    port: 8088
    protocol: TCP
  - name: grpc
    port: 8089
    protocol: TCP
  - name: webhook
    port: 9443
    protocol: TCP
---
apiVersion: v1
kind: Service
metadata:
  labels:
    app: docker-registry
    chart: docker-registry-2.2.2
    heritage: Helm
    release: flyte-sandbox
  name: flyte-sandbox-docker-registry
  namespace: flyte
spec:
  ports:
  - name: http-5000
    nodePort: 30000
    port: 5000
    protocol: TCP
    targetPort: 5000
  selector:
    app: docker-registry
    release: flyte-sandbox
  type: NodePort
---
apiVersion: v1
kind: Service
metadata:
  labels:
    app.kubernetes.io/component: kubernetes-dashboard
    app.kubernetes.io/instance: flyte-sandbox
    app.kubernetes.io/managed-by: Helm
    app.kubernetes.io/name: kubernetes-dashboard
    app.kubernetes.io/version: 2.7.0
    helm.sh/chart: kubernetes-dashboard-6.0.0
    kubernetes.io/cluster-service: "true"
  name: flyte-sandbox-kubernetes-dashboard
  namespace: flyte
spec:
  ports:
  - name: http
    port: 80
    targetPort: http
  selector:
    app.kubernetes.io/component: kubernetes-dashboard
    app.kubernetes.io/instance: flyte-sandbox
    app.kubernetes.io/name: kubernetes-dashboard
  type: ClusterIP
---
apiVersion: v1
kind: Service
metadata:
  labels:
    app.kubernetes.io/instance: flyte-sandbox
    app.kubernetes.io/managed-by: Helm
    app.kubernetes.io/name: flyte-sandbox
    app.kubernetes.io/version: 1.16.1
    helm.sh/chart: flyte-sandbox-0.1.0
  name: flyte-sandbox-local
  namespace: flyte
spec:
  clusterIP: None
  ports:
  - name: http
    port: 8088
    protocol: TCP
  - name: grpc
    port: 8089
    protocol: TCP
  - name: webhook
    port: 9443
    protocol: TCP
---
apiVersion: v1
kind: Service
metadata:
  labels:
    app.kubernetes.io/instance: flyte-sandbox
    app.kubernetes.io/managed-by: Helm
    app.kubernetes.io/name: minio
    helm.sh/chart: minio-12.6.7
  name: flyte-sandbox-minio
  namespace: flyte
spec:
  externalTrafficPolicy: Cluster
  ports:
  - name: minio-api
    nodePort: 30002
    port: 9000
    targetPort: minio-api
  - name: minio-console
    port: 9001
    targetPort: minio-console
  selector:
    app.kubernetes.io/instance: flyte-sandbox
    app.kubernetes.io/name: minio
  type: NodePort
---
apiVersion: v1
kind: Service
metadata:
  labels:
    app.kubernetes.io/component: primary
    app.kubernetes.io/instance: flyte-sandbox
    app.kubernetes.io/managed-by: Helm
    app.kubernetes.io/name: postgresql
    helm.sh/chart: postgresql-12.8.1
  name: flyte-sandbox-postgresql
  namespace: flyte
spec:
  externalTrafficPolicy: Cluster
  ports:
  - name: tcp-postgresql
    nodePort: 30001
    port: 5432
    targetPort: tcp-postgresql
  selector:
    app.kubernetes.io/component: primary
    app.kubernetes.io/instance: flyte-sandbox
    app.kubernetes.io/name: postgresql
  sessionAffinity: None
  type: NodePort
---
apiVersion: v1
kind: Service
metadata:
  labels:
    app.kubernetes.io/component: primary
    app.kubernetes.io/instance: flyte-sandbox
    app.kubernetes.io/managed-by: Helm
    app.kubernetes.io/name: postgresql
    helm.sh/chart: postgresql-12.8.1
    service.alpha.kubernetes.io/tolerate-unready-endpoints: "true"
  name: flyte-sandbox-postgresql-hl
  namespace: flyte
spec:
  clusterIP: None
  ports:
  - name: tcp-postgresql
    port: 5432
    targetPort: tcp-postgresql
  publishNotReadyAddresses: true
  selector:
    app.kubernetes.io/component: primary
    app.kubernetes.io/instance: flyte-sandbox
    app.kubernetes.io/name: postgresql
  type: ClusterIP
---
apiVersion: v1
kind: Service
metadata:
  labels:
    app.kubernetes.io/instance: flyte-sandbox
    app.kubernetes.io/managed-by: Helm
    app.kubernetes.io/name: flyte-sandbox
    app.kubernetes.io/version: 1.16.1
    helm.sh/chart: flyte-sandbox-0.1.0
  name: flyte-sandbox-proxy
  namespace: flyte
spec:
  ports:
  - name: http
    nodePort: 30080
    port: 8000
    protocol: TCP
  selector:
    app.kubernetes.io/component: proxy
    app.kubernetes.io/instance: flyte-sandbox
    app.kubernetes.io/name: flyte-sandbox
  type: NodePort
---
apiVersion: v1
kind: PersistentVolume
metadata:
  labels:
    app.kubernetes.io/instance: flyte-sandbox
    app.kubernetes.io/managed-by: Helm
    app.kubernetes.io/name: flyte-sandbox
    app.kubernetes.io/version: 1.16.1
    helm.sh/chart: flyte-sandbox-0.1.0
  name: flyte-sandbox-db-storage
  namespace: flyte
spec:
  accessModes:
  - ReadWriteOnce
  capacity:
    storage: 1Gi
  hostPath:
    path: /var/lib/flyte/storage/db
  storageClassName: manual
---
apiVersion: v1
kind: PersistentVolume
metadata:
  labels:
    app.kubernetes.io/instance: flyte-sandbox
    app.kubernetes.io/managed-by: Helm
    app.kubernetes.io/name: flyte-sandbox
    app.kubernetes.io/version: 1.16.1
    helm.sh/chart: flyte-sandbox-0.1.0
  name: flyte-sandbox-minio-storage
  namespace: flyte
spec:
  accessModes:
  - ReadWriteOnce
  capacity:
    storage: 1Gi
  hostPath:
    path: /var/lib/flyte/storage/minio
  storageClassName: manual
---
apiVersion: v1
kind: PersistentVolumeClaim
metadata:
  labels:
    app.kubernetes.io/instance: flyte-sandbox
    app.kubernetes.io/managed-by: Helm
    app.kubernetes.io/name: flyte-sandbox
    app.kubernetes.io/version: 1.16.1
    helm.sh/chart: flyte-sandbox-0.1.0
  name: flyte-sandbox-db-storage
  namespace: flyte
spec:
  accessModes:
  - ReadWriteOnce
  resources:
    requests:
      storage: 1Gi
  storageClassName: manual
  volumeName: flyte-sandbox-db-storage
---
apiVersion: v1
kind: PersistentVolumeClaim
metadata:
  labels:
    app.kubernetes.io/instance: flyte-sandbox
    app.kubernetes.io/managed-by: Helm
    app.kubernetes.io/name: flyte-sandbox
    app.kubernetes.io/version: 1.16.1
    helm.sh/chart: flyte-sandbox-0.1.0
  name: flyte-sandbox-minio-storage
  namespace: flyte
spec:
  accessModes:
  - ReadWriteOnce
  resources:
    requests:
      storage: 1Gi
  storageClassName: manual
  volumeName: flyte-sandbox-minio-storage
---
apiVersion: apps/v1
kind: Deployment
metadata:
  labels:
    app.kubernetes.io/instance: flyte-sandbox
    app.kubernetes.io/managed-by: Helm
    app.kubernetes.io/name: flyte-sandbox
    app.kubernetes.io/version: 1.16.1
    helm.sh/chart: flyte-sandbox-0.1.0
  name: flyte-sandbox-buildkit
  namespace: flyte
spec:
  replicas: 1
  selector:
    matchLabels:
      app.kubernetes.io/component: buildkit
      app.kubernetes.io/instance: flyte-sandbox
      app.kubernetes.io/name: flyte-sandbox
  template:
    metadata:
      labels:
        app.kubernetes.io/component: buildkit
        app.kubernetes.io/instance: flyte-sandbox
        app.kubernetes.io/name: flyte-sandbox
    spec:
      containers:
      - args:
        - --addr
        - unix:///run/buildkit/buildkitd.sock
        - --addr
        - tcp://0.0.0.0:30003
        image: moby/buildkit:sandbox
        imagePullPolicy: Never
        livenessProbe:
          exec:
            command:
            - buildctl
            - debug
            - workers
          initialDelaySeconds: 5
          periodSeconds: 30
        name: buildkit
        ports:
        - containerPort: 30003
          name: tcp
          protocol: TCP
        readinessProbe:
          exec:
            command:
            - buildctl
            - debug
            - workers
          initialDelaySeconds: 5
          periodSeconds: 30
        securityContext:
          privileged: true
      dnsPolicy: ClusterFirstWithHostNet
      hostNetwork: true
---
apiVersion: apps/v1
kind: Deployment
metadata:
  labels:
    app: docker-registry
    chart: docker-registry-2.2.2
    heritage: Helm
    release: flyte-sandbox
  name: flyte-sandbox-docker-registry
  namespace: flyte
spec:
  minReadySeconds: 5
  replicas: 1
  selector:
    matchLabels:
      app: docker-registry
      release: flyte-sandbox
  template:
    metadata:
      annotations:
        checksum/config: 8f50e768255a87f078ba8b9879a0c174c3e045ffb46ac8723d2eedbe293c8d81
<<<<<<< HEAD
        checksum/secret: 90abe8e666f3feb903aac09499eb8b9c8a4c3a5616f51345cfe635b7810a1987
=======
        checksum/secret: b5ff29721af068e75a80eff30c7402def61a64a87c73e8e716d5d06cf05c4bd8
>>>>>>> 2528de73
      labels:
        app: docker-registry
        release: flyte-sandbox
    spec:
      containers:
      - command:
        - /bin/registry
        - serve
        - /etc/docker/registry/config.yml
        env:
        - name: REGISTRY_HTTP_SECRET
          valueFrom:
            secretKeyRef:
              key: haSharedSecret
              name: flyte-sandbox-docker-registry-secret
        - name: REGISTRY_STORAGE_FILESYSTEM_ROOTDIRECTORY
          value: /var/lib/registry
        image: registry:sandbox
        imagePullPolicy: Never
        livenessProbe:
          httpGet:
            path: /
            port: 5000
        name: docker-registry
        ports:
        - containerPort: 5000
        readinessProbe:
          httpGet:
            path: /
            port: 5000
        resources: {}
        volumeMounts:
        - mountPath: /etc/docker/registry
          name: flyte-sandbox-docker-registry-config
        - mountPath: /var/lib/registry/
          name: data
      securityContext:
        fsGroup: 1000
        runAsUser: 1000
      volumes:
      - configMap:
          name: flyte-sandbox-docker-registry-config
        name: flyte-sandbox-docker-registry-config
      - emptyDir: {}
        name: data
---
apiVersion: apps/v1
kind: Deployment
metadata:
  labels:
    app.kubernetes.io/component: kubernetes-dashboard
    app.kubernetes.io/instance: flyte-sandbox
    app.kubernetes.io/managed-by: Helm
    app.kubernetes.io/name: kubernetes-dashboard
    app.kubernetes.io/version: 2.7.0
    helm.sh/chart: kubernetes-dashboard-6.0.0
  name: flyte-sandbox-kubernetes-dashboard
  namespace: flyte
spec:
  replicas: 1
  selector:
    matchLabels:
      app.kubernetes.io/component: kubernetes-dashboard
      app.kubernetes.io/instance: flyte-sandbox
      app.kubernetes.io/name: kubernetes-dashboard
  strategy:
    rollingUpdate:
      maxSurge: 0
      maxUnavailable: 1
    type: RollingUpdate
  template:
    metadata:
      annotations: null
      labels:
        app.kubernetes.io/component: kubernetes-dashboard
        app.kubernetes.io/instance: flyte-sandbox
        app.kubernetes.io/managed-by: Helm
        app.kubernetes.io/name: kubernetes-dashboard
        app.kubernetes.io/version: 2.7.0
        helm.sh/chart: kubernetes-dashboard-6.0.0
    spec:
      containers:
      - args:
        - --namespace=flyte
        - --metrics-provider=none
        - --enable-insecure-login
        - --enable-skip-login
        image: kubernetesui/dashboard:sandbox
        imagePullPolicy: Never
        livenessProbe:
          httpGet:
            path: /
            port: 9090
            scheme: HTTP
          initialDelaySeconds: 30
          timeoutSeconds: 30
        name: kubernetes-dashboard
        ports:
        - containerPort: 9090
          name: http
          protocol: TCP
        resources:
          limits:
            cpu: 2
            memory: 200Mi
          requests:
            cpu: 100m
            memory: 200Mi
        securityContext:
          allowPrivilegeEscalation: false
          readOnlyRootFilesystem: true
          runAsGroup: 2001
          runAsUser: 1001
        volumeMounts:
        - mountPath: /certs
          name: kubernetes-dashboard-certs
        - mountPath: /tmp
          name: tmp-volume
      securityContext:
        seccompProfile:
          type: RuntimeDefault
      serviceAccountName: flyte-sandbox-kubernetes-dashboard
      volumes:
      - name: kubernetes-dashboard-certs
        secret:
          secretName: flyte-sandbox-kubernetes-dashboard-certs
      - emptyDir: {}
        name: tmp-volume
---
apiVersion: apps/v1
kind: Deployment
metadata:
  labels:
    app.kubernetes.io/instance: flyte-sandbox
    app.kubernetes.io/managed-by: Helm
    app.kubernetes.io/name: minio
    helm.sh/chart: minio-12.6.7
  name: flyte-sandbox-minio
  namespace: flyte
spec:
  selector:
    matchLabels:
      app.kubernetes.io/instance: flyte-sandbox
      app.kubernetes.io/name: minio
  strategy:
    type: Recreate
  template:
    metadata:
      annotations:
        checksum/credentials-secret: ecce809e3af19025d134846a9a81e163dd41df7e26abf2c6657895d9d13607a9
      labels:
        app.kubernetes.io/instance: flyte-sandbox
        app.kubernetes.io/managed-by: Helm
        app.kubernetes.io/name: minio
        helm.sh/chart: minio-12.6.7
    spec:
      affinity:
        nodeAffinity: null
        podAffinity: null
        podAntiAffinity:
          preferredDuringSchedulingIgnoredDuringExecution:
          - podAffinityTerm:
              labelSelector:
                matchLabels:
                  app.kubernetes.io/instance: flyte-sandbox
                  app.kubernetes.io/name: minio
              topologyKey: kubernetes.io/hostname
            weight: 1
      containers:
      - env:
        - name: BITNAMI_DEBUG
          value: "false"
        - name: MINIO_SCHEME
          value: http
        - name: MINIO_FORCE_NEW_KEYS
          value: "no"
        - name: MINIO_ROOT_USER
          valueFrom:
            secretKeyRef:
              key: root-user
              name: flyte-sandbox-minio
        - name: MINIO_ROOT_PASSWORD
          valueFrom:
            secretKeyRef:
              key: root-password
              name: flyte-sandbox-minio
        - name: MINIO_DEFAULT_BUCKETS
          value: my-s3-bucket
        - name: MINIO_BROWSER
          value: "on"
        - name: MINIO_PROMETHEUS_AUTH_TYPE
          value: public
        - name: MINIO_CONSOLE_PORT_NUMBER
          value: "9001"
        - name: MINIO_BROWSER_REDIRECT_URL
          value: http://localhost:30080/minio
        envFrom: null
        image: docker.io/bitnami/minio:sandbox
        imagePullPolicy: Never
        livenessProbe:
          failureThreshold: 5
          httpGet:
            path: /minio/health/live
            port: minio-api
            scheme: HTTP
          initialDelaySeconds: 5
          periodSeconds: 5
          successThreshold: 1
          timeoutSeconds: 5
        name: minio
        ports:
        - containerPort: 9000
          name: minio-api
          protocol: TCP
        - containerPort: 9001
          name: minio-console
          protocol: TCP
        readinessProbe:
          failureThreshold: 5
          initialDelaySeconds: 5
          periodSeconds: 5
          successThreshold: 1
          tcpSocket:
            port: minio-api
          timeoutSeconds: 1
        resources:
          limits: {}
          requests: {}
        securityContext:
          runAsNonRoot: true
          runAsUser: 1001
        volumeMounts:
        - mountPath: /data
          name: data
      initContainers:
      - command:
        - /bin/bash
        - -ec
        - |
          chown -R 1001:1001 /data
        image: docker.io/bitnami/os-shell:sandbox
        imagePullPolicy: Never
        name: volume-permissions
        resources:
          limits: {}
          requests: {}
        securityContext:
          runAsUser: 0
        volumeMounts:
        - mountPath: /data
          name: data
      securityContext:
        fsGroup: 1001
      serviceAccountName: flyte-sandbox-minio
      volumes:
      - name: data
        persistentVolumeClaim:
          claimName: flyte-sandbox-minio-storage
---
apiVersion: apps/v1
kind: Deployment
metadata:
  labels:
    app.kubernetes.io/instance: flyte-sandbox
    app.kubernetes.io/managed-by: Helm
    app.kubernetes.io/name: flyte-sandbox
    app.kubernetes.io/version: 1.16.1
    helm.sh/chart: flyte-sandbox-0.1.0
  name: flyte-sandbox-proxy
  namespace: flyte
spec:
  replicas: 1
  selector:
    matchLabels:
      app.kubernetes.io/component: proxy
      app.kubernetes.io/instance: flyte-sandbox
      app.kubernetes.io/name: flyte-sandbox
  template:
    metadata:
      labels:
        app.kubernetes.io/component: proxy
        app.kubernetes.io/instance: flyte-sandbox
        app.kubernetes.io/name: flyte-sandbox
    spec:
      containers:
      - image: envoyproxy/envoy:sandbox
        imagePullPolicy: Never
        livenessProbe:
          initialDelaySeconds: 30
          tcpSocket:
            port: http
        name: proxy
        ports:
        - containerPort: 8000
          name: http
        readinessProbe:
          tcpSocket:
            port: http
        volumeMounts:
        - mountPath: /etc/envoy
          name: config
      volumes:
      - configMap:
          name: flyte-sandbox-proxy-config
        name: config
---
apiVersion: apps/v1
kind: StatefulSet
metadata:
  labels:
    app.kubernetes.io/component: primary
    app.kubernetes.io/instance: flyte-sandbox
    app.kubernetes.io/managed-by: Helm
    app.kubernetes.io/name: postgresql
    helm.sh/chart: postgresql-12.8.1
  name: flyte-sandbox-postgresql
  namespace: flyte
spec:
  replicas: 1
  selector:
    matchLabels:
      app.kubernetes.io/component: primary
      app.kubernetes.io/instance: flyte-sandbox
      app.kubernetes.io/name: postgresql
  serviceName: flyte-sandbox-postgresql-hl
  template:
    metadata:
      labels:
        app.kubernetes.io/component: primary
        app.kubernetes.io/instance: flyte-sandbox
        app.kubernetes.io/managed-by: Helm
        app.kubernetes.io/name: postgresql
        helm.sh/chart: postgresql-12.8.1
      name: flyte-sandbox-postgresql
    spec:
      affinity:
        nodeAffinity: null
        podAffinity: null
        podAntiAffinity:
          preferredDuringSchedulingIgnoredDuringExecution:
          - podAffinityTerm:
              labelSelector:
                matchLabels:
                  app.kubernetes.io/component: primary
                  app.kubernetes.io/instance: flyte-sandbox
                  app.kubernetes.io/name: postgresql
              topologyKey: kubernetes.io/hostname
            weight: 1
      containers:
      - env:
        - name: BITNAMI_DEBUG
          value: "false"
        - name: POSTGRESQL_PORT_NUMBER
          value: "5432"
        - name: POSTGRESQL_VOLUME_DIR
          value: /bitnami/postgresql
        - name: PGDATA
          value: /bitnami/postgresql/data
        - name: POSTGRES_PASSWORD
          valueFrom:
            secretKeyRef:
              key: postgres-password
              name: flyte-sandbox-postgresql
        - name: POSTGRESQL_ENABLE_LDAP
          value: "no"
        - name: POSTGRESQL_ENABLE_TLS
          value: "no"
        - name: POSTGRESQL_LOG_HOSTNAME
          value: "false"
        - name: POSTGRESQL_LOG_CONNECTIONS
          value: "false"
        - name: POSTGRESQL_LOG_DISCONNECTIONS
          value: "false"
        - name: POSTGRESQL_PGAUDIT_LOG_CATALOG
          value: "off"
        - name: POSTGRESQL_CLIENT_MIN_MESSAGES
          value: error
        - name: POSTGRESQL_SHARED_PRELOAD_LIBRARIES
          value: pgaudit
        image: docker.io/bitnami/postgresql:sandbox
        imagePullPolicy: Never
        livenessProbe:
          exec:
            command:
            - /bin/sh
            - -c
            - exec pg_isready -U "postgres" -h 127.0.0.1 -p 5432
          failureThreshold: 6
          initialDelaySeconds: 30
          periodSeconds: 10
          successThreshold: 1
          timeoutSeconds: 5
        name: postgresql
        ports:
        - containerPort: 5432
          name: tcp-postgresql
        readinessProbe:
          exec:
            command:
            - /bin/sh
            - -c
            - -e
            - |
              exec pg_isready -U "postgres" -h 127.0.0.1 -p 5432
              [ -f /opt/bitnami/postgresql/tmp/.initialized ] || [ -f /bitnami/postgresql/.initialized ]
          failureThreshold: 6
          initialDelaySeconds: 5
          periodSeconds: 10
          successThreshold: 1
          timeoutSeconds: 5
        resources:
          limits: {}
          requests:
            cpu: 250m
            memory: 256Mi
        securityContext:
          allowPrivilegeEscalation: false
          capabilities:
            drop:
            - ALL
          runAsGroup: 0
          runAsNonRoot: true
          runAsUser: 1001
          seccompProfile:
            type: RuntimeDefault
        volumeMounts:
        - mountPath: /bitnami/postgresql
          name: data
      hostIPC: false
      hostNetwork: false
      initContainers:
      - command:
        - /bin/sh
        - -ec
        - |
          chown 1001:1001 /bitnami/postgresql
          mkdir -p /bitnami/postgresql/data
          chmod 700 /bitnami/postgresql/data
          find /bitnami/postgresql -mindepth 1 -maxdepth 1 -not -name "conf" -not -name ".snapshot" -not -name "lost+found" | \
            xargs -r chown -R 1001:1001
        image: docker.io/bitnami/os-shell:sandbox
        imagePullPolicy: Never
        name: init-chmod-data
        resources:
          limits: {}
          requests: {}
        securityContext:
          runAsGroup: 0
          runAsNonRoot: false
          runAsUser: 0
          seccompProfile:
            type: RuntimeDefault
        volumeMounts:
        - mountPath: /bitnami/postgresql
          name: data
      securityContext:
        fsGroup: 1001
      serviceAccountName: default
      volumes:
      - name: data
        persistentVolumeClaim:
          claimName: flyte-sandbox-db-storage
  updateStrategy:
    rollingUpdate: {}
    type: RollingUpdate<|MERGE_RESOLUTION|>--- conflicted
+++ resolved
@@ -499,11 +499,7 @@
 ---
 apiVersion: v1
 data:
-<<<<<<< HEAD
-  haSharedSecret: NWd2OVBoOVg5Q2xCQjRiWA==
-=======
   haSharedSecret: SVFrS2JhOWVndXFEYlE3WA==
->>>>>>> 2528de73
   proxyPassword: ""
   proxyUsername: ""
 kind: Secret
@@ -938,11 +934,7 @@
     metadata:
       annotations:
         checksum/config: 8f50e768255a87f078ba8b9879a0c174c3e045ffb46ac8723d2eedbe293c8d81
-<<<<<<< HEAD
-        checksum/secret: 90abe8e666f3feb903aac09499eb8b9c8a4c3a5616f51345cfe635b7810a1987
-=======
         checksum/secret: b5ff29721af068e75a80eff30c7402def61a64a87c73e8e716d5d06cf05c4bd8
->>>>>>> 2528de73
       labels:
         app: docker-registry
         release: flyte-sandbox
