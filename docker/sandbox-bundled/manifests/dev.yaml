--- conflicted
+++ resolved
@@ -499,11 +499,7 @@
 ---
 apiVersion: v1
 data:
-<<<<<<< HEAD
-  haSharedSecret: R2ZYWUdiRGg3Z1RnU0FORw==
-=======
-  haSharedSecret: dktYanZDU0tsa0hTWlZmWA==
->>>>>>> ba592586
+  haSharedSecret: Tmc3aTA3NVI2NnVHZnQ3Sg==
   proxyPassword: ""
   proxyUsername: ""
 kind: Secret
@@ -938,11 +934,7 @@
     metadata:
       annotations:
         checksum/config: 8f50e768255a87f078ba8b9879a0c174c3e045ffb46ac8723d2eedbe293c8d81
-<<<<<<< HEAD
-        checksum/secret: a38acec72c85661d92a24756177c7006e03f3d08396a16d362332e4a4085a825
-=======
-        checksum/secret: 7956909ef2268e1aad9b4b132d938c8b1a5775321bacfaf61aea7b73cdbcc85e
->>>>>>> ba592586
+        checksum/secret: d47499dad86f1a65c4d18ae3d79f09590f025afbe1351f3e500d12d31039caa5
       labels:
         app: docker-registry
         release: flyte-sandbox
