--- conflicted
+++ resolved
@@ -499,11 +499,7 @@
 ---
 apiVersion: v1
 data:
-<<<<<<< HEAD
-  haSharedSecret: ejhsa3ZqanB6UlZEQzU4YQ==
-=======
   haSharedSecret: Z0xGR25hRVd6TlZoOERxZA==
->>>>>>> ba86c69c
   proxyPassword: ""
   proxyUsername: ""
 kind: Secret
@@ -938,11 +934,7 @@
     metadata:
       annotations:
         checksum/config: 8f50e768255a87f078ba8b9879a0c174c3e045ffb46ac8723d2eedbe293c8d81
-<<<<<<< HEAD
-        checksum/secret: b2b5fc801ad115b6ba6eb811907d614a7ca544ef3194e956a78a300abf7ed45b
-=======
         checksum/secret: 6c870dc393e0c203d57b719e52c73856e98c35788dd05e75b2d00194cb4392f2
->>>>>>> ba86c69c
       labels:
         app: docker-registry
         release: flyte-sandbox
