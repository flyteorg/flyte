apiVersion: v1
kind: Namespace
metadata:
  name: flyte
---
apiVersion: v1
kind: ServiceAccount
metadata:
  labels:
    app.kubernetes.io/instance: flyte-sandbox
    app.kubernetes.io/managed-by: Helm
    app.kubernetes.io/name: kubernetes-dashboard
    app.kubernetes.io/version: 2.7.0
    helm.sh/chart: kubernetes-dashboard-6.0.0
  name: flyte-sandbox-kubernetes-dashboard
  namespace: flyte
---
apiVersion: v1
automountServiceAccountToken: true
kind: ServiceAccount
metadata:
  labels:
    app.kubernetes.io/instance: flyte-sandbox
    app.kubernetes.io/managed-by: Helm
    app.kubernetes.io/name: minio
    helm.sh/chart: minio-12.1.1
  name: flyte-sandbox-minio
  namespace: flyte
secrets:
- name: flyte-sandbox-minio
---
apiVersion: rbac.authorization.k8s.io/v1
kind: Role
metadata:
  labels:
    app.kubernetes.io/instance: flyte-sandbox
    app.kubernetes.io/managed-by: Helm
    app.kubernetes.io/name: kubernetes-dashboard
    app.kubernetes.io/version: 2.7.0
    helm.sh/chart: kubernetes-dashboard-6.0.0
  name: flyte-sandbox-kubernetes-dashboard
  namespace: flyte
rules:
- apiGroups:
  - ""
  resourceNames:
  - kubernetes-dashboard-key-holder
  - kubernetes-dashboard-certs
  - kubernetes-dashboard-csrf
  resources:
  - secrets
  verbs:
  - get
  - update
  - delete
- apiGroups:
  - ""
  resourceNames:
  - kubernetes-dashboard-settings
  resources:
  - configmaps
  verbs:
  - get
  - update
- apiGroups:
  - ""
  resourceNames:
  - heapster
  - dashboard-metrics-scraper
  resources:
  - services
  verbs:
  - proxy
- apiGroups:
  - ""
  resourceNames:
  - heapster
  - 'http:heapster:'
  - 'https:heapster:'
  - dashboard-metrics-scraper
  - http:dashboard-metrics-scraper
  resources:
  - services/proxy
  verbs:
  - get
---
apiVersion: rbac.authorization.k8s.io/v1
kind: ClusterRole
metadata:
  labels:
    app.kubernetes.io/instance: flyte-sandbox
    app.kubernetes.io/managed-by: Helm
    app.kubernetes.io/name: kubernetes-dashboard
    app.kubernetes.io/version: 2.7.0
    helm.sh/chart: kubernetes-dashboard-6.0.0
  name: flyte-sandbox-kubernetes-dashboard-readonly
rules:
- apiGroups:
  - ""
  resources:
  - configmaps
  - endpoints
  - persistentvolumeclaims
  - pods
  - replicationcontrollers
  - replicationcontrollers/scale
  - serviceaccounts
  - services
  - nodes
  - persistentvolumeclaims
  - persistentvolumes
  verbs:
  - get
  - list
  - watch
- apiGroups:
  - ""
  resources:
  - bindings
  - events
  - limitranges
  - namespaces/status
  - pods/log
  - pods/status
  - replicationcontrollers/status
  - resourcequotas
  - resourcequotas/status
  verbs:
  - get
  - list
  - watch
- apiGroups:
  - ""
  resources:
  - namespaces
  verbs:
  - get
  - list
  - watch
- apiGroups:
  - apps
  resources:
  - daemonsets
  - deployments
  - deployments/scale
  - replicasets
  - replicasets/scale
  - statefulsets
  verbs:
  - get
  - list
  - watch
- apiGroups:
  - autoscaling
  resources:
  - horizontalpodautoscalers
  verbs:
  - get
  - list
  - watch
- apiGroups:
  - batch
  resources:
  - cronjobs
  - jobs
  verbs:
  - get
  - list
  - watch
- apiGroups:
  - extensions
  resources:
  - daemonsets
  - deployments
  - deployments/scale
  - ingresses
  - networkpolicies
  - replicasets
  - replicasets/scale
  - replicationcontrollers/scale
  verbs:
  - get
  - list
  - watch
- apiGroups:
  - policy
  resources:
  - poddisruptionbudgets
  verbs:
  - get
  - list
  - watch
- apiGroups:
  - networking.k8s.io
  resources:
  - networkpolicies
  - ingresses
  verbs:
  - get
  - list
  - watch
- apiGroups:
  - storage.k8s.io
  resources:
  - storageclasses
  - volumeattachments
  verbs:
  - get
  - list
  - watch
- apiGroups:
  - rbac.authorization.k8s.io
  resources:
  - clusterrolebindings
  - clusterroles
  - roles
  - rolebindings
  verbs:
  - get
  - list
  - watch
---
apiVersion: rbac.authorization.k8s.io/v1
kind: RoleBinding
metadata:
  labels:
    app.kubernetes.io/instance: flyte-sandbox
    app.kubernetes.io/managed-by: Helm
    app.kubernetes.io/name: kubernetes-dashboard
    app.kubernetes.io/version: 2.7.0
    helm.sh/chart: kubernetes-dashboard-6.0.0
  name: flyte-sandbox-kubernetes-dashboard
  namespace: flyte
roleRef:
  apiGroup: rbac.authorization.k8s.io
  kind: Role
  name: flyte-sandbox-kubernetes-dashboard
subjects:
- kind: ServiceAccount
  name: flyte-sandbox-kubernetes-dashboard
  namespace: flyte
---
apiVersion: rbac.authorization.k8s.io/v1
kind: ClusterRoleBinding
metadata:
  labels:
    app.kubernetes.io/instance: flyte-sandbox
    app.kubernetes.io/managed-by: Helm
    app.kubernetes.io/name: kubernetes-dashboard
    app.kubernetes.io/version: 2.7.0
    helm.sh/chart: kubernetes-dashboard-6.0.0
  name: flyte-sandbox-kubernetes-dashboard-readonly
roleRef:
  apiGroup: rbac.authorization.k8s.io
  kind: ClusterRole
  name: flyte-sandbox-kubernetes-dashboard-readonly
subjects:
- kind: ServiceAccount
  name: flyte-sandbox-kubernetes-dashboard
  namespace: flyte
---
apiVersion: v1
data:
  config.yml: |-
    health:
      storagedriver:
        enabled: true
        interval: 10s
        threshold: 3
    http:
      addr: :5000
      debug:
        addr: :5001
        prometheus:
          enabled: false
          path: /metrics
      headers:
        X-Content-Type-Options:
        - nosniff
    log:
      fields:
        service: registry
    storage:
      cache:
        blobdescriptor: inmemory
    version: 0.1
kind: ConfigMap
metadata:
  labels:
    app: docker-registry
    chart: docker-registry-2.2.2
    heritage: Helm
    release: flyte-sandbox
  name: flyte-sandbox-docker-registry-config
  namespace: flyte
---
apiVersion: v1
data:
  envoy.yaml: |
    admin:
        access_log_path: /dev/stdout
    static_resources:
        listeners:
            - address:
                  socket_address:
                      address: 0.0.0.0
                      port_value: 8000
              filter_chains:
                  - filters:
                        - name: envoy.filters.network.http_connection_manager
                          typed_config:
                              "@type": type.googleapis.com/envoy.extensions.filters.network.http_connection_manager.v3.HttpConnectionManager
                              stat_prefix: ingress_http
                              codec_type: AUTO
                              upgrade_configs:
                                  - upgrade_type: websocket
                              route_config:
                                  name: local_route
                                  virtual_hosts:
                                      - name: backend
                                        domains:
                                            - "*"
                                        routes:
                                            - match:
                                                  path: "/"
                                              redirect:
                                                  path_redirect: "/console/"
                                            - match:
                                                  prefix: "/.well-known"
                                              route:
                                                  cluster: flyte
                                            - match:
                                                  prefix: "/__webpack_hmr"
                                              route:
                                                  cluster: flyte
                                            - match:
                                                  prefix: "/api"
                                              route:
                                                  cluster: flyte
                                            - match:
                                                  prefix: "/callback"
                                              route:
                                                  cluster: flyte
                                            - match:
                                                  prefix: "/config"
                                              route:
                                                  cluster: flyte
                                            - match:
                                                  prefix: "/console"
                                              route:
                                                  cluster: flyte
                                            - match:
                                                  prefix: "/healthcheck"
                                              route:
                                                  cluster: flyte
                                            - match:
                                                  prefix: "/login"
                                              route:
                                                  cluster: flyte
                                            - match:
                                                  prefix: "/logout"
                                              route:
                                                  cluster: flyte
                                            - match:
                                                  prefix: "/me"
                                              route:
                                                  cluster: flyte
                                            - match:
                                                  prefix: "/oauth2"
                                              route:
                                                  cluster: flyte
                                            - match:
                                                  prefix: "/v1"
                                              route:
                                                  cluster: flyte
                                            - match:
                                                  prefix: "/flyteidl.service.AdminService"
                                              route:
                                                  cluster: flyte_grpc
                                            - match:
                                                  prefix: "/flyteidl.service.AuthMetadataService"
                                              route:
                                                  cluster: flyte_grpc
                                            - match:
                                                  prefix: "/flyteidl.service.DataProxyService"
                                              route:
                                                  cluster: flyte_grpc
                                            - match:
                                                  prefix: "/flyteidl.service.IdentityService"
                                              route:
                                                  cluster: flyte_grpc
                                            - match:
                                                  prefix: "/grpc.health.v1.Health"
                                              route:
                                                  cluster: flyte_grpc
                                            - match:
                                                  prefix: "/flyteidl.service.SignalService"
                                              route:
                                                  cluster: flyte_grpc
                                            - match:
                                                  path: "/kubernetes-dashboard"
                                              redirect:
                                                  path_redirect: "/kubernetes-dashboard/"
                                            - match:
                                                  prefix: "/kubernetes-dashboard/"
                                              route:
                                                  cluster: kubernetes-dashboard
                                                  prefix_rewrite: /
                                            - match:
                                                  path: "/minio"
                                              redirect:
                                                  path_redirect: "/minio/"
                                            - match:
                                                  prefix: "/minio/"
                                              route:
                                                  cluster: minio
                                                  prefix_rewrite: /
                              http_filters:
                                  - name: envoy.filters.http.router
                                    typed_config:
                                      "@type": type.googleapis.com/envoy.extensions.filters.http.router.v3.Router
        clusters:
            - name: flyte
              connect_timeout: 0.25s
              type: STRICT_DNS
              lb_policy: ROUND_ROBIN
              load_assignment:
                  cluster_name: flyte
                  endpoints:
                      - lb_endpoints:
                            - endpoint:
                                  address:
                                      socket_address:
                                          address: flyte-sandbox-local
                                          port_value: 8088
            - name: flyte_grpc
              connect_timeout: 0.25s
              type: STRICT_DNS
              lb_policy: ROUND_ROBIN
              http2_protocol_options: {}
              load_assignment:
                  cluster_name: flyte_grpc
                  endpoints:
                      - lb_endpoints:
                            - endpoint:
                                  address:
                                      socket_address:
                                          address: flyte-sandbox-local
                                          port_value: 8089
            - name: kubernetes-dashboard
              connect_timeout: 0.25s
              type: STRICT_DNS
              lb_policy: ROUND_ROBIN
              load_assignment:
                  cluster_name: kubernetes-dashboard
                  endpoints:
                      - lb_endpoints:
                            - endpoint:
                                  address:
                                      socket_address:
                                          address: flyte-sandbox-kubernetes-dashboard
                                          port_value: 80
            - name: minio
              connect_timeout: 0.25s
              type: STRICT_DNS
              lb_policy: ROUND_ROBIN
              load_assignment:
                  cluster_name: minio
                  endpoints:
                      - lb_endpoints:
                            - endpoint:
                                  address:
                                      socket_address:
                                          address: flyte-sandbox-minio
                                          port_value: 9001
kind: ConfigMap
metadata:
  labels:
    app.kubernetes.io/instance: flyte-sandbox
    app.kubernetes.io/managed-by: Helm
    app.kubernetes.io/name: flyte-sandbox
    app.kubernetes.io/version: 1.16.0
    helm.sh/chart: flyte-sandbox-0.1.0
  name: flyte-sandbox-proxy-config
  namespace: flyte
---
apiVersion: v1
data: null
kind: ConfigMap
metadata:
  labels:
    app.kubernetes.io/instance: flyte-sandbox
    app.kubernetes.io/managed-by: Helm
    app.kubernetes.io/name: kubernetes-dashboard
    app.kubernetes.io/version: 2.7.0
    helm.sh/chart: kubernetes-dashboard-6.0.0
  name: kubernetes-dashboard-settings
  namespace: flyte
---
apiVersion: v1
data:
<<<<<<< HEAD
  haSharedSecret: Nm9WNTc3cnVnck94aVlmTw==
=======
  haSharedSecret: R0hLN1NLTHdTNU41Q2tOeQ==
>>>>>>> 6fd4ddb5
  proxyPassword: ""
  proxyUsername: ""
kind: Secret
metadata:
  labels:
    app: docker-registry
    chart: docker-registry-2.2.2
    heritage: Helm
    release: flyte-sandbox
  name: flyte-sandbox-docker-registry-secret
  namespace: flyte
type: Opaque
---
apiVersion: v1
kind: Secret
metadata:
  labels:
    app.kubernetes.io/instance: flyte-sandbox
    app.kubernetes.io/managed-by: Helm
    app.kubernetes.io/name: kubernetes-dashboard
    app.kubernetes.io/version: 2.7.0
    helm.sh/chart: kubernetes-dashboard-6.0.0
  name: flyte-sandbox-kubernetes-dashboard-certs
  namespace: flyte
type: Opaque
---
apiVersion: v1
data:
  root-password: bWluaW9zdG9yYWdl
  root-user: bWluaW8=
kind: Secret
metadata:
  labels:
    app.kubernetes.io/instance: flyte-sandbox
    app.kubernetes.io/managed-by: Helm
    app.kubernetes.io/name: minio
    helm.sh/chart: minio-12.1.1
  name: flyte-sandbox-minio
  namespace: flyte
type: Opaque
---
apiVersion: v1
data:
  postgres-password: cG9zdGdyZXM=
kind: Secret
metadata:
  labels:
    app.kubernetes.io/instance: flyte-sandbox
    app.kubernetes.io/managed-by: Helm
    app.kubernetes.io/name: postgresql
    helm.sh/chart: postgresql-12.1.9
  name: flyte-sandbox-postgresql
  namespace: flyte
type: Opaque
---
apiVersion: v1
kind: Secret
metadata:
  labels:
    app.kubernetes.io/instance: flyte-sandbox
    app.kubernetes.io/managed-by: Helm
    app.kubernetes.io/name: kubernetes-dashboard
    app.kubernetes.io/version: 2.7.0
    helm.sh/chart: kubernetes-dashboard-6.0.0
  name: kubernetes-dashboard-csrf
  namespace: flyte
type: Opaque
---
apiVersion: v1
kind: Secret
metadata:
  labels:
    app.kubernetes.io/instance: flyte-sandbox
    app.kubernetes.io/managed-by: Helm
    app.kubernetes.io/name: kubernetes-dashboard
    app.kubernetes.io/version: 2.7.0
    helm.sh/chart: kubernetes-dashboard-6.0.0
  name: kubernetes-dashboard-key-holder
  namespace: flyte
type: Opaque
---
apiVersion: v1
kind: Endpoints
metadata:
  labels:
    app.kubernetes.io/instance: flyte-sandbox
    app.kubernetes.io/managed-by: Helm
    app.kubernetes.io/name: flyte-sandbox
    app.kubernetes.io/version: 1.16.0
    helm.sh/chart: flyte-sandbox-0.1.0
  name: flyte-sandbox-local
  namespace: flyte
subsets:
- addresses:
  - ip: '%{HOST_GATEWAY_IP}%'
  ports:
  - name: http
    port: 8088
    protocol: TCP
  - name: grpc
    port: 8089
    protocol: TCP
  - name: webhook
    port: 9443
    protocol: TCP
---
apiVersion: v1
kind: Service
metadata:
  labels:
    app: docker-registry
    chart: docker-registry-2.2.2
    heritage: Helm
    release: flyte-sandbox
  name: flyte-sandbox-docker-registry
  namespace: flyte
spec:
  ports:
  - name: http-5000
    nodePort: 30000
    port: 5000
    protocol: TCP
    targetPort: 5000
  selector:
    app: docker-registry
    release: flyte-sandbox
  type: NodePort
---
apiVersion: v1
kind: Service
metadata:
  labels:
    app.kubernetes.io/component: kubernetes-dashboard
    app.kubernetes.io/instance: flyte-sandbox
    app.kubernetes.io/managed-by: Helm
    app.kubernetes.io/name: kubernetes-dashboard
    app.kubernetes.io/version: 2.7.0
    helm.sh/chart: kubernetes-dashboard-6.0.0
    kubernetes.io/cluster-service: "true"
  name: flyte-sandbox-kubernetes-dashboard
  namespace: flyte
spec:
  ports:
  - name: http
    port: 80
    targetPort: http
  selector:
    app.kubernetes.io/component: kubernetes-dashboard
    app.kubernetes.io/instance: flyte-sandbox
    app.kubernetes.io/name: kubernetes-dashboard
  type: ClusterIP
---
apiVersion: v1
kind: Service
metadata:
  labels:
    app.kubernetes.io/instance: flyte-sandbox
    app.kubernetes.io/managed-by: Helm
    app.kubernetes.io/name: flyte-sandbox
    app.kubernetes.io/version: 1.16.0
    helm.sh/chart: flyte-sandbox-0.1.0
  name: flyte-sandbox-local
  namespace: flyte
spec:
  clusterIP: None
  ports:
  - name: http
    port: 8088
    protocol: TCP
  - name: grpc
    port: 8089
    protocol: TCP
  - name: webhook
    port: 9443
    protocol: TCP
---
apiVersion: v1
kind: Service
metadata:
  labels:
    app.kubernetes.io/instance: flyte-sandbox
    app.kubernetes.io/managed-by: Helm
    app.kubernetes.io/name: minio
    helm.sh/chart: minio-12.1.1
  name: flyte-sandbox-minio
  namespace: flyte
spec:
  externalTrafficPolicy: Cluster
  ports:
  - name: minio-api
    nodePort: 30002
    port: 9000
    targetPort: minio-api
  - name: minio-console
    port: 9001
    targetPort: minio-console
  selector:
    app.kubernetes.io/instance: flyte-sandbox
    app.kubernetes.io/name: minio
  type: NodePort
---
apiVersion: v1
kind: Service
metadata:
  labels:
    app.kubernetes.io/component: primary
    app.kubernetes.io/instance: flyte-sandbox
    app.kubernetes.io/managed-by: Helm
    app.kubernetes.io/name: postgresql
    helm.sh/chart: postgresql-12.1.9
  name: flyte-sandbox-postgresql
  namespace: flyte
spec:
  externalTrafficPolicy: Cluster
  ports:
  - name: tcp-postgresql
    nodePort: 30001
    port: 5432
    targetPort: tcp-postgresql
  selector:
    app.kubernetes.io/component: primary
    app.kubernetes.io/instance: flyte-sandbox
    app.kubernetes.io/name: postgresql
  sessionAffinity: None
  type: NodePort
---
apiVersion: v1
kind: Service
metadata:
  labels:
    app.kubernetes.io/component: primary
    app.kubernetes.io/instance: flyte-sandbox
    app.kubernetes.io/managed-by: Helm
    app.kubernetes.io/name: postgresql
    helm.sh/chart: postgresql-12.1.9
    service.alpha.kubernetes.io/tolerate-unready-endpoints: "true"
  name: flyte-sandbox-postgresql-hl
  namespace: flyte
spec:
  clusterIP: None
  ports:
  - name: tcp-postgresql
    port: 5432
    targetPort: tcp-postgresql
  publishNotReadyAddresses: true
  selector:
    app.kubernetes.io/component: primary
    app.kubernetes.io/instance: flyte-sandbox
    app.kubernetes.io/name: postgresql
  type: ClusterIP
---
apiVersion: v1
kind: Service
metadata:
  labels:
    app.kubernetes.io/instance: flyte-sandbox
    app.kubernetes.io/managed-by: Helm
    app.kubernetes.io/name: flyte-sandbox
    app.kubernetes.io/version: 1.16.0
    helm.sh/chart: flyte-sandbox-0.1.0
  name: flyte-sandbox-proxy
  namespace: flyte
spec:
  ports:
  - name: http
    nodePort: 30080
    port: 8000
    protocol: TCP
  selector:
    app.kubernetes.io/component: proxy
    app.kubernetes.io/instance: flyte-sandbox
    app.kubernetes.io/name: flyte-sandbox
  type: NodePort
---
apiVersion: v1
kind: PersistentVolume
metadata:
  labels:
    app.kubernetes.io/instance: flyte-sandbox
    app.kubernetes.io/managed-by: Helm
    app.kubernetes.io/name: flyte-sandbox
    app.kubernetes.io/version: 1.16.0
    helm.sh/chart: flyte-sandbox-0.1.0
  name: flyte-sandbox-db-storage
  namespace: flyte
spec:
  accessModes:
  - ReadWriteOnce
  capacity:
    storage: 1Gi
  hostPath:
    path: /var/lib/flyte/storage/db
  storageClassName: manual
---
apiVersion: v1
kind: PersistentVolume
metadata:
  labels:
    app.kubernetes.io/instance: flyte-sandbox
    app.kubernetes.io/managed-by: Helm
    app.kubernetes.io/name: flyte-sandbox
    app.kubernetes.io/version: 1.16.0
    helm.sh/chart: flyte-sandbox-0.1.0
  name: flyte-sandbox-minio-storage
  namespace: flyte
spec:
  accessModes:
  - ReadWriteOnce
  capacity:
    storage: 1Gi
  hostPath:
    path: /var/lib/flyte/storage/minio
  storageClassName: manual
---
apiVersion: v1
kind: PersistentVolumeClaim
metadata:
  labels:
    app.kubernetes.io/instance: flyte-sandbox
    app.kubernetes.io/managed-by: Helm
    app.kubernetes.io/name: flyte-sandbox
    app.kubernetes.io/version: 1.16.0
    helm.sh/chart: flyte-sandbox-0.1.0
  name: flyte-sandbox-db-storage
  namespace: flyte
spec:
  accessModes:
  - ReadWriteOnce
  resources:
    requests:
      storage: 1Gi
  storageClassName: manual
  volumeName: flyte-sandbox-db-storage
---
apiVersion: v1
kind: PersistentVolumeClaim
metadata:
  labels:
    app.kubernetes.io/instance: flyte-sandbox
    app.kubernetes.io/managed-by: Helm
    app.kubernetes.io/name: flyte-sandbox
    app.kubernetes.io/version: 1.16.0
    helm.sh/chart: flyte-sandbox-0.1.0
  name: flyte-sandbox-minio-storage
  namespace: flyte
spec:
  accessModes:
  - ReadWriteOnce
  resources:
    requests:
      storage: 1Gi
  storageClassName: manual
  volumeName: flyte-sandbox-minio-storage
---
apiVersion: apps/v1
kind: Deployment
metadata:
  labels:
    app: docker-registry
    chart: docker-registry-2.2.2
    heritage: Helm
    release: flyte-sandbox
  name: flyte-sandbox-docker-registry
  namespace: flyte
spec:
  minReadySeconds: 5
  replicas: 1
  selector:
    matchLabels:
      app: docker-registry
      release: flyte-sandbox
  template:
    metadata:
      annotations:
        checksum/config: 8f50e768255a87f078ba8b9879a0c174c3e045ffb46ac8723d2eedbe293c8d81
<<<<<<< HEAD
        checksum/secret: 4d48d398f54e5c361c214866967ff2d2c723011e12cbcfa5009ace69280ae42a
=======
        checksum/secret: 746c4ae8c20d304c95a37e0bc304de79bd9ba4a7a411783d825a23ac2adc027a
>>>>>>> 6fd4ddb5
      labels:
        app: docker-registry
        release: flyte-sandbox
    spec:
      containers:
      - command:
        - /bin/registry
        - serve
        - /etc/docker/registry/config.yml
        env:
        - name: REGISTRY_HTTP_SECRET
          valueFrom:
            secretKeyRef:
              key: haSharedSecret
              name: flyte-sandbox-docker-registry-secret
        - name: REGISTRY_STORAGE_FILESYSTEM_ROOTDIRECTORY
          value: /var/lib/registry
        image: registry:sandbox
        imagePullPolicy: Never
        livenessProbe:
          httpGet:
            path: /
            port: 5000
        name: docker-registry
        ports:
        - containerPort: 5000
        readinessProbe:
          httpGet:
            path: /
            port: 5000
        resources: {}
        volumeMounts:
        - mountPath: /etc/docker/registry
          name: flyte-sandbox-docker-registry-config
        - mountPath: /var/lib/registry/
          name: data
      securityContext:
        fsGroup: 1000
        runAsUser: 1000
      volumes:
      - configMap:
          name: flyte-sandbox-docker-registry-config
        name: flyte-sandbox-docker-registry-config
      - emptyDir: {}
        name: data
---
apiVersion: apps/v1
kind: Deployment
metadata:
  labels:
    app.kubernetes.io/component: kubernetes-dashboard
    app.kubernetes.io/instance: flyte-sandbox
    app.kubernetes.io/managed-by: Helm
    app.kubernetes.io/name: kubernetes-dashboard
    app.kubernetes.io/version: 2.7.0
    helm.sh/chart: kubernetes-dashboard-6.0.0
  name: flyte-sandbox-kubernetes-dashboard
  namespace: flyte
spec:
  replicas: 1
  selector:
    matchLabels:
      app.kubernetes.io/component: kubernetes-dashboard
      app.kubernetes.io/instance: flyte-sandbox
      app.kubernetes.io/name: kubernetes-dashboard
  strategy:
    rollingUpdate:
      maxSurge: 0
      maxUnavailable: 1
    type: RollingUpdate
  template:
    metadata:
      annotations: null
      labels:
        app.kubernetes.io/component: kubernetes-dashboard
        app.kubernetes.io/instance: flyte-sandbox
        app.kubernetes.io/managed-by: Helm
        app.kubernetes.io/name: kubernetes-dashboard
        app.kubernetes.io/version: 2.7.0
        helm.sh/chart: kubernetes-dashboard-6.0.0
    spec:
      containers:
      - args:
        - --namespace=flyte
        - --metrics-provider=none
        - --enable-insecure-login
        - --enable-skip-login
        image: kubernetesui/dashboard:sandbox
        imagePullPolicy: Never
        livenessProbe:
          httpGet:
            path: /
            port: 9090
            scheme: HTTP
          initialDelaySeconds: 30
          timeoutSeconds: 30
        name: kubernetes-dashboard
        ports:
        - containerPort: 9090
          name: http
          protocol: TCP
        resources:
          limits:
            cpu: 2
            memory: 200Mi
          requests:
            cpu: 100m
            memory: 200Mi
        securityContext:
          allowPrivilegeEscalation: false
          readOnlyRootFilesystem: true
          runAsGroup: 2001
          runAsUser: 1001
        volumeMounts:
        - mountPath: /certs
          name: kubernetes-dashboard-certs
        - mountPath: /tmp
          name: tmp-volume
      securityContext:
        seccompProfile:
          type: RuntimeDefault
      serviceAccountName: flyte-sandbox-kubernetes-dashboard
      volumes:
      - name: kubernetes-dashboard-certs
        secret:
          secretName: flyte-sandbox-kubernetes-dashboard-certs
      - emptyDir: {}
        name: tmp-volume
---
apiVersion: apps/v1
kind: Deployment
metadata:
  labels:
    app.kubernetes.io/instance: flyte-sandbox
    app.kubernetes.io/managed-by: Helm
    app.kubernetes.io/name: minio
    helm.sh/chart: minio-12.1.1
  name: flyte-sandbox-minio
  namespace: flyte
spec:
  selector:
    matchLabels:
      app.kubernetes.io/instance: flyte-sandbox
      app.kubernetes.io/name: minio
  strategy:
    type: Recreate
  template:
    metadata:
      annotations:
        checksum/credentials-secret: c199ac45f9d95d97966921c814d6c8b38cbf7416458e19cbe6d001a04c264448
      labels:
        app.kubernetes.io/instance: flyte-sandbox
        app.kubernetes.io/managed-by: Helm
        app.kubernetes.io/name: minio
        helm.sh/chart: minio-12.1.1
    spec:
      affinity:
        nodeAffinity: null
        podAffinity: null
        podAntiAffinity:
          preferredDuringSchedulingIgnoredDuringExecution:
          - podAffinityTerm:
              labelSelector:
                matchLabels:
                  app.kubernetes.io/instance: flyte-sandbox
                  app.kubernetes.io/name: minio
              topologyKey: kubernetes.io/hostname
            weight: 1
      containers:
      - env:
        - name: BITNAMI_DEBUG
          value: "false"
        - name: MINIO_SCHEME
          value: http
        - name: MINIO_FORCE_NEW_KEYS
          value: "no"
        - name: MINIO_ROOT_USER
          valueFrom:
            secretKeyRef:
              key: root-user
              name: flyte-sandbox-minio
        - name: MINIO_ROOT_PASSWORD
          valueFrom:
            secretKeyRef:
              key: root-password
              name: flyte-sandbox-minio
        - name: MINIO_DEFAULT_BUCKETS
          value: my-s3-bucket
        - name: MINIO_BROWSER
          value: "on"
        - name: MINIO_PROMETHEUS_AUTH_TYPE
          value: public
        - name: MINIO_CONSOLE_PORT_NUMBER
          value: "9001"
        - name: MINIO_BROWSER_REDIRECT_URL
          value: http://localhost:30080/minio
        envFrom: null
        image: docker.io/bitnami/minio:sandbox
        imagePullPolicy: Never
        livenessProbe:
          failureThreshold: 5
          httpGet:
            path: /minio/health/live
            port: minio-api
            scheme: HTTP
          initialDelaySeconds: 5
          periodSeconds: 5
          successThreshold: 1
          timeoutSeconds: 5
        name: minio
        ports:
        - containerPort: 9000
          name: minio-api
          protocol: TCP
        - containerPort: 9001
          name: minio-console
          protocol: TCP
        readinessProbe:
          failureThreshold: 5
          initialDelaySeconds: 5
          periodSeconds: 5
          successThreshold: 1
          tcpSocket:
            port: minio-api
          timeoutSeconds: 1
        resources:
          limits: {}
          requests: {}
        securityContext:
          runAsNonRoot: true
          runAsUser: 1001
        volumeMounts:
        - mountPath: /data
          name: data
      initContainers:
      - command:
        - /bin/bash
        - -ec
        - |
          chown -R 1001:1001 /data
        image: docker.io/bitnami/bitnami-shell:sandbox
        imagePullPolicy: Never
        name: volume-permissions
        resources:
          limits: {}
          requests: {}
        securityContext:
          runAsUser: 0
        volumeMounts:
        - mountPath: /data
          name: data
      securityContext:
        fsGroup: 1001
      serviceAccountName: flyte-sandbox-minio
      volumes:
      - name: data
        persistentVolumeClaim:
          claimName: flyte-sandbox-minio-storage
---
apiVersion: apps/v1
kind: Deployment
metadata:
  labels:
    app.kubernetes.io/instance: flyte-sandbox
    app.kubernetes.io/managed-by: Helm
    app.kubernetes.io/name: flyte-sandbox
    app.kubernetes.io/version: 1.16.0
    helm.sh/chart: flyte-sandbox-0.1.0
  name: flyte-sandbox-proxy
  namespace: flyte
spec:
  replicas: 1
  selector:
    matchLabels:
      app.kubernetes.io/component: proxy
      app.kubernetes.io/instance: flyte-sandbox
      app.kubernetes.io/name: flyte-sandbox
  template:
    metadata:
      labels:
        app.kubernetes.io/component: proxy
        app.kubernetes.io/instance: flyte-sandbox
        app.kubernetes.io/name: flyte-sandbox
    spec:
      containers:
      - image: envoyproxy/envoy:sandbox
        imagePullPolicy: Never
        name: proxy
        ports:
        - containerPort: 8000
          name: http
        volumeMounts:
        - mountPath: /etc/envoy
          name: config
      volumes:
      - configMap:
          name: flyte-sandbox-proxy-config
        name: config
---
apiVersion: apps/v1
kind: StatefulSet
metadata:
  labels:
    app.kubernetes.io/component: primary
    app.kubernetes.io/instance: flyte-sandbox
    app.kubernetes.io/managed-by: Helm
    app.kubernetes.io/name: postgresql
    helm.sh/chart: postgresql-12.1.9
  name: flyte-sandbox-postgresql
  namespace: flyte
spec:
  replicas: 1
  selector:
    matchLabels:
      app.kubernetes.io/component: primary
      app.kubernetes.io/instance: flyte-sandbox
      app.kubernetes.io/name: postgresql
  serviceName: flyte-sandbox-postgresql-hl
  template:
    metadata:
      annotations: null
      labels:
        app.kubernetes.io/component: primary
        app.kubernetes.io/instance: flyte-sandbox
        app.kubernetes.io/managed-by: Helm
        app.kubernetes.io/name: postgresql
        helm.sh/chart: postgresql-12.1.9
      name: flyte-sandbox-postgresql
    spec:
      affinity:
        nodeAffinity: null
        podAffinity: null
        podAntiAffinity:
          preferredDuringSchedulingIgnoredDuringExecution:
          - podAffinityTerm:
              labelSelector:
                matchLabels:
                  app.kubernetes.io/component: primary
                  app.kubernetes.io/instance: flyte-sandbox
                  app.kubernetes.io/name: postgresql
              topologyKey: kubernetes.io/hostname
            weight: 1
      containers:
      - env:
        - name: BITNAMI_DEBUG
          value: "false"
        - name: POSTGRESQL_PORT_NUMBER
          value: "5432"
        - name: POSTGRESQL_VOLUME_DIR
          value: /bitnami/postgresql
        - name: PGDATA
          value: /bitnami/postgresql/data
        - name: POSTGRES_PASSWORD
          valueFrom:
            secretKeyRef:
              key: postgres-password
              name: flyte-sandbox-postgresql
        - name: POSTGRESQL_ENABLE_LDAP
          value: "no"
        - name: POSTGRESQL_ENABLE_TLS
          value: "no"
        - name: POSTGRESQL_LOG_HOSTNAME
          value: "false"
        - name: POSTGRESQL_LOG_CONNECTIONS
          value: "false"
        - name: POSTGRESQL_LOG_DISCONNECTIONS
          value: "false"
        - name: POSTGRESQL_PGAUDIT_LOG_CATALOG
          value: "off"
        - name: POSTGRESQL_CLIENT_MIN_MESSAGES
          value: error
        - name: POSTGRESQL_SHARED_PRELOAD_LIBRARIES
          value: pgaudit
        image: docker.io/bitnami/postgresql:sandbox
        imagePullPolicy: Never
        livenessProbe:
          exec:
            command:
            - /bin/sh
            - -c
            - exec pg_isready -U "postgres" -h 127.0.0.1 -p 5432
          failureThreshold: 6
          initialDelaySeconds: 30
          periodSeconds: 10
          successThreshold: 1
          timeoutSeconds: 5
        name: postgresql
        ports:
        - containerPort: 5432
          name: tcp-postgresql
        readinessProbe:
          exec:
            command:
            - /bin/sh
            - -c
            - -e
            - |
              exec pg_isready -U "postgres" -h 127.0.0.1 -p 5432
              [ -f /opt/bitnami/postgresql/tmp/.initialized ] || [ -f /bitnami/postgresql/.initialized ]
          failureThreshold: 6
          initialDelaySeconds: 5
          periodSeconds: 10
          successThreshold: 1
          timeoutSeconds: 5
        resources:
          limits: {}
          requests:
            cpu: 250m
            memory: 256Mi
        securityContext:
          runAsUser: 1001
        volumeMounts:
        - mountPath: /bitnami/postgresql
          name: data
      hostIPC: false
      hostNetwork: false
      initContainers:
      - command:
        - /bin/sh
        - -ec
        - |
          chown 1001:1001 /bitnami/postgresql
          mkdir -p /bitnami/postgresql/data
          chmod 700 /bitnami/postgresql/data
          find /bitnami/postgresql -mindepth 1 -maxdepth 1 -not -name "conf" -not -name ".snapshot" -not -name "lost+found" | \
            xargs -r chown -R 1001:1001
        image: docker.io/bitnami/bitnami-shell:sandbox
        imagePullPolicy: Never
        name: init-chmod-data
        resources:
          limits: {}
          requests: {}
        securityContext:
          runAsUser: 0
        volumeMounts:
        - mountPath: /bitnami/postgresql
          name: data
      securityContext:
        fsGroup: 1001
      serviceAccountName: default
      volumes:
      - name: data
        persistentVolumeClaim:
          claimName: flyte-sandbox-db-storage
  updateStrategy:
    rollingUpdate: {}
    type: RollingUpdate<|MERGE_RESOLUTION|>--- conflicted
+++ resolved
@@ -499,11 +499,7 @@
 ---
 apiVersion: v1
 data:
-<<<<<<< HEAD
-  haSharedSecret: Nm9WNTc3cnVnck94aVlmTw==
-=======
-  haSharedSecret: R0hLN1NLTHdTNU41Q2tOeQ==
->>>>>>> 6fd4ddb5
+  haSharedSecret: ZWlaTHd4TEpTNTJmb3RMWA==
   proxyPassword: ""
   proxyUsername: ""
 kind: Secret
@@ -879,11 +875,7 @@
     metadata:
       annotations:
         checksum/config: 8f50e768255a87f078ba8b9879a0c174c3e045ffb46ac8723d2eedbe293c8d81
-<<<<<<< HEAD
-        checksum/secret: 4d48d398f54e5c361c214866967ff2d2c723011e12cbcfa5009ace69280ae42a
-=======
-        checksum/secret: 746c4ae8c20d304c95a37e0bc304de79bd9ba4a7a411783d825a23ac2adc027a
->>>>>>> 6fd4ddb5
+        checksum/secret: ce9f19489c6893084d32b077c77d4b91b5d5a1398daf0d63422efddef26247c5
       labels:
         app: docker-registry
         release: flyte-sandbox
