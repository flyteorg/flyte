apiVersion: v1
kind: Namespace
metadata:
  name: flyte
---
apiVersion: v1
kind: ServiceAccount
metadata:
  labels:
    app.kubernetes.io/instance: flyte-sandbox
    app.kubernetes.io/managed-by: Helm
    app.kubernetes.io/name: kubernetes-dashboard
    app.kubernetes.io/version: 2.7.0
    helm.sh/chart: kubernetes-dashboard-6.0.0
  name: flyte-sandbox-kubernetes-dashboard
  namespace: flyte
---
apiVersion: v1
automountServiceAccountToken: true
kind: ServiceAccount
metadata:
  labels:
    app.kubernetes.io/instance: flyte-sandbox
    app.kubernetes.io/managed-by: Helm
    app.kubernetes.io/name: minio
    helm.sh/chart: minio-12.6.7
  name: flyte-sandbox-minio
  namespace: flyte
secrets:
- name: flyte-sandbox-minio
---
apiVersion: rbac.authorization.k8s.io/v1
kind: Role
metadata:
  labels:
    app.kubernetes.io/instance: flyte-sandbox
    app.kubernetes.io/managed-by: Helm
    app.kubernetes.io/name: kubernetes-dashboard
    app.kubernetes.io/version: 2.7.0
    helm.sh/chart: kubernetes-dashboard-6.0.0
  name: flyte-sandbox-kubernetes-dashboard
  namespace: flyte
rules:
- apiGroups:
  - ""
  resourceNames:
  - kubernetes-dashboard-key-holder
  - kubernetes-dashboard-certs
  - kubernetes-dashboard-csrf
  resources:
  - secrets
  verbs:
  - get
  - update
  - delete
- apiGroups:
  - ""
  resourceNames:
  - kubernetes-dashboard-settings
  resources:
  - configmaps
  verbs:
  - get
  - update
- apiGroups:
  - ""
  resourceNames:
  - heapster
  - dashboard-metrics-scraper
  resources:
  - services
  verbs:
  - proxy
- apiGroups:
  - ""
  resourceNames:
  - heapster
  - 'http:heapster:'
  - 'https:heapster:'
  - dashboard-metrics-scraper
  - http:dashboard-metrics-scraper
  resources:
  - services/proxy
  verbs:
  - get
---
apiVersion: rbac.authorization.k8s.io/v1
kind: ClusterRole
metadata:
  labels:
    app.kubernetes.io/instance: flyte-sandbox
    app.kubernetes.io/managed-by: Helm
    app.kubernetes.io/name: kubernetes-dashboard
    app.kubernetes.io/version: 2.7.0
    helm.sh/chart: kubernetes-dashboard-6.0.0
  name: flyte-sandbox-kubernetes-dashboard-readonly
rules:
- apiGroups:
  - ""
  resources:
  - configmaps
  - endpoints
  - persistentvolumeclaims
  - pods
  - replicationcontrollers
  - replicationcontrollers/scale
  - serviceaccounts
  - services
  - nodes
  - persistentvolumeclaims
  - persistentvolumes
  verbs:
  - get
  - list
  - watch
- apiGroups:
  - ""
  resources:
  - bindings
  - events
  - limitranges
  - namespaces/status
  - pods/log
  - pods/status
  - replicationcontrollers/status
  - resourcequotas
  - resourcequotas/status
  verbs:
  - get
  - list
  - watch
- apiGroups:
  - ""
  resources:
  - namespaces
  verbs:
  - get
  - list
  - watch
- apiGroups:
  - apps
  resources:
  - daemonsets
  - deployments
  - deployments/scale
  - replicasets
  - replicasets/scale
  - statefulsets
  verbs:
  - get
  - list
  - watch
- apiGroups:
  - autoscaling
  resources:
  - horizontalpodautoscalers
  verbs:
  - get
  - list
  - watch
- apiGroups:
  - batch
  resources:
  - cronjobs
  - jobs
  verbs:
  - get
  - list
  - watch
- apiGroups:
  - extensions
  resources:
  - daemonsets
  - deployments
  - deployments/scale
  - ingresses
  - networkpolicies
  - replicasets
  - replicasets/scale
  - replicationcontrollers/scale
  verbs:
  - get
  - list
  - watch
- apiGroups:
  - policy
  resources:
  - poddisruptionbudgets
  verbs:
  - get
  - list
  - watch
- apiGroups:
  - networking.k8s.io
  resources:
  - networkpolicies
  - ingresses
  verbs:
  - get
  - list
  - watch
- apiGroups:
  - storage.k8s.io
  resources:
  - storageclasses
  - volumeattachments
  verbs:
  - get
  - list
  - watch
- apiGroups:
  - rbac.authorization.k8s.io
  resources:
  - clusterrolebindings
  - clusterroles
  - roles
  - rolebindings
  verbs:
  - get
  - list
  - watch
---
apiVersion: rbac.authorization.k8s.io/v1
kind: RoleBinding
metadata:
  labels:
    app.kubernetes.io/instance: flyte-sandbox
    app.kubernetes.io/managed-by: Helm
    app.kubernetes.io/name: kubernetes-dashboard
    app.kubernetes.io/version: 2.7.0
    helm.sh/chart: kubernetes-dashboard-6.0.0
  name: flyte-sandbox-kubernetes-dashboard
  namespace: flyte
roleRef:
  apiGroup: rbac.authorization.k8s.io
  kind: Role
  name: flyte-sandbox-kubernetes-dashboard
subjects:
- kind: ServiceAccount
  name: flyte-sandbox-kubernetes-dashboard
  namespace: flyte
---
apiVersion: rbac.authorization.k8s.io/v1
kind: ClusterRoleBinding
metadata:
  labels:
    app.kubernetes.io/instance: flyte-sandbox
    app.kubernetes.io/managed-by: Helm
    app.kubernetes.io/name: kubernetes-dashboard
    app.kubernetes.io/version: 2.7.0
    helm.sh/chart: kubernetes-dashboard-6.0.0
  name: flyte-sandbox-kubernetes-dashboard-readonly
roleRef:
  apiGroup: rbac.authorization.k8s.io
  kind: ClusterRole
  name: flyte-sandbox-kubernetes-dashboard-readonly
subjects:
- kind: ServiceAccount
  name: flyte-sandbox-kubernetes-dashboard
  namespace: flyte
---
apiVersion: v1
data:
  config.yml: |-
    health:
      storagedriver:
        enabled: true
        interval: 10s
        threshold: 3
    http:
      addr: :5000
      debug:
        addr: :5001
        prometheus:
          enabled: false
          path: /metrics
      headers:
        X-Content-Type-Options:
        - nosniff
    log:
      fields:
        service: registry
    storage:
      cache:
        blobdescriptor: inmemory
    version: 0.1
kind: ConfigMap
metadata:
  labels:
    app: docker-registry
    chart: docker-registry-2.2.2
    heritage: Helm
    release: flyte-sandbox
  name: flyte-sandbox-docker-registry-config
  namespace: flyte
---
apiVersion: v1
data:
  envoy.yaml: |
    admin:
        access_log_path: /dev/stdout
    static_resources:
        listeners:
            - address:
                  socket_address:
                      address: 0.0.0.0
                      port_value: 8000
              filter_chains:
                  - filters:
                        - name: envoy.filters.network.http_connection_manager
                          typed_config:
                              "@type": type.googleapis.com/envoy.extensions.filters.network.http_connection_manager.v3.HttpConnectionManager
                              stat_prefix: ingress_http
                              codec_type: AUTO
                              upgrade_configs:
                                  - upgrade_type: websocket
                              route_config:
                                  name: local_route
                                  virtual_hosts:
                                      - name: backend
                                        domains:
                                            - "*"
                                        routes:
                                            - match:
                                                  path: "/"
                                              redirect:
                                                  path_redirect: "/console/"
                                            - match:
                                                  prefix: "/.well-known"
                                              route:
                                                  cluster: flyte
                                            - match:
                                                  prefix: "/__webpack_hmr"
                                              route:
                                                  cluster: flyte
                                            - match:
                                                  prefix: "/api"
                                              route:
                                                  cluster: flyte
                                            - match:
                                                  prefix: "/callback"
                                              route:
                                                  cluster: flyte
                                            - match:
                                                  prefix: "/config"
                                              route:
                                                  cluster: flyte
                                            - match:
                                                  prefix: "/console"
                                              route:
                                                  cluster: flyte
                                            - match:
                                                  prefix: "/healthcheck"
                                              route:
                                                  cluster: flyte
                                            - match:
                                                  prefix: "/login"
                                              route:
                                                  cluster: flyte
                                            - match:
                                                  prefix: "/logout"
                                              route:
                                                  cluster: flyte
                                            - match:
                                                  prefix: "/me"
                                              route:
                                                  cluster: flyte
                                            - match:
                                                  prefix: "/oauth2"
                                              route:
                                                  cluster: flyte
                                            - match:
                                                  prefix: "/v1"
                                              route:
                                                  cluster: flyte
                                            - match:
                                                  prefix: "/flyteidl.service.AdminService"
                                              route:
                                                  cluster: flyte_grpc
                                            - match:
                                                  prefix: "/flyteidl.service.AuthMetadataService"
                                              route:
                                                  cluster: flyte_grpc
                                            - match:
                                                  prefix: "/flyteidl.service.DataProxyService"
                                              route:
                                                  cluster: flyte_grpc
                                            - match:
                                                  prefix: "/flyteidl.service.IdentityService"
                                              route:
                                                  cluster: flyte_grpc
                                            - match:
                                                  prefix: "/grpc.health.v1.Health"
                                              route:
                                                  cluster: flyte_grpc
                                            - match:
                                                  prefix: "/flyteidl.service.SignalService"
                                              route:
                                                  cluster: flyte_grpc
                                            - match:
                                                  path: "/kubernetes-dashboard"
                                              redirect:
                                                  path_redirect: "/kubernetes-dashboard/"
                                            - match:
                                                  prefix: "/kubernetes-dashboard/"
                                              route:
                                                  cluster: kubernetes-dashboard
                                                  prefix_rewrite: /
                                            - match:
                                                  path: "/minio"
                                              redirect:
                                                  path_redirect: "/minio/"
                                            - match:
                                                  prefix: "/minio/"
                                              route:
                                                  cluster: minio
                                                  prefix_rewrite: /
                              http_filters:
                                  - name: envoy.filters.http.router
                                    typed_config:
                                      "@type": type.googleapis.com/envoy.extensions.filters.http.router.v3.Router
        clusters:
            - name: flyte
              connect_timeout: 0.25s
              type: STRICT_DNS
              lb_policy: ROUND_ROBIN
              load_assignment:
                  cluster_name: flyte
                  endpoints:
                      - lb_endpoints:
                            - endpoint:
                                  address:
                                      socket_address:
                                          address: flyte-sandbox-local
                                          port_value: 8088
            - name: flyte_grpc
              connect_timeout: 0.25s
              type: STRICT_DNS
              lb_policy: ROUND_ROBIN
              http2_protocol_options: {}
              load_assignment:
                  cluster_name: flyte_grpc
                  endpoints:
                      - lb_endpoints:
                            - endpoint:
                                  address:
                                      socket_address:
                                          address: flyte-sandbox-local
                                          port_value: 8089
            - name: kubernetes-dashboard
              connect_timeout: 0.25s
              type: STRICT_DNS
              lb_policy: ROUND_ROBIN
              load_assignment:
                  cluster_name: kubernetes-dashboard
                  endpoints:
                      - lb_endpoints:
                            - endpoint:
                                  address:
                                      socket_address:
                                          address: flyte-sandbox-kubernetes-dashboard
                                          port_value: 80
            - name: minio
              connect_timeout: 0.25s
              type: STRICT_DNS
              lb_policy: ROUND_ROBIN
              load_assignment:
                  cluster_name: minio
                  endpoints:
                      - lb_endpoints:
                            - endpoint:
                                  address:
                                      socket_address:
                                          address: flyte-sandbox-minio
                                          port_value: 9001
kind: ConfigMap
metadata:
  labels:
    app.kubernetes.io/instance: flyte-sandbox
    app.kubernetes.io/managed-by: Helm
    app.kubernetes.io/name: flyte-sandbox
    app.kubernetes.io/version: 1.16.1
    helm.sh/chart: flyte-sandbox-0.1.0
  name: flyte-sandbox-proxy-config
  namespace: flyte
---
apiVersion: v1
data: null
kind: ConfigMap
metadata:
  labels:
    app.kubernetes.io/instance: flyte-sandbox
    app.kubernetes.io/managed-by: Helm
    app.kubernetes.io/name: kubernetes-dashboard
    app.kubernetes.io/version: 2.7.0
    helm.sh/chart: kubernetes-dashboard-6.0.0
  name: kubernetes-dashboard-settings
  namespace: flyte
---
apiVersion: v1
data:
<<<<<<< HEAD
  haSharedSecret: cUNMU1pYR0dSQjZJWXRRYw==
=======
  haSharedSecret: SmFESFBwbUNNYWxHYWlzYQ==
>>>>>>> 121665d8
  proxyPassword: ""
  proxyUsername: ""
kind: Secret
metadata:
  labels:
    app: docker-registry
    chart: docker-registry-2.2.2
    heritage: Helm
    release: flyte-sandbox
  name: flyte-sandbox-docker-registry-secret
  namespace: flyte
type: Opaque
---
apiVersion: v1
kind: Secret
metadata:
  labels:
    app.kubernetes.io/instance: flyte-sandbox
    app.kubernetes.io/managed-by: Helm
    app.kubernetes.io/name: kubernetes-dashboard
    app.kubernetes.io/version: 2.7.0
    helm.sh/chart: kubernetes-dashboard-6.0.0
  name: flyte-sandbox-kubernetes-dashboard-certs
  namespace: flyte
type: Opaque
---
apiVersion: v1
data:
  root-password: bWluaW9zdG9yYWdl
  root-user: bWluaW8=
kind: Secret
metadata:
  labels:
    app.kubernetes.io/instance: flyte-sandbox
    app.kubernetes.io/managed-by: Helm
    app.kubernetes.io/name: minio
    helm.sh/chart: minio-12.6.7
  name: flyte-sandbox-minio
  namespace: flyte
type: Opaque
---
apiVersion: v1
data:
  postgres-password: cG9zdGdyZXM=
kind: Secret
metadata:
  labels:
    app.kubernetes.io/instance: flyte-sandbox
    app.kubernetes.io/managed-by: Helm
    app.kubernetes.io/name: postgresql
    helm.sh/chart: postgresql-12.8.1
  name: flyte-sandbox-postgresql
  namespace: flyte
type: Opaque
---
apiVersion: v1
kind: Secret
metadata:
  labels:
    app.kubernetes.io/instance: flyte-sandbox
    app.kubernetes.io/managed-by: Helm
    app.kubernetes.io/name: kubernetes-dashboard
    app.kubernetes.io/version: 2.7.0
    helm.sh/chart: kubernetes-dashboard-6.0.0
  name: kubernetes-dashboard-csrf
  namespace: flyte
type: Opaque
---
apiVersion: v1
kind: Secret
metadata:
  labels:
    app.kubernetes.io/instance: flyte-sandbox
    app.kubernetes.io/managed-by: Helm
    app.kubernetes.io/name: kubernetes-dashboard
    app.kubernetes.io/version: 2.7.0
    helm.sh/chart: kubernetes-dashboard-6.0.0
  name: kubernetes-dashboard-key-holder
  namespace: flyte
type: Opaque
---
apiVersion: v1
kind: Endpoints
metadata:
  labels:
    app.kubernetes.io/instance: flyte-sandbox
    app.kubernetes.io/managed-by: Helm
    app.kubernetes.io/name: flyte-sandbox
    app.kubernetes.io/version: 1.16.1
    helm.sh/chart: flyte-sandbox-0.1.0
  name: flyte-sandbox-local
  namespace: flyte
subsets:
- addresses:
  - ip: '%{HOST_GATEWAY_IP}%'
  ports:
  - name: http
    port: 8088
    protocol: TCP
  - name: grpc
    port: 8089
    protocol: TCP
  - name: webhook
    port: 9443
    protocol: TCP
---
apiVersion: v1
kind: Service
metadata:
  labels:
    app: docker-registry
    chart: docker-registry-2.2.2
    heritage: Helm
    release: flyte-sandbox
  name: flyte-sandbox-docker-registry
  namespace: flyte
spec:
  ports:
  - name: http-5000
    nodePort: 30000
    port: 5000
    protocol: TCP
    targetPort: 5000
  selector:
    app: docker-registry
    release: flyte-sandbox
  type: NodePort
---
apiVersion: v1
kind: Service
metadata:
  labels:
    app.kubernetes.io/component: kubernetes-dashboard
    app.kubernetes.io/instance: flyte-sandbox
    app.kubernetes.io/managed-by: Helm
    app.kubernetes.io/name: kubernetes-dashboard
    app.kubernetes.io/version: 2.7.0
    helm.sh/chart: kubernetes-dashboard-6.0.0
    kubernetes.io/cluster-service: "true"
  name: flyte-sandbox-kubernetes-dashboard
  namespace: flyte
spec:
  ports:
  - name: http
    port: 80
    targetPort: http
  selector:
    app.kubernetes.io/component: kubernetes-dashboard
    app.kubernetes.io/instance: flyte-sandbox
    app.kubernetes.io/name: kubernetes-dashboard
  type: ClusterIP
---
apiVersion: v1
kind: Service
metadata:
  labels:
    app.kubernetes.io/instance: flyte-sandbox
    app.kubernetes.io/managed-by: Helm
    app.kubernetes.io/name: flyte-sandbox
    app.kubernetes.io/version: 1.16.1
    helm.sh/chart: flyte-sandbox-0.1.0
  name: flyte-sandbox-local
  namespace: flyte
spec:
  clusterIP: None
  ports:
  - name: http
    port: 8088
    protocol: TCP
  - name: grpc
    port: 8089
    protocol: TCP
  - name: webhook
    port: 9443
    protocol: TCP
---
apiVersion: v1
kind: Service
metadata:
  labels:
    app.kubernetes.io/instance: flyte-sandbox
    app.kubernetes.io/managed-by: Helm
    app.kubernetes.io/name: minio
    helm.sh/chart: minio-12.6.7
  name: flyte-sandbox-minio
  namespace: flyte
spec:
  externalTrafficPolicy: Cluster
  ports:
  - name: minio-api
    nodePort: 30002
    port: 9000
    targetPort: minio-api
  - name: minio-console
    port: 9001
    targetPort: minio-console
  selector:
    app.kubernetes.io/instance: flyte-sandbox
    app.kubernetes.io/name: minio
  type: NodePort
---
apiVersion: v1
kind: Service
metadata:
  labels:
    app.kubernetes.io/component: primary
    app.kubernetes.io/instance: flyte-sandbox
    app.kubernetes.io/managed-by: Helm
    app.kubernetes.io/name: postgresql
    helm.sh/chart: postgresql-12.8.1
  name: flyte-sandbox-postgresql
  namespace: flyte
spec:
  externalTrafficPolicy: Cluster
  ports:
  - name: tcp-postgresql
    nodePort: 30001
    port: 5432
    targetPort: tcp-postgresql
  selector:
    app.kubernetes.io/component: primary
    app.kubernetes.io/instance: flyte-sandbox
    app.kubernetes.io/name: postgresql
  sessionAffinity: None
  type: NodePort
---
apiVersion: v1
kind: Service
metadata:
  labels:
    app.kubernetes.io/component: primary
    app.kubernetes.io/instance: flyte-sandbox
    app.kubernetes.io/managed-by: Helm
    app.kubernetes.io/name: postgresql
    helm.sh/chart: postgresql-12.8.1
    service.alpha.kubernetes.io/tolerate-unready-endpoints: "true"
  name: flyte-sandbox-postgresql-hl
  namespace: flyte
spec:
  clusterIP: None
  ports:
  - name: tcp-postgresql
    port: 5432
    targetPort: tcp-postgresql
  publishNotReadyAddresses: true
  selector:
    app.kubernetes.io/component: primary
    app.kubernetes.io/instance: flyte-sandbox
    app.kubernetes.io/name: postgresql
  type: ClusterIP
---
apiVersion: v1
kind: Service
metadata:
  labels:
    app.kubernetes.io/instance: flyte-sandbox
    app.kubernetes.io/managed-by: Helm
    app.kubernetes.io/name: flyte-sandbox
    app.kubernetes.io/version: 1.16.1
    helm.sh/chart: flyte-sandbox-0.1.0
  name: flyte-sandbox-proxy
  namespace: flyte
spec:
  ports:
  - name: http
    nodePort: 30080
    port: 8000
    protocol: TCP
  selector:
    app.kubernetes.io/component: proxy
    app.kubernetes.io/instance: flyte-sandbox
    app.kubernetes.io/name: flyte-sandbox
  type: NodePort
---
apiVersion: v1
kind: PersistentVolume
metadata:
  labels:
    app.kubernetes.io/instance: flyte-sandbox
    app.kubernetes.io/managed-by: Helm
    app.kubernetes.io/name: flyte-sandbox
    app.kubernetes.io/version: 1.16.1
    helm.sh/chart: flyte-sandbox-0.1.0
  name: flyte-sandbox-db-storage
  namespace: flyte
spec:
  accessModes:
  - ReadWriteOnce
  capacity:
    storage: 1Gi
  hostPath:
    path: /var/lib/flyte/storage/db
  storageClassName: manual
---
apiVersion: v1
kind: PersistentVolume
metadata:
  labels:
    app.kubernetes.io/instance: flyte-sandbox
    app.kubernetes.io/managed-by: Helm
    app.kubernetes.io/name: flyte-sandbox
    app.kubernetes.io/version: 1.16.1
    helm.sh/chart: flyte-sandbox-0.1.0
  name: flyte-sandbox-minio-storage
  namespace: flyte
spec:
  accessModes:
  - ReadWriteOnce
  capacity:
    storage: 1Gi
  hostPath:
    path: /var/lib/flyte/storage/minio
  storageClassName: manual
---
apiVersion: v1
kind: PersistentVolumeClaim
metadata:
  labels:
    app.kubernetes.io/instance: flyte-sandbox
    app.kubernetes.io/managed-by: Helm
    app.kubernetes.io/name: flyte-sandbox
    app.kubernetes.io/version: 1.16.1
    helm.sh/chart: flyte-sandbox-0.1.0
  name: flyte-sandbox-db-storage
  namespace: flyte
spec:
  accessModes:
  - ReadWriteOnce
  resources:
    requests:
      storage: 1Gi
  storageClassName: manual
  volumeName: flyte-sandbox-db-storage
---
apiVersion: v1
kind: PersistentVolumeClaim
metadata:
  labels:
    app.kubernetes.io/instance: flyte-sandbox
    app.kubernetes.io/managed-by: Helm
    app.kubernetes.io/name: flyte-sandbox
    app.kubernetes.io/version: 1.16.1
    helm.sh/chart: flyte-sandbox-0.1.0
  name: flyte-sandbox-minio-storage
  namespace: flyte
spec:
  accessModes:
  - ReadWriteOnce
  resources:
    requests:
      storage: 1Gi
  storageClassName: manual
  volumeName: flyte-sandbox-minio-storage
---
apiVersion: apps/v1
kind: Deployment
metadata:
  labels:
    app.kubernetes.io/instance: flyte-sandbox
    app.kubernetes.io/managed-by: Helm
    app.kubernetes.io/name: flyte-sandbox
    app.kubernetes.io/version: 1.16.1
    helm.sh/chart: flyte-sandbox-0.1.0
  name: flyte-sandbox-buildkit
  namespace: flyte
spec:
  replicas: 1
  selector:
    matchLabels:
      app.kubernetes.io/component: buildkit
      app.kubernetes.io/instance: flyte-sandbox
      app.kubernetes.io/name: flyte-sandbox
  template:
    metadata:
      labels:
        app.kubernetes.io/component: buildkit
        app.kubernetes.io/instance: flyte-sandbox
        app.kubernetes.io/name: flyte-sandbox
    spec:
      containers:
      - args:
        - --addr
        - unix:///run/buildkit/buildkitd.sock
        - --addr
        - tcp://0.0.0.0:30003
        image: moby/buildkit:sandbox
        imagePullPolicy: Never
        livenessProbe:
          exec:
            command:
            - buildctl
            - debug
            - workers
          initialDelaySeconds: 5
          periodSeconds: 30
        name: buildkit
        ports:
        - containerPort: 30003
          name: tcp
          protocol: TCP
        readinessProbe:
          exec:
            command:
            - buildctl
            - debug
            - workers
          initialDelaySeconds: 5
          periodSeconds: 30
        securityContext:
          privileged: true
      dnsPolicy: ClusterFirstWithHostNet
      hostNetwork: true
---
apiVersion: apps/v1
kind: Deployment
metadata:
  labels:
    app: docker-registry
    chart: docker-registry-2.2.2
    heritage: Helm
    release: flyte-sandbox
  name: flyte-sandbox-docker-registry
  namespace: flyte
spec:
  minReadySeconds: 5
  replicas: 1
  selector:
    matchLabels:
      app: docker-registry
      release: flyte-sandbox
  template:
    metadata:
      annotations:
        checksum/config: 8f50e768255a87f078ba8b9879a0c174c3e045ffb46ac8723d2eedbe293c8d81
<<<<<<< HEAD
        checksum/secret: 63ad525fd2165fe44dbf186e8e3216146f8544fe2d41bd35410e1231b09760f2
=======
        checksum/secret: cdfbf45c37e81185184e6abf451cbe04ab03e455ccfd425e83f2e6fddb0b4339
>>>>>>> 121665d8
      labels:
        app: docker-registry
        release: flyte-sandbox
    spec:
      containers:
      - command:
        - /bin/registry
        - serve
        - /etc/docker/registry/config.yml
        env:
        - name: REGISTRY_HTTP_SECRET
          valueFrom:
            secretKeyRef:
              key: haSharedSecret
              name: flyte-sandbox-docker-registry-secret
        - name: REGISTRY_STORAGE_FILESYSTEM_ROOTDIRECTORY
          value: /var/lib/registry
        image: registry:sandbox
        imagePullPolicy: Never
        livenessProbe:
          httpGet:
            path: /
            port: 5000
        name: docker-registry
        ports:
        - containerPort: 5000
        readinessProbe:
          httpGet:
            path: /
            port: 5000
        resources: {}
        volumeMounts:
        - mountPath: /etc/docker/registry
          name: flyte-sandbox-docker-registry-config
        - mountPath: /var/lib/registry/
          name: data
      securityContext:
        fsGroup: 1000
        runAsUser: 1000
      volumes:
      - configMap:
          name: flyte-sandbox-docker-registry-config
        name: flyte-sandbox-docker-registry-config
      - emptyDir: {}
        name: data
---
apiVersion: apps/v1
kind: Deployment
metadata:
  labels:
    app.kubernetes.io/component: kubernetes-dashboard
    app.kubernetes.io/instance: flyte-sandbox
    app.kubernetes.io/managed-by: Helm
    app.kubernetes.io/name: kubernetes-dashboard
    app.kubernetes.io/version: 2.7.0
    helm.sh/chart: kubernetes-dashboard-6.0.0
  name: flyte-sandbox-kubernetes-dashboard
  namespace: flyte
spec:
  replicas: 1
  selector:
    matchLabels:
      app.kubernetes.io/component: kubernetes-dashboard
      app.kubernetes.io/instance: flyte-sandbox
      app.kubernetes.io/name: kubernetes-dashboard
  strategy:
    rollingUpdate:
      maxSurge: 0
      maxUnavailable: 1
    type: RollingUpdate
  template:
    metadata:
      annotations: null
      labels:
        app.kubernetes.io/component: kubernetes-dashboard
        app.kubernetes.io/instance: flyte-sandbox
        app.kubernetes.io/managed-by: Helm
        app.kubernetes.io/name: kubernetes-dashboard
        app.kubernetes.io/version: 2.7.0
        helm.sh/chart: kubernetes-dashboard-6.0.0
    spec:
      containers:
      - args:
        - --namespace=flyte
        - --metrics-provider=none
        - --enable-insecure-login
        - --enable-skip-login
        image: kubernetesui/dashboard:sandbox
        imagePullPolicy: Never
        livenessProbe:
          httpGet:
            path: /
            port: 9090
            scheme: HTTP
          initialDelaySeconds: 30
          timeoutSeconds: 30
        name: kubernetes-dashboard
        ports:
        - containerPort: 9090
          name: http
          protocol: TCP
        resources:
          limits:
            cpu: 2
            memory: 200Mi
          requests:
            cpu: 100m
            memory: 200Mi
        securityContext:
          allowPrivilegeEscalation: false
          readOnlyRootFilesystem: true
          runAsGroup: 2001
          runAsUser: 1001
        volumeMounts:
        - mountPath: /certs
          name: kubernetes-dashboard-certs
        - mountPath: /tmp
          name: tmp-volume
      securityContext:
        seccompProfile:
          type: RuntimeDefault
      serviceAccountName: flyte-sandbox-kubernetes-dashboard
      volumes:
      - name: kubernetes-dashboard-certs
        secret:
          secretName: flyte-sandbox-kubernetes-dashboard-certs
      - emptyDir: {}
        name: tmp-volume
---
apiVersion: apps/v1
kind: Deployment
metadata:
  labels:
    app.kubernetes.io/instance: flyte-sandbox
    app.kubernetes.io/managed-by: Helm
    app.kubernetes.io/name: minio
    helm.sh/chart: minio-12.6.7
  name: flyte-sandbox-minio
  namespace: flyte
spec:
  selector:
    matchLabels:
      app.kubernetes.io/instance: flyte-sandbox
      app.kubernetes.io/name: minio
  strategy:
    type: Recreate
  template:
    metadata:
      annotations:
        checksum/credentials-secret: ecce809e3af19025d134846a9a81e163dd41df7e26abf2c6657895d9d13607a9
      labels:
        app.kubernetes.io/instance: flyte-sandbox
        app.kubernetes.io/managed-by: Helm
        app.kubernetes.io/name: minio
        helm.sh/chart: minio-12.6.7
    spec:
      affinity:
        nodeAffinity: null
        podAffinity: null
        podAntiAffinity:
          preferredDuringSchedulingIgnoredDuringExecution:
          - podAffinityTerm:
              labelSelector:
                matchLabels:
                  app.kubernetes.io/instance: flyte-sandbox
                  app.kubernetes.io/name: minio
              topologyKey: kubernetes.io/hostname
            weight: 1
      containers:
      - env:
        - name: BITNAMI_DEBUG
          value: "false"
        - name: MINIO_SCHEME
          value: http
        - name: MINIO_FORCE_NEW_KEYS
          value: "no"
        - name: MINIO_ROOT_USER
          valueFrom:
            secretKeyRef:
              key: root-user
              name: flyte-sandbox-minio
        - name: MINIO_ROOT_PASSWORD
          valueFrom:
            secretKeyRef:
              key: root-password
              name: flyte-sandbox-minio
        - name: MINIO_DEFAULT_BUCKETS
          value: my-s3-bucket
        - name: MINIO_BROWSER
          value: "on"
        - name: MINIO_PROMETHEUS_AUTH_TYPE
          value: public
        - name: MINIO_CONSOLE_PORT_NUMBER
          value: "9001"
        - name: MINIO_BROWSER_REDIRECT_URL
          value: http://localhost:30080/minio
        envFrom: null
        image: docker.io/bitnami/minio:sandbox
        imagePullPolicy: Never
        livenessProbe:
          failureThreshold: 5
          httpGet:
            path: /minio/health/live
            port: minio-api
            scheme: HTTP
          initialDelaySeconds: 5
          periodSeconds: 5
          successThreshold: 1
          timeoutSeconds: 5
        name: minio
        ports:
        - containerPort: 9000
          name: minio-api
          protocol: TCP
        - containerPort: 9001
          name: minio-console
          protocol: TCP
        readinessProbe:
          failureThreshold: 5
          initialDelaySeconds: 5
          periodSeconds: 5
          successThreshold: 1
          tcpSocket:
            port: minio-api
          timeoutSeconds: 1
        resources:
          limits: {}
          requests: {}
        securityContext:
          runAsNonRoot: true
          runAsUser: 1001
        volumeMounts:
        - mountPath: /data
          name: data
      initContainers:
      - command:
        - /bin/bash
        - -ec
        - |
          chown -R 1001:1001 /data
        image: docker.io/bitnami/os-shell:sandbox
        imagePullPolicy: Never
        name: volume-permissions
        resources:
          limits: {}
          requests: {}
        securityContext:
          runAsUser: 0
        volumeMounts:
        - mountPath: /data
          name: data
      securityContext:
        fsGroup: 1001
      serviceAccountName: flyte-sandbox-minio
      volumes:
      - name: data
        persistentVolumeClaim:
          claimName: flyte-sandbox-minio-storage
---
apiVersion: apps/v1
kind: Deployment
metadata:
  labels:
    app.kubernetes.io/instance: flyte-sandbox
    app.kubernetes.io/managed-by: Helm
    app.kubernetes.io/name: flyte-sandbox
    app.kubernetes.io/version: 1.16.1
    helm.sh/chart: flyte-sandbox-0.1.0
  name: flyte-sandbox-proxy
  namespace: flyte
spec:
  replicas: 1
  selector:
    matchLabels:
      app.kubernetes.io/component: proxy
      app.kubernetes.io/instance: flyte-sandbox
      app.kubernetes.io/name: flyte-sandbox
  template:
    metadata:
      labels:
        app.kubernetes.io/component: proxy
        app.kubernetes.io/instance: flyte-sandbox
        app.kubernetes.io/name: flyte-sandbox
    spec:
      containers:
      - image: envoyproxy/envoy:sandbox
        imagePullPolicy: Never
        livenessProbe:
          initialDelaySeconds: 30
          tcpSocket:
            port: http
        name: proxy
        ports:
        - containerPort: 8000
          name: http
        readinessProbe:
          tcpSocket:
            port: http
        volumeMounts:
        - mountPath: /etc/envoy
          name: config
      volumes:
      - configMap:
          name: flyte-sandbox-proxy-config
        name: config
---
apiVersion: apps/v1
kind: StatefulSet
metadata:
  labels:
    app.kubernetes.io/component: primary
    app.kubernetes.io/instance: flyte-sandbox
    app.kubernetes.io/managed-by: Helm
    app.kubernetes.io/name: postgresql
    helm.sh/chart: postgresql-12.8.1
  name: flyte-sandbox-postgresql
  namespace: flyte
spec:
  replicas: 1
  selector:
    matchLabels:
      app.kubernetes.io/component: primary
      app.kubernetes.io/instance: flyte-sandbox
      app.kubernetes.io/name: postgresql
  serviceName: flyte-sandbox-postgresql-hl
  template:
    metadata:
      labels:
        app.kubernetes.io/component: primary
        app.kubernetes.io/instance: flyte-sandbox
        app.kubernetes.io/managed-by: Helm
        app.kubernetes.io/name: postgresql
        helm.sh/chart: postgresql-12.8.1
      name: flyte-sandbox-postgresql
    spec:
      affinity:
        nodeAffinity: null
        podAffinity: null
        podAntiAffinity:
          preferredDuringSchedulingIgnoredDuringExecution:
          - podAffinityTerm:
              labelSelector:
                matchLabels:
                  app.kubernetes.io/component: primary
                  app.kubernetes.io/instance: flyte-sandbox
                  app.kubernetes.io/name: postgresql
              topologyKey: kubernetes.io/hostname
            weight: 1
      containers:
      - env:
        - name: BITNAMI_DEBUG
          value: "false"
        - name: POSTGRESQL_PORT_NUMBER
          value: "5432"
        - name: POSTGRESQL_VOLUME_DIR
          value: /bitnami/postgresql
        - name: PGDATA
          value: /bitnami/postgresql/data
        - name: POSTGRES_PASSWORD
          valueFrom:
            secretKeyRef:
              key: postgres-password
              name: flyte-sandbox-postgresql
        - name: POSTGRESQL_ENABLE_LDAP
          value: "no"
        - name: POSTGRESQL_ENABLE_TLS
          value: "no"
        - name: POSTGRESQL_LOG_HOSTNAME
          value: "false"
        - name: POSTGRESQL_LOG_CONNECTIONS
          value: "false"
        - name: POSTGRESQL_LOG_DISCONNECTIONS
          value: "false"
        - name: POSTGRESQL_PGAUDIT_LOG_CATALOG
          value: "off"
        - name: POSTGRESQL_CLIENT_MIN_MESSAGES
          value: error
        - name: POSTGRESQL_SHARED_PRELOAD_LIBRARIES
          value: pgaudit
        image: docker.io/bitnami/postgresql:sandbox
        imagePullPolicy: Never
        livenessProbe:
          exec:
            command:
            - /bin/sh
            - -c
            - exec pg_isready -U "postgres" -h 127.0.0.1 -p 5432
          failureThreshold: 6
          initialDelaySeconds: 30
          periodSeconds: 10
          successThreshold: 1
          timeoutSeconds: 5
        name: postgresql
        ports:
        - containerPort: 5432
          name: tcp-postgresql
        readinessProbe:
          exec:
            command:
            - /bin/sh
            - -c
            - -e
            - |
              exec pg_isready -U "postgres" -h 127.0.0.1 -p 5432
              [ -f /opt/bitnami/postgresql/tmp/.initialized ] || [ -f /bitnami/postgresql/.initialized ]
          failureThreshold: 6
          initialDelaySeconds: 5
          periodSeconds: 10
          successThreshold: 1
          timeoutSeconds: 5
        resources:
          limits: {}
          requests:
            cpu: 250m
            memory: 256Mi
        securityContext:
          allowPrivilegeEscalation: false
          capabilities:
            drop:
            - ALL
          runAsGroup: 0
          runAsNonRoot: true
          runAsUser: 1001
          seccompProfile:
            type: RuntimeDefault
        volumeMounts:
        - mountPath: /bitnami/postgresql
          name: data
      hostIPC: false
      hostNetwork: false
      initContainers:
      - command:
        - /bin/sh
        - -ec
        - |
          chown 1001:1001 /bitnami/postgresql
          mkdir -p /bitnami/postgresql/data
          chmod 700 /bitnami/postgresql/data
          find /bitnami/postgresql -mindepth 1 -maxdepth 1 -not -name "conf" -not -name ".snapshot" -not -name "lost+found" | \
            xargs -r chown -R 1001:1001
        image: docker.io/bitnami/os-shell:sandbox
        imagePullPolicy: Never
        name: init-chmod-data
        resources:
          limits: {}
          requests: {}
        securityContext:
          runAsGroup: 0
          runAsNonRoot: false
          runAsUser: 0
          seccompProfile:
            type: RuntimeDefault
        volumeMounts:
        - mountPath: /bitnami/postgresql
          name: data
      securityContext:
        fsGroup: 1001
      serviceAccountName: default
      volumes:
      - name: data
        persistentVolumeClaim:
          claimName: flyte-sandbox-db-storage
  updateStrategy:
    rollingUpdate: {}
    type: RollingUpdate<|MERGE_RESOLUTION|>--- conflicted
+++ resolved
@@ -499,11 +499,7 @@
 ---
 apiVersion: v1
 data:
-<<<<<<< HEAD
-  haSharedSecret: cUNMU1pYR0dSQjZJWXRRYw==
-=======
-  haSharedSecret: SmFESFBwbUNNYWxHYWlzYQ==
->>>>>>> 121665d8
+  haSharedSecret: dkdTTTV4ZkNpc2pneXZBRQ==
   proxyPassword: ""
   proxyUsername: ""
 kind: Secret
@@ -937,12 +933,7 @@
   template:
     metadata:
       annotations:
-        checksum/config: 8f50e768255a87f078ba8b9879a0c174c3e045ffb46ac8723d2eedbe293c8d81
-<<<<<<< HEAD
-        checksum/secret: 63ad525fd2165fe44dbf186e8e3216146f8544fe2d41bd35410e1231b09760f2
-=======
         checksum/secret: cdfbf45c37e81185184e6abf451cbe04ab03e455ccfd425e83f2e6fddb0b4339
->>>>>>> 121665d8
       labels:
         app: docker-registry
         release: flyte-sandbox
