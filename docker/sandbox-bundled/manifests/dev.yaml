apiVersion: v1
kind: Namespace
metadata:
  name: flyte
---
apiVersion: v1
kind: ServiceAccount
metadata:
  labels:
    app.kubernetes.io/instance: flyte-sandbox
    app.kubernetes.io/managed-by: Helm
    app.kubernetes.io/name: kubernetes-dashboard
    app.kubernetes.io/version: 2.7.0
    helm.sh/chart: kubernetes-dashboard-6.0.0
  name: flyte-sandbox-kubernetes-dashboard
  namespace: flyte
---
apiVersion: v1
automountServiceAccountToken: true
kind: ServiceAccount
metadata:
  labels:
    app.kubernetes.io/instance: flyte-sandbox
    app.kubernetes.io/managed-by: Helm
    app.kubernetes.io/name: minio
    helm.sh/chart: minio-12.6.7
  name: flyte-sandbox-minio
  namespace: flyte
secrets:
- name: flyte-sandbox-minio
---
apiVersion: rbac.authorization.k8s.io/v1
kind: Role
metadata:
  labels:
    app.kubernetes.io/instance: flyte-sandbox
    app.kubernetes.io/managed-by: Helm
    app.kubernetes.io/name: kubernetes-dashboard
    app.kubernetes.io/version: 2.7.0
    helm.sh/chart: kubernetes-dashboard-6.0.0
  name: flyte-sandbox-kubernetes-dashboard
  namespace: flyte
rules:
- apiGroups:
  - ""
  resourceNames:
  - kubernetes-dashboard-key-holder
  - kubernetes-dashboard-certs
  - kubernetes-dashboard-csrf
  resources:
  - secrets
  verbs:
  - get
  - update
  - delete
- apiGroups:
  - ""
  resourceNames:
  - kubernetes-dashboard-settings
  resources:
  - configmaps
  verbs:
  - get
  - update
- apiGroups:
  - ""
  resourceNames:
  - heapster
  - dashboard-metrics-scraper
  resources:
  - services
  verbs:
  - proxy
- apiGroups:
  - ""
  resourceNames:
  - heapster
  - 'http:heapster:'
  - 'https:heapster:'
  - dashboard-metrics-scraper
  - http:dashboard-metrics-scraper
  resources:
  - services/proxy
  verbs:
  - get
---
apiVersion: rbac.authorization.k8s.io/v1
kind: ClusterRole
metadata:
  labels:
    app.kubernetes.io/instance: flyte-sandbox
    app.kubernetes.io/managed-by: Helm
    app.kubernetes.io/name: kubernetes-dashboard
    app.kubernetes.io/version: 2.7.0
    helm.sh/chart: kubernetes-dashboard-6.0.0
  name: flyte-sandbox-kubernetes-dashboard-readonly
rules:
- apiGroups:
  - ""
  resources:
  - configmaps
  - endpoints
  - persistentvolumeclaims
  - pods
  - replicationcontrollers
  - replicationcontrollers/scale
  - serviceaccounts
  - services
  - nodes
  - persistentvolumeclaims
  - persistentvolumes
  verbs:
  - get
  - list
  - watch
- apiGroups:
  - ""
  resources:
  - bindings
  - events
  - limitranges
  - namespaces/status
  - pods/log
  - pods/status
  - replicationcontrollers/status
  - resourcequotas
  - resourcequotas/status
  verbs:
  - get
  - list
  - watch
- apiGroups:
  - ""
  resources:
  - namespaces
  verbs:
  - get
  - list
  - watch
- apiGroups:
  - apps
  resources:
  - daemonsets
  - deployments
  - deployments/scale
  - replicasets
  - replicasets/scale
  - statefulsets
  verbs:
  - get
  - list
  - watch
- apiGroups:
  - autoscaling
  resources:
  - horizontalpodautoscalers
  verbs:
  - get
  - list
  - watch
- apiGroups:
  - batch
  resources:
  - cronjobs
  - jobs
  verbs:
  - get
  - list
  - watch
- apiGroups:
  - extensions
  resources:
  - daemonsets
  - deployments
  - deployments/scale
  - ingresses
  - networkpolicies
  - replicasets
  - replicasets/scale
  - replicationcontrollers/scale
  verbs:
  - get
  - list
  - watch
- apiGroups:
  - policy
  resources:
  - poddisruptionbudgets
  verbs:
  - get
  - list
  - watch
- apiGroups:
  - networking.k8s.io
  resources:
  - networkpolicies
  - ingresses
  verbs:
  - get
  - list
  - watch
- apiGroups:
  - storage.k8s.io
  resources:
  - storageclasses
  - volumeattachments
  verbs:
  - get
  - list
  - watch
- apiGroups:
  - rbac.authorization.k8s.io
  resources:
  - clusterrolebindings
  - clusterroles
  - roles
  - rolebindings
  verbs:
  - get
  - list
  - watch
---
apiVersion: rbac.authorization.k8s.io/v1
kind: RoleBinding
metadata:
  labels:
    app.kubernetes.io/instance: flyte-sandbox
    app.kubernetes.io/managed-by: Helm
    app.kubernetes.io/name: kubernetes-dashboard
    app.kubernetes.io/version: 2.7.0
    helm.sh/chart: kubernetes-dashboard-6.0.0
  name: flyte-sandbox-kubernetes-dashboard
  namespace: flyte
roleRef:
  apiGroup: rbac.authorization.k8s.io
  kind: Role
  name: flyte-sandbox-kubernetes-dashboard
subjects:
- kind: ServiceAccount
  name: flyte-sandbox-kubernetes-dashboard
  namespace: flyte
---
apiVersion: rbac.authorization.k8s.io/v1
kind: ClusterRoleBinding
metadata:
  labels:
    app.kubernetes.io/instance: flyte-sandbox
    app.kubernetes.io/managed-by: Helm
    app.kubernetes.io/name: kubernetes-dashboard
    app.kubernetes.io/version: 2.7.0
    helm.sh/chart: kubernetes-dashboard-6.0.0
  name: flyte-sandbox-kubernetes-dashboard-readonly
roleRef:
  apiGroup: rbac.authorization.k8s.io
  kind: ClusterRole
  name: flyte-sandbox-kubernetes-dashboard-readonly
subjects:
- kind: ServiceAccount
  name: flyte-sandbox-kubernetes-dashboard
  namespace: flyte
---
apiVersion: v1
data:
  config.yml: |-
    health:
      storagedriver:
        enabled: true
        interval: 10s
        threshold: 3
    http:
      addr: :5000
      debug:
        addr: :5001
        prometheus:
          enabled: false
          path: /metrics
      headers:
        X-Content-Type-Options:
        - nosniff
    log:
      fields:
        service: registry
    storage:
      cache:
        blobdescriptor: inmemory
    version: 0.1
kind: ConfigMap
metadata:
  labels:
    app: docker-registry
    chart: docker-registry-2.2.2
    heritage: Helm
    release: flyte-sandbox
  name: flyte-sandbox-docker-registry-config
  namespace: flyte
---
apiVersion: v1
data:
  envoy.yaml: |
    admin:
        access_log_path: /dev/stdout
    static_resources:
        listeners:
            - address:
                  socket_address:
                      address: 0.0.0.0
                      port_value: 8000
              filter_chains:
                  - filters:
                        - name: envoy.filters.network.http_connection_manager
                          typed_config:
                              "@type": type.googleapis.com/envoy.extensions.filters.network.http_connection_manager.v3.HttpConnectionManager
                              stat_prefix: ingress_http
                              codec_type: AUTO
                              upgrade_configs:
                                  - upgrade_type: websocket
                              route_config:
                                  name: local_route
                                  virtual_hosts:
                                      - name: backend
                                        domains:
                                            - "*"
                                        routes:
                                            - match:
                                                  path: "/"
                                              redirect:
                                                  path_redirect: "/console/"
                                            - match:
                                                  prefix: "/.well-known"
                                              route:
                                                  cluster: flyte
                                            - match:
                                                  prefix: "/__webpack_hmr"
                                              route:
                                                  cluster: flyte
                                            - match:
                                                  prefix: "/api"
                                              route:
                                                  cluster: flyte
                                            - match:
                                                  prefix: "/callback"
                                              route:
                                                  cluster: flyte
                                            - match:
                                                  prefix: "/config"
                                              route:
                                                  cluster: flyte
                                            - match:
                                                  prefix: "/console"
                                              route:
                                                  cluster: flyte
                                            - match:
                                                  prefix: "/healthcheck"
                                              route:
                                                  cluster: flyte
                                            - match:
                                                  prefix: "/login"
                                              route:
                                                  cluster: flyte
                                            - match:
                                                  prefix: "/logout"
                                              route:
                                                  cluster: flyte
                                            - match:
                                                  prefix: "/me"
                                              route:
                                                  cluster: flyte
                                            - match:
                                                  prefix: "/oauth2"
                                              route:
                                                  cluster: flyte
                                            - match:
                                                  prefix: "/v1"
                                              route:
                                                  cluster: flyte
                                            - match:
                                                  prefix: "/flyteidl.service.AdminService"
                                              route:
                                                  cluster: flyte_grpc
                                            - match:
                                                  prefix: "/flyteidl.service.AuthMetadataService"
                                              route:
                                                  cluster: flyte_grpc
                                            - match:
                                                  prefix: "/flyteidl.service.DataProxyService"
                                              route:
                                                  cluster: flyte_grpc
                                            - match:
                                                  prefix: "/flyteidl.service.IdentityService"
                                              route:
                                                  cluster: flyte_grpc
                                            - match:
                                                  prefix: "/grpc.health.v1.Health"
                                              route:
                                                  cluster: flyte_grpc
                                            - match:
                                                  prefix: "/flyteidl.service.SignalService"
                                              route:
                                                  cluster: flyte_grpc
                                            - match:
                                                  path: "/kubernetes-dashboard"
                                              redirect:
                                                  path_redirect: "/kubernetes-dashboard/"
                                            - match:
                                                  prefix: "/kubernetes-dashboard/"
                                              route:
                                                  cluster: kubernetes-dashboard
                                                  prefix_rewrite: /
                                            - match:
                                                  path: "/minio"
                                              redirect:
                                                  path_redirect: "/minio/"
                                            - match:
                                                  prefix: "/minio/"
                                              route:
                                                  cluster: minio
                                                  prefix_rewrite: /
                              http_filters:
                                  - name: envoy.filters.http.router
                                    typed_config:
                                      "@type": type.googleapis.com/envoy.extensions.filters.http.router.v3.Router
        clusters:
            - name: flyte
              connect_timeout: 0.25s
              type: STRICT_DNS
              lb_policy: ROUND_ROBIN
              load_assignment:
                  cluster_name: flyte
                  endpoints:
                      - lb_endpoints:
                            - endpoint:
                                  address:
                                      socket_address:
                                          address: flyte-sandbox-local
                                          port_value: 8088
            - name: flyte_grpc
              connect_timeout: 0.25s
              type: STRICT_DNS
              lb_policy: ROUND_ROBIN
              http2_protocol_options: {}
              load_assignment:
                  cluster_name: flyte_grpc
                  endpoints:
                      - lb_endpoints:
                            - endpoint:
                                  address:
                                      socket_address:
                                          address: flyte-sandbox-local
                                          port_value: 8089
            - name: kubernetes-dashboard
              connect_timeout: 0.25s
              type: STRICT_DNS
              lb_policy: ROUND_ROBIN
              load_assignment:
                  cluster_name: kubernetes-dashboard
                  endpoints:
                      - lb_endpoints:
                            - endpoint:
                                  address:
                                      socket_address:
                                          address: flyte-sandbox-kubernetes-dashboard
                                          port_value: 80
            - name: minio
              connect_timeout: 0.25s
              type: STRICT_DNS
              lb_policy: ROUND_ROBIN
              load_assignment:
                  cluster_name: minio
                  endpoints:
                      - lb_endpoints:
                            - endpoint:
                                  address:
                                      socket_address:
                                          address: flyte-sandbox-minio
                                          port_value: 9001
kind: ConfigMap
metadata:
  labels:
    app.kubernetes.io/instance: flyte-sandbox
    app.kubernetes.io/managed-by: Helm
    app.kubernetes.io/name: flyte-sandbox
    app.kubernetes.io/version: 1.16.1
    helm.sh/chart: flyte-sandbox-0.1.0
  name: flyte-sandbox-proxy-config
  namespace: flyte
---
apiVersion: v1
data: null
kind: ConfigMap
metadata:
  labels:
    app.kubernetes.io/instance: flyte-sandbox
    app.kubernetes.io/managed-by: Helm
    app.kubernetes.io/name: kubernetes-dashboard
    app.kubernetes.io/version: 2.7.0
    helm.sh/chart: kubernetes-dashboard-6.0.0
  name: kubernetes-dashboard-settings
  namespace: flyte
---
apiVersion: v1
data:
<<<<<<< HEAD
  haSharedSecret: bVpiRXZaZzNnRTRPeXdUcw==
=======
  haSharedSecret: Tmp2T0hScHN2NFJtWUxKVQ==
>>>>>>> 7136919f
  proxyPassword: ""
  proxyUsername: ""
kind: Secret
metadata:
  labels:
    app: docker-registry
    chart: docker-registry-2.2.2
    heritage: Helm
    release: flyte-sandbox
  name: flyte-sandbox-docker-registry-secret
  namespace: flyte
type: Opaque
---
apiVersion: v1
kind: Secret
metadata:
  labels:
    app.kubernetes.io/instance: flyte-sandbox
    app.kubernetes.io/managed-by: Helm
    app.kubernetes.io/name: kubernetes-dashboard
    app.kubernetes.io/version: 2.7.0
    helm.sh/chart: kubernetes-dashboard-6.0.0
  name: flyte-sandbox-kubernetes-dashboard-certs
  namespace: flyte
type: Opaque
---
apiVersion: v1
data:
  root-password: bWluaW9zdG9yYWdl
  root-user: bWluaW8=
kind: Secret
metadata:
  labels:
    app.kubernetes.io/instance: flyte-sandbox
    app.kubernetes.io/managed-by: Helm
    app.kubernetes.io/name: minio
    helm.sh/chart: minio-12.6.7
  name: flyte-sandbox-minio
  namespace: flyte
type: Opaque
---
apiVersion: v1
data:
  postgres-password: cG9zdGdyZXM=
kind: Secret
metadata:
  labels:
    app.kubernetes.io/instance: flyte-sandbox
    app.kubernetes.io/managed-by: Helm
    app.kubernetes.io/name: postgresql
    helm.sh/chart: postgresql-12.8.1
  name: flyte-sandbox-postgresql
  namespace: flyte
type: Opaque
---
apiVersion: v1
kind: Secret
metadata:
  labels:
    app.kubernetes.io/instance: flyte-sandbox
    app.kubernetes.io/managed-by: Helm
    app.kubernetes.io/name: kubernetes-dashboard
    app.kubernetes.io/version: 2.7.0
    helm.sh/chart: kubernetes-dashboard-6.0.0
  name: kubernetes-dashboard-csrf
  namespace: flyte
type: Opaque
---
apiVersion: v1
kind: Secret
metadata:
  labels:
    app.kubernetes.io/instance: flyte-sandbox
    app.kubernetes.io/managed-by: Helm
    app.kubernetes.io/name: kubernetes-dashboard
    app.kubernetes.io/version: 2.7.0
    helm.sh/chart: kubernetes-dashboard-6.0.0
  name: kubernetes-dashboard-key-holder
  namespace: flyte
type: Opaque
---
apiVersion: v1
kind: Endpoints
metadata:
  labels:
    app.kubernetes.io/instance: flyte-sandbox
    app.kubernetes.io/managed-by: Helm
    app.kubernetes.io/name: flyte-sandbox
    app.kubernetes.io/version: 1.16.1
    helm.sh/chart: flyte-sandbox-0.1.0
  name: flyte-sandbox-local
  namespace: flyte
subsets:
- addresses:
  - ip: '%{HOST_GATEWAY_IP}%'
  ports:
  - name: http
    port: 8088
    protocol: TCP
  - name: grpc
    port: 8089
    protocol: TCP
  - name: webhook
    port: 9443
    protocol: TCP
---
apiVersion: v1
kind: Service
metadata:
  labels:
    app: docker-registry
    chart: docker-registry-2.2.2
    heritage: Helm
    release: flyte-sandbox
  name: flyte-sandbox-docker-registry
  namespace: flyte
spec:
  ports:
  - name: http-5000
    nodePort: 30000
    port: 5000
    protocol: TCP
    targetPort: 5000
  selector:
    app: docker-registry
    release: flyte-sandbox
  type: NodePort
---
apiVersion: v1
kind: Service
metadata:
  labels:
    app.kubernetes.io/component: kubernetes-dashboard
    app.kubernetes.io/instance: flyte-sandbox
    app.kubernetes.io/managed-by: Helm
    app.kubernetes.io/name: kubernetes-dashboard
    app.kubernetes.io/version: 2.7.0
    helm.sh/chart: kubernetes-dashboard-6.0.0
    kubernetes.io/cluster-service: "true"
  name: flyte-sandbox-kubernetes-dashboard
  namespace: flyte
spec:
  ports:
  - name: http
    port: 80
    targetPort: http
  selector:
    app.kubernetes.io/component: kubernetes-dashboard
    app.kubernetes.io/instance: flyte-sandbox
    app.kubernetes.io/name: kubernetes-dashboard
  type: ClusterIP
---
apiVersion: v1
kind: Service
metadata:
  labels:
    app.kubernetes.io/instance: flyte-sandbox
    app.kubernetes.io/managed-by: Helm
    app.kubernetes.io/name: flyte-sandbox
    app.kubernetes.io/version: 1.16.1
    helm.sh/chart: flyte-sandbox-0.1.0
  name: flyte-sandbox-local
  namespace: flyte
spec:
  clusterIP: None
  ports:
  - name: http
    port: 8088
    protocol: TCP
  - name: grpc
    port: 8089
    protocol: TCP
  - name: webhook
    port: 9443
    protocol: TCP
---
apiVersion: v1
kind: Service
metadata:
  labels:
    app.kubernetes.io/instance: flyte-sandbox
    app.kubernetes.io/managed-by: Helm
    app.kubernetes.io/name: minio
    helm.sh/chart: minio-12.6.7
  name: flyte-sandbox-minio
  namespace: flyte
spec:
  externalTrafficPolicy: Cluster
  ports:
  - name: minio-api
    nodePort: 30002
    port: 9000
    targetPort: minio-api
  - name: minio-console
    port: 9001
    targetPort: minio-console
  selector:
    app.kubernetes.io/instance: flyte-sandbox
    app.kubernetes.io/name: minio
  type: NodePort
---
apiVersion: v1
kind: Service
metadata:
  labels:
    app.kubernetes.io/component: primary
    app.kubernetes.io/instance: flyte-sandbox
    app.kubernetes.io/managed-by: Helm
    app.kubernetes.io/name: postgresql
    helm.sh/chart: postgresql-12.8.1
  name: flyte-sandbox-postgresql
  namespace: flyte
spec:
  externalTrafficPolicy: Cluster
  ports:
  - name: tcp-postgresql
    nodePort: 30001
    port: 5432
    targetPort: tcp-postgresql
  selector:
    app.kubernetes.io/component: primary
    app.kubernetes.io/instance: flyte-sandbox
    app.kubernetes.io/name: postgresql
  sessionAffinity: None
  type: NodePort
---
apiVersion: v1
kind: Service
metadata:
  labels:
    app.kubernetes.io/component: primary
    app.kubernetes.io/instance: flyte-sandbox
    app.kubernetes.io/managed-by: Helm
    app.kubernetes.io/name: postgresql
    helm.sh/chart: postgresql-12.8.1
    service.alpha.kubernetes.io/tolerate-unready-endpoints: "true"
  name: flyte-sandbox-postgresql-hl
  namespace: flyte
spec:
  clusterIP: None
  ports:
  - name: tcp-postgresql
    port: 5432
    targetPort: tcp-postgresql
  publishNotReadyAddresses: true
  selector:
    app.kubernetes.io/component: primary
    app.kubernetes.io/instance: flyte-sandbox
    app.kubernetes.io/name: postgresql
  type: ClusterIP
---
apiVersion: v1
kind: Service
metadata:
  labels:
    app.kubernetes.io/instance: flyte-sandbox
    app.kubernetes.io/managed-by: Helm
    app.kubernetes.io/name: flyte-sandbox
    app.kubernetes.io/version: 1.16.1
    helm.sh/chart: flyte-sandbox-0.1.0
  name: flyte-sandbox-proxy
  namespace: flyte
spec:
  ports:
  - name: http
    nodePort: 30080
    port: 8000
    protocol: TCP
  selector:
    app.kubernetes.io/component: proxy
    app.kubernetes.io/instance: flyte-sandbox
    app.kubernetes.io/name: flyte-sandbox
  type: NodePort
---
apiVersion: v1
kind: PersistentVolume
metadata:
  labels:
    app.kubernetes.io/instance: flyte-sandbox
    app.kubernetes.io/managed-by: Helm
    app.kubernetes.io/name: flyte-sandbox
    app.kubernetes.io/version: 1.16.1
    helm.sh/chart: flyte-sandbox-0.1.0
  name: flyte-sandbox-db-storage
  namespace: flyte
spec:
  accessModes:
  - ReadWriteOnce
  capacity:
    storage: 1Gi
  hostPath:
    path: /var/lib/flyte/storage/db
  storageClassName: manual
---
apiVersion: v1
kind: PersistentVolume
metadata:
  labels:
    app.kubernetes.io/instance: flyte-sandbox
    app.kubernetes.io/managed-by: Helm
    app.kubernetes.io/name: flyte-sandbox
    app.kubernetes.io/version: 1.16.1
    helm.sh/chart: flyte-sandbox-0.1.0
  name: flyte-sandbox-minio-storage
  namespace: flyte
spec:
  accessModes:
  - ReadWriteOnce
  capacity:
    storage: 1Gi
  hostPath:
    path: /var/lib/flyte/storage/minio
  storageClassName: manual
---
apiVersion: v1
kind: PersistentVolumeClaim
metadata:
  labels:
    app.kubernetes.io/instance: flyte-sandbox
    app.kubernetes.io/managed-by: Helm
    app.kubernetes.io/name: flyte-sandbox
    app.kubernetes.io/version: 1.16.1
    helm.sh/chart: flyte-sandbox-0.1.0
  name: flyte-sandbox-db-storage
  namespace: flyte
spec:
  accessModes:
  - ReadWriteOnce
  resources:
    requests:
      storage: 1Gi
  storageClassName: manual
  volumeName: flyte-sandbox-db-storage
---
apiVersion: v1
kind: PersistentVolumeClaim
metadata:
  labels:
    app.kubernetes.io/instance: flyte-sandbox
    app.kubernetes.io/managed-by: Helm
    app.kubernetes.io/name: flyte-sandbox
    app.kubernetes.io/version: 1.16.1
    helm.sh/chart: flyte-sandbox-0.1.0
  name: flyte-sandbox-minio-storage
  namespace: flyte
spec:
  accessModes:
  - ReadWriteOnce
  resources:
    requests:
      storage: 1Gi
  storageClassName: manual
  volumeName: flyte-sandbox-minio-storage
---
apiVersion: apps/v1
kind: Deployment
metadata:
  labels:
    app.kubernetes.io/instance: flyte-sandbox
    app.kubernetes.io/managed-by: Helm
    app.kubernetes.io/name: flyte-sandbox
    app.kubernetes.io/version: 1.16.1
    helm.sh/chart: flyte-sandbox-0.1.0
  name: flyte-sandbox-buildkit
  namespace: flyte
spec:
  replicas: 1
  selector:
    matchLabels:
      app.kubernetes.io/component: buildkit
      app.kubernetes.io/instance: flyte-sandbox
      app.kubernetes.io/name: flyte-sandbox
  template:
    metadata:
      labels:
        app.kubernetes.io/component: buildkit
        app.kubernetes.io/instance: flyte-sandbox
        app.kubernetes.io/name: flyte-sandbox
    spec:
      containers:
      - args:
        - --addr
        - unix:///run/buildkit/buildkitd.sock
        - --addr
        - tcp://0.0.0.0:30003
        image: moby/buildkit:sandbox
        imagePullPolicy: Never
        livenessProbe:
          exec:
            command:
            - buildctl
            - debug
            - workers
          initialDelaySeconds: 5
          periodSeconds: 30
        name: buildkit
        ports:
        - containerPort: 30003
          name: tcp
          protocol: TCP
        readinessProbe:
          exec:
            command:
            - buildctl
            - debug
            - workers
          initialDelaySeconds: 5
          periodSeconds: 30
        securityContext:
          privileged: true
      dnsPolicy: ClusterFirstWithHostNet
      hostNetwork: true
---
apiVersion: apps/v1
kind: Deployment
metadata:
  labels:
    app: docker-registry
    chart: docker-registry-2.2.2
    heritage: Helm
    release: flyte-sandbox
  name: flyte-sandbox-docker-registry
  namespace: flyte
spec:
  minReadySeconds: 5
  replicas: 1
  selector:
    matchLabels:
      app: docker-registry
      release: flyte-sandbox
  template:
    metadata:
      annotations:
        checksum/config: 8f50e768255a87f078ba8b9879a0c174c3e045ffb46ac8723d2eedbe293c8d81
<<<<<<< HEAD
        checksum/secret: ad3757ceeb133ee2c0397e7522895e60f5a5b78fa18bf25543c1287dabe069b2
=======
        checksum/secret: 599e28a6ad1e5b63c91487bf3fea5d5b413b9ea50a0262e0ac6b00c65db92dc1
>>>>>>> 7136919f
      labels:
        app: docker-registry
        release: flyte-sandbox
    spec:
      containers:
      - command:
        - /bin/registry
        - serve
        - /etc/docker/registry/config.yml
        env:
        - name: REGISTRY_HTTP_SECRET
          valueFrom:
            secretKeyRef:
              key: haSharedSecret
              name: flyte-sandbox-docker-registry-secret
        - name: REGISTRY_STORAGE_FILESYSTEM_ROOTDIRECTORY
          value: /var/lib/registry
        image: registry:sandbox
        imagePullPolicy: Never
        livenessProbe:
          httpGet:
            path: /
            port: 5000
        name: docker-registry
        ports:
        - containerPort: 5000
        readinessProbe:
          httpGet:
            path: /
            port: 5000
        resources: {}
        volumeMounts:
        - mountPath: /etc/docker/registry
          name: flyte-sandbox-docker-registry-config
        - mountPath: /var/lib/registry/
          name: data
      securityContext:
        fsGroup: 1000
        runAsUser: 1000
      volumes:
      - configMap:
          name: flyte-sandbox-docker-registry-config
        name: flyte-sandbox-docker-registry-config
      - emptyDir: {}
        name: data
---
apiVersion: apps/v1
kind: Deployment
metadata:
  labels:
    app.kubernetes.io/component: kubernetes-dashboard
    app.kubernetes.io/instance: flyte-sandbox
    app.kubernetes.io/managed-by: Helm
    app.kubernetes.io/name: kubernetes-dashboard
    app.kubernetes.io/version: 2.7.0
    helm.sh/chart: kubernetes-dashboard-6.0.0
  name: flyte-sandbox-kubernetes-dashboard
  namespace: flyte
spec:
  replicas: 1
  selector:
    matchLabels:
      app.kubernetes.io/component: kubernetes-dashboard
      app.kubernetes.io/instance: flyte-sandbox
      app.kubernetes.io/name: kubernetes-dashboard
  strategy:
    rollingUpdate:
      maxSurge: 0
      maxUnavailable: 1
    type: RollingUpdate
  template:
    metadata:
      annotations: null
      labels:
        app.kubernetes.io/component: kubernetes-dashboard
        app.kubernetes.io/instance: flyte-sandbox
        app.kubernetes.io/managed-by: Helm
        app.kubernetes.io/name: kubernetes-dashboard
        app.kubernetes.io/version: 2.7.0
        helm.sh/chart: kubernetes-dashboard-6.0.0
    spec:
      containers:
      - args:
        - --namespace=flyte
        - --metrics-provider=none
        - --enable-insecure-login
        - --enable-skip-login
        image: kubernetesui/dashboard:sandbox
        imagePullPolicy: Never
        livenessProbe:
          httpGet:
            path: /
            port: 9090
            scheme: HTTP
          initialDelaySeconds: 30
          timeoutSeconds: 30
        name: kubernetes-dashboard
        ports:
        - containerPort: 9090
          name: http
          protocol: TCP
        resources:
          limits:
            cpu: 2
            memory: 200Mi
          requests:
            cpu: 100m
            memory: 200Mi
        securityContext:
          allowPrivilegeEscalation: false
          readOnlyRootFilesystem: true
          runAsGroup: 2001
          runAsUser: 1001
        volumeMounts:
        - mountPath: /certs
          name: kubernetes-dashboard-certs
        - mountPath: /tmp
          name: tmp-volume
      securityContext:
        seccompProfile:
          type: RuntimeDefault
      serviceAccountName: flyte-sandbox-kubernetes-dashboard
      volumes:
      - name: kubernetes-dashboard-certs
        secret:
          secretName: flyte-sandbox-kubernetes-dashboard-certs
      - emptyDir: {}
        name: tmp-volume
---
apiVersion: apps/v1
kind: Deployment
metadata:
  labels:
    app.kubernetes.io/instance: flyte-sandbox
    app.kubernetes.io/managed-by: Helm
    app.kubernetes.io/name: minio
    helm.sh/chart: minio-12.6.7
  name: flyte-sandbox-minio
  namespace: flyte
spec:
  selector:
    matchLabels:
      app.kubernetes.io/instance: flyte-sandbox
      app.kubernetes.io/name: minio
  strategy:
    type: Recreate
  template:
    metadata:
      annotations:
        checksum/credentials-secret: ecce809e3af19025d134846a9a81e163dd41df7e26abf2c6657895d9d13607a9
      labels:
        app.kubernetes.io/instance: flyte-sandbox
        app.kubernetes.io/managed-by: Helm
        app.kubernetes.io/name: minio
        helm.sh/chart: minio-12.6.7
    spec:
      affinity:
        nodeAffinity: null
        podAffinity: null
        podAntiAffinity:
          preferredDuringSchedulingIgnoredDuringExecution:
          - podAffinityTerm:
              labelSelector:
                matchLabels:
                  app.kubernetes.io/instance: flyte-sandbox
                  app.kubernetes.io/name: minio
              topologyKey: kubernetes.io/hostname
            weight: 1
      containers:
      - env:
        - name: BITNAMI_DEBUG
          value: "false"
        - name: MINIO_SCHEME
          value: http
        - name: MINIO_FORCE_NEW_KEYS
          value: "no"
        - name: MINIO_ROOT_USER
          valueFrom:
            secretKeyRef:
              key: root-user
              name: flyte-sandbox-minio
        - name: MINIO_ROOT_PASSWORD
          valueFrom:
            secretKeyRef:
              key: root-password
              name: flyte-sandbox-minio
        - name: MINIO_DEFAULT_BUCKETS
          value: my-s3-bucket
        - name: MINIO_BROWSER
          value: "on"
        - name: MINIO_PROMETHEUS_AUTH_TYPE
          value: public
        - name: MINIO_CONSOLE_PORT_NUMBER
          value: "9001"
        - name: MINIO_BROWSER_REDIRECT_URL
          value: http://localhost:30080/minio
        envFrom: null
        image: docker.io/bitnami/minio:sandbox
        imagePullPolicy: Never
        livenessProbe:
          failureThreshold: 5
          httpGet:
            path: /minio/health/live
            port: minio-api
            scheme: HTTP
          initialDelaySeconds: 5
          periodSeconds: 5
          successThreshold: 1
          timeoutSeconds: 5
        name: minio
        ports:
        - containerPort: 9000
          name: minio-api
          protocol: TCP
        - containerPort: 9001
          name: minio-console
          protocol: TCP
        readinessProbe:
          failureThreshold: 5
          initialDelaySeconds: 5
          periodSeconds: 5
          successThreshold: 1
          tcpSocket:
            port: minio-api
          timeoutSeconds: 1
        resources:
          limits: {}
          requests: {}
        securityContext:
          runAsNonRoot: true
          runAsUser: 1001
        volumeMounts:
        - mountPath: /data
          name: data
      initContainers:
      - command:
        - /bin/bash
        - -ec
        - |
          chown -R 1001:1001 /data
        image: docker.io/bitnami/os-shell:sandbox
        imagePullPolicy: Never
        name: volume-permissions
        resources:
          limits: {}
          requests: {}
        securityContext:
          runAsUser: 0
        volumeMounts:
        - mountPath: /data
          name: data
      securityContext:
        fsGroup: 1001
      serviceAccountName: flyte-sandbox-minio
      volumes:
      - name: data
        persistentVolumeClaim:
          claimName: flyte-sandbox-minio-storage
---
apiVersion: apps/v1
kind: Deployment
metadata:
  labels:
    app.kubernetes.io/instance: flyte-sandbox
    app.kubernetes.io/managed-by: Helm
    app.kubernetes.io/name: flyte-sandbox
    app.kubernetes.io/version: 1.16.1
    helm.sh/chart: flyte-sandbox-0.1.0
  name: flyte-sandbox-proxy
  namespace: flyte
spec:
  replicas: 1
  selector:
    matchLabels:
      app.kubernetes.io/component: proxy
      app.kubernetes.io/instance: flyte-sandbox
      app.kubernetes.io/name: flyte-sandbox
  template:
    metadata:
      labels:
        app.kubernetes.io/component: proxy
        app.kubernetes.io/instance: flyte-sandbox
        app.kubernetes.io/name: flyte-sandbox
    spec:
      containers:
      - image: envoyproxy/envoy:sandbox
        imagePullPolicy: Never
        livenessProbe:
          initialDelaySeconds: 30
          tcpSocket:
            port: http
        name: proxy
        ports:
        - containerPort: 8000
          name: http
        readinessProbe:
          tcpSocket:
            port: http
        volumeMounts:
        - mountPath: /etc/envoy
          name: config
      volumes:
      - configMap:
          name: flyte-sandbox-proxy-config
        name: config
---
apiVersion: apps/v1
kind: StatefulSet
metadata:
  labels:
    app.kubernetes.io/component: primary
    app.kubernetes.io/instance: flyte-sandbox
    app.kubernetes.io/managed-by: Helm
    app.kubernetes.io/name: postgresql
    helm.sh/chart: postgresql-12.8.1
  name: flyte-sandbox-postgresql
  namespace: flyte
spec:
  replicas: 1
  selector:
    matchLabels:
      app.kubernetes.io/component: primary
      app.kubernetes.io/instance: flyte-sandbox
      app.kubernetes.io/name: postgresql
  serviceName: flyte-sandbox-postgresql-hl
  template:
    metadata:
      labels:
        app.kubernetes.io/component: primary
        app.kubernetes.io/instance: flyte-sandbox
        app.kubernetes.io/managed-by: Helm
        app.kubernetes.io/name: postgresql
        helm.sh/chart: postgresql-12.8.1
      name: flyte-sandbox-postgresql
    spec:
      affinity:
        nodeAffinity: null
        podAffinity: null
        podAntiAffinity:
          preferredDuringSchedulingIgnoredDuringExecution:
          - podAffinityTerm:
              labelSelector:
                matchLabels:
                  app.kubernetes.io/component: primary
                  app.kubernetes.io/instance: flyte-sandbox
                  app.kubernetes.io/name: postgresql
              topologyKey: kubernetes.io/hostname
            weight: 1
      containers:
      - env:
        - name: BITNAMI_DEBUG
          value: "false"
        - name: POSTGRESQL_PORT_NUMBER
          value: "5432"
        - name: POSTGRESQL_VOLUME_DIR
          value: /bitnami/postgresql
        - name: PGDATA
          value: /bitnami/postgresql/data
        - name: POSTGRES_PASSWORD
          valueFrom:
            secretKeyRef:
              key: postgres-password
              name: flyte-sandbox-postgresql
        - name: POSTGRESQL_ENABLE_LDAP
          value: "no"
        - name: POSTGRESQL_ENABLE_TLS
          value: "no"
        - name: POSTGRESQL_LOG_HOSTNAME
          value: "false"
        - name: POSTGRESQL_LOG_CONNECTIONS
          value: "false"
        - name: POSTGRESQL_LOG_DISCONNECTIONS
          value: "false"
        - name: POSTGRESQL_PGAUDIT_LOG_CATALOG
          value: "off"
        - name: POSTGRESQL_CLIENT_MIN_MESSAGES
          value: error
        - name: POSTGRESQL_SHARED_PRELOAD_LIBRARIES
          value: pgaudit
        image: docker.io/bitnami/postgresql:sandbox
        imagePullPolicy: Never
        livenessProbe:
          exec:
            command:
            - /bin/sh
            - -c
            - exec pg_isready -U "postgres" -h 127.0.0.1 -p 5432
          failureThreshold: 6
          initialDelaySeconds: 30
          periodSeconds: 10
          successThreshold: 1
          timeoutSeconds: 5
        name: postgresql
        ports:
        - containerPort: 5432
          name: tcp-postgresql
        readinessProbe:
          exec:
            command:
            - /bin/sh
            - -c
            - -e
            - |
              exec pg_isready -U "postgres" -h 127.0.0.1 -p 5432
              [ -f /opt/bitnami/postgresql/tmp/.initialized ] || [ -f /bitnami/postgresql/.initialized ]
          failureThreshold: 6
          initialDelaySeconds: 5
          periodSeconds: 10
          successThreshold: 1
          timeoutSeconds: 5
        resources:
          limits: {}
          requests:
            cpu: 250m
            memory: 256Mi
        securityContext:
          allowPrivilegeEscalation: false
          capabilities:
            drop:
            - ALL
          runAsGroup: 0
          runAsNonRoot: true
          runAsUser: 1001
          seccompProfile:
            type: RuntimeDefault
        volumeMounts:
        - mountPath: /bitnami/postgresql
          name: data
      hostIPC: false
      hostNetwork: false
      initContainers:
      - command:
        - /bin/sh
        - -ec
        - |
          chown 1001:1001 /bitnami/postgresql
          mkdir -p /bitnami/postgresql/data
          chmod 700 /bitnami/postgresql/data
          find /bitnami/postgresql -mindepth 1 -maxdepth 1 -not -name "conf" -not -name ".snapshot" -not -name "lost+found" | \
            xargs -r chown -R 1001:1001
        image: docker.io/bitnami/os-shell:sandbox
        imagePullPolicy: Never
        name: init-chmod-data
        resources:
          limits: {}
          requests: {}
        securityContext:
          runAsGroup: 0
          runAsNonRoot: false
          runAsUser: 0
          seccompProfile:
            type: RuntimeDefault
        volumeMounts:
        - mountPath: /bitnami/postgresql
          name: data
      securityContext:
        fsGroup: 1001
      serviceAccountName: default
      volumes:
      - name: data
        persistentVolumeClaim:
          claimName: flyte-sandbox-db-storage
  updateStrategy:
    rollingUpdate: {}
    type: RollingUpdate<|MERGE_RESOLUTION|>--- conflicted
+++ resolved
@@ -499,11 +499,7 @@
 ---
 apiVersion: v1
 data:
-<<<<<<< HEAD
-  haSharedSecret: bVpiRXZaZzNnRTRPeXdUcw==
-=======
-  haSharedSecret: Tmp2T0hScHN2NFJtWUxKVQ==
->>>>>>> 7136919f
+  haSharedSecret: ZmdJNWs5RUg4cWNVTVBzRw==
   proxyPassword: ""
   proxyUsername: ""
 kind: Secret
@@ -938,11 +934,7 @@
     metadata:
       annotations:
         checksum/config: 8f50e768255a87f078ba8b9879a0c174c3e045ffb46ac8723d2eedbe293c8d81
-<<<<<<< HEAD
-        checksum/secret: ad3757ceeb133ee2c0397e7522895e60f5a5b78fa18bf25543c1287dabe069b2
-=======
-        checksum/secret: 599e28a6ad1e5b63c91487bf3fea5d5b413b9ea50a0262e0ac6b00c65db92dc1
->>>>>>> 7136919f
+        checksum/secret: a896f2c43dff6c05c154b51e4c9ec21c9e2f03ecaf4c1fed045d84523219cf63
       labels:
         app: docker-registry
         release: flyte-sandbox
