--- conflicted
+++ resolved
@@ -499,11 +499,7 @@
 ---
 apiVersion: v1
 data:
-<<<<<<< HEAD
-  haSharedSecret: STVTaU13c1FuYWJMSHlXRw==
-=======
-  haSharedSecret: UU1hc3Z1dWJ0YVB4R01vZA==
->>>>>>> 7aeaa268
+  haSharedSecret: bnFsU3VrQTFsRmd0azdvcQ==
   proxyPassword: ""
   proxyUsername: ""
 kind: Secret
@@ -938,11 +934,7 @@
     metadata:
       annotations:
         checksum/config: 8f50e768255a87f078ba8b9879a0c174c3e045ffb46ac8723d2eedbe293c8d81
-<<<<<<< HEAD
-        checksum/secret: e742ce61227d4ebab3fc34efeea1c67bd9386a4d83b94c4e8c00c95ab9b592c8
-=======
-        checksum/secret: ad2c03695a15547e840a4affe09ef070307393f9c4195ace08231ffaad4f7971
->>>>>>> 7aeaa268
+        checksum/secret: 492f9045abb64dc1e4f8fa90bb957960ea3ccd8d03b424a3a2fa2a83bfb87531
       labels:
         app: docker-registry
         release: flyte-sandbox
