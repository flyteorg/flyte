apiVersion: v1
kind: Namespace
metadata:
  name: flyte
---
apiVersion: v1
kind: ServiceAccount
metadata:
  labels:
    app.kubernetes.io/instance: flyte-sandbox
    app.kubernetes.io/managed-by: Helm
    app.kubernetes.io/name: flyte-sandbox
    app.kubernetes.io/version: 1.16.0
    helm.sh/chart: flyte-binary-v0.1.10
  name: flyte-sandbox
  namespace: flyte
---
apiVersion: v1
kind: ServiceAccount
metadata:
  labels:
    app.kubernetes.io/instance: flyte-sandbox
    app.kubernetes.io/managed-by: Helm
    app.kubernetes.io/name: kubernetes-dashboard
    app.kubernetes.io/version: 2.7.0
    helm.sh/chart: kubernetes-dashboard-6.0.0
  name: flyte-sandbox-kubernetes-dashboard
  namespace: flyte
---
apiVersion: v1
automountServiceAccountToken: true
kind: ServiceAccount
metadata:
  labels:
    app.kubernetes.io/instance: flyte-sandbox
    app.kubernetes.io/managed-by: Helm
    app.kubernetes.io/name: minio
    helm.sh/chart: minio-12.6.7
  name: flyte-sandbox-minio
  namespace: flyte
secrets:
- name: flyte-sandbox-minio
---
apiVersion: v1
kind: ServiceAccount
metadata:
  labels:
    app.kubernetes.io/instance: flyte-sandbox
    app.kubernetes.io/managed-by: Helm
    app.kubernetes.io/name: flyteconnector
    helm.sh/chart: flyteconnector-v0.1.10
  name: flyteconnector
  namespace: flyte
---
apiVersion: rbac.authorization.k8s.io/v1
kind: Role
metadata:
  labels:
    app.kubernetes.io/instance: flyte-sandbox
    app.kubernetes.io/managed-by: Helm
    app.kubernetes.io/name: kubernetes-dashboard
    app.kubernetes.io/version: 2.7.0
    helm.sh/chart: kubernetes-dashboard-6.0.0
  name: flyte-sandbox-kubernetes-dashboard
  namespace: flyte
rules:
- apiGroups:
  - ""
  resourceNames:
  - kubernetes-dashboard-key-holder
  - kubernetes-dashboard-certs
  - kubernetes-dashboard-csrf
  resources:
  - secrets
  verbs:
  - get
  - update
  - delete
- apiGroups:
  - ""
  resourceNames:
  - kubernetes-dashboard-settings
  resources:
  - configmaps
  verbs:
  - get
  - update
- apiGroups:
  - ""
  resourceNames:
  - heapster
  - dashboard-metrics-scraper
  resources:
  - services
  verbs:
  - proxy
- apiGroups:
  - ""
  resourceNames:
  - heapster
  - 'http:heapster:'
  - 'https:heapster:'
  - dashboard-metrics-scraper
  - http:dashboard-metrics-scraper
  resources:
  - services/proxy
  verbs:
  - get
---
apiVersion: rbac.authorization.k8s.io/v1
kind: ClusterRole
metadata:
  labels:
    app.kubernetes.io/instance: flyte-sandbox
    app.kubernetes.io/managed-by: Helm
    app.kubernetes.io/name: flyte-sandbox
    app.kubernetes.io/version: 1.16.0
    helm.sh/chart: flyte-binary-v0.1.10
  name: flyte-sandbox-cluster-role
  namespace: flyte
rules:
- apiGroups:
  - ""
  resources:
  - namespaces
  - resourcequotas
  - secrets
  - serviceaccounts
  verbs:
  - create
  - get
  - list
  - patch
  - update
- apiGroups:
  - ""
  resources:
  - pods
  verbs:
  - create
  - delete
  - get
  - list
  - patch
  - update
  - watch
- apiGroups:
  - ""
  resources:
  - events
  verbs:
  - create
  - delete
  - patch
  - update
- apiGroups:
  - ""
  resources:
  - podtemplates
  verbs:
  - get
  - list
  - watch
- apiGroups:
  - flyte.lyft.com
  resources:
  - flyteworkflows
  verbs:
  - create
  - delete
  - deletecollection
  - get
  - list
  - patch
  - post
  - update
  - watch
- apiGroups:
  - apiextensions.k8s.io
  resources:
  - customresourcedefinitions
  verbs:
  - create
  - get
  - list
- apiGroups:
  - admissionregistration.k8s.io
  resources:
  - mutatingwebhookconfigurations
  verbs:
  - create
  - get
  - list
  - patch
  - update
- apiGroups:
  - '*'
  resources:
  - '*'
  verbs:
  - '*'
---
apiVersion: rbac.authorization.k8s.io/v1
kind: ClusterRole
metadata:
  labels:
    app.kubernetes.io/instance: flyte-sandbox
    app.kubernetes.io/managed-by: Helm
    app.kubernetes.io/name: kubernetes-dashboard
    app.kubernetes.io/version: 2.7.0
    helm.sh/chart: kubernetes-dashboard-6.0.0
  name: flyte-sandbox-kubernetes-dashboard-readonly
rules:
- apiGroups:
  - ""
  resources:
  - configmaps
  - endpoints
  - persistentvolumeclaims
  - pods
  - replicationcontrollers
  - replicationcontrollers/scale
  - serviceaccounts
  - services
  - nodes
  - persistentvolumeclaims
  - persistentvolumes
  verbs:
  - get
  - list
  - watch
- apiGroups:
  - ""
  resources:
  - bindings
  - events
  - limitranges
  - namespaces/status
  - pods/log
  - pods/status
  - replicationcontrollers/status
  - resourcequotas
  - resourcequotas/status
  verbs:
  - get
  - list
  - watch
- apiGroups:
  - ""
  resources:
  - namespaces
  verbs:
  - get
  - list
  - watch
- apiGroups:
  - apps
  resources:
  - daemonsets
  - deployments
  - deployments/scale
  - replicasets
  - replicasets/scale
  - statefulsets
  verbs:
  - get
  - list
  - watch
- apiGroups:
  - autoscaling
  resources:
  - horizontalpodautoscalers
  verbs:
  - get
  - list
  - watch
- apiGroups:
  - batch
  resources:
  - cronjobs
  - jobs
  verbs:
  - get
  - list
  - watch
- apiGroups:
  - extensions
  resources:
  - daemonsets
  - deployments
  - deployments/scale
  - ingresses
  - networkpolicies
  - replicasets
  - replicasets/scale
  - replicationcontrollers/scale
  verbs:
  - get
  - list
  - watch
- apiGroups:
  - policy
  resources:
  - poddisruptionbudgets
  verbs:
  - get
  - list
  - watch
- apiGroups:
  - networking.k8s.io
  resources:
  - networkpolicies
  - ingresses
  verbs:
  - get
  - list
  - watch
- apiGroups:
  - storage.k8s.io
  resources:
  - storageclasses
  - volumeattachments
  verbs:
  - get
  - list
  - watch
- apiGroups:
  - rbac.authorization.k8s.io
  resources:
  - clusterrolebindings
  - clusterroles
  - roles
  - rolebindings
  verbs:
  - get
  - list
  - watch
---
apiVersion: rbac.authorization.k8s.io/v1
kind: RoleBinding
metadata:
  labels:
    app.kubernetes.io/instance: flyte-sandbox
    app.kubernetes.io/managed-by: Helm
    app.kubernetes.io/name: kubernetes-dashboard
    app.kubernetes.io/version: 2.7.0
    helm.sh/chart: kubernetes-dashboard-6.0.0
  name: flyte-sandbox-kubernetes-dashboard
  namespace: flyte
roleRef:
  apiGroup: rbac.authorization.k8s.io
  kind: Role
  name: flyte-sandbox-kubernetes-dashboard
subjects:
- kind: ServiceAccount
  name: flyte-sandbox-kubernetes-dashboard
  namespace: flyte
---
apiVersion: rbac.authorization.k8s.io/v1
kind: ClusterRoleBinding
metadata:
  labels:
    app.kubernetes.io/instance: flyte-sandbox
    app.kubernetes.io/managed-by: Helm
    app.kubernetes.io/name: flyte-sandbox
    app.kubernetes.io/version: 1.16.0
    helm.sh/chart: flyte-binary-v0.1.10
  name: flyte-sandbox-cluster-role-binding
  namespace: flyte
roleRef:
  apiGroup: rbac.authorization.k8s.io
  kind: ClusterRole
  name: flyte-sandbox-cluster-role
subjects:
- kind: ServiceAccount
  name: flyte-sandbox
  namespace: flyte
---
apiVersion: rbac.authorization.k8s.io/v1
kind: ClusterRoleBinding
metadata:
  labels:
    app.kubernetes.io/instance: flyte-sandbox
    app.kubernetes.io/managed-by: Helm
    app.kubernetes.io/name: kubernetes-dashboard
    app.kubernetes.io/version: 2.7.0
    helm.sh/chart: kubernetes-dashboard-6.0.0
  name: flyte-sandbox-kubernetes-dashboard-readonly
roleRef:
  apiGroup: rbac.authorization.k8s.io
  kind: ClusterRole
  name: flyte-sandbox-kubernetes-dashboard-readonly
subjects:
- kind: ServiceAccount
  name: flyte-sandbox-kubernetes-dashboard
  namespace: flyte
---
apiVersion: v1
data:
  namespace.yaml: |
    apiVersion: v1
    kind: Namespace
    metadata:
      name: '{{ namespace }}'
kind: ConfigMap
metadata:
  labels:
    app.kubernetes.io/instance: flyte-sandbox
    app.kubernetes.io/managed-by: Helm
    app.kubernetes.io/name: flyte-sandbox
    app.kubernetes.io/version: 1.16.0
    helm.sh/chart: flyte-binary-v0.1.10
  name: flyte-sandbox-cluster-resource-templates
  namespace: flyte
---
apiVersion: v1
data:
  000-core.yaml: |
    admin:
      endpoint: localhost:8089
      insecure: true
    catalog-cache:
      endpoint: localhost:8081
      insecure: true
      type: datacatalog
    cluster_resources:
      standaloneDeployment: false
      templatePath: /etc/flyte/cluster-resource-templates
    logger:
      show-source: true
      level: 5
    propeller:
      create-flyteworkflow-crd: true
    webhook:
      certDir: /var/run/flyte/certs
      localCert: true
      secretName: flyte-sandbox-webhook-secret
      serviceName: flyte-sandbox-webhook
      servicePort: 443
    flyte:
      admin:
        disableClusterResourceManager: false
        disableScheduler: false
        disabled: false
        seedProjects:
        - flytesnacks
        seedProjectsWithDetails:
        - description: Default project setup.
          name: flytesnacks
      dataCatalog:
        disabled: false
      propeller:
        disableWebhook: false
        disabled: false
  001-plugins.yaml: |
    tasks:
      task-plugins:
        default-for-task-types:
          container: container
          container_array: k8s-array
          sidecar: sidecar
        enabled-plugins:
        - container
        - sidecar
        - k8s-array
        - connector-service
        - echo
    plugins:
      logs:
        kubernetes-enabled: true
        kubernetes-template-uri: http://localhost:30080/kubernetes-dashboard/#/log/{{.namespace }}/{{ .podName }}/pod?namespace={{ .namespace }}
        cloudwatch-enabled: false
        stackdriver-enabled: false
      k8s:
        co-pilot:
          image: "cr.flyte.org/flyteorg/flytecopilot:v1.16.2"
      k8s-array:
        logs:
          config:
            kubernetes-enabled: true
            kubernetes-template-uri: http://localhost:30080/kubernetes-dashboard/#/log/{{.namespace }}/{{ .podName }}/pod?namespace={{ .namespace }}
            cloudwatch-enabled: false
            stackdriver-enabled: false
      connector-service:
        defaultConnector:
          defaultTimeout: 10s
          endpoint: k8s://flyteconnector.flyte:8000
          insecure: true
          timeouts:
            GetTask: 10s
            ListAgents: 3s
  002-database.yaml: |
    database:
      postgres:
        username: postgres
        host: flyte-sandbox-postgresql
        port: 5432
        dbname: flyte
        options: "sslmode=disable"
  003-storage.yaml: |
    propeller:
      rawoutput-prefix: s3://my-s3-bucket/data
    storage:
      type: stow
      stow:
        kind: s3
        config:
          region: us-east-1
          disable_ssl: true
          v2_signing: true
          endpoint: http://flyte-sandbox-minio.flyte:9000
          auth_type: accesskey
      container: my-s3-bucket
  100-inline-config.yaml: |
    plugins:
      k8s:
        default-env-vars:
        - FLYTE_AWS_ENDPOINT: http://flyte-sandbox-minio.flyte:9000
        - FLYTE_AWS_ACCESS_KEY_ID: minio
        - FLYTE_AWS_SECRET_ACCESS_KEY: miniostorage
        - FLYTE_PLATFORM_URL: 'flyte-sandbox-grpc.flyte:8089'
        - FLYTE_PLATFORM_INSECURE: true
    storage:
      signedURL:
        stowConfigOverride:
          endpoint: http://localhost:30002
    task_resources:
      defaults:
        cpu: 500m
        ephemeralStorage: 0
        gpu: 0
        memory: 1Gi
      limits:
        cpu: 0
        ephemeralStorage: 0
        gpu: 0
        memory: 0
kind: ConfigMap
metadata:
  labels:
    app.kubernetes.io/instance: flyte-sandbox
    app.kubernetes.io/managed-by: Helm
    app.kubernetes.io/name: flyte-sandbox
    app.kubernetes.io/version: 1.16.0
    helm.sh/chart: flyte-binary-v0.1.10
  name: flyte-sandbox-config
  namespace: flyte
---
apiVersion: v1
data:
  config.yml: |-
    health:
      storagedriver:
        enabled: true
        interval: 10s
        threshold: 3
    http:
      addr: :5000
      debug:
        addr: :5001
        prometheus:
          enabled: false
          path: /metrics
      headers:
        X-Content-Type-Options:
        - nosniff
    log:
      fields:
        service: registry
    storage:
      cache:
        blobdescriptor: inmemory
    version: 0.1
kind: ConfigMap
metadata:
  labels:
    app: docker-registry
    chart: docker-registry-2.2.2
    heritage: Helm
    release: flyte-sandbox
  name: flyte-sandbox-docker-registry-config
  namespace: flyte
---
apiVersion: v1
kind: ConfigMap
metadata:
  name: flyte-sandbox-extra-cluster-resource-templates
  namespace: flyte
---
apiVersion: v1
kind: ConfigMap
metadata:
  name: flyte-sandbox-extra-config
  namespace: flyte
---
apiVersion: v1
data:
  envoy.yaml: |
    admin:
        access_log_path: /dev/stdout
    static_resources:
        listeners:
            - address:
                  socket_address:
                      address: 0.0.0.0
                      port_value: 8000
              filter_chains:
                  - filters:
                        - name: envoy.filters.network.http_connection_manager
                          typed_config:
                              "@type": type.googleapis.com/envoy.extensions.filters.network.http_connection_manager.v3.HttpConnectionManager
                              stat_prefix: ingress_http
                              codec_type: AUTO
                              upgrade_configs:
                                  - upgrade_type: websocket
                              route_config:
                                  name: local_route
                                  virtual_hosts:
                                      - name: backend
                                        domains:
                                            - "*"
                                        routes:
                                            - match:
                                                  path: "/"
                                              redirect:
                                                  path_redirect: "/console/"
                                            - match:
                                                  prefix: "/.well-known"
                                              route:
                                                  cluster: flyte
                                            - match:
                                                  prefix: "/__webpack_hmr"
                                              route:
                                                  cluster: flyte
                                            - match:
                                                  prefix: "/api"
                                              route:
                                                  cluster: flyte
                                            - match:
                                                  prefix: "/callback"
                                              route:
                                                  cluster: flyte
                                            - match:
                                                  prefix: "/config"
                                              route:
                                                  cluster: flyte
                                            - match:
                                                  prefix: "/console"
                                              route:
                                                  cluster: flyte
                                            - match:
                                                  prefix: "/healthcheck"
                                              route:
                                                  cluster: flyte
                                            - match:
                                                  prefix: "/login"
                                              route:
                                                  cluster: flyte
                                            - match:
                                                  prefix: "/logout"
                                              route:
                                                  cluster: flyte
                                            - match:
                                                  prefix: "/me"
                                              route:
                                                  cluster: flyte
                                            - match:
                                                  prefix: "/oauth2"
                                              route:
                                                  cluster: flyte
                                            - match:
                                                  prefix: "/v1"
                                              route:
                                                  cluster: flyte
                                            - match:
                                                  prefix: "/flyteidl.service.AdminService"
                                              route:
                                                  cluster: flyte_grpc
                                            - match:
                                                  prefix: "/flyteidl.service.AuthMetadataService"
                                              route:
                                                  cluster: flyte_grpc
                                            - match:
                                                  prefix: "/flyteidl.service.DataProxyService"
                                              route:
                                                  cluster: flyte_grpc
                                            - match:
                                                  prefix: "/flyteidl.service.IdentityService"
                                              route:
                                                  cluster: flyte_grpc
                                            - match:
                                                  prefix: "/grpc.health.v1.Health"
                                              route:
                                                  cluster: flyte_grpc
                                            - match:
                                                  prefix: "/flyteidl.service.SignalService"
                                              route:
                                                  cluster: flyte_grpc
                                            - match:
                                                  path: "/kubernetes-dashboard"
                                              redirect:
                                                  path_redirect: "/kubernetes-dashboard/"
                                            - match:
                                                  prefix: "/kubernetes-dashboard/"
                                              route:
                                                  cluster: kubernetes-dashboard
                                                  prefix_rewrite: /
                                            - match:
                                                  path: "/minio"
                                              redirect:
                                                  path_redirect: "/minio/"
                                            - match:
                                                  prefix: "/minio/"
                                              route:
                                                  cluster: minio
                                                  prefix_rewrite: /
                              http_filters:
                                  - name: envoy.filters.http.router
                                    typed_config:
                                      "@type": type.googleapis.com/envoy.extensions.filters.http.router.v3.Router
        clusters:
            - name: flyte
              connect_timeout: 0.25s
              type: STRICT_DNS
              lb_policy: ROUND_ROBIN
              load_assignment:
                  cluster_name: flyte
                  endpoints:
                      - lb_endpoints:
                            - endpoint:
                                  address:
                                      socket_address:
                                          address: flyte-sandbox-http
                                          port_value: 8088
            - name: flyte_grpc
              connect_timeout: 0.25s
              type: STRICT_DNS
              lb_policy: ROUND_ROBIN
              http2_protocol_options: {}
              load_assignment:
                  cluster_name: flyte_grpc
                  endpoints:
                      - lb_endpoints:
                            - endpoint:
                                  address:
                                      socket_address:
                                          address: flyte-sandbox-grpc
                                          port_value: 8089
            - name: kubernetes-dashboard
              connect_timeout: 0.25s
              type: STRICT_DNS
              lb_policy: ROUND_ROBIN
              load_assignment:
                  cluster_name: kubernetes-dashboard
                  endpoints:
                      - lb_endpoints:
                            - endpoint:
                                  address:
                                      socket_address:
                                          address: flyte-sandbox-kubernetes-dashboard
                                          port_value: 80
            - name: minio
              connect_timeout: 0.25s
              type: STRICT_DNS
              lb_policy: ROUND_ROBIN
              load_assignment:
                  cluster_name: minio
                  endpoints:
                      - lb_endpoints:
                            - endpoint:
                                  address:
                                      socket_address:
                                          address: flyte-sandbox-minio
                                          port_value: 9001
kind: ConfigMap
metadata:
  labels:
    app.kubernetes.io/instance: flyte-sandbox
    app.kubernetes.io/managed-by: Helm
    app.kubernetes.io/name: flyte-sandbox
    app.kubernetes.io/version: 1.16.1
    helm.sh/chart: flyte-sandbox-0.1.0
  name: flyte-sandbox-proxy-config
  namespace: flyte
---
apiVersion: v1
data: null
kind: ConfigMap
metadata:
  labels:
    app.kubernetes.io/instance: flyte-sandbox
    app.kubernetes.io/managed-by: Helm
    app.kubernetes.io/name: kubernetes-dashboard
    app.kubernetes.io/version: 2.7.0
    helm.sh/chart: kubernetes-dashboard-6.0.0
  name: kubernetes-dashboard-settings
  namespace: flyte
---
apiVersion: v1
kind: Secret
metadata:
  labels:
    app.kubernetes.io/instance: flyte-sandbox
    app.kubernetes.io/managed-by: Helm
    app.kubernetes.io/name: flyte-sandbox
    app.kubernetes.io/version: 1.16.0
    helm.sh/chart: flyte-binary-v0.1.10
  name: flyte-sandbox-config-secret
  namespace: flyte
stringData:
  012-database-secrets.yaml: |
    database:
      postgres:
        password: "postgres"
  013-storage-secrets.yaml: |
    storage:
      stow:
        config:
          access_key_id: "minio"
          secret_key: "miniostorage"
type: Opaque
---
apiVersion: v1
data:
<<<<<<< HEAD
  haSharedSecret: NjlZbm9Bdmdjc2RIOVV6RA==
=======
  haSharedSecret: WDh0TktlZnFoN2pnSmlhQQ==
>>>>>>> 27c5f127
  proxyPassword: ""
  proxyUsername: ""
kind: Secret
metadata:
  labels:
    app: docker-registry
    chart: docker-registry-2.2.2
    heritage: Helm
    release: flyte-sandbox
  name: flyte-sandbox-docker-registry-secret
  namespace: flyte
type: Opaque
---
apiVersion: v1
kind: Secret
metadata:
  labels:
    app.kubernetes.io/instance: flyte-sandbox
    app.kubernetes.io/managed-by: Helm
    app.kubernetes.io/name: kubernetes-dashboard
    app.kubernetes.io/version: 2.7.0
    helm.sh/chart: kubernetes-dashboard-6.0.0
  name: flyte-sandbox-kubernetes-dashboard-certs
  namespace: flyte
type: Opaque
---
apiVersion: v1
data:
  root-password: bWluaW9zdG9yYWdl
  root-user: bWluaW8=
kind: Secret
metadata:
  labels:
    app.kubernetes.io/instance: flyte-sandbox
    app.kubernetes.io/managed-by: Helm
    app.kubernetes.io/name: minio
    helm.sh/chart: minio-12.6.7
  name: flyte-sandbox-minio
  namespace: flyte
type: Opaque
---
apiVersion: v1
data:
  postgres-password: cG9zdGdyZXM=
kind: Secret
metadata:
  labels:
    app.kubernetes.io/instance: flyte-sandbox
    app.kubernetes.io/managed-by: Helm
    app.kubernetes.io/name: postgresql
    helm.sh/chart: postgresql-12.8.1
  name: flyte-sandbox-postgresql
  namespace: flyte
type: Opaque
---
apiVersion: v1
data:
  username: User
kind: Secret
metadata:
  name: flyteconnector
  namespace: flyte
type: Opaque
---
apiVersion: v1
kind: Secret
metadata:
  labels:
    app.kubernetes.io/instance: flyte-sandbox
    app.kubernetes.io/managed-by: Helm
    app.kubernetes.io/name: kubernetes-dashboard
    app.kubernetes.io/version: 2.7.0
    helm.sh/chart: kubernetes-dashboard-6.0.0
  name: kubernetes-dashboard-csrf
  namespace: flyte
type: Opaque
---
apiVersion: v1
kind: Secret
metadata:
  labels:
    app.kubernetes.io/instance: flyte-sandbox
    app.kubernetes.io/managed-by: Helm
    app.kubernetes.io/name: kubernetes-dashboard
    app.kubernetes.io/version: 2.7.0
    helm.sh/chart: kubernetes-dashboard-6.0.0
  name: kubernetes-dashboard-key-holder
  namespace: flyte
type: Opaque
---
apiVersion: v1
kind: Service
metadata:
  labels:
    app: docker-registry
    chart: docker-registry-2.2.2
    heritage: Helm
    release: flyte-sandbox
  name: flyte-sandbox-docker-registry
  namespace: flyte
spec:
  ports:
  - name: http-5000
    nodePort: 30000
    port: 5000
    protocol: TCP
    targetPort: 5000
  selector:
    app: docker-registry
    release: flyte-sandbox
  type: NodePort
---
apiVersion: v1
kind: Service
metadata:
  labels:
    app.kubernetes.io/instance: flyte-sandbox
    app.kubernetes.io/managed-by: Helm
    app.kubernetes.io/name: flyte-sandbox
    app.kubernetes.io/version: 1.16.0
    helm.sh/chart: flyte-binary-v0.1.10
  name: flyte-sandbox-grpc
  namespace: flyte
spec:
  ports:
  - name: grpc
    nodePort: null
    port: 8089
    targetPort: grpc
  selector:
    app.kubernetes.io/component: flyte-binary
    app.kubernetes.io/instance: flyte-sandbox
    app.kubernetes.io/name: flyte-sandbox
  type: ClusterIP
---
apiVersion: v1
kind: Service
metadata:
  labels:
    app.kubernetes.io/instance: flyte-sandbox
    app.kubernetes.io/managed-by: Helm
    app.kubernetes.io/name: flyte-sandbox
    app.kubernetes.io/version: 1.16.0
    helm.sh/chart: flyte-binary-v0.1.10
  name: flyte-sandbox-http
  namespace: flyte
spec:
  ports:
  - name: http
    nodePort: null
    port: 8088
    targetPort: http
  selector:
    app.kubernetes.io/component: flyte-binary
    app.kubernetes.io/instance: flyte-sandbox
    app.kubernetes.io/name: flyte-sandbox
  type: ClusterIP
---
apiVersion: v1
kind: Service
metadata:
  labels:
    app.kubernetes.io/component: kubernetes-dashboard
    app.kubernetes.io/instance: flyte-sandbox
    app.kubernetes.io/managed-by: Helm
    app.kubernetes.io/name: kubernetes-dashboard
    app.kubernetes.io/version: 2.7.0
    helm.sh/chart: kubernetes-dashboard-6.0.0
    kubernetes.io/cluster-service: "true"
  name: flyte-sandbox-kubernetes-dashboard
  namespace: flyte
spec:
  ports:
  - name: http
    port: 80
    targetPort: http
  selector:
    app.kubernetes.io/component: kubernetes-dashboard
    app.kubernetes.io/instance: flyte-sandbox
    app.kubernetes.io/name: kubernetes-dashboard
  type: ClusterIP
---
apiVersion: v1
kind: Service
metadata:
  labels:
    app.kubernetes.io/instance: flyte-sandbox
    app.kubernetes.io/managed-by: Helm
    app.kubernetes.io/name: minio
    helm.sh/chart: minio-12.6.7
  name: flyte-sandbox-minio
  namespace: flyte
spec:
  externalTrafficPolicy: Cluster
  ports:
  - name: minio-api
    nodePort: 30002
    port: 9000
    targetPort: minio-api
  - name: minio-console
    port: 9001
    targetPort: minio-console
  selector:
    app.kubernetes.io/instance: flyte-sandbox
    app.kubernetes.io/name: minio
  type: NodePort
---
apiVersion: v1
kind: Service
metadata:
  labels:
    app.kubernetes.io/component: primary
    app.kubernetes.io/instance: flyte-sandbox
    app.kubernetes.io/managed-by: Helm
    app.kubernetes.io/name: postgresql
    helm.sh/chart: postgresql-12.8.1
  name: flyte-sandbox-postgresql
  namespace: flyte
spec:
  externalTrafficPolicy: Cluster
  ports:
  - name: tcp-postgresql
    nodePort: 30001
    port: 5432
    targetPort: tcp-postgresql
  selector:
    app.kubernetes.io/component: primary
    app.kubernetes.io/instance: flyte-sandbox
    app.kubernetes.io/name: postgresql
  sessionAffinity: None
  type: NodePort
---
apiVersion: v1
kind: Service
metadata:
  labels:
    app.kubernetes.io/component: primary
    app.kubernetes.io/instance: flyte-sandbox
    app.kubernetes.io/managed-by: Helm
    app.kubernetes.io/name: postgresql
    helm.sh/chart: postgresql-12.8.1
    service.alpha.kubernetes.io/tolerate-unready-endpoints: "true"
  name: flyte-sandbox-postgresql-hl
  namespace: flyte
spec:
  clusterIP: None
  ports:
  - name: tcp-postgresql
    port: 5432
    targetPort: tcp-postgresql
  publishNotReadyAddresses: true
  selector:
    app.kubernetes.io/component: primary
    app.kubernetes.io/instance: flyte-sandbox
    app.kubernetes.io/name: postgresql
  type: ClusterIP
---
apiVersion: v1
kind: Service
metadata:
  labels:
    app.kubernetes.io/instance: flyte-sandbox
    app.kubernetes.io/managed-by: Helm
    app.kubernetes.io/name: flyte-sandbox
    app.kubernetes.io/version: 1.16.1
    helm.sh/chart: flyte-sandbox-0.1.0
  name: flyte-sandbox-proxy
  namespace: flyte
spec:
  ports:
  - name: http
    nodePort: 30080
    port: 8000
    protocol: TCP
  selector:
    app.kubernetes.io/component: proxy
    app.kubernetes.io/instance: flyte-sandbox
    app.kubernetes.io/name: flyte-sandbox
  type: NodePort
---
apiVersion: v1
kind: Service
metadata:
  labels:
    app.kubernetes.io/instance: flyte-sandbox
    app.kubernetes.io/managed-by: Helm
    app.kubernetes.io/name: flyte-sandbox
    app.kubernetes.io/version: 1.16.0
    helm.sh/chart: flyte-binary-v0.1.10
  name: flyte-sandbox-webhook
  namespace: flyte
spec:
  ports:
  - name: webhook
    port: 443
    targetPort: webhook
  selector:
    app.kubernetes.io/component: flyte-binary
    app.kubernetes.io/instance: flyte-sandbox
    app.kubernetes.io/name: flyte-sandbox
  type: ClusterIP
---
apiVersion: v1
kind: Service
metadata:
  annotations:
    projectcontour.io/upstream-protocol.h2c: grpc
  labels:
    app.kubernetes.io/instance: flyte-sandbox
    app.kubernetes.io/managed-by: Helm
    app.kubernetes.io/name: flyteconnector
    helm.sh/chart: flyteconnector-v0.1.10
  name: flyteconnector
  namespace: flyte
spec:
  ports:
  - appProtocol: TCP
    name: connector-grpc
    port: 8000
    protocol: TCP
    targetPort: connector-grpc
  selector:
    app.kubernetes.io/instance: flyte-sandbox
    app.kubernetes.io/name: flyteconnector
  type: ClusterIP
---
apiVersion: v1
kind: PersistentVolume
metadata:
  labels:
    app.kubernetes.io/instance: flyte-sandbox
    app.kubernetes.io/managed-by: Helm
    app.kubernetes.io/name: flyte-sandbox
    app.kubernetes.io/version: 1.16.1
    helm.sh/chart: flyte-sandbox-0.1.0
  name: flyte-sandbox-db-storage
  namespace: flyte
spec:
  accessModes:
  - ReadWriteOnce
  capacity:
    storage: 1Gi
  hostPath:
    path: /var/lib/flyte/storage/db
  storageClassName: manual
---
apiVersion: v1
kind: PersistentVolume
metadata:
  labels:
    app.kubernetes.io/instance: flyte-sandbox
    app.kubernetes.io/managed-by: Helm
    app.kubernetes.io/name: flyte-sandbox
    app.kubernetes.io/version: 1.16.1
    helm.sh/chart: flyte-sandbox-0.1.0
  name: flyte-sandbox-minio-storage
  namespace: flyte
spec:
  accessModes:
  - ReadWriteOnce
  capacity:
    storage: 1Gi
  hostPath:
    path: /var/lib/flyte/storage/minio
  storageClassName: manual
---
apiVersion: v1
kind: PersistentVolumeClaim
metadata:
  labels:
    app.kubernetes.io/instance: flyte-sandbox
    app.kubernetes.io/managed-by: Helm
    app.kubernetes.io/name: flyte-sandbox
    app.kubernetes.io/version: 1.16.1
    helm.sh/chart: flyte-sandbox-0.1.0
  name: flyte-sandbox-db-storage
  namespace: flyte
spec:
  accessModes:
  - ReadWriteOnce
  resources:
    requests:
      storage: 1Gi
  storageClassName: manual
  volumeName: flyte-sandbox-db-storage
---
apiVersion: v1
kind: PersistentVolumeClaim
metadata:
  labels:
    app.kubernetes.io/instance: flyte-sandbox
    app.kubernetes.io/managed-by: Helm
    app.kubernetes.io/name: flyte-sandbox
    app.kubernetes.io/version: 1.16.1
    helm.sh/chart: flyte-sandbox-0.1.0
  name: flyte-sandbox-minio-storage
  namespace: flyte
spec:
  accessModes:
  - ReadWriteOnce
  resources:
    requests:
      storage: 1Gi
  storageClassName: manual
  volumeName: flyte-sandbox-minio-storage
---
apiVersion: apps/v1
kind: Deployment
metadata:
  labels:
    app.kubernetes.io/instance: flyte-sandbox
    app.kubernetes.io/managed-by: Helm
    app.kubernetes.io/name: flyte-sandbox
    app.kubernetes.io/version: 1.16.0
    helm.sh/chart: flyte-binary-v0.1.10
  name: flyte-sandbox
  namespace: flyte
spec:
  replicas: 1
  selector:
    matchLabels:
      app.kubernetes.io/component: flyte-binary
      app.kubernetes.io/instance: flyte-sandbox
      app.kubernetes.io/name: flyte-sandbox
  strategy:
    type: Recreate
  template:
    metadata:
      annotations:
        checksum/cluster-resource-templates: 6fd9b172465e3089fcc59f738b92b8dc4d8939360c19de8ee65f68b0e7422035
        checksum/configuration: 257749cdf46fb0f1957430c417f121fb61c9319bebff033c83460657a2b4cdd9
        checksum/configuration-secret: 09216ffaa3d29e14f88b1f30af580d02a2a5e014de4d750b7f275cc07ed4e914
      labels:
        app.kubernetes.io/component: flyte-binary
        app.kubernetes.io/instance: flyte-sandbox
        app.kubernetes.io/name: flyte-sandbox
    spec:
      containers:
      - args:
        - start
        - --config
        - /etc/flyte/config.d/*.yaml
        env:
        - name: POD_NAME
          valueFrom:
            fieldRef:
              fieldPath: metadata.name
        - name: POD_NAMESPACE
          valueFrom:
            fieldRef:
              fieldPath: metadata.namespace
        image: flyte-binary:sandbox
        imagePullPolicy: Never
        livenessProbe:
          httpGet:
            path: /healthcheck
            port: http
          initialDelaySeconds: 30
        name: flyte
        ports:
        - containerPort: 8088
          name: http
        - containerPort: 8089
          name: grpc
        - containerPort: 9443
          name: webhook
        readinessProbe:
          httpGet:
            path: /healthcheck
            port: http
          initialDelaySeconds: 30
        volumeMounts:
        - mountPath: /etc/flyte/cluster-resource-templates
          name: cluster-resource-templates
        - mountPath: /etc/flyte/config.d
          name: config
        - mountPath: /var/run/flyte
          name: state
      initContainers:
      - args:
        - |
          until pg_isready \
            -h flyte-sandbox-postgresql \
            -p 5432 \
            -U postgres
          do
            echo waiting for database
            sleep 0.1
          done
        command:
        - sh
        - -ec
        image: bitnami/postgresql:sandbox
        imagePullPolicy: Never
        name: wait-for-db
      serviceAccountName: flyte-sandbox
      volumes:
      - name: cluster-resource-templates
        projected:
          sources:
          - configMap:
              name: flyte-sandbox-cluster-resource-templates
          - configMap:
              name: flyte-sandbox-extra-cluster-resource-templates
      - name: config
        projected:
          sources:
          - configMap:
              name: flyte-sandbox-config
          - secret:
              name: flyte-sandbox-config-secret
          - configMap:
              name: flyte-sandbox-extra-config
      - emptyDir: {}
        name: state
---
apiVersion: apps/v1
kind: Deployment
metadata:
  labels:
    app.kubernetes.io/instance: flyte-sandbox
    app.kubernetes.io/managed-by: Helm
    app.kubernetes.io/name: flyte-sandbox
    app.kubernetes.io/version: 1.16.1
    helm.sh/chart: flyte-sandbox-0.1.0
  name: flyte-sandbox-buildkit
  namespace: flyte
spec:
  replicas: 1
  selector:
    matchLabels:
      app.kubernetes.io/component: buildkit
      app.kubernetes.io/instance: flyte-sandbox
      app.kubernetes.io/name: flyte-sandbox
  template:
    metadata:
      labels:
        app.kubernetes.io/component: buildkit
        app.kubernetes.io/instance: flyte-sandbox
        app.kubernetes.io/name: flyte-sandbox
    spec:
      containers:
      - args:
        - --addr
        - unix:///run/buildkit/buildkitd.sock
        - --addr
        - tcp://0.0.0.0:30003
        image: moby/buildkit:sandbox
        imagePullPolicy: Never
        livenessProbe:
          exec:
            command:
            - buildctl
            - debug
            - workers
          initialDelaySeconds: 5
          periodSeconds: 30
        name: buildkit
        ports:
        - containerPort: 30003
          name: tcp
          protocol: TCP
        readinessProbe:
          exec:
            command:
            - buildctl
            - debug
            - workers
          initialDelaySeconds: 5
          periodSeconds: 30
        securityContext:
          privileged: true
      dnsPolicy: ClusterFirstWithHostNet
      hostNetwork: true
---
apiVersion: apps/v1
kind: Deployment
metadata:
  labels:
    app: docker-registry
    chart: docker-registry-2.2.2
    heritage: Helm
    release: flyte-sandbox
  name: flyte-sandbox-docker-registry
  namespace: flyte
spec:
  minReadySeconds: 5
  replicas: 1
  selector:
    matchLabels:
      app: docker-registry
      release: flyte-sandbox
  template:
    metadata:
      annotations:
        checksum/config: 8f50e768255a87f078ba8b9879a0c174c3e045ffb46ac8723d2eedbe293c8d81
<<<<<<< HEAD
        checksum/secret: bcb59e2e39c2a39cd92acf4a6d1e1798831a8acbe0239e2ca35a09ad73aeccbd
=======
        checksum/secret: cc06ff00dd370cc70ab3accad614c392c417adeb19862c274157562bfc9d8c51
>>>>>>> 27c5f127
      labels:
        app: docker-registry
        release: flyte-sandbox
    spec:
      containers:
      - command:
        - /bin/registry
        - serve
        - /etc/docker/registry/config.yml
        env:
        - name: REGISTRY_HTTP_SECRET
          valueFrom:
            secretKeyRef:
              key: haSharedSecret
              name: flyte-sandbox-docker-registry-secret
        - name: REGISTRY_STORAGE_FILESYSTEM_ROOTDIRECTORY
          value: /var/lib/registry
        image: registry:sandbox
        imagePullPolicy: Never
        livenessProbe:
          httpGet:
            path: /
            port: 5000
        name: docker-registry
        ports:
        - containerPort: 5000
        readinessProbe:
          httpGet:
            path: /
            port: 5000
        resources: {}
        volumeMounts:
        - mountPath: /etc/docker/registry
          name: flyte-sandbox-docker-registry-config
        - mountPath: /var/lib/registry/
          name: data
      securityContext:
        fsGroup: 1000
        runAsUser: 1000
      volumes:
      - configMap:
          name: flyte-sandbox-docker-registry-config
        name: flyte-sandbox-docker-registry-config
      - emptyDir: {}
        name: data
---
apiVersion: apps/v1
kind: Deployment
metadata:
  labels:
    app.kubernetes.io/component: kubernetes-dashboard
    app.kubernetes.io/instance: flyte-sandbox
    app.kubernetes.io/managed-by: Helm
    app.kubernetes.io/name: kubernetes-dashboard
    app.kubernetes.io/version: 2.7.0
    helm.sh/chart: kubernetes-dashboard-6.0.0
  name: flyte-sandbox-kubernetes-dashboard
  namespace: flyte
spec:
  replicas: 1
  selector:
    matchLabels:
      app.kubernetes.io/component: kubernetes-dashboard
      app.kubernetes.io/instance: flyte-sandbox
      app.kubernetes.io/name: kubernetes-dashboard
  strategy:
    rollingUpdate:
      maxSurge: 0
      maxUnavailable: 1
    type: RollingUpdate
  template:
    metadata:
      annotations: null
      labels:
        app.kubernetes.io/component: kubernetes-dashboard
        app.kubernetes.io/instance: flyte-sandbox
        app.kubernetes.io/managed-by: Helm
        app.kubernetes.io/name: kubernetes-dashboard
        app.kubernetes.io/version: 2.7.0
        helm.sh/chart: kubernetes-dashboard-6.0.0
    spec:
      containers:
      - args:
        - --namespace=flyte
        - --metrics-provider=none
        - --enable-insecure-login
        - --enable-skip-login
        image: kubernetesui/dashboard:sandbox
        imagePullPolicy: Never
        livenessProbe:
          httpGet:
            path: /
            port: 9090
            scheme: HTTP
          initialDelaySeconds: 30
          timeoutSeconds: 30
        name: kubernetes-dashboard
        ports:
        - containerPort: 9090
          name: http
          protocol: TCP
        resources:
          limits:
            cpu: 2
            memory: 200Mi
          requests:
            cpu: 100m
            memory: 200Mi
        securityContext:
          allowPrivilegeEscalation: false
          readOnlyRootFilesystem: true
          runAsGroup: 2001
          runAsUser: 1001
        volumeMounts:
        - mountPath: /certs
          name: kubernetes-dashboard-certs
        - mountPath: /tmp
          name: tmp-volume
      securityContext:
        seccompProfile:
          type: RuntimeDefault
      serviceAccountName: flyte-sandbox-kubernetes-dashboard
      volumes:
      - name: kubernetes-dashboard-certs
        secret:
          secretName: flyte-sandbox-kubernetes-dashboard-certs
      - emptyDir: {}
        name: tmp-volume
---
apiVersion: apps/v1
kind: Deployment
metadata:
  labels:
    app.kubernetes.io/instance: flyte-sandbox
    app.kubernetes.io/managed-by: Helm
    app.kubernetes.io/name: minio
    helm.sh/chart: minio-12.6.7
  name: flyte-sandbox-minio
  namespace: flyte
spec:
  selector:
    matchLabels:
      app.kubernetes.io/instance: flyte-sandbox
      app.kubernetes.io/name: minio
  strategy:
    type: Recreate
  template:
    metadata:
      annotations:
        checksum/credentials-secret: ecce809e3af19025d134846a9a81e163dd41df7e26abf2c6657895d9d13607a9
      labels:
        app.kubernetes.io/instance: flyte-sandbox
        app.kubernetes.io/managed-by: Helm
        app.kubernetes.io/name: minio
        helm.sh/chart: minio-12.6.7
    spec:
      affinity:
        nodeAffinity: null
        podAffinity: null
        podAntiAffinity:
          preferredDuringSchedulingIgnoredDuringExecution:
          - podAffinityTerm:
              labelSelector:
                matchLabels:
                  app.kubernetes.io/instance: flyte-sandbox
                  app.kubernetes.io/name: minio
              topologyKey: kubernetes.io/hostname
            weight: 1
      containers:
      - env:
        - name: BITNAMI_DEBUG
          value: "false"
        - name: MINIO_SCHEME
          value: http
        - name: MINIO_FORCE_NEW_KEYS
          value: "no"
        - name: MINIO_ROOT_USER
          valueFrom:
            secretKeyRef:
              key: root-user
              name: flyte-sandbox-minio
        - name: MINIO_ROOT_PASSWORD
          valueFrom:
            secretKeyRef:
              key: root-password
              name: flyte-sandbox-minio
        - name: MINIO_DEFAULT_BUCKETS
          value: my-s3-bucket
        - name: MINIO_BROWSER
          value: "on"
        - name: MINIO_PROMETHEUS_AUTH_TYPE
          value: public
        - name: MINIO_CONSOLE_PORT_NUMBER
          value: "9001"
        - name: MINIO_BROWSER_REDIRECT_URL
          value: http://localhost:30080/minio
        envFrom: null
        image: docker.io/bitnami/minio:sandbox
        imagePullPolicy: Never
        livenessProbe:
          failureThreshold: 5
          httpGet:
            path: /minio/health/live
            port: minio-api
            scheme: HTTP
          initialDelaySeconds: 5
          periodSeconds: 5
          successThreshold: 1
          timeoutSeconds: 5
        name: minio
        ports:
        - containerPort: 9000
          name: minio-api
          protocol: TCP
        - containerPort: 9001
          name: minio-console
          protocol: TCP
        readinessProbe:
          failureThreshold: 5
          initialDelaySeconds: 5
          periodSeconds: 5
          successThreshold: 1
          tcpSocket:
            port: minio-api
          timeoutSeconds: 1
        resources:
          limits: {}
          requests: {}
        securityContext:
          runAsNonRoot: true
          runAsUser: 1001
        volumeMounts:
        - mountPath: /data
          name: data
      initContainers:
      - command:
        - /bin/bash
        - -ec
        - |
          chown -R 1001:1001 /data
        image: docker.io/bitnami/os-shell:sandbox
        imagePullPolicy: Never
        name: volume-permissions
        resources:
          limits: {}
          requests: {}
        securityContext:
          runAsUser: 0
        volumeMounts:
        - mountPath: /data
          name: data
      securityContext:
        fsGroup: 1001
      serviceAccountName: flyte-sandbox-minio
      volumes:
      - name: data
        persistentVolumeClaim:
          claimName: flyte-sandbox-minio-storage
---
apiVersion: apps/v1
kind: Deployment
metadata:
  labels:
    app.kubernetes.io/instance: flyte-sandbox
    app.kubernetes.io/managed-by: Helm
    app.kubernetes.io/name: flyte-sandbox
    app.kubernetes.io/version: 1.16.1
    helm.sh/chart: flyte-sandbox-0.1.0
  name: flyte-sandbox-proxy
  namespace: flyte
spec:
  replicas: 1
  selector:
    matchLabels:
      app.kubernetes.io/component: proxy
      app.kubernetes.io/instance: flyte-sandbox
      app.kubernetes.io/name: flyte-sandbox
  template:
    metadata:
      labels:
        app.kubernetes.io/component: proxy
        app.kubernetes.io/instance: flyte-sandbox
        app.kubernetes.io/name: flyte-sandbox
    spec:
      containers:
      - image: envoyproxy/envoy:sandbox
        imagePullPolicy: Never
        livenessProbe:
          initialDelaySeconds: 30
          tcpSocket:
            port: http
        name: proxy
        ports:
        - containerPort: 8000
          name: http
        readinessProbe:
          tcpSocket:
            port: http
        volumeMounts:
        - mountPath: /etc/envoy
          name: config
      volumes:
      - configMap:
          name: flyte-sandbox-proxy-config
        name: config
---
apiVersion: apps/v1
kind: Deployment
metadata:
  labels:
    app.kubernetes.io/instance: flyte-sandbox
    app.kubernetes.io/managed-by: Helm
    app.kubernetes.io/name: flyteconnector
    helm.sh/chart: flyteconnector-v0.1.10
  name: flyteconnector
  namespace: flyte
spec:
  replicas: 1
  selector:
    matchLabels:
      app.kubernetes.io/instance: flyte-sandbox
      app.kubernetes.io/name: flyteconnector
  template:
    metadata:
      labels:
        app.kubernetes.io/instance: flyte-sandbox
        app.kubernetes.io/managed-by: Helm
        app.kubernetes.io/name: flyteconnector
        helm.sh/chart: flyteconnector-v0.1.10
    spec:
      containers:
      - command:
        - pyflyte
        - serve
        - agent
        env:
        - name: FLYTE_AWS_ENDPOINT
          value: http://flyte-sandbox-minio.flyte:9000
        - name: FLYTE_AWS_ACCESS_KEY_ID
          value: minio
        - name: FLYTE_AWS_SECRET_ACCESS_KEY
          value: miniostorage
        image: cr.flyte.org/flyteorg/flyteagent:1.15.3
        imagePullPolicy: IfNotPresent
        name: flyteconnector
        ports:
        - containerPort: 8000
          name: connector-grpc
        readinessProbe:
          grpc:
            port: 8000
          initialDelaySeconds: 1
          periodSeconds: 3
        resources:
          limits:
            cpu: 500m
            ephemeral-storage: 200Mi
            memory: 300Mi
          requests:
            cpu: 500m
            ephemeral-storage: 200Mi
            memory: 200Mi
        securityContext:
          allowPrivilegeEscalation: false
        volumeMounts:
        - mountPath: /etc/secrets
          name: flyteconnector
      securityContext: {}
      serviceAccountName: flyteconnector
      volumes:
      - name: flyteconnector
        secret:
          secretName: flyteconnector
---
apiVersion: apps/v1
kind: StatefulSet
metadata:
  labels:
    app.kubernetes.io/component: primary
    app.kubernetes.io/instance: flyte-sandbox
    app.kubernetes.io/managed-by: Helm
    app.kubernetes.io/name: postgresql
    helm.sh/chart: postgresql-12.8.1
  name: flyte-sandbox-postgresql
  namespace: flyte
spec:
  replicas: 1
  selector:
    matchLabels:
      app.kubernetes.io/component: primary
      app.kubernetes.io/instance: flyte-sandbox
      app.kubernetes.io/name: postgresql
  serviceName: flyte-sandbox-postgresql-hl
  template:
    metadata:
      labels:
        app.kubernetes.io/component: primary
        app.kubernetes.io/instance: flyte-sandbox
        app.kubernetes.io/managed-by: Helm
        app.kubernetes.io/name: postgresql
        helm.sh/chart: postgresql-12.8.1
      name: flyte-sandbox-postgresql
    spec:
      affinity:
        nodeAffinity: null
        podAffinity: null
        podAntiAffinity:
          preferredDuringSchedulingIgnoredDuringExecution:
          - podAffinityTerm:
              labelSelector:
                matchLabels:
                  app.kubernetes.io/component: primary
                  app.kubernetes.io/instance: flyte-sandbox
                  app.kubernetes.io/name: postgresql
              topologyKey: kubernetes.io/hostname
            weight: 1
      containers:
      - env:
        - name: BITNAMI_DEBUG
          value: "false"
        - name: POSTGRESQL_PORT_NUMBER
          value: "5432"
        - name: POSTGRESQL_VOLUME_DIR
          value: /bitnami/postgresql
        - name: PGDATA
          value: /bitnami/postgresql/data
        - name: POSTGRES_PASSWORD
          valueFrom:
            secretKeyRef:
              key: postgres-password
              name: flyte-sandbox-postgresql
        - name: POSTGRESQL_ENABLE_LDAP
          value: "no"
        - name: POSTGRESQL_ENABLE_TLS
          value: "no"
        - name: POSTGRESQL_LOG_HOSTNAME
          value: "false"
        - name: POSTGRESQL_LOG_CONNECTIONS
          value: "false"
        - name: POSTGRESQL_LOG_DISCONNECTIONS
          value: "false"
        - name: POSTGRESQL_PGAUDIT_LOG_CATALOG
          value: "off"
        - name: POSTGRESQL_CLIENT_MIN_MESSAGES
          value: error
        - name: POSTGRESQL_SHARED_PRELOAD_LIBRARIES
          value: pgaudit
        image: docker.io/bitnami/postgresql:sandbox
        imagePullPolicy: Never
        livenessProbe:
          exec:
            command:
            - /bin/sh
            - -c
            - exec pg_isready -U "postgres" -h 127.0.0.1 -p 5432
          failureThreshold: 6
          initialDelaySeconds: 30
          periodSeconds: 10
          successThreshold: 1
          timeoutSeconds: 5
        name: postgresql
        ports:
        - containerPort: 5432
          name: tcp-postgresql
        readinessProbe:
          exec:
            command:
            - /bin/sh
            - -c
            - -e
            - |
              exec pg_isready -U "postgres" -h 127.0.0.1 -p 5432
              [ -f /opt/bitnami/postgresql/tmp/.initialized ] || [ -f /bitnami/postgresql/.initialized ]
          failureThreshold: 6
          initialDelaySeconds: 5
          periodSeconds: 10
          successThreshold: 1
          timeoutSeconds: 5
        resources:
          limits: {}
          requests:
            cpu: 250m
            memory: 256Mi
        securityContext:
          allowPrivilegeEscalation: false
          capabilities:
            drop:
            - ALL
          runAsGroup: 0
          runAsNonRoot: true
          runAsUser: 1001
          seccompProfile:
            type: RuntimeDefault
        volumeMounts:
        - mountPath: /bitnami/postgresql
          name: data
      hostIPC: false
      hostNetwork: false
      initContainers:
      - command:
        - /bin/sh
        - -ec
        - |
          chown 1001:1001 /bitnami/postgresql
          mkdir -p /bitnami/postgresql/data
          chmod 700 /bitnami/postgresql/data
          find /bitnami/postgresql -mindepth 1 -maxdepth 1 -not -name "conf" -not -name ".snapshot" -not -name "lost+found" | \
            xargs -r chown -R 1001:1001
        image: docker.io/bitnami/os-shell:sandbox
        imagePullPolicy: Never
        name: init-chmod-data
        resources:
          limits: {}
          requests: {}
        securityContext:
          runAsGroup: 0
          runAsNonRoot: false
          runAsUser: 0
          seccompProfile:
            type: RuntimeDefault
        volumeMounts:
        - mountPath: /bitnami/postgresql
          name: data
      securityContext:
        fsGroup: 1001
      serviceAccountName: default
      volumes:
      - name: data
        persistentVolumeClaim:
          claimName: flyte-sandbox-db-storage
  updateStrategy:
    rollingUpdate: {}
    type: RollingUpdate<|MERGE_RESOLUTION|>--- conflicted
+++ resolved
@@ -822,11 +822,7 @@
 ---
 apiVersion: v1
 data:
-<<<<<<< HEAD
-  haSharedSecret: NjlZbm9Bdmdjc2RIOVV6RA==
-=======
   haSharedSecret: WDh0TktlZnFoN2pnSmlhQQ==
->>>>>>> 27c5f127
   proxyPassword: ""
   proxyUsername: ""
 kind: Secret
@@ -1423,11 +1419,7 @@
     metadata:
       annotations:
         checksum/config: 8f50e768255a87f078ba8b9879a0c174c3e045ffb46ac8723d2eedbe293c8d81
-<<<<<<< HEAD
-        checksum/secret: bcb59e2e39c2a39cd92acf4a6d1e1798831a8acbe0239e2ca35a09ad73aeccbd
-=======
         checksum/secret: cc06ff00dd370cc70ab3accad614c392c417adeb19862c274157562bfc9d8c51
->>>>>>> 27c5f127
       labels:
         app: docker-registry
         release: flyte-sandbox
