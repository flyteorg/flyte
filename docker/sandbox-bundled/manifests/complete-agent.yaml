apiVersion: v1
kind: Namespace
metadata:
  name: flyte
---
apiVersion: v1
kind: ServiceAccount
metadata:
  labels:
    app.kubernetes.io/instance: flyte-sandbox
    app.kubernetes.io/managed-by: Helm
    app.kubernetes.io/name: flyte-sandbox
    app.kubernetes.io/version: 1.16.0
    helm.sh/chart: flyte-binary-v0.1.10
  name: flyte-sandbox
  namespace: flyte
---
apiVersion: v1
kind: ServiceAccount
metadata:
  labels:
    app.kubernetes.io/instance: flyte-sandbox
    app.kubernetes.io/managed-by: Helm
    app.kubernetes.io/name: kubernetes-dashboard
    app.kubernetes.io/version: 2.7.0
    helm.sh/chart: kubernetes-dashboard-6.0.0
  name: flyte-sandbox-kubernetes-dashboard
  namespace: flyte
---
apiVersion: v1
automountServiceAccountToken: true
kind: ServiceAccount
metadata:
  labels:
    app.kubernetes.io/instance: flyte-sandbox
    app.kubernetes.io/managed-by: Helm
    app.kubernetes.io/name: minio
    helm.sh/chart: minio-12.1.1
  name: flyte-sandbox-minio
  namespace: flyte
secrets:
- name: flyte-sandbox-minio
---
apiVersion: v1
kind: ServiceAccount
metadata:
  labels:
    app.kubernetes.io/instance: flyteagent
    app.kubernetes.io/managed-by: Helm
    app.kubernetes.io/name: flyteagent
    helm.sh/chart: flyteagent-v0.1.10
  name: flyteagent
  namespace: flyte
---
apiVersion: rbac.authorization.k8s.io/v1
kind: Role
metadata:
  labels:
    app.kubernetes.io/instance: flyte-sandbox
    app.kubernetes.io/managed-by: Helm
    app.kubernetes.io/name: kubernetes-dashboard
    app.kubernetes.io/version: 2.7.0
    helm.sh/chart: kubernetes-dashboard-6.0.0
  name: flyte-sandbox-kubernetes-dashboard
  namespace: flyte
rules:
- apiGroups:
  - ""
  resourceNames:
  - kubernetes-dashboard-key-holder
  - kubernetes-dashboard-certs
  - kubernetes-dashboard-csrf
  resources:
  - secrets
  verbs:
  - get
  - update
  - delete
- apiGroups:
  - ""
  resourceNames:
  - kubernetes-dashboard-settings
  resources:
  - configmaps
  verbs:
  - get
  - update
- apiGroups:
  - ""
  resourceNames:
  - heapster
  - dashboard-metrics-scraper
  resources:
  - services
  verbs:
  - proxy
- apiGroups:
  - ""
  resourceNames:
  - heapster
  - 'http:heapster:'
  - 'https:heapster:'
  - dashboard-metrics-scraper
  - http:dashboard-metrics-scraper
  resources:
  - services/proxy
  verbs:
  - get
---
apiVersion: rbac.authorization.k8s.io/v1
kind: ClusterRole
metadata:
  labels:
    app.kubernetes.io/instance: flyte-sandbox
    app.kubernetes.io/managed-by: Helm
    app.kubernetes.io/name: flyte-sandbox
    app.kubernetes.io/version: 1.16.0
    helm.sh/chart: flyte-binary-v0.1.10
  name: flyte-sandbox-cluster-role
  namespace: flyte
rules:
- apiGroups:
  - ""
  resources:
  - namespaces
  - resourcequotas
  - secrets
  verbs:
  - create
  - get
  - list
  - patch
  - update
- apiGroups:
  - ""
  resources:
  - pods
  verbs:
  - create
  - delete
  - get
  - list
  - patch
  - update
  - watch
- apiGroups:
  - ""
  resources:
  - events
  verbs:
  - create
  - delete
  - patch
  - update
- apiGroups:
  - ""
  resources:
  - podtemplates
  verbs:
  - get
  - list
  - watch
- apiGroups:
  - flyte.lyft.com
  resources:
  - flyteworkflows
  verbs:
  - create
  - delete
  - deletecollection
  - get
  - list
  - patch
  - post
  - update
  - watch
- apiGroups:
  - apiextensions.k8s.io
  resources:
  - customresourcedefinitions
  verbs:
  - create
  - get
  - list
- apiGroups:
  - admissionregistration.k8s.io
  resources:
  - mutatingwebhookconfigurations
  verbs:
  - create
  - get
  - list
  - patch
  - update
- apiGroups:
  - '*'
  resources:
  - '*'
  verbs:
  - '*'
---
apiVersion: rbac.authorization.k8s.io/v1
kind: ClusterRole
metadata:
  labels:
    app.kubernetes.io/instance: flyte-sandbox
    app.kubernetes.io/managed-by: Helm
    app.kubernetes.io/name: kubernetes-dashboard
    app.kubernetes.io/version: 2.7.0
    helm.sh/chart: kubernetes-dashboard-6.0.0
  name: flyte-sandbox-kubernetes-dashboard-readonly
rules:
- apiGroups:
  - ""
  resources:
  - configmaps
  - endpoints
  - persistentvolumeclaims
  - pods
  - replicationcontrollers
  - replicationcontrollers/scale
  - serviceaccounts
  - services
  - nodes
  - persistentvolumeclaims
  - persistentvolumes
  verbs:
  - get
  - list
  - watch
- apiGroups:
  - ""
  resources:
  - bindings
  - events
  - limitranges
  - namespaces/status
  - pods/log
  - pods/status
  - replicationcontrollers/status
  - resourcequotas
  - resourcequotas/status
  verbs:
  - get
  - list
  - watch
- apiGroups:
  - ""
  resources:
  - namespaces
  verbs:
  - get
  - list
  - watch
- apiGroups:
  - apps
  resources:
  - daemonsets
  - deployments
  - deployments/scale
  - replicasets
  - replicasets/scale
  - statefulsets
  verbs:
  - get
  - list
  - watch
- apiGroups:
  - autoscaling
  resources:
  - horizontalpodautoscalers
  verbs:
  - get
  - list
  - watch
- apiGroups:
  - batch
  resources:
  - cronjobs
  - jobs
  verbs:
  - get
  - list
  - watch
- apiGroups:
  - extensions
  resources:
  - daemonsets
  - deployments
  - deployments/scale
  - ingresses
  - networkpolicies
  - replicasets
  - replicasets/scale
  - replicationcontrollers/scale
  verbs:
  - get
  - list
  - watch
- apiGroups:
  - policy
  resources:
  - poddisruptionbudgets
  verbs:
  - get
  - list
  - watch
- apiGroups:
  - networking.k8s.io
  resources:
  - networkpolicies
  - ingresses
  verbs:
  - get
  - list
  - watch
- apiGroups:
  - storage.k8s.io
  resources:
  - storageclasses
  - volumeattachments
  verbs:
  - get
  - list
  - watch
- apiGroups:
  - rbac.authorization.k8s.io
  resources:
  - clusterrolebindings
  - clusterroles
  - roles
  - rolebindings
  verbs:
  - get
  - list
  - watch
---
apiVersion: rbac.authorization.k8s.io/v1
kind: RoleBinding
metadata:
  labels:
    app.kubernetes.io/instance: flyte-sandbox
    app.kubernetes.io/managed-by: Helm
    app.kubernetes.io/name: kubernetes-dashboard
    app.kubernetes.io/version: 2.7.0
    helm.sh/chart: kubernetes-dashboard-6.0.0
  name: flyte-sandbox-kubernetes-dashboard
  namespace: flyte
roleRef:
  apiGroup: rbac.authorization.k8s.io
  kind: Role
  name: flyte-sandbox-kubernetes-dashboard
subjects:
- kind: ServiceAccount
  name: flyte-sandbox-kubernetes-dashboard
  namespace: flyte
---
apiVersion: rbac.authorization.k8s.io/v1
kind: ClusterRoleBinding
metadata:
  labels:
    app.kubernetes.io/instance: flyte-sandbox
    app.kubernetes.io/managed-by: Helm
    app.kubernetes.io/name: flyte-sandbox
    app.kubernetes.io/version: 1.16.0
    helm.sh/chart: flyte-binary-v0.1.10
  name: flyte-sandbox-cluster-role-binding
  namespace: flyte
roleRef:
  apiGroup: rbac.authorization.k8s.io
  kind: ClusterRole
  name: flyte-sandbox-cluster-role
subjects:
- kind: ServiceAccount
  name: flyte-sandbox
  namespace: flyte
---
apiVersion: rbac.authorization.k8s.io/v1
kind: ClusterRoleBinding
metadata:
  labels:
    app.kubernetes.io/instance: flyte-sandbox
    app.kubernetes.io/managed-by: Helm
    app.kubernetes.io/name: kubernetes-dashboard
    app.kubernetes.io/version: 2.7.0
    helm.sh/chart: kubernetes-dashboard-6.0.0
  name: flyte-sandbox-kubernetes-dashboard-readonly
roleRef:
  apiGroup: rbac.authorization.k8s.io
  kind: ClusterRole
  name: flyte-sandbox-kubernetes-dashboard-readonly
subjects:
- kind: ServiceAccount
  name: flyte-sandbox-kubernetes-dashboard
  namespace: flyte
---
apiVersion: v1
data:
  namespace.yaml: |
    apiVersion: v1
    kind: Namespace
    metadata:
      name: '{{ namespace }}'
kind: ConfigMap
metadata:
  labels:
    app.kubernetes.io/instance: flyte-sandbox
    app.kubernetes.io/managed-by: Helm
    app.kubernetes.io/name: flyte-sandbox
    app.kubernetes.io/version: 1.16.0
    helm.sh/chart: flyte-binary-v0.1.10
  name: flyte-sandbox-cluster-resource-templates
  namespace: flyte
---
apiVersion: v1
data:
  000-core.yaml: |
    admin:
      endpoint: localhost:8089
      insecure: true
    catalog-cache:
      endpoint: localhost:8081
      insecure: true
      type: datacatalog
    cluster_resources:
      standaloneDeployment: false
      templatePath: /etc/flyte/cluster-resource-templates
    logger:
      show-source: true
      level: 5
    propeller:
      create-flyteworkflow-crd: true
    webhook:
      certDir: /var/run/flyte/certs
      localCert: true
      secretName: flyte-sandbox-webhook-secret
      serviceName: flyte-sandbox-webhook
      servicePort: 443
    flyte:
      admin:
        disableClusterResourceManager: false
        disableScheduler: false
        disabled: false
        seedProjects:
        - flytesnacks
      dataCatalog:
        disabled: false
      propeller:
        disableWebhook: false
        disabled: false
  001-plugins.yaml: |
    tasks:
      task-plugins:
        default-for-task-types:
          container: container
          container_array: k8s-array
          sidecar: sidecar
        enabled-plugins:
        - container
        - sidecar
        - k8s-array
        - agent-service
    plugins:
      logs:
        kubernetes-enabled: true
        kubernetes-template-uri: http://localhost:30080/kubernetes-dashboard/#/log/{{.namespace }}/{{ .podName }}/pod?namespace={{ .namespace }}
        cloudwatch-enabled: false
        stackdriver-enabled: false
      k8s:
        co-pilot:
          image: "cr.flyte.org/flyteorg/flytecopilot:v1.10.6"
      k8s-array:
        logs:
          config:
            kubernetes-enabled: true
            kubernetes-template-uri: http://localhost:30080/kubernetes-dashboard/#/log/{{.namespace }}/{{ .podName }}/pod?namespace={{ .namespace }}
            cloudwatch-enabled: false
            stackdriver-enabled: false
      agent-service:
        defaultAgent:
          defaultTimeout: 10s
          endpoint: dns:///flyteagent.flyte.svc.cluster.local:8000
          insecure: true
          timeouts:
            GetTask: 10s
        supportedTaskTypes:
        - default_task
  002-database.yaml: |
    database:
      postgres:
        username: postgres
        host: flyte-sandbox-postgresql
        port: 5432
        dbname: flyte
        options: "sslmode=disable"
  003-storage.yaml: |
    propeller:
      rawoutput-prefix: s3://my-s3-bucket/data
    storage:
      type: stow
      stow:
        kind: s3
        config:
          region: us-east-1
          disable_ssl: true
          v2_signing: true
          endpoint: http://flyte-sandbox-minio.flyte:9000
          auth_type: accesskey
      container: my-s3-bucket
  100-inline-config.yaml: |
    artifacts:
      host: localhost
      insecure: true
      port: 50051
    cloudEvents:
      cloudEventVersion: v2
      enable: true
      type: sandbox
    plugins:
      k8s:
        default-env-vars:
        - FLYTE_AWS_ENDPOINT: http://flyte-sandbox-minio.flyte:9000
        - FLYTE_AWS_ACCESS_KEY_ID: minio
        - FLYTE_AWS_SECRET_ACCESS_KEY: miniostorage
    storage:
      signedURL:
        stowConfigOverride:
          endpoint: http://localhost:30002
    task_resources:
      defaults:
        cpu: 500m
        ephemeralStorage: 0
        gpu: 0
        memory: 1Gi
      limits:
        cpu: 0
        ephemeralStorage: 0
        gpu: 0
        memory: 0
kind: ConfigMap
metadata:
  labels:
    app.kubernetes.io/instance: flyte-sandbox
    app.kubernetes.io/managed-by: Helm
    app.kubernetes.io/name: flyte-sandbox
    app.kubernetes.io/version: 1.16.0
    helm.sh/chart: flyte-binary-v0.1.10
  name: flyte-sandbox-config
  namespace: flyte
---
apiVersion: v1
data:
  config.yml: |-
    health:
      storagedriver:
        enabled: true
        interval: 10s
        threshold: 3
    http:
      addr: :5000
      debug:
        addr: :5001
        prometheus:
          enabled: false
          path: /metrics
      headers:
        X-Content-Type-Options:
        - nosniff
    log:
      fields:
        service: registry
    storage:
      cache:
        blobdescriptor: inmemory
    version: 0.1
kind: ConfigMap
metadata:
  labels:
    app: docker-registry
    chart: docker-registry-2.2.2
    heritage: Helm
    release: flyte-sandbox
  name: flyte-sandbox-docker-registry-config
  namespace: flyte
---
apiVersion: v1
kind: ConfigMap
metadata:
  name: flyte-sandbox-extra-cluster-resource-templates
  namespace: flyte
---
apiVersion: v1
kind: ConfigMap
metadata:
  name: flyte-sandbox-extra-config
  namespace: flyte
---
apiVersion: v1
data:
  envoy.yaml: |
    admin:
        access_log_path: /dev/stdout
    static_resources:
        listeners:
            - address:
                  socket_address:
                      address: 0.0.0.0
                      port_value: 8000
              filter_chains:
                  - filters:
                        - name: envoy.filters.network.http_connection_manager
                          typed_config:
                              "@type": type.googleapis.com/envoy.extensions.filters.network.http_connection_manager.v3.HttpConnectionManager
                              stat_prefix: ingress_http
                              codec_type: AUTO
                              upgrade_configs:
                                  - upgrade_type: websocket
                              route_config:
                                  name: local_route
                                  virtual_hosts:
                                      - name: backend
                                        domains:
                                            - "*"
                                        routes:
                                            - match:
                                                  path: "/"
                                              redirect:
                                                  path_redirect: "/console/"
                                            - match:
                                                  prefix: "/.well-known"
                                              route:
                                                  cluster: flyte
                                            - match:
                                                  prefix: "/__webpack_hmr"
                                              route:
                                                  cluster: flyte
                                            - match:
                                                  prefix: "/api"
                                              route:
                                                  cluster: flyte
                                            - match:
                                                  prefix: "/callback"
                                              route:
                                                  cluster: flyte
                                            - match:
                                                  prefix: "/config"
                                              route:
                                                  cluster: flyte
                                            - match:
                                                  prefix: "/console"
                                              route:
                                                  cluster: flyte
                                            - match:
                                                  prefix: "/healthcheck"
                                              route:
                                                  cluster: flyte
                                            - match:
                                                  prefix: "/login"
                                              route:
                                                  cluster: flyte
                                            - match:
                                                  prefix: "/logout"
                                              route:
                                                  cluster: flyte
                                            - match:
                                                  prefix: "/me"
                                              route:
                                                  cluster: flyte
                                            - match:
                                                  prefix: "/oauth2"
                                              route:
                                                  cluster: flyte
                                            - match:
                                                  prefix: "/v1"
                                              route:
                                                  cluster: flyte
                                            - match:
                                                  prefix: "/flyteidl.service.AdminService"
                                              route:
                                                  cluster: flyte_grpc
                                            - match:
                                                  prefix: "/flyteidl.service.AuthMetadataService"
                                              route:
                                                  cluster: flyte_grpc
                                            - match:
                                                  prefix: "/flyteidl.service.DataProxyService"
                                              route:
                                                  cluster: flyte_grpc
                                            - match:
                                                  prefix: "/flyteidl.service.IdentityService"
                                              route:
                                                  cluster: flyte_grpc
                                            - match:
                                                  prefix: "/grpc.health.v1.Health"
                                              route:
                                                  cluster: flyte_grpc
                                            - match:
                                                  prefix: "/flyteidl.service.SignalService"
                                              route:
                                                  cluster: flyte_grpc
                                            - match:
                                                  prefix: "/flyteidl.artifact.ArtifactRegistry"
                                              route:
                                                  cluster: artifact
                                            - match:
                                                  path: "/kubernetes-dashboard"
                                              redirect:
                                                  path_redirect: "/kubernetes-dashboard/"
                                            - match:
                                                  prefix: "/kubernetes-dashboard/"
                                              route:
                                                  cluster: kubernetes-dashboard
                                                  prefix_rewrite: /
                                            - match:
                                                  path: "/minio"
                                              redirect:
                                                  path_redirect: "/minio/"
                                            - match:
                                                  prefix: "/minio/"
                                              route:
                                                  cluster: minio
                                                  prefix_rewrite: /
                              http_filters:
                                  - name: envoy.filters.http.router
                                    typed_config:
                                      "@type": type.googleapis.com/envoy.extensions.filters.http.router.v3.Router
        clusters:
            - name: flyte
              connect_timeout: 0.25s
              type: STRICT_DNS
              lb_policy: ROUND_ROBIN
              load_assignment:
                  cluster_name: flyte
                  endpoints:
                      - lb_endpoints:
                            - endpoint:
                                  address:
                                      socket_address:
                                          address: flyte-sandbox-http
                                          port_value: 8088
            - name: flyte_grpc
              connect_timeout: 0.25s
              type: STRICT_DNS
              lb_policy: ROUND_ROBIN
              http2_protocol_options: {}
              load_assignment:
                  cluster_name: flyte_grpc
                  endpoints:
                      - lb_endpoints:
                            - endpoint:
                                  address:
                                      socket_address:
                                          address: flyte-sandbox-grpc
                                          port_value: 8089
            - name: kubernetes-dashboard
              connect_timeout: 0.25s
              type: STRICT_DNS
              lb_policy: ROUND_ROBIN
              load_assignment:
                  cluster_name: kubernetes-dashboard
                  endpoints:
                      - lb_endpoints:
                            - endpoint:
                                  address:
                                      socket_address:
                                          address: flyte-sandbox-kubernetes-dashboard
                                          port_value: 80
            - name: minio
              connect_timeout: 0.25s
              type: STRICT_DNS
              lb_policy: ROUND_ROBIN
              load_assignment:
                  cluster_name: minio
                  endpoints:
                      - lb_endpoints:
                            - endpoint:
                                  address:
                                      socket_address:
                                          address: flyte-sandbox-minio
                                          port_value: 9001
            - name: artifact
              connect_timeout: 0.25s
              type: STRICT_DNS
              lb_policy: ROUND_ROBIN
              http2_protocol_options: {}
              load_assignment:
                  cluster_name: artifact
                  endpoints:
                      - lb_endpoints:
                            - endpoint:
                                  address:
                                      socket_address:
                                          address: artifact-service
                                          port_value: 50051
kind: ConfigMap
metadata:
  labels:
    app.kubernetes.io/instance: flyte-sandbox
    app.kubernetes.io/managed-by: Helm
    app.kubernetes.io/name: flyte-sandbox
    app.kubernetes.io/version: 1.16.0
    helm.sh/chart: flyte-sandbox-0.1.0
  name: flyte-sandbox-proxy-config
  namespace: flyte
---
apiVersion: v1
data: null
kind: ConfigMap
metadata:
  labels:
    app.kubernetes.io/instance: flyte-sandbox
    app.kubernetes.io/managed-by: Helm
    app.kubernetes.io/name: kubernetes-dashboard
    app.kubernetes.io/version: 2.7.0
    helm.sh/chart: kubernetes-dashboard-6.0.0
  name: kubernetes-dashboard-settings
  namespace: flyte
---
apiVersion: v1
kind: Secret
metadata:
  labels:
    app.kubernetes.io/instance: flyte-sandbox
    app.kubernetes.io/managed-by: Helm
    app.kubernetes.io/name: flyte-sandbox
    app.kubernetes.io/version: 1.16.0
    helm.sh/chart: flyte-binary-v0.1.10
  name: flyte-sandbox-config-secret
  namespace: flyte
stringData:
  012-database-secrets.yaml: |
    database:
      postgres:
        password: "postgres"
  013-storage-secrets.yaml: |
    storage:
      stow:
        config:
          access_key_id: "minio"
          secret_key: "miniostorage"
type: Opaque
---
apiVersion: v1
data:
<<<<<<< HEAD
  haSharedSecret: U1ZVMDRYYklPa3RXMGxzQw==
=======
  haSharedSecret: ZnNFaHlpM01FZjRaQmNJSA==
>>>>>>> 6c6656cc
  proxyPassword: ""
  proxyUsername: ""
kind: Secret
metadata:
  labels:
    app: docker-registry
    chart: docker-registry-2.2.2
    heritage: Helm
    release: flyte-sandbox
  name: flyte-sandbox-docker-registry-secret
  namespace: flyte
type: Opaque
---
apiVersion: v1
kind: Secret
metadata:
  labels:
    app.kubernetes.io/instance: flyte-sandbox
    app.kubernetes.io/managed-by: Helm
    app.kubernetes.io/name: kubernetes-dashboard
    app.kubernetes.io/version: 2.7.0
    helm.sh/chart: kubernetes-dashboard-6.0.0
  name: flyte-sandbox-kubernetes-dashboard-certs
  namespace: flyte
type: Opaque
---
apiVersion: v1
data:
  root-password: bWluaW9zdG9yYWdl
  root-user: bWluaW8=
kind: Secret
metadata:
  labels:
    app.kubernetes.io/instance: flyte-sandbox
    app.kubernetes.io/managed-by: Helm
    app.kubernetes.io/name: minio
    helm.sh/chart: minio-12.1.1
  name: flyte-sandbox-minio
  namespace: flyte
type: Opaque
---
apiVersion: v1
data:
  postgres-password: cG9zdGdyZXM=
kind: Secret
metadata:
  labels:
    app.kubernetes.io/instance: flyte-sandbox
    app.kubernetes.io/managed-by: Helm
    app.kubernetes.io/name: postgresql
    helm.sh/chart: postgresql-12.1.9
  name: flyte-sandbox-postgresql
  namespace: flyte
type: Opaque
---
apiVersion: v1
data:
  username: User
kind: Secret
metadata:
  name: flyteagent
  namespace: flyte
type: Opaque
---
apiVersion: v1
kind: Secret
metadata:
  labels:
    app.kubernetes.io/instance: flyte-sandbox
    app.kubernetes.io/managed-by: Helm
    app.kubernetes.io/name: kubernetes-dashboard
    app.kubernetes.io/version: 2.7.0
    helm.sh/chart: kubernetes-dashboard-6.0.0
  name: kubernetes-dashboard-csrf
  namespace: flyte
type: Opaque
---
apiVersion: v1
kind: Secret
metadata:
  labels:
    app.kubernetes.io/instance: flyte-sandbox
    app.kubernetes.io/managed-by: Helm
    app.kubernetes.io/name: kubernetes-dashboard
    app.kubernetes.io/version: 2.7.0
    helm.sh/chart: kubernetes-dashboard-6.0.0
  name: kubernetes-dashboard-key-holder
  namespace: flyte
type: Opaque
---
apiVersion: v1
kind: Service
metadata:
  labels:
    app: artifact-service
  name: artifact-service
  namespace: flyte
spec:
  ports:
  - name: grpc
    port: 50051
    targetPort: 50051
  selector:
    app: artifact-service
  type: ClusterIP
---
apiVersion: v1
kind: Service
metadata:
  labels:
    app: docker-registry
    chart: docker-registry-2.2.2
    heritage: Helm
    release: flyte-sandbox
  name: flyte-sandbox-docker-registry
  namespace: flyte
spec:
  ports:
  - name: http-5000
    nodePort: 30000
    port: 5000
    protocol: TCP
    targetPort: 5000
  selector:
    app: docker-registry
    release: flyte-sandbox
  type: NodePort
---
apiVersion: v1
kind: Service
metadata:
  labels:
    app.kubernetes.io/instance: flyte-sandbox
    app.kubernetes.io/managed-by: Helm
    app.kubernetes.io/name: flyte-sandbox
    app.kubernetes.io/version: 1.16.0
    helm.sh/chart: flyte-binary-v0.1.10
  name: flyte-sandbox-grpc
  namespace: flyte
spec:
  ports:
  - name: grpc
    nodePort: null
    port: 8089
    targetPort: grpc
  selector:
    app.kubernetes.io/component: flyte-binary
    app.kubernetes.io/instance: flyte-sandbox
    app.kubernetes.io/name: flyte-sandbox
  type: ClusterIP
---
apiVersion: v1
kind: Service
metadata:
  labels:
    app.kubernetes.io/instance: flyte-sandbox
    app.kubernetes.io/managed-by: Helm
    app.kubernetes.io/name: flyte-sandbox
    app.kubernetes.io/version: 1.16.0
    helm.sh/chart: flyte-binary-v0.1.10
  name: flyte-sandbox-http
  namespace: flyte
spec:
  ports:
  - name: http
    nodePort: null
    port: 8088
    targetPort: http
  selector:
    app.kubernetes.io/component: flyte-binary
    app.kubernetes.io/instance: flyte-sandbox
    app.kubernetes.io/name: flyte-sandbox
  type: ClusterIP
---
apiVersion: v1
kind: Service
metadata:
  labels:
    app.kubernetes.io/component: kubernetes-dashboard
    app.kubernetes.io/instance: flyte-sandbox
    app.kubernetes.io/managed-by: Helm
    app.kubernetes.io/name: kubernetes-dashboard
    app.kubernetes.io/version: 2.7.0
    helm.sh/chart: kubernetes-dashboard-6.0.0
    kubernetes.io/cluster-service: "true"
  name: flyte-sandbox-kubernetes-dashboard
  namespace: flyte
spec:
  ports:
  - name: http
    port: 80
    targetPort: http
  selector:
    app.kubernetes.io/component: kubernetes-dashboard
    app.kubernetes.io/instance: flyte-sandbox
    app.kubernetes.io/name: kubernetes-dashboard
  type: ClusterIP
---
apiVersion: v1
kind: Service
metadata:
  labels:
    app.kubernetes.io/instance: flyte-sandbox
    app.kubernetes.io/managed-by: Helm
    app.kubernetes.io/name: minio
    helm.sh/chart: minio-12.1.1
  name: flyte-sandbox-minio
  namespace: flyte
spec:
  externalTrafficPolicy: Cluster
  ports:
  - name: minio-api
    nodePort: 30002
    port: 9000
    targetPort: minio-api
  - name: minio-console
    port: 9001
    targetPort: minio-console
  selector:
    app.kubernetes.io/instance: flyte-sandbox
    app.kubernetes.io/name: minio
  type: NodePort
---
apiVersion: v1
kind: Service
metadata:
  labels:
    app.kubernetes.io/component: primary
    app.kubernetes.io/instance: flyte-sandbox
    app.kubernetes.io/managed-by: Helm
    app.kubernetes.io/name: postgresql
    helm.sh/chart: postgresql-12.1.9
  name: flyte-sandbox-postgresql
  namespace: flyte
spec:
  externalTrafficPolicy: Cluster
  ports:
  - name: tcp-postgresql
    nodePort: 30001
    port: 5432
    targetPort: tcp-postgresql
  selector:
    app.kubernetes.io/component: primary
    app.kubernetes.io/instance: flyte-sandbox
    app.kubernetes.io/name: postgresql
  sessionAffinity: None
  type: NodePort
---
apiVersion: v1
kind: Service
metadata:
  labels:
    app.kubernetes.io/component: primary
    app.kubernetes.io/instance: flyte-sandbox
    app.kubernetes.io/managed-by: Helm
    app.kubernetes.io/name: postgresql
    helm.sh/chart: postgresql-12.1.9
    service.alpha.kubernetes.io/tolerate-unready-endpoints: "true"
  name: flyte-sandbox-postgresql-hl
  namespace: flyte
spec:
  clusterIP: None
  ports:
  - name: tcp-postgresql
    port: 5432
    targetPort: tcp-postgresql
  publishNotReadyAddresses: true
  selector:
    app.kubernetes.io/component: primary
    app.kubernetes.io/instance: flyte-sandbox
    app.kubernetes.io/name: postgresql
  type: ClusterIP
---
apiVersion: v1
kind: Service
metadata:
  labels:
    app.kubernetes.io/instance: flyte-sandbox
    app.kubernetes.io/managed-by: Helm
    app.kubernetes.io/name: flyte-sandbox
    app.kubernetes.io/version: 1.16.0
    helm.sh/chart: flyte-sandbox-0.1.0
  name: flyte-sandbox-proxy
  namespace: flyte
spec:
  ports:
  - name: http
    nodePort: 30080
    port: 8000
    protocol: TCP
  selector:
    app.kubernetes.io/component: proxy
    app.kubernetes.io/instance: flyte-sandbox
    app.kubernetes.io/name: flyte-sandbox
  type: NodePort
---
apiVersion: v1
kind: Service
metadata:
  labels:
    app.kubernetes.io/instance: flyte-sandbox
    app.kubernetes.io/managed-by: Helm
    app.kubernetes.io/name: flyte-sandbox
    app.kubernetes.io/version: 1.16.0
    helm.sh/chart: flyte-binary-v0.1.10
  name: flyte-sandbox-webhook
  namespace: flyte
spec:
  ports:
  - name: webhook
    port: 443
    targetPort: webhook
  selector:
    app.kubernetes.io/component: flyte-binary
    app.kubernetes.io/instance: flyte-sandbox
    app.kubernetes.io/name: flyte-sandbox
  type: ClusterIP
---
apiVersion: v1
kind: Service
metadata:
  annotations:
    projectcontour.io/upstream-protocol.h2c: grpc
  labels:
    app.kubernetes.io/instance: flyteagent
    app.kubernetes.io/managed-by: Helm
    app.kubernetes.io/name: flyteagent
    helm.sh/chart: flyteagent-v0.1.10
  name: flyteagent
  namespace: flyte
spec:
  ports:
  - name: agent-grpc
    port: 8000
    protocol: TCP
    targetPort: agent-grpc
  selector:
    app.kubernetes.io/instance: flyteagent
    app.kubernetes.io/name: flyteagent
  type: ClusterIP
---
apiVersion: v1
kind: PersistentVolume
metadata:
  labels:
    app.kubernetes.io/instance: flyte-sandbox
    app.kubernetes.io/managed-by: Helm
    app.kubernetes.io/name: flyte-sandbox
    app.kubernetes.io/version: 1.16.0
    helm.sh/chart: flyte-sandbox-0.1.0
  name: flyte-sandbox-db-storage
  namespace: flyte
spec:
  accessModes:
  - ReadWriteOnce
  capacity:
    storage: 1Gi
  hostPath:
    path: /var/lib/flyte/storage/db
  storageClassName: manual
---
apiVersion: v1
kind: PersistentVolume
metadata:
  labels:
    app.kubernetes.io/instance: flyte-sandbox
    app.kubernetes.io/managed-by: Helm
    app.kubernetes.io/name: flyte-sandbox
    app.kubernetes.io/version: 1.16.0
    helm.sh/chart: flyte-sandbox-0.1.0
  name: flyte-sandbox-minio-storage
  namespace: flyte
spec:
  accessModes:
  - ReadWriteOnce
  capacity:
    storage: 1Gi
  hostPath:
    path: /var/lib/flyte/storage/minio
  storageClassName: manual
---
apiVersion: v1
kind: PersistentVolumeClaim
metadata:
  labels:
    app.kubernetes.io/instance: flyte-sandbox
    app.kubernetes.io/managed-by: Helm
    app.kubernetes.io/name: flyte-sandbox
    app.kubernetes.io/version: 1.16.0
    helm.sh/chart: flyte-sandbox-0.1.0
  name: flyte-sandbox-db-storage
  namespace: flyte
spec:
  accessModes:
  - ReadWriteOnce
  resources:
    requests:
      storage: 1Gi
  storageClassName: manual
  volumeName: flyte-sandbox-db-storage
---
apiVersion: v1
kind: PersistentVolumeClaim
metadata:
  labels:
    app.kubernetes.io/instance: flyte-sandbox
    app.kubernetes.io/managed-by: Helm
    app.kubernetes.io/name: flyte-sandbox
    app.kubernetes.io/version: 1.16.0
    helm.sh/chart: flyte-sandbox-0.1.0
  name: flyte-sandbox-minio-storage
  namespace: flyte
spec:
  accessModes:
  - ReadWriteOnce
  resources:
    requests:
      storage: 1Gi
  storageClassName: manual
  volumeName: flyte-sandbox-minio-storage
---
apiVersion: apps/v1
kind: Deployment
metadata:
  labels:
    app: artifact-service
  name: artifact-service
  namespace: flyte
spec:
  replicas: 1
  selector:
    matchLabels:
      app: artifact-service
  template:
    metadata:
      labels:
        app: artifact-service
    spec:
      containers:
      - env:
        - name: DATABASE_URL
          value: postgresql://postgres:postgres@flyte-sandbox-postgresql.flyte:5432/postgres
        - name: REDIS_HOST
          value: flyte-sandbox-redis-headless.flyte.svc.cluster.local
        - name: REDIS_PORT
          value: "6379"
        image: ghcr.io/unionai/artifacts:sandbox
        livenessProbe:
          initialDelaySeconds: 30
          tcpSocket:
            port: grpc
        name: main
        ports:
        - containerPort: 50051
          name: grpc
        readinessProbe:
          tcpSocket:
            port: grpc
---
apiVersion: apps/v1
kind: Deployment
metadata:
  labels:
    app.kubernetes.io/instance: flyte-sandbox
    app.kubernetes.io/managed-by: Helm
    app.kubernetes.io/name: flyte-sandbox
    app.kubernetes.io/version: 1.16.0
    helm.sh/chart: flyte-binary-v0.1.10
  name: flyte-sandbox
  namespace: flyte
spec:
  replicas: 1
  selector:
    matchLabels:
      app.kubernetes.io/component: flyte-binary
      app.kubernetes.io/instance: flyte-sandbox
      app.kubernetes.io/name: flyte-sandbox
  strategy:
    type: Recreate
  template:
    metadata:
      annotations:
        checksum/cluster-resource-templates: 6fd9b172465e3089fcc59f738b92b8dc4d8939360c19de8ee65f68b0e7422035
<<<<<<< HEAD
        checksum/configuration: 26bbd18ef201607bb224b8deaf8006ad5f92eeaf32a6c0f28056aa9c32031862
=======
        checksum/configuration: 6755bdc74789d7e2a80161a9f811e41ea3c0cf12bab5cb0820c7c8539b4b88fe
>>>>>>> 6c6656cc
        checksum/configuration-secret: 09216ffaa3d29e14f88b1f30af580d02a2a5e014de4d750b7f275cc07ed4e914
      labels:
        app.kubernetes.io/component: flyte-binary
        app.kubernetes.io/instance: flyte-sandbox
        app.kubernetes.io/name: flyte-sandbox
    spec:
      containers:
      - args:
        - start
        - --config
        - /etc/flyte/config.d/*.yaml
        env:
        - name: POD_NAME
          valueFrom:
            fieldRef:
              fieldPath: metadata.name
        - name: POD_NAMESPACE
          valueFrom:
            fieldRef:
              fieldPath: metadata.namespace
        image: flyte-binary:sandbox
        imagePullPolicy: Never
        livenessProbe:
          httpGet:
            path: /healthcheck
            port: http
          initialDelaySeconds: 30
        name: flyte
        ports:
        - containerPort: 8088
          name: http
        - containerPort: 8089
          name: grpc
        - containerPort: 9443
          name: webhook
        readinessProbe:
          httpGet:
            path: /healthcheck
            port: http
          initialDelaySeconds: 30
        volumeMounts:
        - mountPath: /etc/flyte/cluster-resource-templates
          name: cluster-resource-templates
        - mountPath: /etc/flyte/config.d
          name: config
        - mountPath: /var/run/flyte
          name: state
      initContainers:
      - args:
        - |
          until pg_isready \
            -h flyte-sandbox-postgresql \
            -p 5432 \
            -U postgres
          do
            echo waiting for database
            sleep 0.1
          done
        command:
        - sh
        - -ec
        image: bitnami/postgresql:sandbox
        imagePullPolicy: Never
        name: wait-for-db
      serviceAccountName: flyte-sandbox
      volumes:
      - name: cluster-resource-templates
        projected:
          sources:
          - configMap:
              name: flyte-sandbox-cluster-resource-templates
          - configMap:
              name: flyte-sandbox-extra-cluster-resource-templates
      - name: config
        projected:
          sources:
          - configMap:
              name: flyte-sandbox-config
          - secret:
              name: flyte-sandbox-config-secret
          - configMap:
              name: flyte-sandbox-extra-config
      - emptyDir: {}
        name: state
---
apiVersion: apps/v1
kind: Deployment
metadata:
  labels:
    app.kubernetes.io/instance: flyte-sandbox
    app.kubernetes.io/managed-by: Helm
    app.kubernetes.io/name: flyte-sandbox
    app.kubernetes.io/version: 1.16.0
    helm.sh/chart: flyte-sandbox-0.1.0
  name: flyte-sandbox-buildkit
  namespace: flyte
spec:
  replicas: 1
  selector:
    matchLabels:
      app.kubernetes.io/component: buildkit
      app.kubernetes.io/instance: flyte-sandbox
      app.kubernetes.io/name: flyte-sandbox
  template:
    metadata:
      labels:
        app.kubernetes.io/component: buildkit
        app.kubernetes.io/instance: flyte-sandbox
        app.kubernetes.io/name: flyte-sandbox
    spec:
      containers:
      - args:
        - --addr
        - unix:///run/buildkit/buildkitd.sock
        - --addr
        - tcp://0.0.0.0:30003
        image: moby/buildkit:sandbox
        imagePullPolicy: Never
        livenessProbe:
          exec:
            command:
            - buildctl
            - debug
            - workers
          initialDelaySeconds: 5
          periodSeconds: 30
        name: buildkit
        ports:
        - containerPort: 30003
          name: tcp
          protocol: TCP
        readinessProbe:
          exec:
            command:
            - buildctl
            - debug
            - workers
          initialDelaySeconds: 5
          periodSeconds: 30
        securityContext:
          privileged: true
      hostNetwork: true
---
apiVersion: apps/v1
kind: Deployment
metadata:
  labels:
    app: docker-registry
    chart: docker-registry-2.2.2
    heritage: Helm
    release: flyte-sandbox
  name: flyte-sandbox-docker-registry
  namespace: flyte
spec:
  minReadySeconds: 5
  replicas: 1
  selector:
    matchLabels:
      app: docker-registry
      release: flyte-sandbox
  template:
    metadata:
      annotations:
        checksum/config: 8f50e768255a87f078ba8b9879a0c174c3e045ffb46ac8723d2eedbe293c8d81
<<<<<<< HEAD
        checksum/secret: 98db1aeb40b37e1bfa8d220f736a063612e15de6fa1ac361f27f6d741e47b2b2
=======
        checksum/secret: 727daf2e5024ea4e541b87b717e6f9a8706552e0ae461f82b2e5260ad564766c
>>>>>>> 6c6656cc
      labels:
        app: docker-registry
        release: flyte-sandbox
    spec:
      containers:
      - command:
        - /bin/registry
        - serve
        - /etc/docker/registry/config.yml
        env:
        - name: REGISTRY_HTTP_SECRET
          valueFrom:
            secretKeyRef:
              key: haSharedSecret
              name: flyte-sandbox-docker-registry-secret
        - name: REGISTRY_STORAGE_FILESYSTEM_ROOTDIRECTORY
          value: /var/lib/registry
        image: registry:sandbox
        imagePullPolicy: Never
        livenessProbe:
          httpGet:
            path: /
            port: 5000
        name: docker-registry
        ports:
        - containerPort: 5000
        readinessProbe:
          httpGet:
            path: /
            port: 5000
        resources: {}
        volumeMounts:
        - mountPath: /etc/docker/registry
          name: flyte-sandbox-docker-registry-config
        - mountPath: /var/lib/registry/
          name: data
      securityContext:
        fsGroup: 1000
        runAsUser: 1000
      volumes:
      - configMap:
          name: flyte-sandbox-docker-registry-config
        name: flyte-sandbox-docker-registry-config
      - emptyDir: {}
        name: data
---
apiVersion: apps/v1
kind: Deployment
metadata:
  labels:
    app.kubernetes.io/component: kubernetes-dashboard
    app.kubernetes.io/instance: flyte-sandbox
    app.kubernetes.io/managed-by: Helm
    app.kubernetes.io/name: kubernetes-dashboard
    app.kubernetes.io/version: 2.7.0
    helm.sh/chart: kubernetes-dashboard-6.0.0
  name: flyte-sandbox-kubernetes-dashboard
  namespace: flyte
spec:
  replicas: 1
  selector:
    matchLabels:
      app.kubernetes.io/component: kubernetes-dashboard
      app.kubernetes.io/instance: flyte-sandbox
      app.kubernetes.io/name: kubernetes-dashboard
  strategy:
    rollingUpdate:
      maxSurge: 0
      maxUnavailable: 1
    type: RollingUpdate
  template:
    metadata:
      annotations: null
      labels:
        app.kubernetes.io/component: kubernetes-dashboard
        app.kubernetes.io/instance: flyte-sandbox
        app.kubernetes.io/managed-by: Helm
        app.kubernetes.io/name: kubernetes-dashboard
        app.kubernetes.io/version: 2.7.0
        helm.sh/chart: kubernetes-dashboard-6.0.0
    spec:
      containers:
      - args:
        - --namespace=flyte
        - --metrics-provider=none
        - --enable-insecure-login
        - --enable-skip-login
        image: kubernetesui/dashboard:sandbox
        imagePullPolicy: Never
        livenessProbe:
          httpGet:
            path: /
            port: 9090
            scheme: HTTP
          initialDelaySeconds: 30
          timeoutSeconds: 30
        name: kubernetes-dashboard
        ports:
        - containerPort: 9090
          name: http
          protocol: TCP
        resources:
          limits:
            cpu: 2
            memory: 200Mi
          requests:
            cpu: 100m
            memory: 200Mi
        securityContext:
          allowPrivilegeEscalation: false
          readOnlyRootFilesystem: true
          runAsGroup: 2001
          runAsUser: 1001
        volumeMounts:
        - mountPath: /certs
          name: kubernetes-dashboard-certs
        - mountPath: /tmp
          name: tmp-volume
      securityContext:
        seccompProfile:
          type: RuntimeDefault
      serviceAccountName: flyte-sandbox-kubernetes-dashboard
      volumes:
      - name: kubernetes-dashboard-certs
        secret:
          secretName: flyte-sandbox-kubernetes-dashboard-certs
      - emptyDir: {}
        name: tmp-volume
---
apiVersion: apps/v1
kind: Deployment
metadata:
  labels:
    app.kubernetes.io/instance: flyte-sandbox
    app.kubernetes.io/managed-by: Helm
    app.kubernetes.io/name: minio
    helm.sh/chart: minio-12.1.1
  name: flyte-sandbox-minio
  namespace: flyte
spec:
  selector:
    matchLabels:
      app.kubernetes.io/instance: flyte-sandbox
      app.kubernetes.io/name: minio
  strategy:
    type: Recreate
  template:
    metadata:
      annotations:
        checksum/credentials-secret: c199ac45f9d95d97966921c814d6c8b38cbf7416458e19cbe6d001a04c264448
      labels:
        app.kubernetes.io/instance: flyte-sandbox
        app.kubernetes.io/managed-by: Helm
        app.kubernetes.io/name: minio
        helm.sh/chart: minio-12.1.1
    spec:
      affinity:
        nodeAffinity: null
        podAffinity: null
        podAntiAffinity:
          preferredDuringSchedulingIgnoredDuringExecution:
          - podAffinityTerm:
              labelSelector:
                matchLabels:
                  app.kubernetes.io/instance: flyte-sandbox
                  app.kubernetes.io/name: minio
              topologyKey: kubernetes.io/hostname
            weight: 1
      containers:
      - env:
        - name: BITNAMI_DEBUG
          value: "false"
        - name: MINIO_SCHEME
          value: http
        - name: MINIO_FORCE_NEW_KEYS
          value: "no"
        - name: MINIO_ROOT_USER
          valueFrom:
            secretKeyRef:
              key: root-user
              name: flyte-sandbox-minio
        - name: MINIO_ROOT_PASSWORD
          valueFrom:
            secretKeyRef:
              key: root-password
              name: flyte-sandbox-minio
        - name: MINIO_DEFAULT_BUCKETS
          value: my-s3-bucket
        - name: MINIO_BROWSER
          value: "on"
        - name: MINIO_PROMETHEUS_AUTH_TYPE
          value: public
        - name: MINIO_CONSOLE_PORT_NUMBER
          value: "9001"
        - name: MINIO_BROWSER_REDIRECT_URL
          value: http://localhost:30080/minio
        envFrom: null
        image: docker.io/bitnami/minio:sandbox
        imagePullPolicy: Never
        livenessProbe:
          failureThreshold: 5
          httpGet:
            path: /minio/health/live
            port: minio-api
            scheme: HTTP
          initialDelaySeconds: 5
          periodSeconds: 5
          successThreshold: 1
          timeoutSeconds: 5
        name: minio
        ports:
        - containerPort: 9000
          name: minio-api
          protocol: TCP
        - containerPort: 9001
          name: minio-console
          protocol: TCP
        readinessProbe:
          failureThreshold: 5
          initialDelaySeconds: 5
          periodSeconds: 5
          successThreshold: 1
          tcpSocket:
            port: minio-api
          timeoutSeconds: 1
        resources:
          limits: {}
          requests: {}
        securityContext:
          runAsNonRoot: true
          runAsUser: 1001
        volumeMounts:
        - mountPath: /data
          name: data
      initContainers:
      - command:
        - /bin/bash
        - -ec
        - |
          chown -R 1001:1001 /data
        image: docker.io/bitnami/bitnami-shell:sandbox
        imagePullPolicy: Never
        name: volume-permissions
        resources:
          limits: {}
          requests: {}
        securityContext:
          runAsUser: 0
        volumeMounts:
        - mountPath: /data
          name: data
      securityContext:
        fsGroup: 1001
      serviceAccountName: flyte-sandbox-minio
      volumes:
      - name: data
        persistentVolumeClaim:
          claimName: flyte-sandbox-minio-storage
---
apiVersion: apps/v1
kind: Deployment
metadata:
  labels:
    app.kubernetes.io/instance: flyte-sandbox
    app.kubernetes.io/managed-by: Helm
    app.kubernetes.io/name: flyte-sandbox
    app.kubernetes.io/version: 1.16.0
    helm.sh/chart: flyte-sandbox-0.1.0
  name: flyte-sandbox-proxy
  namespace: flyte
spec:
  replicas: 1
  selector:
    matchLabels:
      app.kubernetes.io/component: proxy
      app.kubernetes.io/instance: flyte-sandbox
      app.kubernetes.io/name: flyte-sandbox
  template:
    metadata:
      labels:
        app.kubernetes.io/component: proxy
        app.kubernetes.io/instance: flyte-sandbox
        app.kubernetes.io/name: flyte-sandbox
    spec:
      containers:
      - image: envoyproxy/envoy:sandbox
        imagePullPolicy: Never
        livenessProbe:
          initialDelaySeconds: 30
          tcpSocket:
            port: http
        name: proxy
        ports:
        - containerPort: 8000
          name: http
        readinessProbe:
          tcpSocket:
            port: http
        volumeMounts:
        - mountPath: /etc/envoy
          name: config
      volumes:
      - configMap:
          name: flyte-sandbox-proxy-config
        name: config
---
apiVersion: apps/v1
kind: Deployment
metadata:
  labels:
    app.kubernetes.io/instance: flyteagent
    app.kubernetes.io/managed-by: Helm
    app.kubernetes.io/name: flyteagent
    helm.sh/chart: flyteagent-v0.1.10
  name: flyteagent
  namespace: flyte
spec:
  replicas: 1
  selector:
    matchLabels:
      app.kubernetes.io/instance: flyteagent
      app.kubernetes.io/name: flyteagent
  template:
    metadata:
      labels:
        app.kubernetes.io/instance: flyteagent
        app.kubernetes.io/managed-by: Helm
        app.kubernetes.io/name: flyteagent
        helm.sh/chart: flyteagent-v0.1.10
    spec:
      containers:
      - command:
        - pyflyte
        - serve
        env:
        - name: FLYTE_AWS_ENDPOINT
          value: http://flyte-sandbox-minio.flyte:9000
        - name: FLYTE_AWS_ACCESS_KEY_ID
          value: minio
        - name: FLYTE_AWS_SECRET_ACCESS_KEY
          value: miniostorage
        image: ghcr.io/flyteorg/flyteagent:1.10.1
        imagePullPolicy: IfNotPresent
        name: flyteagent
        ports:
        - containerPort: 8000
          name: agent-grpc
        resources:
          limits:
            cpu: 500m
            ephemeral-storage: 200Mi
            memory: 200Mi
          requests:
            cpu: 500m
            ephemeral-storage: 200Mi
            memory: 200Mi
        volumeMounts:
        - mountPath: /etc/secrets
          name: flyteagent
      serviceAccountName: flyteagent
      volumes:
      - name: flyteagent
        secret:
          secretName: flyteagent
---
apiVersion: apps/v1
kind: StatefulSet
metadata:
  labels:
    app.kubernetes.io/component: primary
    app.kubernetes.io/instance: flyte-sandbox
    app.kubernetes.io/managed-by: Helm
    app.kubernetes.io/name: postgresql
    helm.sh/chart: postgresql-12.1.9
  name: flyte-sandbox-postgresql
  namespace: flyte
spec:
  replicas: 1
  selector:
    matchLabels:
      app.kubernetes.io/component: primary
      app.kubernetes.io/instance: flyte-sandbox
      app.kubernetes.io/name: postgresql
  serviceName: flyte-sandbox-postgresql-hl
  template:
    metadata:
      annotations: null
      labels:
        app.kubernetes.io/component: primary
        app.kubernetes.io/instance: flyte-sandbox
        app.kubernetes.io/managed-by: Helm
        app.kubernetes.io/name: postgresql
        helm.sh/chart: postgresql-12.1.9
      name: flyte-sandbox-postgresql
    spec:
      affinity:
        nodeAffinity: null
        podAffinity: null
        podAntiAffinity:
          preferredDuringSchedulingIgnoredDuringExecution:
          - podAffinityTerm:
              labelSelector:
                matchLabels:
                  app.kubernetes.io/component: primary
                  app.kubernetes.io/instance: flyte-sandbox
                  app.kubernetes.io/name: postgresql
              topologyKey: kubernetes.io/hostname
            weight: 1
      containers:
      - env:
        - name: BITNAMI_DEBUG
          value: "false"
        - name: POSTGRESQL_PORT_NUMBER
          value: "5432"
        - name: POSTGRESQL_VOLUME_DIR
          value: /bitnami/postgresql
        - name: PGDATA
          value: /bitnami/postgresql/data
        - name: POSTGRES_PASSWORD
          valueFrom:
            secretKeyRef:
              key: postgres-password
              name: flyte-sandbox-postgresql
        - name: POSTGRESQL_ENABLE_LDAP
          value: "no"
        - name: POSTGRESQL_ENABLE_TLS
          value: "no"
        - name: POSTGRESQL_LOG_HOSTNAME
          value: "false"
        - name: POSTGRESQL_LOG_CONNECTIONS
          value: "false"
        - name: POSTGRESQL_LOG_DISCONNECTIONS
          value: "false"
        - name: POSTGRESQL_PGAUDIT_LOG_CATALOG
          value: "off"
        - name: POSTGRESQL_CLIENT_MIN_MESSAGES
          value: error
        - name: POSTGRESQL_SHARED_PRELOAD_LIBRARIES
          value: pgaudit
        image: docker.io/bitnami/postgresql:sandbox
        imagePullPolicy: Never
        livenessProbe:
          exec:
            command:
            - /bin/sh
            - -c
            - exec pg_isready -U "postgres" -h 127.0.0.1 -p 5432
          failureThreshold: 6
          initialDelaySeconds: 30
          periodSeconds: 10
          successThreshold: 1
          timeoutSeconds: 5
        name: postgresql
        ports:
        - containerPort: 5432
          name: tcp-postgresql
        readinessProbe:
          exec:
            command:
            - /bin/sh
            - -c
            - -e
            - |
              exec pg_isready -U "postgres" -h 127.0.0.1 -p 5432
              [ -f /opt/bitnami/postgresql/tmp/.initialized ] || [ -f /bitnami/postgresql/.initialized ]
          failureThreshold: 6
          initialDelaySeconds: 5
          periodSeconds: 10
          successThreshold: 1
          timeoutSeconds: 5
        resources:
          limits: {}
          requests:
            cpu: 250m
            memory: 256Mi
        securityContext:
          runAsUser: 1001
        volumeMounts:
        - mountPath: /bitnami/postgresql
          name: data
      hostIPC: false
      hostNetwork: false
      initContainers:
      - command:
        - /bin/sh
        - -ec
        - |
          chown 1001:1001 /bitnami/postgresql
          mkdir -p /bitnami/postgresql/data
          chmod 700 /bitnami/postgresql/data
          find /bitnami/postgresql -mindepth 1 -maxdepth 1 -not -name "conf" -not -name ".snapshot" -not -name "lost+found" | \
            xargs -r chown -R 1001:1001
        image: docker.io/bitnami/bitnami-shell:sandbox
        imagePullPolicy: Never
        name: init-chmod-data
        resources:
          limits: {}
          requests: {}
        securityContext:
          runAsUser: 0
        volumeMounts:
        - mountPath: /bitnami/postgresql
          name: data
      securityContext:
        fsGroup: 1001
      serviceAccountName: default
      volumes:
      - name: data
        persistentVolumeClaim:
          claimName: flyte-sandbox-db-storage
  updateStrategy:
    rollingUpdate: {}
    type: RollingUpdate<|MERGE_RESOLUTION|>--- conflicted
+++ resolved
@@ -508,14 +508,6 @@
           auth_type: accesskey
       container: my-s3-bucket
   100-inline-config.yaml: |
-    artifacts:
-      host: localhost
-      insecure: true
-      port: 50051
-    cloudEvents:
-      cloudEventVersion: v2
-      enable: true
-      type: sandbox
     plugins:
       k8s:
         default-env-vars:
@@ -698,10 +690,6 @@
                                                   prefix: "/flyteidl.service.SignalService"
                                               route:
                                                   cluster: flyte_grpc
-                                            - match:
-                                                  prefix: "/flyteidl.artifact.ArtifactRegistry"
-                                              route:
-                                                  cluster: artifact
                                             - match:
                                                   path: "/kubernetes-dashboard"
                                               redirect:
@@ -778,20 +766,6 @@
                                       socket_address:
                                           address: flyte-sandbox-minio
                                           port_value: 9001
-            - name: artifact
-              connect_timeout: 0.25s
-              type: STRICT_DNS
-              lb_policy: ROUND_ROBIN
-              http2_protocol_options: {}
-              load_assignment:
-                  cluster_name: artifact
-                  endpoints:
-                      - lb_endpoints:
-                            - endpoint:
-                                  address:
-                                      socket_address:
-                                          address: artifact-service
-                                          port_value: 50051
 kind: ConfigMap
 metadata:
   labels:
@@ -842,11 +816,7 @@
 ---
 apiVersion: v1
 data:
-<<<<<<< HEAD
-  haSharedSecret: U1ZVMDRYYklPa3RXMGxzQw==
-=======
-  haSharedSecret: ZnNFaHlpM01FZjRaQmNJSA==
->>>>>>> 6c6656cc
+  haSharedSecret: bEhtQW5FcmkxOWs4RnZOVA==
   proxyPassword: ""
   proxyUsername: ""
 kind: Secret
@@ -936,22 +906,6 @@
   name: kubernetes-dashboard-key-holder
   namespace: flyte
 type: Opaque
----
-apiVersion: v1
-kind: Service
-metadata:
-  labels:
-    app: artifact-service
-  name: artifact-service
-  namespace: flyte
-spec:
-  ports:
-  - name: grpc
-    port: 50051
-    targetPort: 50051
-  selector:
-    app: artifact-service
-  type: ClusterIP
 ---
 apiVersion: v1
 kind: Service
@@ -1267,44 +1221,6 @@
       storage: 1Gi
   storageClassName: manual
   volumeName: flyte-sandbox-minio-storage
----
-apiVersion: apps/v1
-kind: Deployment
-metadata:
-  labels:
-    app: artifact-service
-  name: artifact-service
-  namespace: flyte
-spec:
-  replicas: 1
-  selector:
-    matchLabels:
-      app: artifact-service
-  template:
-    metadata:
-      labels:
-        app: artifact-service
-    spec:
-      containers:
-      - env:
-        - name: DATABASE_URL
-          value: postgresql://postgres:postgres@flyte-sandbox-postgresql.flyte:5432/postgres
-        - name: REDIS_HOST
-          value: flyte-sandbox-redis-headless.flyte.svc.cluster.local
-        - name: REDIS_PORT
-          value: "6379"
-        image: ghcr.io/unionai/artifacts:sandbox
-        livenessProbe:
-          initialDelaySeconds: 30
-          tcpSocket:
-            port: grpc
-        name: main
-        ports:
-        - containerPort: 50051
-          name: grpc
-        readinessProbe:
-          tcpSocket:
-            port: grpc
 ---
 apiVersion: apps/v1
 kind: Deployment
@@ -1330,11 +1246,7 @@
     metadata:
       annotations:
         checksum/cluster-resource-templates: 6fd9b172465e3089fcc59f738b92b8dc4d8939360c19de8ee65f68b0e7422035
-<<<<<<< HEAD
-        checksum/configuration: 26bbd18ef201607bb224b8deaf8006ad5f92eeaf32a6c0f28056aa9c32031862
-=======
-        checksum/configuration: 6755bdc74789d7e2a80161a9f811e41ea3c0cf12bab5cb0820c7c8539b4b88fe
->>>>>>> 6c6656cc
+        checksum/configuration: 9cb50a36963e1d23a3b500b148de3407c1fcc1b65da0f7da8b038cfd35c97fca
         checksum/configuration-secret: 09216ffaa3d29e14f88b1f30af580d02a2a5e014de4d750b7f275cc07ed4e914
       labels:
         app.kubernetes.io/component: flyte-binary
@@ -1499,11 +1411,7 @@
     metadata:
       annotations:
         checksum/config: 8f50e768255a87f078ba8b9879a0c174c3e045ffb46ac8723d2eedbe293c8d81
-<<<<<<< HEAD
-        checksum/secret: 98db1aeb40b37e1bfa8d220f736a063612e15de6fa1ac361f27f6d741e47b2b2
-=======
-        checksum/secret: 727daf2e5024ea4e541b87b717e6f9a8706552e0ae461f82b2e5260ad564766c
->>>>>>> 6c6656cc
+        checksum/secret: 9e8c30bfb8f659cf7cf5384a2cfc5d3d2debcecc348900988f9c7f44c6ca479c
       labels:
         app: docker-registry
         release: flyte-sandbox
