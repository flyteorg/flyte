apiVersion: v1
kind: Namespace
metadata:
  name: flyte
---
apiVersion: v1
kind: ServiceAccount
metadata:
  labels:
    app.kubernetes.io/instance: flyte-sandbox
    app.kubernetes.io/managed-by: Helm
    app.kubernetes.io/name: flyte-sandbox
    app.kubernetes.io/version: 1.16.0
    helm.sh/chart: flyte-binary-v0.1.10
  name: flyte-sandbox
  namespace: flyte
---
apiVersion: v1
kind: ServiceAccount
metadata:
  labels:
    app.kubernetes.io/instance: flyte-sandbox
    app.kubernetes.io/managed-by: Helm
    app.kubernetes.io/name: kubernetes-dashboard
    app.kubernetes.io/version: 2.7.0
    helm.sh/chart: kubernetes-dashboard-6.0.0
  name: flyte-sandbox-kubernetes-dashboard
  namespace: flyte
---
apiVersion: v1
automountServiceAccountToken: true
kind: ServiceAccount
metadata:
  labels:
    app.kubernetes.io/instance: flyte-sandbox
    app.kubernetes.io/managed-by: Helm
    app.kubernetes.io/name: minio
    helm.sh/chart: minio-12.6.7
  name: flyte-sandbox-minio
  namespace: flyte
secrets:
- name: flyte-sandbox-minio
---
apiVersion: v1
kind: ServiceAccount
metadata:
  labels:
    app.kubernetes.io/instance: flyte-sandbox
    app.kubernetes.io/managed-by: Helm
    app.kubernetes.io/name: flyteagent
    helm.sh/chart: flyteagent-v0.1.10
  name: flyteagent
  namespace: flyte
---
apiVersion: rbac.authorization.k8s.io/v1
kind: Role
metadata:
  labels:
    app.kubernetes.io/instance: flyte-sandbox
    app.kubernetes.io/managed-by: Helm
    app.kubernetes.io/name: kubernetes-dashboard
    app.kubernetes.io/version: 2.7.0
    helm.sh/chart: kubernetes-dashboard-6.0.0
  name: flyte-sandbox-kubernetes-dashboard
  namespace: flyte
rules:
- apiGroups:
  - ""
  resourceNames:
  - kubernetes-dashboard-key-holder
  - kubernetes-dashboard-certs
  - kubernetes-dashboard-csrf
  resources:
  - secrets
  verbs:
  - get
  - update
  - delete
- apiGroups:
  - ""
  resourceNames:
  - kubernetes-dashboard-settings
  resources:
  - configmaps
  verbs:
  - get
  - update
- apiGroups:
  - ""
  resourceNames:
  - heapster
  - dashboard-metrics-scraper
  resources:
  - services
  verbs:
  - proxy
- apiGroups:
  - ""
  resourceNames:
  - heapster
  - 'http:heapster:'
  - 'https:heapster:'
  - dashboard-metrics-scraper
  - http:dashboard-metrics-scraper
  resources:
  - services/proxy
  verbs:
  - get
---
apiVersion: rbac.authorization.k8s.io/v1
kind: ClusterRole
metadata:
  labels:
    app.kubernetes.io/instance: flyte-sandbox
    app.kubernetes.io/managed-by: Helm
    app.kubernetes.io/name: flyte-sandbox
    app.kubernetes.io/version: 1.16.0
    helm.sh/chart: flyte-binary-v0.1.10
  name: flyte-sandbox-cluster-role
  namespace: flyte
rules:
- apiGroups:
  - ""
  resources:
  - namespaces
  - resourcequotas
  - secrets
  verbs:
  - create
  - get
  - list
  - patch
  - update
- apiGroups:
  - ""
  resources:
  - pods
  verbs:
  - create
  - delete
  - get
  - list
  - patch
  - update
  - watch
- apiGroups:
  - ""
  resources:
  - events
  verbs:
  - create
  - delete
  - patch
  - update
- apiGroups:
  - ""
  resources:
  - podtemplates
  verbs:
  - get
  - list
  - watch
- apiGroups:
  - flyte.lyft.com
  resources:
  - flyteworkflows
  verbs:
  - create
  - delete
  - deletecollection
  - get
  - list
  - patch
  - post
  - update
  - watch
- apiGroups:
  - apiextensions.k8s.io
  resources:
  - customresourcedefinitions
  verbs:
  - create
  - get
  - list
- apiGroups:
  - admissionregistration.k8s.io
  resources:
  - mutatingwebhookconfigurations
  verbs:
  - create
  - get
  - list
  - patch
  - update
- apiGroups:
  - '*'
  resources:
  - '*'
  verbs:
  - '*'
---
apiVersion: rbac.authorization.k8s.io/v1
kind: ClusterRole
metadata:
  labels:
    app.kubernetes.io/instance: flyte-sandbox
    app.kubernetes.io/managed-by: Helm
    app.kubernetes.io/name: kubernetes-dashboard
    app.kubernetes.io/version: 2.7.0
    helm.sh/chart: kubernetes-dashboard-6.0.0
  name: flyte-sandbox-kubernetes-dashboard-readonly
rules:
- apiGroups:
  - ""
  resources:
  - configmaps
  - endpoints
  - persistentvolumeclaims
  - pods
  - replicationcontrollers
  - replicationcontrollers/scale
  - serviceaccounts
  - services
  - nodes
  - persistentvolumeclaims
  - persistentvolumes
  verbs:
  - get
  - list
  - watch
- apiGroups:
  - ""
  resources:
  - bindings
  - events
  - limitranges
  - namespaces/status
  - pods/log
  - pods/status
  - replicationcontrollers/status
  - resourcequotas
  - resourcequotas/status
  verbs:
  - get
  - list
  - watch
- apiGroups:
  - ""
  resources:
  - namespaces
  verbs:
  - get
  - list
  - watch
- apiGroups:
  - apps
  resources:
  - daemonsets
  - deployments
  - deployments/scale
  - replicasets
  - replicasets/scale
  - statefulsets
  verbs:
  - get
  - list
  - watch
- apiGroups:
  - autoscaling
  resources:
  - horizontalpodautoscalers
  verbs:
  - get
  - list
  - watch
- apiGroups:
  - batch
  resources:
  - cronjobs
  - jobs
  verbs:
  - get
  - list
  - watch
- apiGroups:
  - extensions
  resources:
  - daemonsets
  - deployments
  - deployments/scale
  - ingresses
  - networkpolicies
  - replicasets
  - replicasets/scale
  - replicationcontrollers/scale
  verbs:
  - get
  - list
  - watch
- apiGroups:
  - policy
  resources:
  - poddisruptionbudgets
  verbs:
  - get
  - list
  - watch
- apiGroups:
  - networking.k8s.io
  resources:
  - networkpolicies
  - ingresses
  verbs:
  - get
  - list
  - watch
- apiGroups:
  - storage.k8s.io
  resources:
  - storageclasses
  - volumeattachments
  verbs:
  - get
  - list
  - watch
- apiGroups:
  - rbac.authorization.k8s.io
  resources:
  - clusterrolebindings
  - clusterroles
  - roles
  - rolebindings
  verbs:
  - get
  - list
  - watch
---
apiVersion: rbac.authorization.k8s.io/v1
kind: RoleBinding
metadata:
  labels:
    app.kubernetes.io/instance: flyte-sandbox
    app.kubernetes.io/managed-by: Helm
    app.kubernetes.io/name: kubernetes-dashboard
    app.kubernetes.io/version: 2.7.0
    helm.sh/chart: kubernetes-dashboard-6.0.0
  name: flyte-sandbox-kubernetes-dashboard
  namespace: flyte
roleRef:
  apiGroup: rbac.authorization.k8s.io
  kind: Role
  name: flyte-sandbox-kubernetes-dashboard
subjects:
- kind: ServiceAccount
  name: flyte-sandbox-kubernetes-dashboard
  namespace: flyte
---
apiVersion: rbac.authorization.k8s.io/v1
kind: ClusterRoleBinding
metadata:
  labels:
    app.kubernetes.io/instance: flyte-sandbox
    app.kubernetes.io/managed-by: Helm
    app.kubernetes.io/name: flyte-sandbox
    app.kubernetes.io/version: 1.16.0
    helm.sh/chart: flyte-binary-v0.1.10
  name: flyte-sandbox-cluster-role-binding
  namespace: flyte
roleRef:
  apiGroup: rbac.authorization.k8s.io
  kind: ClusterRole
  name: flyte-sandbox-cluster-role
subjects:
- kind: ServiceAccount
  name: flyte-sandbox
  namespace: flyte
---
apiVersion: rbac.authorization.k8s.io/v1
kind: ClusterRoleBinding
metadata:
  labels:
    app.kubernetes.io/instance: flyte-sandbox
    app.kubernetes.io/managed-by: Helm
    app.kubernetes.io/name: kubernetes-dashboard
    app.kubernetes.io/version: 2.7.0
    helm.sh/chart: kubernetes-dashboard-6.0.0
  name: flyte-sandbox-kubernetes-dashboard-readonly
roleRef:
  apiGroup: rbac.authorization.k8s.io
  kind: ClusterRole
  name: flyte-sandbox-kubernetes-dashboard-readonly
subjects:
- kind: ServiceAccount
  name: flyte-sandbox-kubernetes-dashboard
  namespace: flyte
---
apiVersion: v1
data:
  namespace.yaml: |
    apiVersion: v1
    kind: Namespace
    metadata:
      name: '{{ namespace }}'
kind: ConfigMap
metadata:
  labels:
    app.kubernetes.io/instance: flyte-sandbox
    app.kubernetes.io/managed-by: Helm
    app.kubernetes.io/name: flyte-sandbox
    app.kubernetes.io/version: 1.16.0
    helm.sh/chart: flyte-binary-v0.1.10
  name: flyte-sandbox-cluster-resource-templates
  namespace: flyte
---
apiVersion: v1
data:
  000-core.yaml: |
    admin:
      endpoint: localhost:8089
      insecure: true
    catalog-cache:
      endpoint: localhost:8081
      insecure: true
      type: datacatalog
    cluster_resources:
      standaloneDeployment: false
      templatePath: /etc/flyte/cluster-resource-templates
    logger:
      show-source: true
      level: 5
    propeller:
      create-flyteworkflow-crd: true
    webhook:
      certDir: /var/run/flyte/certs
      localCert: true
      secretName: flyte-sandbox-webhook-secret
      serviceName: flyte-sandbox-webhook
      servicePort: 443
    flyte:
      admin:
        disableClusterResourceManager: false
        disableScheduler: false
        disabled: false
        seedProjects:
        - flytesnacks
      dataCatalog:
        disabled: false
      propeller:
        disableWebhook: false
        disabled: false
  001-plugins.yaml: |
    tasks:
      task-plugins:
        default-for-task-types:
          container: container
          container_array: k8s-array
          sidecar: sidecar
        enabled-plugins:
        - container
        - sidecar
        - k8s-array
        - agent-service
    plugins:
      logs:
        kubernetes-enabled: true
        kubernetes-template-uri: http://localhost:30080/kubernetes-dashboard/#/log/{{.namespace }}/{{ .podName }}/pod?namespace={{ .namespace }}
        cloudwatch-enabled: false
        stackdriver-enabled: false
      k8s:
        co-pilot:
          image: "cr.flyte.org/flyteorg/flytecopilot:v1.11.0"
      k8s-array:
        logs:
          config:
            kubernetes-enabled: true
            kubernetes-template-uri: http://localhost:30080/kubernetes-dashboard/#/log/{{.namespace }}/{{ .podName }}/pod?namespace={{ .namespace }}
            cloudwatch-enabled: false
            stackdriver-enabled: false
      agent-service:
        defaultAgent:
          defaultTimeout: 10s
          endpoint: dns:///flyteagent.flyte.svc.cluster.local:8000
          insecure: true
          timeouts:
            GetTask: 10s
        supportedTaskTypes:
        - default_task
  002-database.yaml: |
    database:
      postgres:
        username: postgres
        host: flyte-sandbox-postgresql
        port: 5432
        dbname: flyte
        options: "sslmode=disable"
  003-storage.yaml: |
    propeller:
      rawoutput-prefix: s3://my-s3-bucket/data
    storage:
      type: stow
      stow:
        kind: s3
        config:
          region: us-east-1
          disable_ssl: true
          v2_signing: true
          endpoint: http://flyte-sandbox-minio.flyte:9000
          auth_type: accesskey
      container: my-s3-bucket
  100-inline-config.yaml: |
    plugins:
      k8s:
        default-env-vars:
        - FLYTE_AWS_ENDPOINT: http://flyte-sandbox-minio.flyte:9000
        - FLYTE_AWS_ACCESS_KEY_ID: minio
        - FLYTE_AWS_SECRET_ACCESS_KEY: miniostorage
    storage:
      signedURL:
        stowConfigOverride:
          endpoint: http://localhost:30002
    task_resources:
      defaults:
        cpu: 500m
        ephemeralStorage: 0
        gpu: 0
        memory: 1Gi
      limits:
        cpu: 0
        ephemeralStorage: 0
        gpu: 0
        memory: 0
kind: ConfigMap
metadata:
  labels:
    app.kubernetes.io/instance: flyte-sandbox
    app.kubernetes.io/managed-by: Helm
    app.kubernetes.io/name: flyte-sandbox
    app.kubernetes.io/version: 1.16.0
    helm.sh/chart: flyte-binary-v0.1.10
  name: flyte-sandbox-config
  namespace: flyte
---
apiVersion: v1
data:
  config.yml: |-
    health:
      storagedriver:
        enabled: true
        interval: 10s
        threshold: 3
    http:
      addr: :5000
      debug:
        addr: :5001
        prometheus:
          enabled: false
          path: /metrics
      headers:
        X-Content-Type-Options:
        - nosniff
    log:
      fields:
        service: registry
    storage:
      cache:
        blobdescriptor: inmemory
    version: 0.1
kind: ConfigMap
metadata:
  labels:
    app: docker-registry
    chart: docker-registry-2.2.2
    heritage: Helm
    release: flyte-sandbox
  name: flyte-sandbox-docker-registry-config
  namespace: flyte
---
apiVersion: v1
kind: ConfigMap
metadata:
  name: flyte-sandbox-extra-cluster-resource-templates
  namespace: flyte
---
apiVersion: v1
kind: ConfigMap
metadata:
  name: flyte-sandbox-extra-config
  namespace: flyte
---
apiVersion: v1
data:
  envoy.yaml: |
    admin:
        access_log_path: /dev/stdout
    static_resources:
        listeners:
            - address:
                  socket_address:
                      address: 0.0.0.0
                      port_value: 8000
              filter_chains:
                  - filters:
                        - name: envoy.filters.network.http_connection_manager
                          typed_config:
                              "@type": type.googleapis.com/envoy.extensions.filters.network.http_connection_manager.v3.HttpConnectionManager
                              stat_prefix: ingress_http
                              codec_type: AUTO
                              upgrade_configs:
                                  - upgrade_type: websocket
                              route_config:
                                  name: local_route
                                  virtual_hosts:
                                      - name: backend
                                        domains:
                                            - "*"
                                        routes:
                                            - match:
                                                  path: "/"
                                              redirect:
                                                  path_redirect: "/console/"
                                            - match:
                                                  prefix: "/.well-known"
                                              route:
                                                  cluster: flyte
                                            - match:
                                                  prefix: "/__webpack_hmr"
                                              route:
                                                  cluster: flyte
                                            - match:
                                                  prefix: "/api"
                                              route:
                                                  cluster: flyte
                                            - match:
                                                  prefix: "/callback"
                                              route:
                                                  cluster: flyte
                                            - match:
                                                  prefix: "/config"
                                              route:
                                                  cluster: flyte
                                            - match:
                                                  prefix: "/console"
                                              route:
                                                  cluster: flyte
                                            - match:
                                                  prefix: "/healthcheck"
                                              route:
                                                  cluster: flyte
                                            - match:
                                                  prefix: "/login"
                                              route:
                                                  cluster: flyte
                                            - match:
                                                  prefix: "/logout"
                                              route:
                                                  cluster: flyte
                                            - match:
                                                  prefix: "/me"
                                              route:
                                                  cluster: flyte
                                            - match:
                                                  prefix: "/oauth2"
                                              route:
                                                  cluster: flyte
                                            - match:
                                                  prefix: "/v1"
                                              route:
                                                  cluster: flyte
                                            - match:
                                                  prefix: "/flyteidl.service.AdminService"
                                              route:
                                                  cluster: flyte_grpc
                                            - match:
                                                  prefix: "/flyteidl.service.AuthMetadataService"
                                              route:
                                                  cluster: flyte_grpc
                                            - match:
                                                  prefix: "/flyteidl.service.DataProxyService"
                                              route:
                                                  cluster: flyte_grpc
                                            - match:
                                                  prefix: "/flyteidl.service.IdentityService"
                                              route:
                                                  cluster: flyte_grpc
                                            - match:
                                                  prefix: "/grpc.health.v1.Health"
                                              route:
                                                  cluster: flyte_grpc
                                            - match:
                                                  prefix: "/flyteidl.service.SignalService"
                                              route:
                                                  cluster: flyte_grpc
                                            - match:
                                                  path: "/kubernetes-dashboard"
                                              redirect:
                                                  path_redirect: "/kubernetes-dashboard/"
                                            - match:
                                                  prefix: "/kubernetes-dashboard/"
                                              route:
                                                  cluster: kubernetes-dashboard
                                                  prefix_rewrite: /
                                            - match:
                                                  path: "/minio"
                                              redirect:
                                                  path_redirect: "/minio/"
                                            - match:
                                                  prefix: "/minio/"
                                              route:
                                                  cluster: minio
                                                  prefix_rewrite: /
                              http_filters:
                                  - name: envoy.filters.http.router
                                    typed_config:
                                      "@type": type.googleapis.com/envoy.extensions.filters.http.router.v3.Router
        clusters:
            - name: flyte
              connect_timeout: 0.25s
              type: STRICT_DNS
              lb_policy: ROUND_ROBIN
              load_assignment:
                  cluster_name: flyte
                  endpoints:
                      - lb_endpoints:
                            - endpoint:
                                  address:
                                      socket_address:
                                          address: flyte-sandbox-http
                                          port_value: 8088
            - name: flyte_grpc
              connect_timeout: 0.25s
              type: STRICT_DNS
              lb_policy: ROUND_ROBIN
              http2_protocol_options: {}
              load_assignment:
                  cluster_name: flyte_grpc
                  endpoints:
                      - lb_endpoints:
                            - endpoint:
                                  address:
                                      socket_address:
                                          address: flyte-sandbox-grpc
                                          port_value: 8089
            - name: kubernetes-dashboard
              connect_timeout: 0.25s
              type: STRICT_DNS
              lb_policy: ROUND_ROBIN
              load_assignment:
                  cluster_name: kubernetes-dashboard
                  endpoints:
                      - lb_endpoints:
                            - endpoint:
                                  address:
                                      socket_address:
                                          address: flyte-sandbox-kubernetes-dashboard
                                          port_value: 80
            - name: minio
              connect_timeout: 0.25s
              type: STRICT_DNS
              lb_policy: ROUND_ROBIN
              load_assignment:
                  cluster_name: minio
                  endpoints:
                      - lb_endpoints:
                            - endpoint:
                                  address:
                                      socket_address:
                                          address: flyte-sandbox-minio
                                          port_value: 9001
kind: ConfigMap
metadata:
  labels:
    app.kubernetes.io/instance: flyte-sandbox
    app.kubernetes.io/managed-by: Helm
    app.kubernetes.io/name: flyte-sandbox
    app.kubernetes.io/version: 1.16.1
    helm.sh/chart: flyte-sandbox-0.1.0
  name: flyte-sandbox-proxy-config
  namespace: flyte
---
apiVersion: v1
data: null
kind: ConfigMap
metadata:
  labels:
    app.kubernetes.io/instance: flyte-sandbox
    app.kubernetes.io/managed-by: Helm
    app.kubernetes.io/name: kubernetes-dashboard
    app.kubernetes.io/version: 2.7.0
    helm.sh/chart: kubernetes-dashboard-6.0.0
  name: kubernetes-dashboard-settings
  namespace: flyte
---
apiVersion: v1
kind: Secret
metadata:
  labels:
    app.kubernetes.io/instance: flyte-sandbox
    app.kubernetes.io/managed-by: Helm
    app.kubernetes.io/name: flyte-sandbox
    app.kubernetes.io/version: 1.16.0
    helm.sh/chart: flyte-binary-v0.1.10
  name: flyte-sandbox-config-secret
  namespace: flyte
stringData:
  012-database-secrets.yaml: |
    database:
      postgres:
        password: "postgres"
  013-storage-secrets.yaml: |
    storage:
      stow:
        config:
          access_key_id: "minio"
          secret_key: "miniostorage"
type: Opaque
---
apiVersion: v1
data:
<<<<<<< HEAD
  haSharedSecret: d1J2MUxKRktZZDVGdU5NZg==
=======
  haSharedSecret: bFdEdjRZTHJpYjZlVjJFUA==
>>>>>>> 44914b13
  proxyPassword: ""
  proxyUsername: ""
kind: Secret
metadata:
  labels:
    app: docker-registry
    chart: docker-registry-2.2.2
    heritage: Helm
    release: flyte-sandbox
  name: flyte-sandbox-docker-registry-secret
  namespace: flyte
type: Opaque
---
apiVersion: v1
kind: Secret
metadata:
  labels:
    app.kubernetes.io/instance: flyte-sandbox
    app.kubernetes.io/managed-by: Helm
    app.kubernetes.io/name: kubernetes-dashboard
    app.kubernetes.io/version: 2.7.0
    helm.sh/chart: kubernetes-dashboard-6.0.0
  name: flyte-sandbox-kubernetes-dashboard-certs
  namespace: flyte
type: Opaque
---
apiVersion: v1
data:
  root-password: bWluaW9zdG9yYWdl
  root-user: bWluaW8=
kind: Secret
metadata:
  labels:
    app.kubernetes.io/instance: flyte-sandbox
    app.kubernetes.io/managed-by: Helm
    app.kubernetes.io/name: minio
    helm.sh/chart: minio-12.6.7
  name: flyte-sandbox-minio
  namespace: flyte
type: Opaque
---
apiVersion: v1
data:
  postgres-password: cG9zdGdyZXM=
kind: Secret
metadata:
  labels:
    app.kubernetes.io/instance: flyte-sandbox
    app.kubernetes.io/managed-by: Helm
    app.kubernetes.io/name: postgresql
    helm.sh/chart: postgresql-12.8.1
  name: flyte-sandbox-postgresql
  namespace: flyte
type: Opaque
---
apiVersion: v1
data:
  username: User
kind: Secret
metadata:
  name: flyteagent
  namespace: flyte
type: Opaque
---
apiVersion: v1
kind: Secret
metadata:
  labels:
    app.kubernetes.io/instance: flyte-sandbox
    app.kubernetes.io/managed-by: Helm
    app.kubernetes.io/name: kubernetes-dashboard
    app.kubernetes.io/version: 2.7.0
    helm.sh/chart: kubernetes-dashboard-6.0.0
  name: kubernetes-dashboard-csrf
  namespace: flyte
type: Opaque
---
apiVersion: v1
kind: Secret
metadata:
  labels:
    app.kubernetes.io/instance: flyte-sandbox
    app.kubernetes.io/managed-by: Helm
    app.kubernetes.io/name: kubernetes-dashboard
    app.kubernetes.io/version: 2.7.0
    helm.sh/chart: kubernetes-dashboard-6.0.0
  name: kubernetes-dashboard-key-holder
  namespace: flyte
type: Opaque
---
apiVersion: v1
kind: Service
metadata:
  labels:
    app: docker-registry
    chart: docker-registry-2.2.2
    heritage: Helm
    release: flyte-sandbox
  name: flyte-sandbox-docker-registry
  namespace: flyte
spec:
  ports:
  - name: http-5000
    nodePort: 30000
    port: 5000
    protocol: TCP
    targetPort: 5000
  selector:
    app: docker-registry
    release: flyte-sandbox
  type: NodePort
---
apiVersion: v1
kind: Service
metadata:
  labels:
    app.kubernetes.io/instance: flyte-sandbox
    app.kubernetes.io/managed-by: Helm
    app.kubernetes.io/name: flyte-sandbox
    app.kubernetes.io/version: 1.16.0
    helm.sh/chart: flyte-binary-v0.1.10
  name: flyte-sandbox-grpc
  namespace: flyte
spec:
  ports:
  - name: grpc
    nodePort: null
    port: 8089
    targetPort: grpc
  selector:
    app.kubernetes.io/component: flyte-binary
    app.kubernetes.io/instance: flyte-sandbox
    app.kubernetes.io/name: flyte-sandbox
  type: ClusterIP
---
apiVersion: v1
kind: Service
metadata:
  labels:
    app.kubernetes.io/instance: flyte-sandbox
    app.kubernetes.io/managed-by: Helm
    app.kubernetes.io/name: flyte-sandbox
    app.kubernetes.io/version: 1.16.0
    helm.sh/chart: flyte-binary-v0.1.10
  name: flyte-sandbox-http
  namespace: flyte
spec:
  ports:
  - name: http
    nodePort: null
    port: 8088
    targetPort: http
  selector:
    app.kubernetes.io/component: flyte-binary
    app.kubernetes.io/instance: flyte-sandbox
    app.kubernetes.io/name: flyte-sandbox
  type: ClusterIP
---
apiVersion: v1
kind: Service
metadata:
  labels:
    app.kubernetes.io/component: kubernetes-dashboard
    app.kubernetes.io/instance: flyte-sandbox
    app.kubernetes.io/managed-by: Helm
    app.kubernetes.io/name: kubernetes-dashboard
    app.kubernetes.io/version: 2.7.0
    helm.sh/chart: kubernetes-dashboard-6.0.0
    kubernetes.io/cluster-service: "true"
  name: flyte-sandbox-kubernetes-dashboard
  namespace: flyte
spec:
  ports:
  - name: http
    port: 80
    targetPort: http
  selector:
    app.kubernetes.io/component: kubernetes-dashboard
    app.kubernetes.io/instance: flyte-sandbox
    app.kubernetes.io/name: kubernetes-dashboard
  type: ClusterIP
---
apiVersion: v1
kind: Service
metadata:
  labels:
    app.kubernetes.io/instance: flyte-sandbox
    app.kubernetes.io/managed-by: Helm
    app.kubernetes.io/name: minio
    helm.sh/chart: minio-12.6.7
  name: flyte-sandbox-minio
  namespace: flyte
spec:
  externalTrafficPolicy: Cluster
  ports:
  - name: minio-api
    nodePort: 30002
    port: 9000
    targetPort: minio-api
  - name: minio-console
    port: 9001
    targetPort: minio-console
  selector:
    app.kubernetes.io/instance: flyte-sandbox
    app.kubernetes.io/name: minio
  type: NodePort
---
apiVersion: v1
kind: Service
metadata:
  labels:
    app.kubernetes.io/component: primary
    app.kubernetes.io/instance: flyte-sandbox
    app.kubernetes.io/managed-by: Helm
    app.kubernetes.io/name: postgresql
    helm.sh/chart: postgresql-12.8.1
  name: flyte-sandbox-postgresql
  namespace: flyte
spec:
  externalTrafficPolicy: Cluster
  ports:
  - name: tcp-postgresql
    nodePort: 30001
    port: 5432
    targetPort: tcp-postgresql
  selector:
    app.kubernetes.io/component: primary
    app.kubernetes.io/instance: flyte-sandbox
    app.kubernetes.io/name: postgresql
  sessionAffinity: None
  type: NodePort
---
apiVersion: v1
kind: Service
metadata:
  labels:
    app.kubernetes.io/component: primary
    app.kubernetes.io/instance: flyte-sandbox
    app.kubernetes.io/managed-by: Helm
    app.kubernetes.io/name: postgresql
    helm.sh/chart: postgresql-12.8.1
    service.alpha.kubernetes.io/tolerate-unready-endpoints: "true"
  name: flyte-sandbox-postgresql-hl
  namespace: flyte
spec:
  clusterIP: None
  ports:
  - name: tcp-postgresql
    port: 5432
    targetPort: tcp-postgresql
  publishNotReadyAddresses: true
  selector:
    app.kubernetes.io/component: primary
    app.kubernetes.io/instance: flyte-sandbox
    app.kubernetes.io/name: postgresql
  type: ClusterIP
---
apiVersion: v1
kind: Service
metadata:
  labels:
    app.kubernetes.io/instance: flyte-sandbox
    app.kubernetes.io/managed-by: Helm
    app.kubernetes.io/name: flyte-sandbox
    app.kubernetes.io/version: 1.16.1
    helm.sh/chart: flyte-sandbox-0.1.0
  name: flyte-sandbox-proxy
  namespace: flyte
spec:
  ports:
  - name: http
    nodePort: 30080
    port: 8000
    protocol: TCP
  selector:
    app.kubernetes.io/component: proxy
    app.kubernetes.io/instance: flyte-sandbox
    app.kubernetes.io/name: flyte-sandbox
  type: NodePort
---
apiVersion: v1
kind: Service
metadata:
  labels:
    app.kubernetes.io/instance: flyte-sandbox
    app.kubernetes.io/managed-by: Helm
    app.kubernetes.io/name: flyte-sandbox
    app.kubernetes.io/version: 1.16.0
    helm.sh/chart: flyte-binary-v0.1.10
  name: flyte-sandbox-webhook
  namespace: flyte
spec:
  ports:
  - name: webhook
    port: 443
    targetPort: webhook
  selector:
    app.kubernetes.io/component: flyte-binary
    app.kubernetes.io/instance: flyte-sandbox
    app.kubernetes.io/name: flyte-sandbox
  type: ClusterIP
---
apiVersion: v1
kind: Service
metadata:
  annotations:
    projectcontour.io/upstream-protocol.h2c: grpc
  labels:
    app.kubernetes.io/instance: flyte-sandbox
    app.kubernetes.io/managed-by: Helm
    app.kubernetes.io/name: flyteagent
    helm.sh/chart: flyteagent-v0.1.10
  name: flyteagent
  namespace: flyte
spec:
  ports:
  - name: agent-grpc
    port: 8000
    protocol: TCP
    targetPort: agent-grpc
  selector:
    app.kubernetes.io/instance: flyte-sandbox
    app.kubernetes.io/name: flyteagent
  type: ClusterIP
---
apiVersion: v1
kind: PersistentVolume
metadata:
  labels:
    app.kubernetes.io/instance: flyte-sandbox
    app.kubernetes.io/managed-by: Helm
    app.kubernetes.io/name: flyte-sandbox
    app.kubernetes.io/version: 1.16.1
    helm.sh/chart: flyte-sandbox-0.1.0
  name: flyte-sandbox-db-storage
  namespace: flyte
spec:
  accessModes:
  - ReadWriteOnce
  capacity:
    storage: 1Gi
  hostPath:
    path: /var/lib/flyte/storage/db
  storageClassName: manual
---
apiVersion: v1
kind: PersistentVolume
metadata:
  labels:
    app.kubernetes.io/instance: flyte-sandbox
    app.kubernetes.io/managed-by: Helm
    app.kubernetes.io/name: flyte-sandbox
    app.kubernetes.io/version: 1.16.1
    helm.sh/chart: flyte-sandbox-0.1.0
  name: flyte-sandbox-minio-storage
  namespace: flyte
spec:
  accessModes:
  - ReadWriteOnce
  capacity:
    storage: 1Gi
  hostPath:
    path: /var/lib/flyte/storage/minio
  storageClassName: manual
---
apiVersion: v1
kind: PersistentVolumeClaim
metadata:
  labels:
    app.kubernetes.io/instance: flyte-sandbox
    app.kubernetes.io/managed-by: Helm
    app.kubernetes.io/name: flyte-sandbox
    app.kubernetes.io/version: 1.16.1
    helm.sh/chart: flyte-sandbox-0.1.0
  name: flyte-sandbox-db-storage
  namespace: flyte
spec:
  accessModes:
  - ReadWriteOnce
  resources:
    requests:
      storage: 1Gi
  storageClassName: manual
  volumeName: flyte-sandbox-db-storage
---
apiVersion: v1
kind: PersistentVolumeClaim
metadata:
  labels:
    app.kubernetes.io/instance: flyte-sandbox
    app.kubernetes.io/managed-by: Helm
    app.kubernetes.io/name: flyte-sandbox
    app.kubernetes.io/version: 1.16.1
    helm.sh/chart: flyte-sandbox-0.1.0
  name: flyte-sandbox-minio-storage
  namespace: flyte
spec:
  accessModes:
  - ReadWriteOnce
  resources:
    requests:
      storage: 1Gi
  storageClassName: manual
  volumeName: flyte-sandbox-minio-storage
---
apiVersion: apps/v1
kind: Deployment
metadata:
  labels:
    app.kubernetes.io/instance: flyte-sandbox
    app.kubernetes.io/managed-by: Helm
    app.kubernetes.io/name: flyte-sandbox
    app.kubernetes.io/version: 1.16.0
    helm.sh/chart: flyte-binary-v0.1.10
  name: flyte-sandbox
  namespace: flyte
spec:
  replicas: 1
  selector:
    matchLabels:
      app.kubernetes.io/component: flyte-binary
      app.kubernetes.io/instance: flyte-sandbox
      app.kubernetes.io/name: flyte-sandbox
  strategy:
    type: Recreate
  template:
    metadata:
      annotations:
        checksum/cluster-resource-templates: 6fd9b172465e3089fcc59f738b92b8dc4d8939360c19de8ee65f68b0e7422035
        checksum/configuration: 2aaf6d07c01e76a5e97b2c5aa1e581ee7e2e9929d3690e71eceb6b0bdfb7b646
        checksum/configuration-secret: 09216ffaa3d29e14f88b1f30af580d02a2a5e014de4d750b7f275cc07ed4e914
      labels:
        app.kubernetes.io/component: flyte-binary
        app.kubernetes.io/instance: flyte-sandbox
        app.kubernetes.io/name: flyte-sandbox
    spec:
      containers:
      - args:
        - start
        - --config
        - /etc/flyte/config.d/*.yaml
        env:
        - name: POD_NAME
          valueFrom:
            fieldRef:
              fieldPath: metadata.name
        - name: POD_NAMESPACE
          valueFrom:
            fieldRef:
              fieldPath: metadata.namespace
        image: flyte-binary:sandbox
        imagePullPolicy: Never
        livenessProbe:
          httpGet:
            path: /healthcheck
            port: http
          initialDelaySeconds: 30
        name: flyte
        ports:
        - containerPort: 8088
          name: http
        - containerPort: 8089
          name: grpc
        - containerPort: 9443
          name: webhook
        readinessProbe:
          httpGet:
            path: /healthcheck
            port: http
          initialDelaySeconds: 30
        volumeMounts:
        - mountPath: /etc/flyte/cluster-resource-templates
          name: cluster-resource-templates
        - mountPath: /etc/flyte/config.d
          name: config
        - mountPath: /var/run/flyte
          name: state
      initContainers:
      - args:
        - |
          until pg_isready \
            -h flyte-sandbox-postgresql \
            -p 5432 \
            -U postgres
          do
            echo waiting for database
            sleep 0.1
          done
        command:
        - sh
        - -ec
        image: bitnami/postgresql:sandbox
        imagePullPolicy: Never
        name: wait-for-db
      serviceAccountName: flyte-sandbox
      volumes:
      - name: cluster-resource-templates
        projected:
          sources:
          - configMap:
              name: flyte-sandbox-cluster-resource-templates
          - configMap:
              name: flyte-sandbox-extra-cluster-resource-templates
      - name: config
        projected:
          sources:
          - configMap:
              name: flyte-sandbox-config
          - secret:
              name: flyte-sandbox-config-secret
          - configMap:
              name: flyte-sandbox-extra-config
      - emptyDir: {}
        name: state
---
apiVersion: apps/v1
kind: Deployment
metadata:
  labels:
    app.kubernetes.io/instance: flyte-sandbox
    app.kubernetes.io/managed-by: Helm
    app.kubernetes.io/name: flyte-sandbox
    app.kubernetes.io/version: 1.16.1
    helm.sh/chart: flyte-sandbox-0.1.0
  name: flyte-sandbox-buildkit
  namespace: flyte
spec:
  replicas: 1
  selector:
    matchLabels:
      app.kubernetes.io/component: buildkit
      app.kubernetes.io/instance: flyte-sandbox
      app.kubernetes.io/name: flyte-sandbox
  template:
    metadata:
      labels:
        app.kubernetes.io/component: buildkit
        app.kubernetes.io/instance: flyte-sandbox
        app.kubernetes.io/name: flyte-sandbox
    spec:
      containers:
      - args:
        - --addr
        - unix:///run/buildkit/buildkitd.sock
        - --addr
        - tcp://0.0.0.0:30003
        image: moby/buildkit:sandbox
        imagePullPolicy: Never
        livenessProbe:
          exec:
            command:
            - buildctl
            - debug
            - workers
          initialDelaySeconds: 5
          periodSeconds: 30
        name: buildkit
        ports:
        - containerPort: 30003
          name: tcp
          protocol: TCP
        readinessProbe:
          exec:
            command:
            - buildctl
            - debug
            - workers
          initialDelaySeconds: 5
          periodSeconds: 30
        securityContext:
          privileged: true
      dnsPolicy: ClusterFirstWithHostNet
      hostNetwork: true
---
apiVersion: apps/v1
kind: Deployment
metadata:
  labels:
    app: docker-registry
    chart: docker-registry-2.2.2
    heritage: Helm
    release: flyte-sandbox
  name: flyte-sandbox-docker-registry
  namespace: flyte
spec:
  minReadySeconds: 5
  replicas: 1
  selector:
    matchLabels:
      app: docker-registry
      release: flyte-sandbox
  template:
    metadata:
      annotations:
        checksum/config: 8f50e768255a87f078ba8b9879a0c174c3e045ffb46ac8723d2eedbe293c8d81
<<<<<<< HEAD
        checksum/secret: a4f85b741a9e736bb72d552240e8ff9149549da7ec966d81076f3dcf3628d6e0
=======
        checksum/secret: 4e48fca207a5d670db85e2a3c006dc4299ca542f111df37bc4657732e90f7fbb
>>>>>>> 44914b13
      labels:
        app: docker-registry
        release: flyte-sandbox
    spec:
      containers:
      - command:
        - /bin/registry
        - serve
        - /etc/docker/registry/config.yml
        env:
        - name: REGISTRY_HTTP_SECRET
          valueFrom:
            secretKeyRef:
              key: haSharedSecret
              name: flyte-sandbox-docker-registry-secret
        - name: REGISTRY_STORAGE_FILESYSTEM_ROOTDIRECTORY
          value: /var/lib/registry
        image: registry:sandbox
        imagePullPolicy: Never
        livenessProbe:
          httpGet:
            path: /
            port: 5000
        name: docker-registry
        ports:
        - containerPort: 5000
        readinessProbe:
          httpGet:
            path: /
            port: 5000
        resources: {}
        volumeMounts:
        - mountPath: /etc/docker/registry
          name: flyte-sandbox-docker-registry-config
        - mountPath: /var/lib/registry/
          name: data
      securityContext:
        fsGroup: 1000
        runAsUser: 1000
      volumes:
      - configMap:
          name: flyte-sandbox-docker-registry-config
        name: flyte-sandbox-docker-registry-config
      - emptyDir: {}
        name: data
---
apiVersion: apps/v1
kind: Deployment
metadata:
  labels:
    app.kubernetes.io/component: kubernetes-dashboard
    app.kubernetes.io/instance: flyte-sandbox
    app.kubernetes.io/managed-by: Helm
    app.kubernetes.io/name: kubernetes-dashboard
    app.kubernetes.io/version: 2.7.0
    helm.sh/chart: kubernetes-dashboard-6.0.0
  name: flyte-sandbox-kubernetes-dashboard
  namespace: flyte
spec:
  replicas: 1
  selector:
    matchLabels:
      app.kubernetes.io/component: kubernetes-dashboard
      app.kubernetes.io/instance: flyte-sandbox
      app.kubernetes.io/name: kubernetes-dashboard
  strategy:
    rollingUpdate:
      maxSurge: 0
      maxUnavailable: 1
    type: RollingUpdate
  template:
    metadata:
      annotations: null
      labels:
        app.kubernetes.io/component: kubernetes-dashboard
        app.kubernetes.io/instance: flyte-sandbox
        app.kubernetes.io/managed-by: Helm
        app.kubernetes.io/name: kubernetes-dashboard
        app.kubernetes.io/version: 2.7.0
        helm.sh/chart: kubernetes-dashboard-6.0.0
    spec:
      containers:
      - args:
        - --namespace=flyte
        - --metrics-provider=none
        - --enable-insecure-login
        - --enable-skip-login
        image: kubernetesui/dashboard:sandbox
        imagePullPolicy: Never
        livenessProbe:
          httpGet:
            path: /
            port: 9090
            scheme: HTTP
          initialDelaySeconds: 30
          timeoutSeconds: 30
        name: kubernetes-dashboard
        ports:
        - containerPort: 9090
          name: http
          protocol: TCP
        resources:
          limits:
            cpu: 2
            memory: 200Mi
          requests:
            cpu: 100m
            memory: 200Mi
        securityContext:
          allowPrivilegeEscalation: false
          readOnlyRootFilesystem: true
          runAsGroup: 2001
          runAsUser: 1001
        volumeMounts:
        - mountPath: /certs
          name: kubernetes-dashboard-certs
        - mountPath: /tmp
          name: tmp-volume
      securityContext:
        seccompProfile:
          type: RuntimeDefault
      serviceAccountName: flyte-sandbox-kubernetes-dashboard
      volumes:
      - name: kubernetes-dashboard-certs
        secret:
          secretName: flyte-sandbox-kubernetes-dashboard-certs
      - emptyDir: {}
        name: tmp-volume
---
apiVersion: apps/v1
kind: Deployment
metadata:
  labels:
    app.kubernetes.io/instance: flyte-sandbox
    app.kubernetes.io/managed-by: Helm
    app.kubernetes.io/name: minio
    helm.sh/chart: minio-12.6.7
  name: flyte-sandbox-minio
  namespace: flyte
spec:
  selector:
    matchLabels:
      app.kubernetes.io/instance: flyte-sandbox
      app.kubernetes.io/name: minio
  strategy:
    type: Recreate
  template:
    metadata:
      annotations:
        checksum/credentials-secret: ecce809e3af19025d134846a9a81e163dd41df7e26abf2c6657895d9d13607a9
      labels:
        app.kubernetes.io/instance: flyte-sandbox
        app.kubernetes.io/managed-by: Helm
        app.kubernetes.io/name: minio
        helm.sh/chart: minio-12.6.7
    spec:
      affinity:
        nodeAffinity: null
        podAffinity: null
        podAntiAffinity:
          preferredDuringSchedulingIgnoredDuringExecution:
          - podAffinityTerm:
              labelSelector:
                matchLabels:
                  app.kubernetes.io/instance: flyte-sandbox
                  app.kubernetes.io/name: minio
              topologyKey: kubernetes.io/hostname
            weight: 1
      containers:
      - env:
        - name: BITNAMI_DEBUG
          value: "false"
        - name: MINIO_SCHEME
          value: http
        - name: MINIO_FORCE_NEW_KEYS
          value: "no"
        - name: MINIO_ROOT_USER
          valueFrom:
            secretKeyRef:
              key: root-user
              name: flyte-sandbox-minio
        - name: MINIO_ROOT_PASSWORD
          valueFrom:
            secretKeyRef:
              key: root-password
              name: flyte-sandbox-minio
        - name: MINIO_DEFAULT_BUCKETS
          value: my-s3-bucket
        - name: MINIO_BROWSER
          value: "on"
        - name: MINIO_PROMETHEUS_AUTH_TYPE
          value: public
        - name: MINIO_CONSOLE_PORT_NUMBER
          value: "9001"
        - name: MINIO_BROWSER_REDIRECT_URL
          value: http://localhost:30080/minio
        envFrom: null
        image: docker.io/bitnami/minio:sandbox
        imagePullPolicy: Never
        livenessProbe:
          failureThreshold: 5
          httpGet:
            path: /minio/health/live
            port: minio-api
            scheme: HTTP
          initialDelaySeconds: 5
          periodSeconds: 5
          successThreshold: 1
          timeoutSeconds: 5
        name: minio
        ports:
        - containerPort: 9000
          name: minio-api
          protocol: TCP
        - containerPort: 9001
          name: minio-console
          protocol: TCP
        readinessProbe:
          failureThreshold: 5
          initialDelaySeconds: 5
          periodSeconds: 5
          successThreshold: 1
          tcpSocket:
            port: minio-api
          timeoutSeconds: 1
        resources:
          limits: {}
          requests: {}
        securityContext:
          runAsNonRoot: true
          runAsUser: 1001
        volumeMounts:
        - mountPath: /data
          name: data
      initContainers:
      - command:
        - /bin/bash
        - -ec
        - |
          chown -R 1001:1001 /data
        image: docker.io/bitnami/os-shell:sandbox
        imagePullPolicy: Never
        name: volume-permissions
        resources:
          limits: {}
          requests: {}
        securityContext:
          runAsUser: 0
        volumeMounts:
        - mountPath: /data
          name: data
      securityContext:
        fsGroup: 1001
      serviceAccountName: flyte-sandbox-minio
      volumes:
      - name: data
        persistentVolumeClaim:
          claimName: flyte-sandbox-minio-storage
---
apiVersion: apps/v1
kind: Deployment
metadata:
  labels:
    app.kubernetes.io/instance: flyte-sandbox
    app.kubernetes.io/managed-by: Helm
    app.kubernetes.io/name: flyte-sandbox
    app.kubernetes.io/version: 1.16.1
    helm.sh/chart: flyte-sandbox-0.1.0
  name: flyte-sandbox-proxy
  namespace: flyte
spec:
  replicas: 1
  selector:
    matchLabels:
      app.kubernetes.io/component: proxy
      app.kubernetes.io/instance: flyte-sandbox
      app.kubernetes.io/name: flyte-sandbox
  template:
    metadata:
      labels:
        app.kubernetes.io/component: proxy
        app.kubernetes.io/instance: flyte-sandbox
        app.kubernetes.io/name: flyte-sandbox
    spec:
      containers:
      - image: envoyproxy/envoy:sandbox
        imagePullPolicy: Never
        livenessProbe:
          initialDelaySeconds: 30
          tcpSocket:
            port: http
        name: proxy
        ports:
        - containerPort: 8000
          name: http
        readinessProbe:
          tcpSocket:
            port: http
        volumeMounts:
        - mountPath: /etc/envoy
          name: config
      volumes:
      - configMap:
          name: flyte-sandbox-proxy-config
        name: config
---
apiVersion: apps/v1
kind: Deployment
metadata:
  labels:
    app.kubernetes.io/instance: flyte-sandbox
    app.kubernetes.io/managed-by: Helm
    app.kubernetes.io/name: flyteagent
    helm.sh/chart: flyteagent-v0.1.10
  name: flyteagent
  namespace: flyte
spec:
  replicas: 1
  selector:
    matchLabels:
      app.kubernetes.io/instance: flyte-sandbox
      app.kubernetes.io/name: flyteagent
  template:
    metadata:
      labels:
        app.kubernetes.io/instance: flyte-sandbox
        app.kubernetes.io/managed-by: Helm
        app.kubernetes.io/name: flyteagent
        helm.sh/chart: flyteagent-v0.1.10
    spec:
      containers:
      - command:
        - pyflyte
        - serve
        - agent
        env:
        - name: FLYTE_AWS_ENDPOINT
          value: http://flyte-sandbox-minio.flyte:9000
        - name: FLYTE_AWS_ACCESS_KEY_ID
          value: minio
        - name: FLYTE_AWS_SECRET_ACCESS_KEY
          value: miniostorage
        image: ghcr.io/flyteorg/flyteagent:1.10.8b4
        imagePullPolicy: IfNotPresent
        name: flyteagent
        ports:
        - containerPort: 8000
          name: agent-grpc
        readinessProbe:
          grpc:
            port: 8000
          initialDelaySeconds: 1
          periodSeconds: 3
        resources:
          limits:
            cpu: 500m
            ephemeral-storage: 200Mi
            memory: 200Mi
          requests:
            cpu: 500m
            ephemeral-storage: 200Mi
            memory: 200Mi
        securityContext:
          allowPrivilegeEscalation: false
        volumeMounts:
        - mountPath: /etc/secrets
          name: flyteagent
      securityContext: {}
      serviceAccountName: flyteagent
      volumes:
      - name: flyteagent
        secret:
          secretName: flyteagent
---
apiVersion: apps/v1
kind: StatefulSet
metadata:
  labels:
    app.kubernetes.io/component: primary
    app.kubernetes.io/instance: flyte-sandbox
    app.kubernetes.io/managed-by: Helm
    app.kubernetes.io/name: postgresql
    helm.sh/chart: postgresql-12.8.1
  name: flyte-sandbox-postgresql
  namespace: flyte
spec:
  replicas: 1
  selector:
    matchLabels:
      app.kubernetes.io/component: primary
      app.kubernetes.io/instance: flyte-sandbox
      app.kubernetes.io/name: postgresql
  serviceName: flyte-sandbox-postgresql-hl
  template:
    metadata:
      labels:
        app.kubernetes.io/component: primary
        app.kubernetes.io/instance: flyte-sandbox
        app.kubernetes.io/managed-by: Helm
        app.kubernetes.io/name: postgresql
        helm.sh/chart: postgresql-12.8.1
      name: flyte-sandbox-postgresql
    spec:
      affinity:
        nodeAffinity: null
        podAffinity: null
        podAntiAffinity:
          preferredDuringSchedulingIgnoredDuringExecution:
          - podAffinityTerm:
              labelSelector:
                matchLabels:
                  app.kubernetes.io/component: primary
                  app.kubernetes.io/instance: flyte-sandbox
                  app.kubernetes.io/name: postgresql
              topologyKey: kubernetes.io/hostname
            weight: 1
      containers:
      - env:
        - name: BITNAMI_DEBUG
          value: "false"
        - name: POSTGRESQL_PORT_NUMBER
          value: "5432"
        - name: POSTGRESQL_VOLUME_DIR
          value: /bitnami/postgresql
        - name: PGDATA
          value: /bitnami/postgresql/data
        - name: POSTGRES_PASSWORD
          valueFrom:
            secretKeyRef:
              key: postgres-password
              name: flyte-sandbox-postgresql
        - name: POSTGRESQL_ENABLE_LDAP
          value: "no"
        - name: POSTGRESQL_ENABLE_TLS
          value: "no"
        - name: POSTGRESQL_LOG_HOSTNAME
          value: "false"
        - name: POSTGRESQL_LOG_CONNECTIONS
          value: "false"
        - name: POSTGRESQL_LOG_DISCONNECTIONS
          value: "false"
        - name: POSTGRESQL_PGAUDIT_LOG_CATALOG
          value: "off"
        - name: POSTGRESQL_CLIENT_MIN_MESSAGES
          value: error
        - name: POSTGRESQL_SHARED_PRELOAD_LIBRARIES
          value: pgaudit
        image: docker.io/bitnami/postgresql:sandbox
        imagePullPolicy: Never
        livenessProbe:
          exec:
            command:
            - /bin/sh
            - -c
            - exec pg_isready -U "postgres" -h 127.0.0.1 -p 5432
          failureThreshold: 6
          initialDelaySeconds: 30
          periodSeconds: 10
          successThreshold: 1
          timeoutSeconds: 5
        name: postgresql
        ports:
        - containerPort: 5432
          name: tcp-postgresql
        readinessProbe:
          exec:
            command:
            - /bin/sh
            - -c
            - -e
            - |
              exec pg_isready -U "postgres" -h 127.0.0.1 -p 5432
              [ -f /opt/bitnami/postgresql/tmp/.initialized ] || [ -f /bitnami/postgresql/.initialized ]
          failureThreshold: 6
          initialDelaySeconds: 5
          periodSeconds: 10
          successThreshold: 1
          timeoutSeconds: 5
        resources:
          limits: {}
          requests:
            cpu: 250m
            memory: 256Mi
        securityContext:
          allowPrivilegeEscalation: false
          capabilities:
            drop:
            - ALL
          runAsGroup: 0
          runAsNonRoot: true
          runAsUser: 1001
          seccompProfile:
            type: RuntimeDefault
        volumeMounts:
        - mountPath: /bitnami/postgresql
          name: data
      hostIPC: false
      hostNetwork: false
      initContainers:
      - command:
        - /bin/sh
        - -ec
        - |
          chown 1001:1001 /bitnami/postgresql
          mkdir -p /bitnami/postgresql/data
          chmod 700 /bitnami/postgresql/data
          find /bitnami/postgresql -mindepth 1 -maxdepth 1 -not -name "conf" -not -name ".snapshot" -not -name "lost+found" | \
            xargs -r chown -R 1001:1001
        image: docker.io/bitnami/os-shell:sandbox
        imagePullPolicy: Never
        name: init-chmod-data
        resources:
          limits: {}
          requests: {}
        securityContext:
          runAsGroup: 0
          runAsNonRoot: false
          runAsUser: 0
          seccompProfile:
            type: RuntimeDefault
        volumeMounts:
        - mountPath: /bitnami/postgresql
          name: data
      securityContext:
        fsGroup: 1001
      serviceAccountName: default
      volumes:
      - name: data
        persistentVolumeClaim:
          claimName: flyte-sandbox-db-storage
  updateStrategy:
    rollingUpdate: {}
    type: RollingUpdate<|MERGE_RESOLUTION|>--- conflicted
+++ resolved
@@ -816,11 +816,7 @@
 ---
 apiVersion: v1
 data:
-<<<<<<< HEAD
-  haSharedSecret: d1J2MUxKRktZZDVGdU5NZg==
-=======
   haSharedSecret: bFdEdjRZTHJpYjZlVjJFUA==
->>>>>>> 44914b13
   proxyPassword: ""
   proxyUsername: ""
 kind: Secret
@@ -1416,11 +1412,7 @@
     metadata:
       annotations:
         checksum/config: 8f50e768255a87f078ba8b9879a0c174c3e045ffb46ac8723d2eedbe293c8d81
-<<<<<<< HEAD
-        checksum/secret: a4f85b741a9e736bb72d552240e8ff9149549da7ec966d81076f3dcf3628d6e0
-=======
         checksum/secret: 4e48fca207a5d670db85e2a3c006dc4299ca542f111df37bc4657732e90f7fbb
->>>>>>> 44914b13
       labels:
         app: docker-registry
         release: flyte-sandbox
