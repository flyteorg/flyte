apiVersion: v1
kind: Namespace
metadata:
  name: flyte
---
apiVersion: v1
kind: ServiceAccount
metadata:
  labels:
    app.kubernetes.io/instance: flyte-sandbox
    app.kubernetes.io/managed-by: Helm
    app.kubernetes.io/name: flyte-sandbox
    app.kubernetes.io/version: 1.16.0
    helm.sh/chart: flyte-binary-v0.1.10
  name: flyte-sandbox
  namespace: flyte
---
apiVersion: v1
kind: ServiceAccount
metadata:
  labels:
    app.kubernetes.io/instance: flyte-sandbox
    app.kubernetes.io/managed-by: Helm
    app.kubernetes.io/name: kubernetes-dashboard
    app.kubernetes.io/version: 2.7.0
    helm.sh/chart: kubernetes-dashboard-6.0.0
  name: flyte-sandbox-kubernetes-dashboard
  namespace: flyte
---
apiVersion: v1
automountServiceAccountToken: true
kind: ServiceAccount
metadata:
  labels:
    app.kubernetes.io/instance: flyte-sandbox
    app.kubernetes.io/managed-by: Helm
    app.kubernetes.io/name: minio
    helm.sh/chart: minio-12.6.7
  name: flyte-sandbox-minio
  namespace: flyte
secrets:
- name: flyte-sandbox-minio
---
apiVersion: v1
kind: ServiceAccount
metadata:
  labels:
    app.kubernetes.io/instance: flyte-sandbox
    app.kubernetes.io/managed-by: Helm
    app.kubernetes.io/name: flyteagent
    helm.sh/chart: flyteagent-v0.1.10
  name: flyteagent
  namespace: flyte
---
apiVersion: rbac.authorization.k8s.io/v1
kind: Role
metadata:
  labels:
    app.kubernetes.io/instance: flyte-sandbox
    app.kubernetes.io/managed-by: Helm
    app.kubernetes.io/name: kubernetes-dashboard
    app.kubernetes.io/version: 2.7.0
    helm.sh/chart: kubernetes-dashboard-6.0.0
  name: flyte-sandbox-kubernetes-dashboard
  namespace: flyte
rules:
- apiGroups:
  - ""
  resourceNames:
  - kubernetes-dashboard-key-holder
  - kubernetes-dashboard-certs
  - kubernetes-dashboard-csrf
  resources:
  - secrets
  verbs:
  - get
  - update
  - delete
- apiGroups:
  - ""
  resourceNames:
  - kubernetes-dashboard-settings
  resources:
  - configmaps
  verbs:
  - get
  - update
- apiGroups:
  - ""
  resourceNames:
  - heapster
  - dashboard-metrics-scraper
  resources:
  - services
  verbs:
  - proxy
- apiGroups:
  - ""
  resourceNames:
  - heapster
  - 'http:heapster:'
  - 'https:heapster:'
  - dashboard-metrics-scraper
  - http:dashboard-metrics-scraper
  resources:
  - services/proxy
  verbs:
  - get
---
apiVersion: rbac.authorization.k8s.io/v1
kind: ClusterRole
metadata:
  labels:
    app.kubernetes.io/instance: flyte-sandbox
    app.kubernetes.io/managed-by: Helm
    app.kubernetes.io/name: flyte-sandbox
    app.kubernetes.io/version: 1.16.0
    helm.sh/chart: flyte-binary-v0.1.10
  name: flyte-sandbox-cluster-role
  namespace: flyte
rules:
- apiGroups:
  - ""
  resources:
  - namespaces
  - resourcequotas
  - secrets
  - serviceaccounts
  verbs:
  - create
  - get
  - list
  - patch
  - update
- apiGroups:
  - ""
  resources:
  - pods
  verbs:
  - create
  - delete
  - get
  - list
  - patch
  - update
  - watch
- apiGroups:
  - ""
  resources:
  - events
  verbs:
  - create
  - delete
  - patch
  - update
- apiGroups:
  - ""
  resources:
  - podtemplates
  verbs:
  - get
  - list
  - watch
- apiGroups:
  - flyte.lyft.com
  resources:
  - flyteworkflows
  verbs:
  - create
  - delete
  - deletecollection
  - get
  - list
  - patch
  - post
  - update
  - watch
- apiGroups:
  - apiextensions.k8s.io
  resources:
  - customresourcedefinitions
  verbs:
  - create
  - get
  - list
- apiGroups:
  - admissionregistration.k8s.io
  resources:
  - mutatingwebhookconfigurations
  verbs:
  - create
  - get
  - list
  - patch
  - update
- apiGroups:
  - '*'
  resources:
  - '*'
  verbs:
  - '*'
---
apiVersion: rbac.authorization.k8s.io/v1
kind: ClusterRole
metadata:
  labels:
    app.kubernetes.io/instance: flyte-sandbox
    app.kubernetes.io/managed-by: Helm
    app.kubernetes.io/name: kubernetes-dashboard
    app.kubernetes.io/version: 2.7.0
    helm.sh/chart: kubernetes-dashboard-6.0.0
  name: flyte-sandbox-kubernetes-dashboard-readonly
rules:
- apiGroups:
  - ""
  resources:
  - configmaps
  - endpoints
  - persistentvolumeclaims
  - pods
  - replicationcontrollers
  - replicationcontrollers/scale
  - serviceaccounts
  - services
  - nodes
  - persistentvolumeclaims
  - persistentvolumes
  verbs:
  - get
  - list
  - watch
- apiGroups:
  - ""
  resources:
  - bindings
  - events
  - limitranges
  - namespaces/status
  - pods/log
  - pods/status
  - replicationcontrollers/status
  - resourcequotas
  - resourcequotas/status
  verbs:
  - get
  - list
  - watch
- apiGroups:
  - ""
  resources:
  - namespaces
  verbs:
  - get
  - list
  - watch
- apiGroups:
  - apps
  resources:
  - daemonsets
  - deployments
  - deployments/scale
  - replicasets
  - replicasets/scale
  - statefulsets
  verbs:
  - get
  - list
  - watch
- apiGroups:
  - autoscaling
  resources:
  - horizontalpodautoscalers
  verbs:
  - get
  - list
  - watch
- apiGroups:
  - batch
  resources:
  - cronjobs
  - jobs
  verbs:
  - get
  - list
  - watch
- apiGroups:
  - extensions
  resources:
  - daemonsets
  - deployments
  - deployments/scale
  - ingresses
  - networkpolicies
  - replicasets
  - replicasets/scale
  - replicationcontrollers/scale
  verbs:
  - get
  - list
  - watch
- apiGroups:
  - policy
  resources:
  - poddisruptionbudgets
  verbs:
  - get
  - list
  - watch
- apiGroups:
  - networking.k8s.io
  resources:
  - networkpolicies
  - ingresses
  verbs:
  - get
  - list
  - watch
- apiGroups:
  - storage.k8s.io
  resources:
  - storageclasses
  - volumeattachments
  verbs:
  - get
  - list
  - watch
- apiGroups:
  - rbac.authorization.k8s.io
  resources:
  - clusterrolebindings
  - clusterroles
  - roles
  - rolebindings
  verbs:
  - get
  - list
  - watch
---
apiVersion: rbac.authorization.k8s.io/v1
kind: RoleBinding
metadata:
  labels:
    app.kubernetes.io/instance: flyte-sandbox
    app.kubernetes.io/managed-by: Helm
    app.kubernetes.io/name: kubernetes-dashboard
    app.kubernetes.io/version: 2.7.0
    helm.sh/chart: kubernetes-dashboard-6.0.0
  name: flyte-sandbox-kubernetes-dashboard
  namespace: flyte
roleRef:
  apiGroup: rbac.authorization.k8s.io
  kind: Role
  name: flyte-sandbox-kubernetes-dashboard
subjects:
- kind: ServiceAccount
  name: flyte-sandbox-kubernetes-dashboard
  namespace: flyte
---
apiVersion: rbac.authorization.k8s.io/v1
kind: ClusterRoleBinding
metadata:
  labels:
    app.kubernetes.io/instance: flyte-sandbox
    app.kubernetes.io/managed-by: Helm
    app.kubernetes.io/name: flyte-sandbox
    app.kubernetes.io/version: 1.16.0
    helm.sh/chart: flyte-binary-v0.1.10
  name: flyte-sandbox-cluster-role-binding
  namespace: flyte
roleRef:
  apiGroup: rbac.authorization.k8s.io
  kind: ClusterRole
  name: flyte-sandbox-cluster-role
subjects:
- kind: ServiceAccount
  name: flyte-sandbox
  namespace: flyte
---
apiVersion: rbac.authorization.k8s.io/v1
kind: ClusterRoleBinding
metadata:
  labels:
    app.kubernetes.io/instance: flyte-sandbox
    app.kubernetes.io/managed-by: Helm
    app.kubernetes.io/name: kubernetes-dashboard
    app.kubernetes.io/version: 2.7.0
    helm.sh/chart: kubernetes-dashboard-6.0.0
  name: flyte-sandbox-kubernetes-dashboard-readonly
roleRef:
  apiGroup: rbac.authorization.k8s.io
  kind: ClusterRole
  name: flyte-sandbox-kubernetes-dashboard-readonly
subjects:
- kind: ServiceAccount
  name: flyte-sandbox-kubernetes-dashboard
  namespace: flyte
---
apiVersion: v1
data:
  namespace.yaml: |
    apiVersion: v1
    kind: Namespace
    metadata:
      name: '{{ namespace }}'
kind: ConfigMap
metadata:
  labels:
    app.kubernetes.io/instance: flyte-sandbox
    app.kubernetes.io/managed-by: Helm
    app.kubernetes.io/name: flyte-sandbox
    app.kubernetes.io/version: 1.16.0
    helm.sh/chart: flyte-binary-v0.1.10
  name: flyte-sandbox-cluster-resource-templates
  namespace: flyte
---
apiVersion: v1
data:
  000-core.yaml: |
    admin:
      endpoint: localhost:8089
      insecure: true
    catalog-cache:
      endpoint: localhost:8081
      insecure: true
      type: datacatalog
    cluster_resources:
      standaloneDeployment: false
      templatePath: /etc/flyte/cluster-resource-templates
    logger:
      show-source: true
      level: 5
    propeller:
      create-flyteworkflow-crd: true
    webhook:
      certDir: /var/run/flyte/certs
      localCert: true
      secretName: flyte-sandbox-webhook-secret
      serviceName: flyte-sandbox-webhook
      servicePort: 443
    flyte:
      admin:
        disableClusterResourceManager: false
        disableScheduler: false
        disabled: false
        seedProjects:
        - flytesnacks
      dataCatalog:
        disabled: false
      propeller:
        disableWebhook: false
        disabled: false
  001-plugins.yaml: |
    tasks:
      task-plugins:
        default-for-task-types:
          container: container
          container_array: k8s-array
          sidecar: sidecar
        enabled-plugins:
        - container
        - sidecar
        - k8s-array
        - agent-service
        - echo
    plugins:
      logs:
        kubernetes-enabled: true
        kubernetes-template-uri: http://localhost:30080/kubernetes-dashboard/#/log/{{.namespace }}/{{ .podName }}/pod?namespace={{ .namespace }}
        cloudwatch-enabled: false
        stackdriver-enabled: false
      k8s:
        co-pilot:
          image: "cr.flyte.org/flyteorg/flytecopilot:v1.13.1-rc1"
      k8s-array:
        logs:
          config:
            kubernetes-enabled: true
            kubernetes-template-uri: http://localhost:30080/kubernetes-dashboard/#/log/{{.namespace }}/{{ .podName }}/pod?namespace={{ .namespace }}
            cloudwatch-enabled: false
            stackdriver-enabled: false
      agent-service:
        defaultAgent:
          defaultTimeout: 10s
          endpoint: dns:///flyteagent.flyte.svc.cluster.local:8000
          insecure: true
          timeouts:
            GetTask: 10s
        supportedTaskTypes:
        - default_task
  002-database.yaml: |
    database:
      postgres:
        username: postgres
        host: flyte-sandbox-postgresql
        port: 5432
        dbname: flyte
        options: "sslmode=disable"
  003-storage.yaml: |
    propeller:
      rawoutput-prefix: s3://my-s3-bucket/data
    storage:
      type: stow
      stow:
        kind: s3
        config:
          region: us-east-1
          disable_ssl: true
          v2_signing: true
          endpoint: http://flyte-sandbox-minio.flyte:9000
          auth_type: accesskey
      container: my-s3-bucket
  100-inline-config.yaml: |
    plugins:
      k8s:
        default-env-vars:
        - FLYTE_AWS_ENDPOINT: http://flyte-sandbox-minio.flyte:9000
        - FLYTE_AWS_ACCESS_KEY_ID: minio
        - FLYTE_AWS_SECRET_ACCESS_KEY: miniostorage
    storage:
      signedURL:
        stowConfigOverride:
          endpoint: http://localhost:30002
    task_resources:
      defaults:
        cpu: 500m
        ephemeralStorage: 0
        gpu: 0
        memory: 1Gi
      limits:
        cpu: 0
        ephemeralStorage: 0
        gpu: 0
        memory: 0
kind: ConfigMap
metadata:
  labels:
    app.kubernetes.io/instance: flyte-sandbox
    app.kubernetes.io/managed-by: Helm
    app.kubernetes.io/name: flyte-sandbox
    app.kubernetes.io/version: 1.16.0
    helm.sh/chart: flyte-binary-v0.1.10
  name: flyte-sandbox-config
  namespace: flyte
---
apiVersion: v1
data:
  config.yml: |-
    health:
      storagedriver:
        enabled: true
        interval: 10s
        threshold: 3
    http:
      addr: :5000
      debug:
        addr: :5001
        prometheus:
          enabled: false
          path: /metrics
      headers:
        X-Content-Type-Options:
        - nosniff
    log:
      fields:
        service: registry
    storage:
      cache:
        blobdescriptor: inmemory
    version: 0.1
kind: ConfigMap
metadata:
  labels:
    app: docker-registry
    chart: docker-registry-2.2.2
    heritage: Helm
    release: flyte-sandbox
  name: flyte-sandbox-docker-registry-config
  namespace: flyte
---
apiVersion: v1
kind: ConfigMap
metadata:
  name: flyte-sandbox-extra-cluster-resource-templates
  namespace: flyte
---
apiVersion: v1
kind: ConfigMap
metadata:
  name: flyte-sandbox-extra-config
  namespace: flyte
---
apiVersion: v1
data:
  envoy.yaml: |
    admin:
        access_log_path: /dev/stdout
    static_resources:
        listeners:
            - address:
                  socket_address:
                      address: 0.0.0.0
                      port_value: 8000
              filter_chains:
                  - filters:
                        - name: envoy.filters.network.http_connection_manager
                          typed_config:
                              "@type": type.googleapis.com/envoy.extensions.filters.network.http_connection_manager.v3.HttpConnectionManager
                              stat_prefix: ingress_http
                              codec_type: AUTO
                              upgrade_configs:
                                  - upgrade_type: websocket
                              route_config:
                                  name: local_route
                                  virtual_hosts:
                                      - name: backend
                                        domains:
                                            - "*"
                                        routes:
                                            - match:
                                                  path: "/"
                                              redirect:
                                                  path_redirect: "/console/"
                                            - match:
                                                  prefix: "/.well-known"
                                              route:
                                                  cluster: flyte
                                            - match:
                                                  prefix: "/__webpack_hmr"
                                              route:
                                                  cluster: flyte
                                            - match:
                                                  prefix: "/api"
                                              route:
                                                  cluster: flyte
                                            - match:
                                                  prefix: "/callback"
                                              route:
                                                  cluster: flyte
                                            - match:
                                                  prefix: "/config"
                                              route:
                                                  cluster: flyte
                                            - match:
                                                  prefix: "/console"
                                              route:
                                                  cluster: flyte
                                            - match:
                                                  prefix: "/healthcheck"
                                              route:
                                                  cluster: flyte
                                            - match:
                                                  prefix: "/login"
                                              route:
                                                  cluster: flyte
                                            - match:
                                                  prefix: "/logout"
                                              route:
                                                  cluster: flyte
                                            - match:
                                                  prefix: "/me"
                                              route:
                                                  cluster: flyte
                                            - match:
                                                  prefix: "/oauth2"
                                              route:
                                                  cluster: flyte
                                            - match:
                                                  prefix: "/v1"
                                              route:
                                                  cluster: flyte
                                            - match:
                                                  prefix: "/flyteidl.service.AdminService"
                                              route:
                                                  cluster: flyte_grpc
                                            - match:
                                                  prefix: "/flyteidl.service.AuthMetadataService"
                                              route:
                                                  cluster: flyte_grpc
                                            - match:
                                                  prefix: "/flyteidl.service.DataProxyService"
                                              route:
                                                  cluster: flyte_grpc
                                            - match:
                                                  prefix: "/flyteidl.service.IdentityService"
                                              route:
                                                  cluster: flyte_grpc
                                            - match:
                                                  prefix: "/grpc.health.v1.Health"
                                              route:
                                                  cluster: flyte_grpc
                                            - match:
                                                  prefix: "/flyteidl.service.SignalService"
                                              route:
                                                  cluster: flyte_grpc
                                            - match:
                                                  path: "/kubernetes-dashboard"
                                              redirect:
                                                  path_redirect: "/kubernetes-dashboard/"
                                            - match:
                                                  prefix: "/kubernetes-dashboard/"
                                              route:
                                                  cluster: kubernetes-dashboard
                                                  prefix_rewrite: /
                                            - match:
                                                  path: "/minio"
                                              redirect:
                                                  path_redirect: "/minio/"
                                            - match:
                                                  prefix: "/minio/"
                                              route:
                                                  cluster: minio
                                                  prefix_rewrite: /
                              http_filters:
                                  - name: envoy.filters.http.router
                                    typed_config:
                                      "@type": type.googleapis.com/envoy.extensions.filters.http.router.v3.Router
        clusters:
            - name: flyte
              connect_timeout: 0.25s
              type: STRICT_DNS
              lb_policy: ROUND_ROBIN
              load_assignment:
                  cluster_name: flyte
                  endpoints:
                      - lb_endpoints:
                            - endpoint:
                                  address:
                                      socket_address:
                                          address: flyte-sandbox-http
                                          port_value: 8088
            - name: flyte_grpc
              connect_timeout: 0.25s
              type: STRICT_DNS
              lb_policy: ROUND_ROBIN
              http2_protocol_options: {}
              load_assignment:
                  cluster_name: flyte_grpc
                  endpoints:
                      - lb_endpoints:
                            - endpoint:
                                  address:
                                      socket_address:
                                          address: flyte-sandbox-grpc
                                          port_value: 8089
            - name: kubernetes-dashboard
              connect_timeout: 0.25s
              type: STRICT_DNS
              lb_policy: ROUND_ROBIN
              load_assignment:
                  cluster_name: kubernetes-dashboard
                  endpoints:
                      - lb_endpoints:
                            - endpoint:
                                  address:
                                      socket_address:
                                          address: flyte-sandbox-kubernetes-dashboard
                                          port_value: 80
            - name: minio
              connect_timeout: 0.25s
              type: STRICT_DNS
              lb_policy: ROUND_ROBIN
              load_assignment:
                  cluster_name: minio
                  endpoints:
                      - lb_endpoints:
                            - endpoint:
                                  address:
                                      socket_address:
                                          address: flyte-sandbox-minio
                                          port_value: 9001
kind: ConfigMap
metadata:
  labels:
    app.kubernetes.io/instance: flyte-sandbox
    app.kubernetes.io/managed-by: Helm
    app.kubernetes.io/name: flyte-sandbox
    app.kubernetes.io/version: 1.16.1
    helm.sh/chart: flyte-sandbox-0.1.0
  name: flyte-sandbox-proxy-config
  namespace: flyte
---
apiVersion: v1
data: null
kind: ConfigMap
metadata:
  labels:
    app.kubernetes.io/instance: flyte-sandbox
    app.kubernetes.io/managed-by: Helm
    app.kubernetes.io/name: kubernetes-dashboard
    app.kubernetes.io/version: 2.7.0
    helm.sh/chart: kubernetes-dashboard-6.0.0
  name: kubernetes-dashboard-settings
  namespace: flyte
---
apiVersion: v1
kind: Secret
metadata:
  labels:
    app.kubernetes.io/instance: flyte-sandbox
    app.kubernetes.io/managed-by: Helm
    app.kubernetes.io/name: flyte-sandbox
    app.kubernetes.io/version: 1.16.0
    helm.sh/chart: flyte-binary-v0.1.10
  name: flyte-sandbox-config-secret
  namespace: flyte
stringData:
  012-database-secrets.yaml: |
    database:
      postgres:
        password: "postgres"
  013-storage-secrets.yaml: |
    storage:
      stow:
        config:
          access_key_id: "minio"
          secret_key: "miniostorage"
type: Opaque
---
apiVersion: v1
data:
<<<<<<< HEAD
  haSharedSecret: NDVIbTYwd1QxZXdGUjhPNA==
=======
  haSharedSecret: dkJZdnpKQ0FYZkhWano2eg==
>>>>>>> 7d59f106
  proxyPassword: ""
  proxyUsername: ""
kind: Secret
metadata:
  labels:
    app: docker-registry
    chart: docker-registry-2.2.2
    heritage: Helm
    release: flyte-sandbox
  name: flyte-sandbox-docker-registry-secret
  namespace: flyte
type: Opaque
---
apiVersion: v1
kind: Secret
metadata:
  labels:
    app.kubernetes.io/instance: flyte-sandbox
    app.kubernetes.io/managed-by: Helm
    app.kubernetes.io/name: kubernetes-dashboard
    app.kubernetes.io/version: 2.7.0
    helm.sh/chart: kubernetes-dashboard-6.0.0
  name: flyte-sandbox-kubernetes-dashboard-certs
  namespace: flyte
type: Opaque
---
apiVersion: v1
data:
  root-password: bWluaW9zdG9yYWdl
  root-user: bWluaW8=
kind: Secret
metadata:
  labels:
    app.kubernetes.io/instance: flyte-sandbox
    app.kubernetes.io/managed-by: Helm
    app.kubernetes.io/name: minio
    helm.sh/chart: minio-12.6.7
  name: flyte-sandbox-minio
  namespace: flyte
type: Opaque
---
apiVersion: v1
data:
  postgres-password: cG9zdGdyZXM=
kind: Secret
metadata:
  labels:
    app.kubernetes.io/instance: flyte-sandbox
    app.kubernetes.io/managed-by: Helm
    app.kubernetes.io/name: postgresql
    helm.sh/chart: postgresql-12.8.1
  name: flyte-sandbox-postgresql
  namespace: flyte
type: Opaque
---
apiVersion: v1
data:
  username: User
kind: Secret
metadata:
  name: flyteagent
  namespace: flyte
type: Opaque
---
apiVersion: v1
kind: Secret
metadata:
  labels:
    app.kubernetes.io/instance: flyte-sandbox
    app.kubernetes.io/managed-by: Helm
    app.kubernetes.io/name: kubernetes-dashboard
    app.kubernetes.io/version: 2.7.0
    helm.sh/chart: kubernetes-dashboard-6.0.0
  name: kubernetes-dashboard-csrf
  namespace: flyte
type: Opaque
---
apiVersion: v1
kind: Secret
metadata:
  labels:
    app.kubernetes.io/instance: flyte-sandbox
    app.kubernetes.io/managed-by: Helm
    app.kubernetes.io/name: kubernetes-dashboard
    app.kubernetes.io/version: 2.7.0
    helm.sh/chart: kubernetes-dashboard-6.0.0
  name: kubernetes-dashboard-key-holder
  namespace: flyte
type: Opaque
---
apiVersion: v1
kind: Service
metadata:
  labels:
    app: docker-registry
    chart: docker-registry-2.2.2
    heritage: Helm
    release: flyte-sandbox
  name: flyte-sandbox-docker-registry
  namespace: flyte
spec:
  ports:
  - name: http-5000
    nodePort: 30000
    port: 5000
    protocol: TCP
    targetPort: 5000
  selector:
    app: docker-registry
    release: flyte-sandbox
  type: NodePort
---
apiVersion: v1
kind: Service
metadata:
  labels:
    app.kubernetes.io/instance: flyte-sandbox
    app.kubernetes.io/managed-by: Helm
    app.kubernetes.io/name: flyte-sandbox
    app.kubernetes.io/version: 1.16.0
    helm.sh/chart: flyte-binary-v0.1.10
  name: flyte-sandbox-grpc
  namespace: flyte
spec:
  ports:
  - name: grpc
    nodePort: null
    port: 8089
    targetPort: grpc
  selector:
    app.kubernetes.io/component: flyte-binary
    app.kubernetes.io/instance: flyte-sandbox
    app.kubernetes.io/name: flyte-sandbox
  type: ClusterIP
---
apiVersion: v1
kind: Service
metadata:
  labels:
    app.kubernetes.io/instance: flyte-sandbox
    app.kubernetes.io/managed-by: Helm
    app.kubernetes.io/name: flyte-sandbox
    app.kubernetes.io/version: 1.16.0
    helm.sh/chart: flyte-binary-v0.1.10
  name: flyte-sandbox-http
  namespace: flyte
spec:
  ports:
  - name: http
    nodePort: null
    port: 8088
    targetPort: http
  selector:
    app.kubernetes.io/component: flyte-binary
    app.kubernetes.io/instance: flyte-sandbox
    app.kubernetes.io/name: flyte-sandbox
  type: ClusterIP
---
apiVersion: v1
kind: Service
metadata:
  labels:
    app.kubernetes.io/component: kubernetes-dashboard
    app.kubernetes.io/instance: flyte-sandbox
    app.kubernetes.io/managed-by: Helm
    app.kubernetes.io/name: kubernetes-dashboard
    app.kubernetes.io/version: 2.7.0
    helm.sh/chart: kubernetes-dashboard-6.0.0
    kubernetes.io/cluster-service: "true"
  name: flyte-sandbox-kubernetes-dashboard
  namespace: flyte
spec:
  ports:
  - name: http
    port: 80
    targetPort: http
  selector:
    app.kubernetes.io/component: kubernetes-dashboard
    app.kubernetes.io/instance: flyte-sandbox
    app.kubernetes.io/name: kubernetes-dashboard
  type: ClusterIP
---
apiVersion: v1
kind: Service
metadata:
  labels:
    app.kubernetes.io/instance: flyte-sandbox
    app.kubernetes.io/managed-by: Helm
    app.kubernetes.io/name: minio
    helm.sh/chart: minio-12.6.7
  name: flyte-sandbox-minio
  namespace: flyte
spec:
  externalTrafficPolicy: Cluster
  ports:
  - name: minio-api
    nodePort: 30002
    port: 9000
    targetPort: minio-api
  - name: minio-console
    port: 9001
    targetPort: minio-console
  selector:
    app.kubernetes.io/instance: flyte-sandbox
    app.kubernetes.io/name: minio
  type: NodePort
---
apiVersion: v1
kind: Service
metadata:
  labels:
    app.kubernetes.io/component: primary
    app.kubernetes.io/instance: flyte-sandbox
    app.kubernetes.io/managed-by: Helm
    app.kubernetes.io/name: postgresql
    helm.sh/chart: postgresql-12.8.1
  name: flyte-sandbox-postgresql
  namespace: flyte
spec:
  externalTrafficPolicy: Cluster
  ports:
  - name: tcp-postgresql
    nodePort: 30001
    port: 5432
    targetPort: tcp-postgresql
  selector:
    app.kubernetes.io/component: primary
    app.kubernetes.io/instance: flyte-sandbox
    app.kubernetes.io/name: postgresql
  sessionAffinity: None
  type: NodePort
---
apiVersion: v1
kind: Service
metadata:
  labels:
    app.kubernetes.io/component: primary
    app.kubernetes.io/instance: flyte-sandbox
    app.kubernetes.io/managed-by: Helm
    app.kubernetes.io/name: postgresql
    helm.sh/chart: postgresql-12.8.1
    service.alpha.kubernetes.io/tolerate-unready-endpoints: "true"
  name: flyte-sandbox-postgresql-hl
  namespace: flyte
spec:
  clusterIP: None
  ports:
  - name: tcp-postgresql
    port: 5432
    targetPort: tcp-postgresql
  publishNotReadyAddresses: true
  selector:
    app.kubernetes.io/component: primary
    app.kubernetes.io/instance: flyte-sandbox
    app.kubernetes.io/name: postgresql
  type: ClusterIP
---
apiVersion: v1
kind: Service
metadata:
  labels:
    app.kubernetes.io/instance: flyte-sandbox
    app.kubernetes.io/managed-by: Helm
    app.kubernetes.io/name: flyte-sandbox
    app.kubernetes.io/version: 1.16.1
    helm.sh/chart: flyte-sandbox-0.1.0
  name: flyte-sandbox-proxy
  namespace: flyte
spec:
  ports:
  - name: http
    nodePort: 30080
    port: 8000
    protocol: TCP
  selector:
    app.kubernetes.io/component: proxy
    app.kubernetes.io/instance: flyte-sandbox
    app.kubernetes.io/name: flyte-sandbox
  type: NodePort
---
apiVersion: v1
kind: Service
metadata:
  labels:
    app.kubernetes.io/instance: flyte-sandbox
    app.kubernetes.io/managed-by: Helm
    app.kubernetes.io/name: flyte-sandbox
    app.kubernetes.io/version: 1.16.0
    helm.sh/chart: flyte-binary-v0.1.10
  name: flyte-sandbox-webhook
  namespace: flyte
spec:
  ports:
  - name: webhook
    port: 443
    targetPort: webhook
  selector:
    app.kubernetes.io/component: flyte-binary
    app.kubernetes.io/instance: flyte-sandbox
    app.kubernetes.io/name: flyte-sandbox
  type: ClusterIP
---
apiVersion: v1
kind: Service
metadata:
  annotations:
    projectcontour.io/upstream-protocol.h2c: grpc
  labels:
    app.kubernetes.io/instance: flyte-sandbox
    app.kubernetes.io/managed-by: Helm
    app.kubernetes.io/name: flyteagent
    helm.sh/chart: flyteagent-v0.1.10
  name: flyteagent
  namespace: flyte
spec:
  ports:
  - appProtocol: TCP
    name: agent-grpc
    port: 8000
    protocol: TCP
    targetPort: agent-grpc
  selector:
    app.kubernetes.io/instance: flyte-sandbox
    app.kubernetes.io/name: flyteagent
  type: ClusterIP
---
apiVersion: v1
kind: PersistentVolume
metadata:
  labels:
    app.kubernetes.io/instance: flyte-sandbox
    app.kubernetes.io/managed-by: Helm
    app.kubernetes.io/name: flyte-sandbox
    app.kubernetes.io/version: 1.16.1
    helm.sh/chart: flyte-sandbox-0.1.0
  name: flyte-sandbox-db-storage
  namespace: flyte
spec:
  accessModes:
  - ReadWriteOnce
  capacity:
    storage: 1Gi
  hostPath:
    path: /var/lib/flyte/storage/db
  storageClassName: manual
---
apiVersion: v1
kind: PersistentVolume
metadata:
  labels:
    app.kubernetes.io/instance: flyte-sandbox
    app.kubernetes.io/managed-by: Helm
    app.kubernetes.io/name: flyte-sandbox
    app.kubernetes.io/version: 1.16.1
    helm.sh/chart: flyte-sandbox-0.1.0
  name: flyte-sandbox-minio-storage
  namespace: flyte
spec:
  accessModes:
  - ReadWriteOnce
  capacity:
    storage: 1Gi
  hostPath:
    path: /var/lib/flyte/storage/minio
  storageClassName: manual
---
apiVersion: v1
kind: PersistentVolumeClaim
metadata:
  labels:
    app.kubernetes.io/instance: flyte-sandbox
    app.kubernetes.io/managed-by: Helm
    app.kubernetes.io/name: flyte-sandbox
    app.kubernetes.io/version: 1.16.1
    helm.sh/chart: flyte-sandbox-0.1.0
  name: flyte-sandbox-db-storage
  namespace: flyte
spec:
  accessModes:
  - ReadWriteOnce
  resources:
    requests:
      storage: 1Gi
  storageClassName: manual
  volumeName: flyte-sandbox-db-storage
---
apiVersion: v1
kind: PersistentVolumeClaim
metadata:
  labels:
    app.kubernetes.io/instance: flyte-sandbox
    app.kubernetes.io/managed-by: Helm
    app.kubernetes.io/name: flyte-sandbox
    app.kubernetes.io/version: 1.16.1
    helm.sh/chart: flyte-sandbox-0.1.0
  name: flyte-sandbox-minio-storage
  namespace: flyte
spec:
  accessModes:
  - ReadWriteOnce
  resources:
    requests:
      storage: 1Gi
  storageClassName: manual
  volumeName: flyte-sandbox-minio-storage
---
apiVersion: apps/v1
kind: Deployment
metadata:
  labels:
    app.kubernetes.io/instance: flyte-sandbox
    app.kubernetes.io/managed-by: Helm
    app.kubernetes.io/name: flyte-sandbox
    app.kubernetes.io/version: 1.16.0
    helm.sh/chart: flyte-binary-v0.1.10
  name: flyte-sandbox
  namespace: flyte
spec:
  replicas: 1
  selector:
    matchLabels:
      app.kubernetes.io/component: flyte-binary
      app.kubernetes.io/instance: flyte-sandbox
      app.kubernetes.io/name: flyte-sandbox
  strategy:
    type: Recreate
  template:
    metadata:
      annotations:
        checksum/cluster-resource-templates: 6fd9b172465e3089fcc59f738b92b8dc4d8939360c19de8ee65f68b0e7422035
<<<<<<< HEAD
        checksum/configuration: d78e0c1c82653e4afd10e90fb70745cc20af5aa8add86a517a8d0aa245b15678
=======
        checksum/configuration: 12c484f191527a693debafaa71bfcd04dbda7bfc87c83e385ea6d5c13188401f
>>>>>>> 7d59f106
        checksum/configuration-secret: 09216ffaa3d29e14f88b1f30af580d02a2a5e014de4d750b7f275cc07ed4e914
      labels:
        app.kubernetes.io/component: flyte-binary
        app.kubernetes.io/instance: flyte-sandbox
        app.kubernetes.io/name: flyte-sandbox
    spec:
      containers:
      - args:
        - start
        - --config
        - /etc/flyte/config.d/*.yaml
        env:
        - name: POD_NAME
          valueFrom:
            fieldRef:
              fieldPath: metadata.name
        - name: POD_NAMESPACE
          valueFrom:
            fieldRef:
              fieldPath: metadata.namespace
        image: flyte-binary:sandbox
        imagePullPolicy: Never
        livenessProbe:
          httpGet:
            path: /healthcheck
            port: http
          initialDelaySeconds: 30
        name: flyte
        ports:
        - containerPort: 8088
          name: http
        - containerPort: 8089
          name: grpc
        - containerPort: 9443
          name: webhook
        readinessProbe:
          httpGet:
            path: /healthcheck
            port: http
          initialDelaySeconds: 30
        volumeMounts:
        - mountPath: /etc/flyte/cluster-resource-templates
          name: cluster-resource-templates
        - mountPath: /etc/flyte/config.d
          name: config
        - mountPath: /var/run/flyte
          name: state
      initContainers:
      - args:
        - |
          until pg_isready \
            -h flyte-sandbox-postgresql \
            -p 5432 \
            -U postgres
          do
            echo waiting for database
            sleep 0.1
          done
        command:
        - sh
        - -ec
        image: bitnami/postgresql:sandbox
        imagePullPolicy: Never
        name: wait-for-db
      serviceAccountName: flyte-sandbox
      volumes:
      - name: cluster-resource-templates
        projected:
          sources:
          - configMap:
              name: flyte-sandbox-cluster-resource-templates
          - configMap:
              name: flyte-sandbox-extra-cluster-resource-templates
      - name: config
        projected:
          sources:
          - configMap:
              name: flyte-sandbox-config
          - secret:
              name: flyte-sandbox-config-secret
          - configMap:
              name: flyte-sandbox-extra-config
      - emptyDir: {}
        name: state
---
apiVersion: apps/v1
kind: Deployment
metadata:
  labels:
    app.kubernetes.io/instance: flyte-sandbox
    app.kubernetes.io/managed-by: Helm
    app.kubernetes.io/name: flyte-sandbox
    app.kubernetes.io/version: 1.16.1
    helm.sh/chart: flyte-sandbox-0.1.0
  name: flyte-sandbox-buildkit
  namespace: flyte
spec:
  replicas: 1
  selector:
    matchLabels:
      app.kubernetes.io/component: buildkit
      app.kubernetes.io/instance: flyte-sandbox
      app.kubernetes.io/name: flyte-sandbox
  template:
    metadata:
      labels:
        app.kubernetes.io/component: buildkit
        app.kubernetes.io/instance: flyte-sandbox
        app.kubernetes.io/name: flyte-sandbox
    spec:
      containers:
      - args:
        - --addr
        - unix:///run/buildkit/buildkitd.sock
        - --addr
        - tcp://0.0.0.0:30003
        image: moby/buildkit:sandbox
        imagePullPolicy: Never
        livenessProbe:
          exec:
            command:
            - buildctl
            - debug
            - workers
          initialDelaySeconds: 5
          periodSeconds: 30
        name: buildkit
        ports:
        - containerPort: 30003
          name: tcp
          protocol: TCP
        readinessProbe:
          exec:
            command:
            - buildctl
            - debug
            - workers
          initialDelaySeconds: 5
          periodSeconds: 30
        securityContext:
          privileged: true
      dnsPolicy: ClusterFirstWithHostNet
      hostNetwork: true
---
apiVersion: apps/v1
kind: Deployment
metadata:
  labels:
    app: docker-registry
    chart: docker-registry-2.2.2
    heritage: Helm
    release: flyte-sandbox
  name: flyte-sandbox-docker-registry
  namespace: flyte
spec:
  minReadySeconds: 5
  replicas: 1
  selector:
    matchLabels:
      app: docker-registry
      release: flyte-sandbox
  template:
    metadata:
      annotations:
        checksum/config: 8f50e768255a87f078ba8b9879a0c174c3e045ffb46ac8723d2eedbe293c8d81
<<<<<<< HEAD
        checksum/secret: 5957d06f41ee88ad2e49fafe33b830f114bde1e0dd147e70067228e039a4d7b0
=======
        checksum/secret: 4c91f059d15ecfed81f3906fb24896c41fde9103a61ace577327d080409423da
>>>>>>> 7d59f106
      labels:
        app: docker-registry
        release: flyte-sandbox
    spec:
      containers:
      - command:
        - /bin/registry
        - serve
        - /etc/docker/registry/config.yml
        env:
        - name: REGISTRY_HTTP_SECRET
          valueFrom:
            secretKeyRef:
              key: haSharedSecret
              name: flyte-sandbox-docker-registry-secret
        - name: REGISTRY_STORAGE_FILESYSTEM_ROOTDIRECTORY
          value: /var/lib/registry
        image: registry:sandbox
        imagePullPolicy: Never
        livenessProbe:
          httpGet:
            path: /
            port: 5000
        name: docker-registry
        ports:
        - containerPort: 5000
        readinessProbe:
          httpGet:
            path: /
            port: 5000
        resources: {}
        volumeMounts:
        - mountPath: /etc/docker/registry
          name: flyte-sandbox-docker-registry-config
        - mountPath: /var/lib/registry/
          name: data
      securityContext:
        fsGroup: 1000
        runAsUser: 1000
      volumes:
      - configMap:
          name: flyte-sandbox-docker-registry-config
        name: flyte-sandbox-docker-registry-config
      - emptyDir: {}
        name: data
---
apiVersion: apps/v1
kind: Deployment
metadata:
  labels:
    app.kubernetes.io/component: kubernetes-dashboard
    app.kubernetes.io/instance: flyte-sandbox
    app.kubernetes.io/managed-by: Helm
    app.kubernetes.io/name: kubernetes-dashboard
    app.kubernetes.io/version: 2.7.0
    helm.sh/chart: kubernetes-dashboard-6.0.0
  name: flyte-sandbox-kubernetes-dashboard
  namespace: flyte
spec:
  replicas: 1
  selector:
    matchLabels:
      app.kubernetes.io/component: kubernetes-dashboard
      app.kubernetes.io/instance: flyte-sandbox
      app.kubernetes.io/name: kubernetes-dashboard
  strategy:
    rollingUpdate:
      maxSurge: 0
      maxUnavailable: 1
    type: RollingUpdate
  template:
    metadata:
      annotations: null
      labels:
        app.kubernetes.io/component: kubernetes-dashboard
        app.kubernetes.io/instance: flyte-sandbox
        app.kubernetes.io/managed-by: Helm
        app.kubernetes.io/name: kubernetes-dashboard
        app.kubernetes.io/version: 2.7.0
        helm.sh/chart: kubernetes-dashboard-6.0.0
    spec:
      containers:
      - args:
        - --namespace=flyte
        - --metrics-provider=none
        - --enable-insecure-login
        - --enable-skip-login
        image: kubernetesui/dashboard:sandbox
        imagePullPolicy: Never
        livenessProbe:
          httpGet:
            path: /
            port: 9090
            scheme: HTTP
          initialDelaySeconds: 30
          timeoutSeconds: 30
        name: kubernetes-dashboard
        ports:
        - containerPort: 9090
          name: http
          protocol: TCP
        resources:
          limits:
            cpu: 2
            memory: 200Mi
          requests:
            cpu: 100m
            memory: 200Mi
        securityContext:
          allowPrivilegeEscalation: false
          readOnlyRootFilesystem: true
          runAsGroup: 2001
          runAsUser: 1001
        volumeMounts:
        - mountPath: /certs
          name: kubernetes-dashboard-certs
        - mountPath: /tmp
          name: tmp-volume
      securityContext:
        seccompProfile:
          type: RuntimeDefault
      serviceAccountName: flyte-sandbox-kubernetes-dashboard
      volumes:
      - name: kubernetes-dashboard-certs
        secret:
          secretName: flyte-sandbox-kubernetes-dashboard-certs
      - emptyDir: {}
        name: tmp-volume
---
apiVersion: apps/v1
kind: Deployment
metadata:
  labels:
    app.kubernetes.io/instance: flyte-sandbox
    app.kubernetes.io/managed-by: Helm
    app.kubernetes.io/name: minio
    helm.sh/chart: minio-12.6.7
  name: flyte-sandbox-minio
  namespace: flyte
spec:
  selector:
    matchLabels:
      app.kubernetes.io/instance: flyte-sandbox
      app.kubernetes.io/name: minio
  strategy:
    type: Recreate
  template:
    metadata:
      annotations:
        checksum/credentials-secret: ecce809e3af19025d134846a9a81e163dd41df7e26abf2c6657895d9d13607a9
      labels:
        app.kubernetes.io/instance: flyte-sandbox
        app.kubernetes.io/managed-by: Helm
        app.kubernetes.io/name: minio
        helm.sh/chart: minio-12.6.7
    spec:
      affinity:
        nodeAffinity: null
        podAffinity: null
        podAntiAffinity:
          preferredDuringSchedulingIgnoredDuringExecution:
          - podAffinityTerm:
              labelSelector:
                matchLabels:
                  app.kubernetes.io/instance: flyte-sandbox
                  app.kubernetes.io/name: minio
              topologyKey: kubernetes.io/hostname
            weight: 1
      containers:
      - env:
        - name: BITNAMI_DEBUG
          value: "false"
        - name: MINIO_SCHEME
          value: http
        - name: MINIO_FORCE_NEW_KEYS
          value: "no"
        - name: MINIO_ROOT_USER
          valueFrom:
            secretKeyRef:
              key: root-user
              name: flyte-sandbox-minio
        - name: MINIO_ROOT_PASSWORD
          valueFrom:
            secretKeyRef:
              key: root-password
              name: flyte-sandbox-minio
        - name: MINIO_DEFAULT_BUCKETS
          value: my-s3-bucket
        - name: MINIO_BROWSER
          value: "on"
        - name: MINIO_PROMETHEUS_AUTH_TYPE
          value: public
        - name: MINIO_CONSOLE_PORT_NUMBER
          value: "9001"
        - name: MINIO_BROWSER_REDIRECT_URL
          value: http://localhost:30080/minio
        envFrom: null
        image: docker.io/bitnami/minio:sandbox
        imagePullPolicy: Never
        livenessProbe:
          failureThreshold: 5
          httpGet:
            path: /minio/health/live
            port: minio-api
            scheme: HTTP
          initialDelaySeconds: 5
          periodSeconds: 5
          successThreshold: 1
          timeoutSeconds: 5
        name: minio
        ports:
        - containerPort: 9000
          name: minio-api
          protocol: TCP
        - containerPort: 9001
          name: minio-console
          protocol: TCP
        readinessProbe:
          failureThreshold: 5
          initialDelaySeconds: 5
          periodSeconds: 5
          successThreshold: 1
          tcpSocket:
            port: minio-api
          timeoutSeconds: 1
        resources:
          limits: {}
          requests: {}
        securityContext:
          runAsNonRoot: true
          runAsUser: 1001
        volumeMounts:
        - mountPath: /data
          name: data
      initContainers:
      - command:
        - /bin/bash
        - -ec
        - |
          chown -R 1001:1001 /data
        image: docker.io/bitnami/os-shell:sandbox
        imagePullPolicy: Never
        name: volume-permissions
        resources:
          limits: {}
          requests: {}
        securityContext:
          runAsUser: 0
        volumeMounts:
        - mountPath: /data
          name: data
      securityContext:
        fsGroup: 1001
      serviceAccountName: flyte-sandbox-minio
      volumes:
      - name: data
        persistentVolumeClaim:
          claimName: flyte-sandbox-minio-storage
---
apiVersion: apps/v1
kind: Deployment
metadata:
  labels:
    app.kubernetes.io/instance: flyte-sandbox
    app.kubernetes.io/managed-by: Helm
    app.kubernetes.io/name: flyte-sandbox
    app.kubernetes.io/version: 1.16.1
    helm.sh/chart: flyte-sandbox-0.1.0
  name: flyte-sandbox-proxy
  namespace: flyte
spec:
  replicas: 1
  selector:
    matchLabels:
      app.kubernetes.io/component: proxy
      app.kubernetes.io/instance: flyte-sandbox
      app.kubernetes.io/name: flyte-sandbox
  template:
    metadata:
      labels:
        app.kubernetes.io/component: proxy
        app.kubernetes.io/instance: flyte-sandbox
        app.kubernetes.io/name: flyte-sandbox
    spec:
      containers:
      - image: envoyproxy/envoy:sandbox
        imagePullPolicy: Never
        livenessProbe:
          initialDelaySeconds: 30
          tcpSocket:
            port: http
        name: proxy
        ports:
        - containerPort: 8000
          name: http
        readinessProbe:
          tcpSocket:
            port: http
        volumeMounts:
        - mountPath: /etc/envoy
          name: config
      volumes:
      - configMap:
          name: flyte-sandbox-proxy-config
        name: config
---
apiVersion: apps/v1
kind: Deployment
metadata:
  labels:
    app.kubernetes.io/instance: flyte-sandbox
    app.kubernetes.io/managed-by: Helm
    app.kubernetes.io/name: flyteagent
    helm.sh/chart: flyteagent-v0.1.10
  name: flyteagent
  namespace: flyte
spec:
  replicas: 1
  selector:
    matchLabels:
      app.kubernetes.io/instance: flyte-sandbox
      app.kubernetes.io/name: flyteagent
  template:
    metadata:
      labels:
        app.kubernetes.io/instance: flyte-sandbox
        app.kubernetes.io/managed-by: Helm
        app.kubernetes.io/name: flyteagent
        helm.sh/chart: flyteagent-v0.1.10
    spec:
      containers:
      - command:
        - pyflyte
        - serve
        - agent
        env:
        - name: FLYTE_AWS_ENDPOINT
          value: http://flyte-sandbox-minio.flyte:9000
        - name: FLYTE_AWS_ACCESS_KEY_ID
          value: minio
        - name: FLYTE_AWS_SECRET_ACCESS_KEY
          value: miniostorage
        image: cr.flyte.org/flyteorg/flyteagent:1.13.4
        imagePullPolicy: IfNotPresent
        name: flyteagent
        ports:
        - containerPort: 8000
          name: agent-grpc
        readinessProbe:
          grpc:
            port: 8000
          initialDelaySeconds: 1
          periodSeconds: 3
        resources:
          limits:
            cpu: 500m
            ephemeral-storage: 200Mi
            memory: 300Mi
          requests:
            cpu: 500m
            ephemeral-storage: 200Mi
            memory: 200Mi
        securityContext:
          allowPrivilegeEscalation: false
        volumeMounts:
        - mountPath: /etc/secrets
          name: flyteagent
      securityContext: {}
      serviceAccountName: flyteagent
      volumes:
      - name: flyteagent
        secret:
          secretName: flyteagent
---
apiVersion: apps/v1
kind: StatefulSet
metadata:
  labels:
    app.kubernetes.io/component: primary
    app.kubernetes.io/instance: flyte-sandbox
    app.kubernetes.io/managed-by: Helm
    app.kubernetes.io/name: postgresql
    helm.sh/chart: postgresql-12.8.1
  name: flyte-sandbox-postgresql
  namespace: flyte
spec:
  replicas: 1
  selector:
    matchLabels:
      app.kubernetes.io/component: primary
      app.kubernetes.io/instance: flyte-sandbox
      app.kubernetes.io/name: postgresql
  serviceName: flyte-sandbox-postgresql-hl
  template:
    metadata:
      labels:
        app.kubernetes.io/component: primary
        app.kubernetes.io/instance: flyte-sandbox
        app.kubernetes.io/managed-by: Helm
        app.kubernetes.io/name: postgresql
        helm.sh/chart: postgresql-12.8.1
      name: flyte-sandbox-postgresql
    spec:
      affinity:
        nodeAffinity: null
        podAffinity: null
        podAntiAffinity:
          preferredDuringSchedulingIgnoredDuringExecution:
          - podAffinityTerm:
              labelSelector:
                matchLabels:
                  app.kubernetes.io/component: primary
                  app.kubernetes.io/instance: flyte-sandbox
                  app.kubernetes.io/name: postgresql
              topologyKey: kubernetes.io/hostname
            weight: 1
      containers:
      - env:
        - name: BITNAMI_DEBUG
          value: "false"
        - name: POSTGRESQL_PORT_NUMBER
          value: "5432"
        - name: POSTGRESQL_VOLUME_DIR
          value: /bitnami/postgresql
        - name: PGDATA
          value: /bitnami/postgresql/data
        - name: POSTGRES_PASSWORD
          valueFrom:
            secretKeyRef:
              key: postgres-password
              name: flyte-sandbox-postgresql
        - name: POSTGRESQL_ENABLE_LDAP
          value: "no"
        - name: POSTGRESQL_ENABLE_TLS
          value: "no"
        - name: POSTGRESQL_LOG_HOSTNAME
          value: "false"
        - name: POSTGRESQL_LOG_CONNECTIONS
          value: "false"
        - name: POSTGRESQL_LOG_DISCONNECTIONS
          value: "false"
        - name: POSTGRESQL_PGAUDIT_LOG_CATALOG
          value: "off"
        - name: POSTGRESQL_CLIENT_MIN_MESSAGES
          value: error
        - name: POSTGRESQL_SHARED_PRELOAD_LIBRARIES
          value: pgaudit
        image: docker.io/bitnami/postgresql:sandbox
        imagePullPolicy: Never
        livenessProbe:
          exec:
            command:
            - /bin/sh
            - -c
            - exec pg_isready -U "postgres" -h 127.0.0.1 -p 5432
          failureThreshold: 6
          initialDelaySeconds: 30
          periodSeconds: 10
          successThreshold: 1
          timeoutSeconds: 5
        name: postgresql
        ports:
        - containerPort: 5432
          name: tcp-postgresql
        readinessProbe:
          exec:
            command:
            - /bin/sh
            - -c
            - -e
            - |
              exec pg_isready -U "postgres" -h 127.0.0.1 -p 5432
              [ -f /opt/bitnami/postgresql/tmp/.initialized ] || [ -f /bitnami/postgresql/.initialized ]
          failureThreshold: 6
          initialDelaySeconds: 5
          periodSeconds: 10
          successThreshold: 1
          timeoutSeconds: 5
        resources:
          limits: {}
          requests:
            cpu: 250m
            memory: 256Mi
        securityContext:
          allowPrivilegeEscalation: false
          capabilities:
            drop:
            - ALL
          runAsGroup: 0
          runAsNonRoot: true
          runAsUser: 1001
          seccompProfile:
            type: RuntimeDefault
        volumeMounts:
        - mountPath: /bitnami/postgresql
          name: data
      hostIPC: false
      hostNetwork: false
      initContainers:
      - command:
        - /bin/sh
        - -ec
        - |
          chown 1001:1001 /bitnami/postgresql
          mkdir -p /bitnami/postgresql/data
          chmod 700 /bitnami/postgresql/data
          find /bitnami/postgresql -mindepth 1 -maxdepth 1 -not -name "conf" -not -name ".snapshot" -not -name "lost+found" | \
            xargs -r chown -R 1001:1001
        image: docker.io/bitnami/os-shell:sandbox
        imagePullPolicy: Never
        name: init-chmod-data
        resources:
          limits: {}
          requests: {}
        securityContext:
          runAsGroup: 0
          runAsNonRoot: false
          runAsUser: 0
          seccompProfile:
            type: RuntimeDefault
        volumeMounts:
        - mountPath: /bitnami/postgresql
          name: data
      securityContext:
        fsGroup: 1001
      serviceAccountName: default
      volumes:
      - name: data
        persistentVolumeClaim:
          claimName: flyte-sandbox-db-storage
  updateStrategy:
    rollingUpdate: {}
    type: RollingUpdate<|MERGE_RESOLUTION|>--- conflicted
+++ resolved
@@ -818,11 +818,7 @@
 ---
 apiVersion: v1
 data:
-<<<<<<< HEAD
-  haSharedSecret: NDVIbTYwd1QxZXdGUjhPNA==
-=======
-  haSharedSecret: dkJZdnpKQ0FYZkhWano2eg==
->>>>>>> 7d59f106
+  haSharedSecret: dUI2bjJjZk1sa0poalV6cA==
   proxyPassword: ""
   proxyUsername: ""
 kind: Secret
@@ -1253,11 +1249,7 @@
     metadata:
       annotations:
         checksum/cluster-resource-templates: 6fd9b172465e3089fcc59f738b92b8dc4d8939360c19de8ee65f68b0e7422035
-<<<<<<< HEAD
-        checksum/configuration: d78e0c1c82653e4afd10e90fb70745cc20af5aa8add86a517a8d0aa245b15678
-=======
-        checksum/configuration: 12c484f191527a693debafaa71bfcd04dbda7bfc87c83e385ea6d5c13188401f
->>>>>>> 7d59f106
+        checksum/configuration: 719efde328cf5b38ccea256e25681751fb021449c6fb6d75376c731fe182e5c4
         checksum/configuration-secret: 09216ffaa3d29e14f88b1f30af580d02a2a5e014de4d750b7f275cc07ed4e914
       labels:
         app.kubernetes.io/component: flyte-binary
@@ -1423,11 +1415,7 @@
     metadata:
       annotations:
         checksum/config: 8f50e768255a87f078ba8b9879a0c174c3e045ffb46ac8723d2eedbe293c8d81
-<<<<<<< HEAD
-        checksum/secret: 5957d06f41ee88ad2e49fafe33b830f114bde1e0dd147e70067228e039a4d7b0
-=======
-        checksum/secret: 4c91f059d15ecfed81f3906fb24896c41fde9103a61ace577327d080409423da
->>>>>>> 7d59f106
+        checksum/secret: c1d31185d6014decf10e4d1713edab6de8801c617d31871032471b9e6e702c11
       labels:
         app: docker-registry
         release: flyte-sandbox
