--- conflicted
+++ resolved
@@ -816,11 +816,7 @@
 ---
 apiVersion: v1
 data:
-<<<<<<< HEAD
-  haSharedSecret: RjRjV21uckEzcFZzWDRBQw==
-=======
-  haSharedSecret: UVdVTnB4cXBMVXMyRjhGUw==
->>>>>>> a49284e9
+  haSharedSecret: ZVNtQlpWSTRkZnFtRVp0cw==
   proxyPassword: ""
   proxyUsername: ""
 kind: Secret
@@ -1416,11 +1412,7 @@
     metadata:
       annotations:
         checksum/config: 8f50e768255a87f078ba8b9879a0c174c3e045ffb46ac8723d2eedbe293c8d81
-<<<<<<< HEAD
-        checksum/secret: 680ea727017c7841261388cfc9f48a11cac5b0a9055bfb43b5e596c1efb9b1eb
-=======
-        checksum/secret: 7dd7be244652f0c2d4d5651db7e9d879fb74fb3a4407a80c48cba3dcd7b74e53
->>>>>>> a49284e9
+        checksum/secret: e540906f7530a7b8f9c9e7488bfe922999294201b1f0f75ab310162ef6441d96
       labels:
         app: docker-registry
         release: flyte-sandbox
