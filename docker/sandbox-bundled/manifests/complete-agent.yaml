apiVersion: v1
kind: Namespace
metadata:
  name: flyte
---
apiVersion: v1
kind: ServiceAccount
metadata:
  labels:
    app.kubernetes.io/instance: flyte-sandbox
    app.kubernetes.io/managed-by: Helm
    app.kubernetes.io/name: flyte-sandbox
    app.kubernetes.io/version: 1.16.0
    helm.sh/chart: flyte-binary-v0.1.10
  name: flyte-sandbox
  namespace: flyte
---
apiVersion: v1
kind: ServiceAccount
metadata:
  labels:
    app.kubernetes.io/instance: flyte-sandbox
    app.kubernetes.io/managed-by: Helm
    app.kubernetes.io/name: kubernetes-dashboard
    app.kubernetes.io/version: 2.7.0
    helm.sh/chart: kubernetes-dashboard-6.0.0
  name: flyte-sandbox-kubernetes-dashboard
  namespace: flyte
---
apiVersion: v1
automountServiceAccountToken: true
kind: ServiceAccount
metadata:
  labels:
    app.kubernetes.io/instance: flyte-sandbox
    app.kubernetes.io/managed-by: Helm
    app.kubernetes.io/name: minio
    helm.sh/chart: minio-12.6.7
  name: flyte-sandbox-minio
  namespace: flyte
secrets:
- name: flyte-sandbox-minio
---
apiVersion: v1
kind: ServiceAccount
metadata:
  labels:
    app.kubernetes.io/instance: flyte-sandbox
    app.kubernetes.io/managed-by: Helm
    app.kubernetes.io/name: flyteagent
    helm.sh/chart: flyteagent-v0.1.10
  name: flyteagent
  namespace: flyte
---
apiVersion: rbac.authorization.k8s.io/v1
kind: Role
metadata:
  labels:
    app.kubernetes.io/instance: flyte-sandbox
    app.kubernetes.io/managed-by: Helm
    app.kubernetes.io/name: kubernetes-dashboard
    app.kubernetes.io/version: 2.7.0
    helm.sh/chart: kubernetes-dashboard-6.0.0
  name: flyte-sandbox-kubernetes-dashboard
  namespace: flyte
rules:
- apiGroups:
  - ""
  resourceNames:
  - kubernetes-dashboard-key-holder
  - kubernetes-dashboard-certs
  - kubernetes-dashboard-csrf
  resources:
  - secrets
  verbs:
  - get
  - update
  - delete
- apiGroups:
  - ""
  resourceNames:
  - kubernetes-dashboard-settings
  resources:
  - configmaps
  verbs:
  - get
  - update
- apiGroups:
  - ""
  resourceNames:
  - heapster
  - dashboard-metrics-scraper
  resources:
  - services
  verbs:
  - proxy
- apiGroups:
  - ""
  resourceNames:
  - heapster
  - 'http:heapster:'
  - 'https:heapster:'
  - dashboard-metrics-scraper
  - http:dashboard-metrics-scraper
  resources:
  - services/proxy
  verbs:
  - get
---
apiVersion: rbac.authorization.k8s.io/v1
kind: ClusterRole
metadata:
  labels:
    app.kubernetes.io/instance: flyte-sandbox
    app.kubernetes.io/managed-by: Helm
    app.kubernetes.io/name: flyte-sandbox
    app.kubernetes.io/version: 1.16.0
    helm.sh/chart: flyte-binary-v0.1.10
  name: flyte-sandbox-cluster-role
  namespace: flyte
rules:
- apiGroups:
  - ""
  resources:
  - namespaces
  - resourcequotas
  - secrets
  verbs:
  - create
  - get
  - list
  - patch
  - update
- apiGroups:
  - ""
  resources:
  - pods
  verbs:
  - create
  - delete
  - get
  - list
  - patch
  - update
  - watch
- apiGroups:
  - ""
  resources:
  - events
  verbs:
  - create
  - delete
  - patch
  - update
- apiGroups:
  - ""
  resources:
  - podtemplates
  verbs:
  - get
  - list
  - watch
- apiGroups:
  - flyte.lyft.com
  resources:
  - flyteworkflows
  verbs:
  - create
  - delete
  - deletecollection
  - get
  - list
  - patch
  - post
  - update
  - watch
- apiGroups:
  - apiextensions.k8s.io
  resources:
  - customresourcedefinitions
  verbs:
  - create
  - get
  - list
- apiGroups:
  - admissionregistration.k8s.io
  resources:
  - mutatingwebhookconfigurations
  verbs:
  - create
  - get
  - list
  - patch
  - update
- apiGroups:
  - '*'
  resources:
  - '*'
  verbs:
  - '*'
---
apiVersion: rbac.authorization.k8s.io/v1
kind: ClusterRole
metadata:
  labels:
    app.kubernetes.io/instance: flyte-sandbox
    app.kubernetes.io/managed-by: Helm
    app.kubernetes.io/name: kubernetes-dashboard
    app.kubernetes.io/version: 2.7.0
    helm.sh/chart: kubernetes-dashboard-6.0.0
  name: flyte-sandbox-kubernetes-dashboard-readonly
rules:
- apiGroups:
  - ""
  resources:
  - configmaps
  - endpoints
  - persistentvolumeclaims
  - pods
  - replicationcontrollers
  - replicationcontrollers/scale
  - serviceaccounts
  - services
  - nodes
  - persistentvolumeclaims
  - persistentvolumes
  verbs:
  - get
  - list
  - watch
- apiGroups:
  - ""
  resources:
  - bindings
  - events
  - limitranges
  - namespaces/status
  - pods/log
  - pods/status
  - replicationcontrollers/status
  - resourcequotas
  - resourcequotas/status
  verbs:
  - get
  - list
  - watch
- apiGroups:
  - ""
  resources:
  - namespaces
  verbs:
  - get
  - list
  - watch
- apiGroups:
  - apps
  resources:
  - daemonsets
  - deployments
  - deployments/scale
  - replicasets
  - replicasets/scale
  - statefulsets
  verbs:
  - get
  - list
  - watch
- apiGroups:
  - autoscaling
  resources:
  - horizontalpodautoscalers
  verbs:
  - get
  - list
  - watch
- apiGroups:
  - batch
  resources:
  - cronjobs
  - jobs
  verbs:
  - get
  - list
  - watch
- apiGroups:
  - extensions
  resources:
  - daemonsets
  - deployments
  - deployments/scale
  - ingresses
  - networkpolicies
  - replicasets
  - replicasets/scale
  - replicationcontrollers/scale
  verbs:
  - get
  - list
  - watch
- apiGroups:
  - policy
  resources:
  - poddisruptionbudgets
  verbs:
  - get
  - list
  - watch
- apiGroups:
  - networking.k8s.io
  resources:
  - networkpolicies
  - ingresses
  verbs:
  - get
  - list
  - watch
- apiGroups:
  - storage.k8s.io
  resources:
  - storageclasses
  - volumeattachments
  verbs:
  - get
  - list
  - watch
- apiGroups:
  - rbac.authorization.k8s.io
  resources:
  - clusterrolebindings
  - clusterroles
  - roles
  - rolebindings
  verbs:
  - get
  - list
  - watch
---
apiVersion: rbac.authorization.k8s.io/v1
kind: RoleBinding
metadata:
  labels:
    app.kubernetes.io/instance: flyte-sandbox
    app.kubernetes.io/managed-by: Helm
    app.kubernetes.io/name: kubernetes-dashboard
    app.kubernetes.io/version: 2.7.0
    helm.sh/chart: kubernetes-dashboard-6.0.0
  name: flyte-sandbox-kubernetes-dashboard
  namespace: flyte
roleRef:
  apiGroup: rbac.authorization.k8s.io
  kind: Role
  name: flyte-sandbox-kubernetes-dashboard
subjects:
- kind: ServiceAccount
  name: flyte-sandbox-kubernetes-dashboard
  namespace: flyte
---
apiVersion: rbac.authorization.k8s.io/v1
kind: ClusterRoleBinding
metadata:
  labels:
    app.kubernetes.io/instance: flyte-sandbox
    app.kubernetes.io/managed-by: Helm
    app.kubernetes.io/name: flyte-sandbox
    app.kubernetes.io/version: 1.16.0
    helm.sh/chart: flyte-binary-v0.1.10
  name: flyte-sandbox-cluster-role-binding
  namespace: flyte
roleRef:
  apiGroup: rbac.authorization.k8s.io
  kind: ClusterRole
  name: flyte-sandbox-cluster-role
subjects:
- kind: ServiceAccount
  name: flyte-sandbox
  namespace: flyte
---
apiVersion: rbac.authorization.k8s.io/v1
kind: ClusterRoleBinding
metadata:
  labels:
    app.kubernetes.io/instance: flyte-sandbox
    app.kubernetes.io/managed-by: Helm
    app.kubernetes.io/name: kubernetes-dashboard
    app.kubernetes.io/version: 2.7.0
    helm.sh/chart: kubernetes-dashboard-6.0.0
  name: flyte-sandbox-kubernetes-dashboard-readonly
roleRef:
  apiGroup: rbac.authorization.k8s.io
  kind: ClusterRole
  name: flyte-sandbox-kubernetes-dashboard-readonly
subjects:
- kind: ServiceAccount
  name: flyte-sandbox-kubernetes-dashboard
  namespace: flyte
---
apiVersion: v1
data:
  namespace.yaml: |
    apiVersion: v1
    kind: Namespace
    metadata:
      name: '{{ namespace }}'
kind: ConfigMap
metadata:
  labels:
    app.kubernetes.io/instance: flyte-sandbox
    app.kubernetes.io/managed-by: Helm
    app.kubernetes.io/name: flyte-sandbox
    app.kubernetes.io/version: 1.16.0
    helm.sh/chart: flyte-binary-v0.1.10
  name: flyte-sandbox-cluster-resource-templates
  namespace: flyte
---
apiVersion: v1
data:
  000-core.yaml: |
    admin:
      endpoint: localhost:8089
      insecure: true
    catalog-cache:
      endpoint: localhost:8081
      insecure: true
      type: datacatalog
    cluster_resources:
      standaloneDeployment: false
      templatePath: /etc/flyte/cluster-resource-templates
    logger:
      show-source: true
      level: 5
    propeller:
      create-flyteworkflow-crd: true
    webhook:
      certDir: /var/run/flyte/certs
      localCert: true
      secretName: flyte-sandbox-webhook-secret
      serviceName: flyte-sandbox-webhook
      servicePort: 443
    flyte:
      admin:
        disableClusterResourceManager: false
        disableScheduler: false
        disabled: false
        seedProjects:
        - flytesnacks
      dataCatalog:
        disabled: false
      propeller:
        disableWebhook: false
        disabled: false
  001-plugins.yaml: |
    tasks:
      task-plugins:
        default-for-task-types:
          container: container
          container_array: k8s-array
          sidecar: sidecar
        enabled-plugins:
        - container
        - sidecar
        - k8s-array
        - agent-service
    plugins:
      logs:
        kubernetes-enabled: true
        kubernetes-template-uri: http://localhost:30080/kubernetes-dashboard/#/log/{{.namespace }}/{{ .podName }}/pod?namespace={{ .namespace }}
        cloudwatch-enabled: false
        stackdriver-enabled: false
      k8s:
        co-pilot:
          image: "cr.flyte.org/flyteorg/flytecopilot:v1.11.0-b0"
      k8s-array:
        logs:
          config:
            kubernetes-enabled: true
            kubernetes-template-uri: http://localhost:30080/kubernetes-dashboard/#/log/{{.namespace }}/{{ .podName }}/pod?namespace={{ .namespace }}
            cloudwatch-enabled: false
            stackdriver-enabled: false
      agent-service:
        defaultAgent:
          defaultTimeout: 10s
          endpoint: dns:///flyteagent.flyte.svc.cluster.local:8000
          insecure: true
          timeouts:
            GetTask: 10s
        supportedTaskTypes:
        - default_task
  002-database.yaml: |
    database:
      postgres:
        username: postgres
        host: flyte-sandbox-postgresql
        port: 5432
        dbname: flyte
        options: "sslmode=disable"
  003-storage.yaml: |
    propeller:
      rawoutput-prefix: s3://my-s3-bucket/data
    storage:
      type: stow
      stow:
        kind: s3
        config:
          region: us-east-1
          disable_ssl: true
          v2_signing: true
          endpoint: http://flyte-sandbox-minio.flyte:9000
          auth_type: accesskey
      container: my-s3-bucket
  100-inline-config.yaml: |
    plugins:
      k8s:
        default-env-vars:
        - FLYTE_AWS_ENDPOINT: http://flyte-sandbox-minio.flyte:9000
        - FLYTE_AWS_ACCESS_KEY_ID: minio
        - FLYTE_AWS_SECRET_ACCESS_KEY: miniostorage
    storage:
      signedURL:
        stowConfigOverride:
          endpoint: http://localhost:30002
    task_resources:
      defaults:
        cpu: 500m
        ephemeralStorage: 0
        gpu: 0
        memory: 1Gi
      limits:
        cpu: 0
        ephemeralStorage: 0
        gpu: 0
        memory: 0
kind: ConfigMap
metadata:
  labels:
    app.kubernetes.io/instance: flyte-sandbox
    app.kubernetes.io/managed-by: Helm
    app.kubernetes.io/name: flyte-sandbox
    app.kubernetes.io/version: 1.16.0
    helm.sh/chart: flyte-binary-v0.1.10
  name: flyte-sandbox-config
  namespace: flyte
---
apiVersion: v1
data:
  config.yml: |-
    health:
      storagedriver:
        enabled: true
        interval: 10s
        threshold: 3
    http:
      addr: :5000
      debug:
        addr: :5001
        prometheus:
          enabled: false
          path: /metrics
      headers:
        X-Content-Type-Options:
        - nosniff
    log:
      fields:
        service: registry
    storage:
      cache:
        blobdescriptor: inmemory
    version: 0.1
kind: ConfigMap
metadata:
  labels:
    app: docker-registry
    chart: docker-registry-2.2.2
    heritage: Helm
    release: flyte-sandbox
  name: flyte-sandbox-docker-registry-config
  namespace: flyte
---
apiVersion: v1
kind: ConfigMap
metadata:
  name: flyte-sandbox-extra-cluster-resource-templates
  namespace: flyte
---
apiVersion: v1
kind: ConfigMap
metadata:
  name: flyte-sandbox-extra-config
  namespace: flyte
---
apiVersion: v1
data:
  envoy.yaml: |
    admin:
        access_log_path: /dev/stdout
    static_resources:
        listeners:
            - address:
                  socket_address:
                      address: 0.0.0.0
                      port_value: 8000
              filter_chains:
                  - filters:
                        - name: envoy.filters.network.http_connection_manager
                          typed_config:
                              "@type": type.googleapis.com/envoy.extensions.filters.network.http_connection_manager.v3.HttpConnectionManager
                              stat_prefix: ingress_http
                              codec_type: AUTO
                              upgrade_configs:
                                  - upgrade_type: websocket
                              route_config:
                                  name: local_route
                                  virtual_hosts:
                                      - name: backend
                                        domains:
                                            - "*"
                                        routes:
                                            - match:
                                                  path: "/"
                                              redirect:
                                                  path_redirect: "/console/"
                                            - match:
                                                  prefix: "/.well-known"
                                              route:
                                                  cluster: flyte
                                            - match:
                                                  prefix: "/__webpack_hmr"
                                              route:
                                                  cluster: flyte
                                            - match:
                                                  prefix: "/api"
                                              route:
                                                  cluster: flyte
                                            - match:
                                                  prefix: "/callback"
                                              route:
                                                  cluster: flyte
                                            - match:
                                                  prefix: "/config"
                                              route:
                                                  cluster: flyte
                                            - match:
                                                  prefix: "/console"
                                              route:
                                                  cluster: flyte
                                            - match:
                                                  prefix: "/healthcheck"
                                              route:
                                                  cluster: flyte
                                            - match:
                                                  prefix: "/login"
                                              route:
                                                  cluster: flyte
                                            - match:
                                                  prefix: "/logout"
                                              route:
                                                  cluster: flyte
                                            - match:
                                                  prefix: "/me"
                                              route:
                                                  cluster: flyte
                                            - match:
                                                  prefix: "/oauth2"
                                              route:
                                                  cluster: flyte
                                            - match:
                                                  prefix: "/v1"
                                              route:
                                                  cluster: flyte
                                            - match:
                                                  prefix: "/flyteidl.service.AdminService"
                                              route:
                                                  cluster: flyte_grpc
                                            - match:
                                                  prefix: "/flyteidl.service.AuthMetadataService"
                                              route:
                                                  cluster: flyte_grpc
                                            - match:
                                                  prefix: "/flyteidl.service.DataProxyService"
                                              route:
                                                  cluster: flyte_grpc
                                            - match:
                                                  prefix: "/flyteidl.service.IdentityService"
                                              route:
                                                  cluster: flyte_grpc
                                            - match:
                                                  prefix: "/grpc.health.v1.Health"
                                              route:
                                                  cluster: flyte_grpc
                                            - match:
                                                  prefix: "/flyteidl.service.SignalService"
                                              route:
                                                  cluster: flyte_grpc
                                            - match:
                                                  path: "/kubernetes-dashboard"
                                              redirect:
                                                  path_redirect: "/kubernetes-dashboard/"
                                            - match:
                                                  prefix: "/kubernetes-dashboard/"
                                              route:
                                                  cluster: kubernetes-dashboard
                                                  prefix_rewrite: /
                                            - match:
                                                  path: "/minio"
                                              redirect:
                                                  path_redirect: "/minio/"
                                            - match:
                                                  prefix: "/minio/"
                                              route:
                                                  cluster: minio
                                                  prefix_rewrite: /
                              http_filters:
                                  - name: envoy.filters.http.router
                                    typed_config:
                                      "@type": type.googleapis.com/envoy.extensions.filters.http.router.v3.Router
        clusters:
            - name: flyte
              connect_timeout: 0.25s
              type: STRICT_DNS
              lb_policy: ROUND_ROBIN
              load_assignment:
                  cluster_name: flyte
                  endpoints:
                      - lb_endpoints:
                            - endpoint:
                                  address:
                                      socket_address:
                                          address: flyte-sandbox-http
                                          port_value: 8088
            - name: flyte_grpc
              connect_timeout: 0.25s
              type: STRICT_DNS
              lb_policy: ROUND_ROBIN
              http2_protocol_options: {}
              load_assignment:
                  cluster_name: flyte_grpc
                  endpoints:
                      - lb_endpoints:
                            - endpoint:
                                  address:
                                      socket_address:
                                          address: flyte-sandbox-grpc
                                          port_value: 8089
            - name: kubernetes-dashboard
              connect_timeout: 0.25s
              type: STRICT_DNS
              lb_policy: ROUND_ROBIN
              load_assignment:
                  cluster_name: kubernetes-dashboard
                  endpoints:
                      - lb_endpoints:
                            - endpoint:
                                  address:
                                      socket_address:
                                          address: flyte-sandbox-kubernetes-dashboard
                                          port_value: 80
            - name: minio
              connect_timeout: 0.25s
              type: STRICT_DNS
              lb_policy: ROUND_ROBIN
              load_assignment:
                  cluster_name: minio
                  endpoints:
                      - lb_endpoints:
                            - endpoint:
                                  address:
                                      socket_address:
                                          address: flyte-sandbox-minio
                                          port_value: 9001
kind: ConfigMap
metadata:
  labels:
    app.kubernetes.io/instance: flyte-sandbox
    app.kubernetes.io/managed-by: Helm
    app.kubernetes.io/name: flyte-sandbox
    app.kubernetes.io/version: 1.16.1
    helm.sh/chart: flyte-sandbox-0.1.0
  name: flyte-sandbox-proxy-config
  namespace: flyte
---
apiVersion: v1
data: null
kind: ConfigMap
metadata:
  labels:
    app.kubernetes.io/instance: flyte-sandbox
    app.kubernetes.io/managed-by: Helm
    app.kubernetes.io/name: kubernetes-dashboard
    app.kubernetes.io/version: 2.7.0
    helm.sh/chart: kubernetes-dashboard-6.0.0
  name: kubernetes-dashboard-settings
  namespace: flyte
---
apiVersion: v1
kind: Secret
metadata:
  labels:
    app.kubernetes.io/instance: flyte-sandbox
    app.kubernetes.io/managed-by: Helm
    app.kubernetes.io/name: flyte-sandbox
    app.kubernetes.io/version: 1.16.0
    helm.sh/chart: flyte-binary-v0.1.10
  name: flyte-sandbox-config-secret
  namespace: flyte
stringData:
  012-database-secrets.yaml: |
    database:
      postgres:
        password: "postgres"
  013-storage-secrets.yaml: |
    storage:
      stow:
        config:
          access_key_id: "minio"
          secret_key: "miniostorage"
type: Opaque
---
apiVersion: v1
data:
<<<<<<< HEAD
  haSharedSecret: aVAwMllSanVOQ09CMGZxOQ==
=======
  haSharedSecret: QWVsREJpZnlIR2N1UXJSMg==
>>>>>>> a5e27338
  proxyPassword: ""
  proxyUsername: ""
kind: Secret
metadata:
  labels:
    app: docker-registry
    chart: docker-registry-2.2.2
    heritage: Helm
    release: flyte-sandbox
  name: flyte-sandbox-docker-registry-secret
  namespace: flyte
type: Opaque
---
apiVersion: v1
kind: Secret
metadata:
  labels:
    app.kubernetes.io/instance: flyte-sandbox
    app.kubernetes.io/managed-by: Helm
    app.kubernetes.io/name: kubernetes-dashboard
    app.kubernetes.io/version: 2.7.0
    helm.sh/chart: kubernetes-dashboard-6.0.0
  name: flyte-sandbox-kubernetes-dashboard-certs
  namespace: flyte
type: Opaque
---
apiVersion: v1
data:
  root-password: bWluaW9zdG9yYWdl
  root-user: bWluaW8=
kind: Secret
metadata:
  labels:
    app.kubernetes.io/instance: flyte-sandbox
    app.kubernetes.io/managed-by: Helm
    app.kubernetes.io/name: minio
    helm.sh/chart: minio-12.6.7
  name: flyte-sandbox-minio
  namespace: flyte
type: Opaque
---
apiVersion: v1
data:
  postgres-password: cG9zdGdyZXM=
kind: Secret
metadata:
  labels:
    app.kubernetes.io/instance: flyte-sandbox
    app.kubernetes.io/managed-by: Helm
    app.kubernetes.io/name: postgresql
    helm.sh/chart: postgresql-12.8.1
  name: flyte-sandbox-postgresql
  namespace: flyte
type: Opaque
---
apiVersion: v1
data:
  username: User
kind: Secret
metadata:
  name: flyteagent
  namespace: flyte
type: Opaque
---
apiVersion: v1
kind: Secret
metadata:
  labels:
    app.kubernetes.io/instance: flyte-sandbox
    app.kubernetes.io/managed-by: Helm
    app.kubernetes.io/name: kubernetes-dashboard
    app.kubernetes.io/version: 2.7.0
    helm.sh/chart: kubernetes-dashboard-6.0.0
  name: kubernetes-dashboard-csrf
  namespace: flyte
type: Opaque
---
apiVersion: v1
kind: Secret
metadata:
  labels:
    app.kubernetes.io/instance: flyte-sandbox
    app.kubernetes.io/managed-by: Helm
    app.kubernetes.io/name: kubernetes-dashboard
    app.kubernetes.io/version: 2.7.0
    helm.sh/chart: kubernetes-dashboard-6.0.0
  name: kubernetes-dashboard-key-holder
  namespace: flyte
type: Opaque
---
apiVersion: v1
kind: Service
metadata:
  labels:
    app: docker-registry
    chart: docker-registry-2.2.2
    heritage: Helm
    release: flyte-sandbox
  name: flyte-sandbox-docker-registry
  namespace: flyte
spec:
  ports:
  - name: http-5000
    nodePort: 30000
    port: 5000
    protocol: TCP
    targetPort: 5000
  selector:
    app: docker-registry
    release: flyte-sandbox
  type: NodePort
---
apiVersion: v1
kind: Service
metadata:
  labels:
    app.kubernetes.io/instance: flyte-sandbox
    app.kubernetes.io/managed-by: Helm
    app.kubernetes.io/name: flyte-sandbox
    app.kubernetes.io/version: 1.16.0
    helm.sh/chart: flyte-binary-v0.1.10
  name: flyte-sandbox-grpc
  namespace: flyte
spec:
  ports:
  - name: grpc
    nodePort: null
    port: 8089
    targetPort: grpc
  selector:
    app.kubernetes.io/component: flyte-binary
    app.kubernetes.io/instance: flyte-sandbox
    app.kubernetes.io/name: flyte-sandbox
  type: ClusterIP
---
apiVersion: v1
kind: Service
metadata:
  labels:
    app.kubernetes.io/instance: flyte-sandbox
    app.kubernetes.io/managed-by: Helm
    app.kubernetes.io/name: flyte-sandbox
    app.kubernetes.io/version: 1.16.0
    helm.sh/chart: flyte-binary-v0.1.10
  name: flyte-sandbox-http
  namespace: flyte
spec:
  ports:
  - name: http
    nodePort: null
    port: 8088
    targetPort: http
  selector:
    app.kubernetes.io/component: flyte-binary
    app.kubernetes.io/instance: flyte-sandbox
    app.kubernetes.io/name: flyte-sandbox
  type: ClusterIP
---
apiVersion: v1
kind: Service
metadata:
  labels:
    app.kubernetes.io/component: kubernetes-dashboard
    app.kubernetes.io/instance: flyte-sandbox
    app.kubernetes.io/managed-by: Helm
    app.kubernetes.io/name: kubernetes-dashboard
    app.kubernetes.io/version: 2.7.0
    helm.sh/chart: kubernetes-dashboard-6.0.0
    kubernetes.io/cluster-service: "true"
  name: flyte-sandbox-kubernetes-dashboard
  namespace: flyte
spec:
  ports:
  - name: http
    port: 80
    targetPort: http
  selector:
    app.kubernetes.io/component: kubernetes-dashboard
    app.kubernetes.io/instance: flyte-sandbox
    app.kubernetes.io/name: kubernetes-dashboard
  type: ClusterIP
---
apiVersion: v1
kind: Service
metadata:
  labels:
    app.kubernetes.io/instance: flyte-sandbox
    app.kubernetes.io/managed-by: Helm
    app.kubernetes.io/name: minio
    helm.sh/chart: minio-12.6.7
  name: flyte-sandbox-minio
  namespace: flyte
spec:
  externalTrafficPolicy: Cluster
  ports:
  - name: minio-api
    nodePort: 30002
    port: 9000
    targetPort: minio-api
  - name: minio-console
    port: 9001
    targetPort: minio-console
  selector:
    app.kubernetes.io/instance: flyte-sandbox
    app.kubernetes.io/name: minio
  type: NodePort
---
apiVersion: v1
kind: Service
metadata:
  labels:
    app.kubernetes.io/component: primary
    app.kubernetes.io/instance: flyte-sandbox
    app.kubernetes.io/managed-by: Helm
    app.kubernetes.io/name: postgresql
    helm.sh/chart: postgresql-12.8.1
  name: flyte-sandbox-postgresql
  namespace: flyte
spec:
  externalTrafficPolicy: Cluster
  ports:
  - name: tcp-postgresql
    nodePort: 30001
    port: 5432
    targetPort: tcp-postgresql
  selector:
    app.kubernetes.io/component: primary
    app.kubernetes.io/instance: flyte-sandbox
    app.kubernetes.io/name: postgresql
  sessionAffinity: None
  type: NodePort
---
apiVersion: v1
kind: Service
metadata:
  labels:
    app.kubernetes.io/component: primary
    app.kubernetes.io/instance: flyte-sandbox
    app.kubernetes.io/managed-by: Helm
    app.kubernetes.io/name: postgresql
    helm.sh/chart: postgresql-12.8.1
    service.alpha.kubernetes.io/tolerate-unready-endpoints: "true"
  name: flyte-sandbox-postgresql-hl
  namespace: flyte
spec:
  clusterIP: None
  ports:
  - name: tcp-postgresql
    port: 5432
    targetPort: tcp-postgresql
  publishNotReadyAddresses: true
  selector:
    app.kubernetes.io/component: primary
    app.kubernetes.io/instance: flyte-sandbox
    app.kubernetes.io/name: postgresql
  type: ClusterIP
---
apiVersion: v1
kind: Service
metadata:
  labels:
    app.kubernetes.io/instance: flyte-sandbox
    app.kubernetes.io/managed-by: Helm
    app.kubernetes.io/name: flyte-sandbox
    app.kubernetes.io/version: 1.16.1
    helm.sh/chart: flyte-sandbox-0.1.0
  name: flyte-sandbox-proxy
  namespace: flyte
spec:
  ports:
  - name: http
    nodePort: 30080
    port: 8000
    protocol: TCP
  selector:
    app.kubernetes.io/component: proxy
    app.kubernetes.io/instance: flyte-sandbox
    app.kubernetes.io/name: flyte-sandbox
  type: NodePort
---
apiVersion: v1
kind: Service
metadata:
  labels:
    app.kubernetes.io/instance: flyte-sandbox
    app.kubernetes.io/managed-by: Helm
    app.kubernetes.io/name: flyte-sandbox
    app.kubernetes.io/version: 1.16.0
    helm.sh/chart: flyte-binary-v0.1.10
  name: flyte-sandbox-webhook
  namespace: flyte
spec:
  ports:
  - name: webhook
    port: 443
    targetPort: webhook
  selector:
    app.kubernetes.io/component: flyte-binary
    app.kubernetes.io/instance: flyte-sandbox
    app.kubernetes.io/name: flyte-sandbox
  type: ClusterIP
---
apiVersion: v1
kind: Service
metadata:
  annotations:
    projectcontour.io/upstream-protocol.h2c: grpc
  labels:
    app.kubernetes.io/instance: flyte-sandbox
    app.kubernetes.io/managed-by: Helm
    app.kubernetes.io/name: flyteagent
    helm.sh/chart: flyteagent-v0.1.10
  name: flyteagent
  namespace: flyte
spec:
  ports:
  - name: agent-grpc
    port: 8000
    protocol: TCP
    targetPort: agent-grpc
  selector:
    app.kubernetes.io/instance: flyte-sandbox
    app.kubernetes.io/name: flyteagent
  type: ClusterIP
---
apiVersion: v1
kind: PersistentVolume
metadata:
  labels:
    app.kubernetes.io/instance: flyte-sandbox
    app.kubernetes.io/managed-by: Helm
    app.kubernetes.io/name: flyte-sandbox
    app.kubernetes.io/version: 1.16.1
    helm.sh/chart: flyte-sandbox-0.1.0
  name: flyte-sandbox-db-storage
  namespace: flyte
spec:
  accessModes:
  - ReadWriteOnce
  capacity:
    storage: 1Gi
  hostPath:
    path: /var/lib/flyte/storage/db
  storageClassName: manual
---
apiVersion: v1
kind: PersistentVolume
metadata:
  labels:
    app.kubernetes.io/instance: flyte-sandbox
    app.kubernetes.io/managed-by: Helm
    app.kubernetes.io/name: flyte-sandbox
    app.kubernetes.io/version: 1.16.1
    helm.sh/chart: flyte-sandbox-0.1.0
  name: flyte-sandbox-minio-storage
  namespace: flyte
spec:
  accessModes:
  - ReadWriteOnce
  capacity:
    storage: 1Gi
  hostPath:
    path: /var/lib/flyte/storage/minio
  storageClassName: manual
---
apiVersion: v1
kind: PersistentVolumeClaim
metadata:
  labels:
    app.kubernetes.io/instance: flyte-sandbox
    app.kubernetes.io/managed-by: Helm
    app.kubernetes.io/name: flyte-sandbox
    app.kubernetes.io/version: 1.16.1
    helm.sh/chart: flyte-sandbox-0.1.0
  name: flyte-sandbox-db-storage
  namespace: flyte
spec:
  accessModes:
  - ReadWriteOnce
  resources:
    requests:
      storage: 1Gi
  storageClassName: manual
  volumeName: flyte-sandbox-db-storage
---
apiVersion: v1
kind: PersistentVolumeClaim
metadata:
  labels:
    app.kubernetes.io/instance: flyte-sandbox
    app.kubernetes.io/managed-by: Helm
    app.kubernetes.io/name: flyte-sandbox
    app.kubernetes.io/version: 1.16.1
    helm.sh/chart: flyte-sandbox-0.1.0
  name: flyte-sandbox-minio-storage
  namespace: flyte
spec:
  accessModes:
  - ReadWriteOnce
  resources:
    requests:
      storage: 1Gi
  storageClassName: manual
  volumeName: flyte-sandbox-minio-storage
---
apiVersion: apps/v1
kind: Deployment
metadata:
  labels:
    app.kubernetes.io/instance: flyte-sandbox
    app.kubernetes.io/managed-by: Helm
    app.kubernetes.io/name: flyte-sandbox
    app.kubernetes.io/version: 1.16.0
    helm.sh/chart: flyte-binary-v0.1.10
  name: flyte-sandbox
  namespace: flyte
spec:
  replicas: 1
  selector:
    matchLabels:
      app.kubernetes.io/component: flyte-binary
      app.kubernetes.io/instance: flyte-sandbox
      app.kubernetes.io/name: flyte-sandbox
  strategy:
    type: Recreate
  template:
    metadata:
      annotations:
        checksum/cluster-resource-templates: 6fd9b172465e3089fcc59f738b92b8dc4d8939360c19de8ee65f68b0e7422035
        checksum/configuration: 9ab632fe7ac69bcf63d6965a44986a05e23798beda4a3175d1601e61057a9832
        checksum/configuration-secret: 09216ffaa3d29e14f88b1f30af580d02a2a5e014de4d750b7f275cc07ed4e914
      labels:
        app.kubernetes.io/component: flyte-binary
        app.kubernetes.io/instance: flyte-sandbox
        app.kubernetes.io/name: flyte-sandbox
    spec:
      containers:
      - args:
        - start
        - --config
        - /etc/flyte/config.d/*.yaml
        env:
        - name: POD_NAME
          valueFrom:
            fieldRef:
              fieldPath: metadata.name
        - name: POD_NAMESPACE
          valueFrom:
            fieldRef:
              fieldPath: metadata.namespace
        image: flyte-binary:sandbox
        imagePullPolicy: Never
        livenessProbe:
          httpGet:
            path: /healthcheck
            port: http
          initialDelaySeconds: 30
        name: flyte
        ports:
        - containerPort: 8088
          name: http
        - containerPort: 8089
          name: grpc
        - containerPort: 9443
          name: webhook
        readinessProbe:
          httpGet:
            path: /healthcheck
            port: http
          initialDelaySeconds: 30
        volumeMounts:
        - mountPath: /etc/flyte/cluster-resource-templates
          name: cluster-resource-templates
        - mountPath: /etc/flyte/config.d
          name: config
        - mountPath: /var/run/flyte
          name: state
      initContainers:
      - args:
        - |
          until pg_isready \
            -h flyte-sandbox-postgresql \
            -p 5432 \
            -U postgres
          do
            echo waiting for database
            sleep 0.1
          done
        command:
        - sh
        - -ec
        image: bitnami/postgresql:sandbox
        imagePullPolicy: Never
        name: wait-for-db
      serviceAccountName: flyte-sandbox
      volumes:
      - name: cluster-resource-templates
        projected:
          sources:
          - configMap:
              name: flyte-sandbox-cluster-resource-templates
          - configMap:
              name: flyte-sandbox-extra-cluster-resource-templates
      - name: config
        projected:
          sources:
          - configMap:
              name: flyte-sandbox-config
          - secret:
              name: flyte-sandbox-config-secret
          - configMap:
              name: flyte-sandbox-extra-config
      - emptyDir: {}
        name: state
---
apiVersion: apps/v1
kind: Deployment
metadata:
  labels:
    app.kubernetes.io/instance: flyte-sandbox
    app.kubernetes.io/managed-by: Helm
    app.kubernetes.io/name: flyte-sandbox
    app.kubernetes.io/version: 1.16.1
    helm.sh/chart: flyte-sandbox-0.1.0
  name: flyte-sandbox-buildkit
  namespace: flyte
spec:
  replicas: 1
  selector:
    matchLabels:
      app.kubernetes.io/component: buildkit
      app.kubernetes.io/instance: flyte-sandbox
      app.kubernetes.io/name: flyte-sandbox
  template:
    metadata:
      labels:
        app.kubernetes.io/component: buildkit
        app.kubernetes.io/instance: flyte-sandbox
        app.kubernetes.io/name: flyte-sandbox
    spec:
      containers:
      - args:
        - --addr
        - unix:///run/buildkit/buildkitd.sock
        - --addr
        - tcp://0.0.0.0:30003
        image: moby/buildkit:sandbox
        imagePullPolicy: Never
        livenessProbe:
          exec:
            command:
            - buildctl
            - debug
            - workers
          initialDelaySeconds: 5
          periodSeconds: 30
        name: buildkit
        ports:
        - containerPort: 30003
          name: tcp
          protocol: TCP
        readinessProbe:
          exec:
            command:
            - buildctl
            - debug
            - workers
          initialDelaySeconds: 5
          periodSeconds: 30
        securityContext:
          privileged: true
      dnsPolicy: ClusterFirstWithHostNet
      hostNetwork: true
---
apiVersion: apps/v1
kind: Deployment
metadata:
  labels:
    app: docker-registry
    chart: docker-registry-2.2.2
    heritage: Helm
    release: flyte-sandbox
  name: flyte-sandbox-docker-registry
  namespace: flyte
spec:
  minReadySeconds: 5
  replicas: 1
  selector:
    matchLabels:
      app: docker-registry
      release: flyte-sandbox
  template:
    metadata:
      annotations:
        checksum/config: 8f50e768255a87f078ba8b9879a0c174c3e045ffb46ac8723d2eedbe293c8d81
<<<<<<< HEAD
        checksum/secret: 3c3944d7f7e67694bc265ae5a5453a9d64aab005b39d3dceeeaae8f4e8675c60
=======
        checksum/secret: 6eadd3a29b61a78cf3a7712f3370a10fc0ec1a61c40753a48c7fa8bea69a6ec6
>>>>>>> a5e27338
      labels:
        app: docker-registry
        release: flyte-sandbox
    spec:
      containers:
      - command:
        - /bin/registry
        - serve
        - /etc/docker/registry/config.yml
        env:
        - name: REGISTRY_HTTP_SECRET
          valueFrom:
            secretKeyRef:
              key: haSharedSecret
              name: flyte-sandbox-docker-registry-secret
        - name: REGISTRY_STORAGE_FILESYSTEM_ROOTDIRECTORY
          value: /var/lib/registry
        image: registry:sandbox
        imagePullPolicy: Never
        livenessProbe:
          httpGet:
            path: /
            port: 5000
        name: docker-registry
        ports:
        - containerPort: 5000
        readinessProbe:
          httpGet:
            path: /
            port: 5000
        resources: {}
        volumeMounts:
        - mountPath: /etc/docker/registry
          name: flyte-sandbox-docker-registry-config
        - mountPath: /var/lib/registry/
          name: data
      securityContext:
        fsGroup: 1000
        runAsUser: 1000
      volumes:
      - configMap:
          name: flyte-sandbox-docker-registry-config
        name: flyte-sandbox-docker-registry-config
      - emptyDir: {}
        name: data
---
apiVersion: apps/v1
kind: Deployment
metadata:
  labels:
    app.kubernetes.io/component: kubernetes-dashboard
    app.kubernetes.io/instance: flyte-sandbox
    app.kubernetes.io/managed-by: Helm
    app.kubernetes.io/name: kubernetes-dashboard
    app.kubernetes.io/version: 2.7.0
    helm.sh/chart: kubernetes-dashboard-6.0.0
  name: flyte-sandbox-kubernetes-dashboard
  namespace: flyte
spec:
  replicas: 1
  selector:
    matchLabels:
      app.kubernetes.io/component: kubernetes-dashboard
      app.kubernetes.io/instance: flyte-sandbox
      app.kubernetes.io/name: kubernetes-dashboard
  strategy:
    rollingUpdate:
      maxSurge: 0
      maxUnavailable: 1
    type: RollingUpdate
  template:
    metadata:
      annotations: null
      labels:
        app.kubernetes.io/component: kubernetes-dashboard
        app.kubernetes.io/instance: flyte-sandbox
        app.kubernetes.io/managed-by: Helm
        app.kubernetes.io/name: kubernetes-dashboard
        app.kubernetes.io/version: 2.7.0
        helm.sh/chart: kubernetes-dashboard-6.0.0
    spec:
      containers:
      - args:
        - --namespace=flyte
        - --metrics-provider=none
        - --enable-insecure-login
        - --enable-skip-login
        image: kubernetesui/dashboard:sandbox
        imagePullPolicy: Never
        livenessProbe:
          httpGet:
            path: /
            port: 9090
            scheme: HTTP
          initialDelaySeconds: 30
          timeoutSeconds: 30
        name: kubernetes-dashboard
        ports:
        - containerPort: 9090
          name: http
          protocol: TCP
        resources:
          limits:
            cpu: 2
            memory: 200Mi
          requests:
            cpu: 100m
            memory: 200Mi
        securityContext:
          allowPrivilegeEscalation: false
          readOnlyRootFilesystem: true
          runAsGroup: 2001
          runAsUser: 1001
        volumeMounts:
        - mountPath: /certs
          name: kubernetes-dashboard-certs
        - mountPath: /tmp
          name: tmp-volume
      securityContext:
        seccompProfile:
          type: RuntimeDefault
      serviceAccountName: flyte-sandbox-kubernetes-dashboard
      volumes:
      - name: kubernetes-dashboard-certs
        secret:
          secretName: flyte-sandbox-kubernetes-dashboard-certs
      - emptyDir: {}
        name: tmp-volume
---
apiVersion: apps/v1
kind: Deployment
metadata:
  labels:
    app.kubernetes.io/instance: flyte-sandbox
    app.kubernetes.io/managed-by: Helm
    app.kubernetes.io/name: minio
    helm.sh/chart: minio-12.6.7
  name: flyte-sandbox-minio
  namespace: flyte
spec:
  selector:
    matchLabels:
      app.kubernetes.io/instance: flyte-sandbox
      app.kubernetes.io/name: minio
  strategy:
    type: Recreate
  template:
    metadata:
      annotations:
        checksum/credentials-secret: ecce809e3af19025d134846a9a81e163dd41df7e26abf2c6657895d9d13607a9
      labels:
        app.kubernetes.io/instance: flyte-sandbox
        app.kubernetes.io/managed-by: Helm
        app.kubernetes.io/name: minio
        helm.sh/chart: minio-12.6.7
    spec:
      affinity:
        nodeAffinity: null
        podAffinity: null
        podAntiAffinity:
          preferredDuringSchedulingIgnoredDuringExecution:
          - podAffinityTerm:
              labelSelector:
                matchLabels:
                  app.kubernetes.io/instance: flyte-sandbox
                  app.kubernetes.io/name: minio
              topologyKey: kubernetes.io/hostname
            weight: 1
      containers:
      - env:
        - name: BITNAMI_DEBUG
          value: "false"
        - name: MINIO_SCHEME
          value: http
        - name: MINIO_FORCE_NEW_KEYS
          value: "no"
        - name: MINIO_ROOT_USER
          valueFrom:
            secretKeyRef:
              key: root-user
              name: flyte-sandbox-minio
        - name: MINIO_ROOT_PASSWORD
          valueFrom:
            secretKeyRef:
              key: root-password
              name: flyte-sandbox-minio
        - name: MINIO_DEFAULT_BUCKETS
          value: my-s3-bucket
        - name: MINIO_BROWSER
          value: "on"
        - name: MINIO_PROMETHEUS_AUTH_TYPE
          value: public
        - name: MINIO_CONSOLE_PORT_NUMBER
          value: "9001"
        - name: MINIO_BROWSER_REDIRECT_URL
          value: http://localhost:30080/minio
        envFrom: null
        image: docker.io/bitnami/minio:sandbox
        imagePullPolicy: Never
        livenessProbe:
          failureThreshold: 5
          httpGet:
            path: /minio/health/live
            port: minio-api
            scheme: HTTP
          initialDelaySeconds: 5
          periodSeconds: 5
          successThreshold: 1
          timeoutSeconds: 5
        name: minio
        ports:
        - containerPort: 9000
          name: minio-api
          protocol: TCP
        - containerPort: 9001
          name: minio-console
          protocol: TCP
        readinessProbe:
          failureThreshold: 5
          initialDelaySeconds: 5
          periodSeconds: 5
          successThreshold: 1
          tcpSocket:
            port: minio-api
          timeoutSeconds: 1
        resources:
          limits: {}
          requests: {}
        securityContext:
          runAsNonRoot: true
          runAsUser: 1001
        volumeMounts:
        - mountPath: /data
          name: data
      initContainers:
      - command:
        - /bin/bash
        - -ec
        - |
          chown -R 1001:1001 /data
        image: docker.io/bitnami/os-shell:sandbox
        imagePullPolicy: Never
        name: volume-permissions
        resources:
          limits: {}
          requests: {}
        securityContext:
          runAsUser: 0
        volumeMounts:
        - mountPath: /data
          name: data
      securityContext:
        fsGroup: 1001
      serviceAccountName: flyte-sandbox-minio
      volumes:
      - name: data
        persistentVolumeClaim:
          claimName: flyte-sandbox-minio-storage
---
apiVersion: apps/v1
kind: Deployment
metadata:
  labels:
    app.kubernetes.io/instance: flyte-sandbox
    app.kubernetes.io/managed-by: Helm
    app.kubernetes.io/name: flyte-sandbox
    app.kubernetes.io/version: 1.16.1
    helm.sh/chart: flyte-sandbox-0.1.0
  name: flyte-sandbox-proxy
  namespace: flyte
spec:
  replicas: 1
  selector:
    matchLabels:
      app.kubernetes.io/component: proxy
      app.kubernetes.io/instance: flyte-sandbox
      app.kubernetes.io/name: flyte-sandbox
  template:
    metadata:
      labels:
        app.kubernetes.io/component: proxy
        app.kubernetes.io/instance: flyte-sandbox
        app.kubernetes.io/name: flyte-sandbox
    spec:
      containers:
      - image: envoyproxy/envoy:sandbox
        imagePullPolicy: Never
        livenessProbe:
          initialDelaySeconds: 30
          tcpSocket:
            port: http
        name: proxy
        ports:
        - containerPort: 8000
          name: http
        readinessProbe:
          tcpSocket:
            port: http
        volumeMounts:
        - mountPath: /etc/envoy
          name: config
      volumes:
      - configMap:
          name: flyte-sandbox-proxy-config
        name: config
---
apiVersion: apps/v1
kind: Deployment
metadata:
  labels:
    app.kubernetes.io/instance: flyte-sandbox
    app.kubernetes.io/managed-by: Helm
    app.kubernetes.io/name: flyteagent
    helm.sh/chart: flyteagent-v0.1.10
  name: flyteagent
  namespace: flyte
spec:
  replicas: 1
  selector:
    matchLabels:
      app.kubernetes.io/instance: flyte-sandbox
      app.kubernetes.io/name: flyteagent
  template:
    metadata:
      labels:
        app.kubernetes.io/instance: flyte-sandbox
        app.kubernetes.io/managed-by: Helm
        app.kubernetes.io/name: flyteagent
        helm.sh/chart: flyteagent-v0.1.10
    spec:
      containers:
      - command:
        - pyflyte
        - serve
        - agent
        env:
        - name: FLYTE_AWS_ENDPOINT
          value: http://flyte-sandbox-minio.flyte:9000
        - name: FLYTE_AWS_ACCESS_KEY_ID
          value: minio
        - name: FLYTE_AWS_SECRET_ACCESS_KEY
          value: miniostorage
        image: ghcr.io/flyteorg/flyteagent:1.11.0
        imagePullPolicy: IfNotPresent
        name: flyteagent
        ports:
        - containerPort: 8000
          name: agent-grpc
        readinessProbe:
          grpc:
            port: 8000
          initialDelaySeconds: 1
          periodSeconds: 3
        resources:
          limits:
            cpu: 500m
            ephemeral-storage: 200Mi
            memory: 200Mi
          requests:
            cpu: 500m
            ephemeral-storage: 200Mi
            memory: 200Mi
        securityContext:
          allowPrivilegeEscalation: false
        volumeMounts:
        - mountPath: /etc/secrets
          name: flyteagent
      securityContext: {}
      serviceAccountName: flyteagent
      volumes:
      - name: flyteagent
        secret:
          secretName: flyteagent
---
apiVersion: apps/v1
kind: StatefulSet
metadata:
  labels:
    app.kubernetes.io/component: primary
    app.kubernetes.io/instance: flyte-sandbox
    app.kubernetes.io/managed-by: Helm
    app.kubernetes.io/name: postgresql
    helm.sh/chart: postgresql-12.8.1
  name: flyte-sandbox-postgresql
  namespace: flyte
spec:
  replicas: 1
  selector:
    matchLabels:
      app.kubernetes.io/component: primary
      app.kubernetes.io/instance: flyte-sandbox
      app.kubernetes.io/name: postgresql
  serviceName: flyte-sandbox-postgresql-hl
  template:
    metadata:
      labels:
        app.kubernetes.io/component: primary
        app.kubernetes.io/instance: flyte-sandbox
        app.kubernetes.io/managed-by: Helm
        app.kubernetes.io/name: postgresql
        helm.sh/chart: postgresql-12.8.1
      name: flyte-sandbox-postgresql
    spec:
      affinity:
        nodeAffinity: null
        podAffinity: null
        podAntiAffinity:
          preferredDuringSchedulingIgnoredDuringExecution:
          - podAffinityTerm:
              labelSelector:
                matchLabels:
                  app.kubernetes.io/component: primary
                  app.kubernetes.io/instance: flyte-sandbox
                  app.kubernetes.io/name: postgresql
              topologyKey: kubernetes.io/hostname
            weight: 1
      containers:
      - env:
        - name: BITNAMI_DEBUG
          value: "false"
        - name: POSTGRESQL_PORT_NUMBER
          value: "5432"
        - name: POSTGRESQL_VOLUME_DIR
          value: /bitnami/postgresql
        - name: PGDATA
          value: /bitnami/postgresql/data
        - name: POSTGRES_PASSWORD
          valueFrom:
            secretKeyRef:
              key: postgres-password
              name: flyte-sandbox-postgresql
        - name: POSTGRESQL_ENABLE_LDAP
          value: "no"
        - name: POSTGRESQL_ENABLE_TLS
          value: "no"
        - name: POSTGRESQL_LOG_HOSTNAME
          value: "false"
        - name: POSTGRESQL_LOG_CONNECTIONS
          value: "false"
        - name: POSTGRESQL_LOG_DISCONNECTIONS
          value: "false"
        - name: POSTGRESQL_PGAUDIT_LOG_CATALOG
          value: "off"
        - name: POSTGRESQL_CLIENT_MIN_MESSAGES
          value: error
        - name: POSTGRESQL_SHARED_PRELOAD_LIBRARIES
          value: pgaudit
        image: docker.io/bitnami/postgresql:sandbox
        imagePullPolicy: Never
        livenessProbe:
          exec:
            command:
            - /bin/sh
            - -c
            - exec pg_isready -U "postgres" -h 127.0.0.1 -p 5432
          failureThreshold: 6
          initialDelaySeconds: 30
          periodSeconds: 10
          successThreshold: 1
          timeoutSeconds: 5
        name: postgresql
        ports:
        - containerPort: 5432
          name: tcp-postgresql
        readinessProbe:
          exec:
            command:
            - /bin/sh
            - -c
            - -e
            - |
              exec pg_isready -U "postgres" -h 127.0.0.1 -p 5432
              [ -f /opt/bitnami/postgresql/tmp/.initialized ] || [ -f /bitnami/postgresql/.initialized ]
          failureThreshold: 6
          initialDelaySeconds: 5
          periodSeconds: 10
          successThreshold: 1
          timeoutSeconds: 5
        resources:
          limits: {}
          requests:
            cpu: 250m
            memory: 256Mi
        securityContext:
          allowPrivilegeEscalation: false
          capabilities:
            drop:
            - ALL
          runAsGroup: 0
          runAsNonRoot: true
          runAsUser: 1001
          seccompProfile:
            type: RuntimeDefault
        volumeMounts:
        - mountPath: /bitnami/postgresql
          name: data
      hostIPC: false
      hostNetwork: false
      initContainers:
      - command:
        - /bin/sh
        - -ec
        - |
          chown 1001:1001 /bitnami/postgresql
          mkdir -p /bitnami/postgresql/data
          chmod 700 /bitnami/postgresql/data
          find /bitnami/postgresql -mindepth 1 -maxdepth 1 -not -name "conf" -not -name ".snapshot" -not -name "lost+found" | \
            xargs -r chown -R 1001:1001
        image: docker.io/bitnami/os-shell:sandbox
        imagePullPolicy: Never
        name: init-chmod-data
        resources:
          limits: {}
          requests: {}
        securityContext:
          runAsGroup: 0
          runAsNonRoot: false
          runAsUser: 0
          seccompProfile:
            type: RuntimeDefault
        volumeMounts:
        - mountPath: /bitnami/postgresql
          name: data
      securityContext:
        fsGroup: 1001
      serviceAccountName: default
      volumes:
      - name: data
        persistentVolumeClaim:
          claimName: flyte-sandbox-db-storage
  updateStrategy:
    rollingUpdate: {}
    type: RollingUpdate<|MERGE_RESOLUTION|>--- conflicted
+++ resolved
@@ -816,11 +816,7 @@
 ---
 apiVersion: v1
 data:
-<<<<<<< HEAD
-  haSharedSecret: aVAwMllSanVOQ09CMGZxOQ==
-=======
   haSharedSecret: QWVsREJpZnlIR2N1UXJSMg==
->>>>>>> a5e27338
   proxyPassword: ""
   proxyUsername: ""
 kind: Secret
@@ -1416,11 +1412,7 @@
     metadata:
       annotations:
         checksum/config: 8f50e768255a87f078ba8b9879a0c174c3e045ffb46ac8723d2eedbe293c8d81
-<<<<<<< HEAD
-        checksum/secret: 3c3944d7f7e67694bc265ae5a5453a9d64aab005b39d3dceeeaae8f4e8675c60
-=======
         checksum/secret: 6eadd3a29b61a78cf3a7712f3370a10fc0ec1a61c40753a48c7fa8bea69a6ec6
->>>>>>> a5e27338
       labels:
         app: docker-registry
         release: flyte-sandbox
