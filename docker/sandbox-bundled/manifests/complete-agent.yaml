--- conflicted
+++ resolved
@@ -816,11 +816,7 @@
 ---
 apiVersion: v1
 data:
-<<<<<<< HEAD
-  haSharedSecret: RldYYkduM243M3A0YVlRbw==
-=======
-  haSharedSecret: NTRkQThQbW1FNDlVQ1B4Rw==
->>>>>>> 992641c5
+  haSharedSecret: VjBHRXplMWJtV0dhNXBGUA==
   proxyPassword: ""
   proxyUsername: ""
 kind: Secret
@@ -1416,11 +1412,7 @@
     metadata:
       annotations:
         checksum/config: 8f50e768255a87f078ba8b9879a0c174c3e045ffb46ac8723d2eedbe293c8d81
-<<<<<<< HEAD
-        checksum/secret: 4cd64e1ddfc4be28c44e45de0ffa3ba53edf8ec62c6a2cd3bcac6ae2a5d9e457
-=======
-        checksum/secret: 7ce58af0efd945f657619718c017f528d7055b8069cab01aed85e29639bd6d6a
->>>>>>> 992641c5
+        checksum/secret: 7ee99fb71108d04335eb1d695e059e66d6ef2faf156802f79cf148ed9249b1f3
       labels:
         app: docker-registry
         release: flyte-sandbox
