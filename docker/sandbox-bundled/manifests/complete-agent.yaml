--- conflicted
+++ resolved
@@ -816,11 +816,7 @@
 ---
 apiVersion: v1
 data:
-<<<<<<< HEAD
-  haSharedSecret: Z0JZYkhxR1MxZUgwNHBTdg==
-=======
-  haSharedSecret: aVh1N3lZb0F1c2l0NHVuRg==
->>>>>>> c01a059b
+  haSharedSecret: ZXlJVkhWYjdIMHhjamZadA==
   proxyPassword: ""
   proxyUsername: ""
 kind: Secret
@@ -1417,11 +1413,7 @@
     metadata:
       annotations:
         checksum/config: 8f50e768255a87f078ba8b9879a0c174c3e045ffb46ac8723d2eedbe293c8d81
-<<<<<<< HEAD
-        checksum/secret: 964019f329e42d4f7d7309d49654078a05b00cb8c408efebd2c74cf0db8edc22
-=======
-        checksum/secret: 042e6b21a3852a65952e0701cd9667e53bfef57590eea4d116b261472f29a882
->>>>>>> c01a059b
+        checksum/secret: 94a4c448ea7ad0892283bc4cfc6c506c83c9c5fe998587f4b2c55194c6a674e3
       labels:
         app: docker-registry
         release: flyte-sandbox
