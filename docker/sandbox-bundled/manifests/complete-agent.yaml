apiVersion: v1
kind: Namespace
metadata:
  name: flyte
---
apiVersion: v1
kind: ServiceAccount
metadata:
  labels:
    app.kubernetes.io/instance: flyte-sandbox
    app.kubernetes.io/managed-by: Helm
    app.kubernetes.io/name: flyte-sandbox
    app.kubernetes.io/version: 1.16.0
    helm.sh/chart: flyte-binary-v0.1.10
  name: flyte-sandbox
  namespace: flyte
---
apiVersion: v1
kind: ServiceAccount
metadata:
  labels:
    app.kubernetes.io/instance: flyte-sandbox
    app.kubernetes.io/managed-by: Helm
    app.kubernetes.io/name: kubernetes-dashboard
    app.kubernetes.io/version: 2.7.0
    helm.sh/chart: kubernetes-dashboard-6.0.0
  name: flyte-sandbox-kubernetes-dashboard
  namespace: flyte
---
apiVersion: v1
automountServiceAccountToken: true
kind: ServiceAccount
metadata:
  labels:
    app.kubernetes.io/instance: flyte-sandbox
    app.kubernetes.io/managed-by: Helm
    app.kubernetes.io/name: minio
    helm.sh/chart: minio-12.6.7
  name: flyte-sandbox-minio
  namespace: flyte
secrets:
- name: flyte-sandbox-minio
---
apiVersion: v1
kind: ServiceAccount
metadata:
  labels:
    app.kubernetes.io/instance: flyte-sandbox
    app.kubernetes.io/managed-by: Helm
    app.kubernetes.io/name: flyteagent
    helm.sh/chart: flyteagent-v0.1.10
  name: flyteagent
  namespace: flyte
---
apiVersion: rbac.authorization.k8s.io/v1
kind: Role
metadata:
  labels:
    app.kubernetes.io/instance: flyte-sandbox
    app.kubernetes.io/managed-by: Helm
    app.kubernetes.io/name: kubernetes-dashboard
    app.kubernetes.io/version: 2.7.0
    helm.sh/chart: kubernetes-dashboard-6.0.0
  name: flyte-sandbox-kubernetes-dashboard
  namespace: flyte
rules:
- apiGroups:
  - ""
  resourceNames:
  - kubernetes-dashboard-key-holder
  - kubernetes-dashboard-certs
  - kubernetes-dashboard-csrf
  resources:
  - secrets
  verbs:
  - get
  - update
  - delete
- apiGroups:
  - ""
  resourceNames:
  - kubernetes-dashboard-settings
  resources:
  - configmaps
  verbs:
  - get
  - update
- apiGroups:
  - ""
  resourceNames:
  - heapster
  - dashboard-metrics-scraper
  resources:
  - services
  verbs:
  - proxy
- apiGroups:
  - ""
  resourceNames:
  - heapster
  - 'http:heapster:'
  - 'https:heapster:'
  - dashboard-metrics-scraper
  - http:dashboard-metrics-scraper
  resources:
  - services/proxy
  verbs:
  - get
---
apiVersion: rbac.authorization.k8s.io/v1
kind: ClusterRole
metadata:
  labels:
    app.kubernetes.io/instance: flyte-sandbox
    app.kubernetes.io/managed-by: Helm
    app.kubernetes.io/name: flyte-sandbox
    app.kubernetes.io/version: 1.16.0
    helm.sh/chart: flyte-binary-v0.1.10
  name: flyte-sandbox-cluster-role
  namespace: flyte
rules:
- apiGroups:
  - ""
  resources:
  - namespaces
  - resourcequotas
  - secrets
  verbs:
  - create
  - get
  - list
  - patch
  - update
- apiGroups:
  - ""
  resources:
  - pods
  verbs:
  - create
  - delete
  - get
  - list
  - patch
  - update
  - watch
- apiGroups:
  - ""
  resources:
  - events
  verbs:
  - create
  - delete
  - patch
  - update
- apiGroups:
  - ""
  resources:
  - podtemplates
  verbs:
  - get
  - list
  - watch
- apiGroups:
  - flyte.lyft.com
  resources:
  - flyteworkflows
  verbs:
  - create
  - delete
  - deletecollection
  - get
  - list
  - patch
  - post
  - update
  - watch
- apiGroups:
  - apiextensions.k8s.io
  resources:
  - customresourcedefinitions
  verbs:
  - create
  - get
  - list
- apiGroups:
  - admissionregistration.k8s.io
  resources:
  - mutatingwebhookconfigurations
  verbs:
  - create
  - get
  - list
  - patch
  - update
- apiGroups:
  - '*'
  resources:
  - '*'
  verbs:
  - '*'
---
apiVersion: rbac.authorization.k8s.io/v1
kind: ClusterRole
metadata:
  labels:
    app.kubernetes.io/instance: flyte-sandbox
    app.kubernetes.io/managed-by: Helm
    app.kubernetes.io/name: kubernetes-dashboard
    app.kubernetes.io/version: 2.7.0
    helm.sh/chart: kubernetes-dashboard-6.0.0
  name: flyte-sandbox-kubernetes-dashboard-readonly
rules:
- apiGroups:
  - ""
  resources:
  - configmaps
  - endpoints
  - persistentvolumeclaims
  - pods
  - replicationcontrollers
  - replicationcontrollers/scale
  - serviceaccounts
  - services
  - nodes
  - persistentvolumeclaims
  - persistentvolumes
  verbs:
  - get
  - list
  - watch
- apiGroups:
  - ""
  resources:
  - bindings
  - events
  - limitranges
  - namespaces/status
  - pods/log
  - pods/status
  - replicationcontrollers/status
  - resourcequotas
  - resourcequotas/status
  verbs:
  - get
  - list
  - watch
- apiGroups:
  - ""
  resources:
  - namespaces
  verbs:
  - get
  - list
  - watch
- apiGroups:
  - apps
  resources:
  - daemonsets
  - deployments
  - deployments/scale
  - replicasets
  - replicasets/scale
  - statefulsets
  verbs:
  - get
  - list
  - watch
- apiGroups:
  - autoscaling
  resources:
  - horizontalpodautoscalers
  verbs:
  - get
  - list
  - watch
- apiGroups:
  - batch
  resources:
  - cronjobs
  - jobs
  verbs:
  - get
  - list
  - watch
- apiGroups:
  - extensions
  resources:
  - daemonsets
  - deployments
  - deployments/scale
  - ingresses
  - networkpolicies
  - replicasets
  - replicasets/scale
  - replicationcontrollers/scale
  verbs:
  - get
  - list
  - watch
- apiGroups:
  - policy
  resources:
  - poddisruptionbudgets
  verbs:
  - get
  - list
  - watch
- apiGroups:
  - networking.k8s.io
  resources:
  - networkpolicies
  - ingresses
  verbs:
  - get
  - list
  - watch
- apiGroups:
  - storage.k8s.io
  resources:
  - storageclasses
  - volumeattachments
  verbs:
  - get
  - list
  - watch
- apiGroups:
  - rbac.authorization.k8s.io
  resources:
  - clusterrolebindings
  - clusterroles
  - roles
  - rolebindings
  verbs:
  - get
  - list
  - watch
---
apiVersion: rbac.authorization.k8s.io/v1
kind: RoleBinding
metadata:
  labels:
    app.kubernetes.io/instance: flyte-sandbox
    app.kubernetes.io/managed-by: Helm
    app.kubernetes.io/name: kubernetes-dashboard
    app.kubernetes.io/version: 2.7.0
    helm.sh/chart: kubernetes-dashboard-6.0.0
  name: flyte-sandbox-kubernetes-dashboard
  namespace: flyte
roleRef:
  apiGroup: rbac.authorization.k8s.io
  kind: Role
  name: flyte-sandbox-kubernetes-dashboard
subjects:
- kind: ServiceAccount
  name: flyte-sandbox-kubernetes-dashboard
  namespace: flyte
---
apiVersion: rbac.authorization.k8s.io/v1
kind: ClusterRoleBinding
metadata:
  labels:
    app.kubernetes.io/instance: flyte-sandbox
    app.kubernetes.io/managed-by: Helm
    app.kubernetes.io/name: flyte-sandbox
    app.kubernetes.io/version: 1.16.0
    helm.sh/chart: flyte-binary-v0.1.10
  name: flyte-sandbox-cluster-role-binding
  namespace: flyte
roleRef:
  apiGroup: rbac.authorization.k8s.io
  kind: ClusterRole
  name: flyte-sandbox-cluster-role
subjects:
- kind: ServiceAccount
  name: flyte-sandbox
  namespace: flyte
---
apiVersion: rbac.authorization.k8s.io/v1
kind: ClusterRoleBinding
metadata:
  labels:
    app.kubernetes.io/instance: flyte-sandbox
    app.kubernetes.io/managed-by: Helm
    app.kubernetes.io/name: kubernetes-dashboard
    app.kubernetes.io/version: 2.7.0
    helm.sh/chart: kubernetes-dashboard-6.0.0
  name: flyte-sandbox-kubernetes-dashboard-readonly
roleRef:
  apiGroup: rbac.authorization.k8s.io
  kind: ClusterRole
  name: flyte-sandbox-kubernetes-dashboard-readonly
subjects:
- kind: ServiceAccount
  name: flyte-sandbox-kubernetes-dashboard
  namespace: flyte
---
apiVersion: v1
data:
  namespace.yaml: |
    apiVersion: v1
    kind: Namespace
    metadata:
      name: '{{ namespace }}'
kind: ConfigMap
metadata:
  labels:
    app.kubernetes.io/instance: flyte-sandbox
    app.kubernetes.io/managed-by: Helm
    app.kubernetes.io/name: flyte-sandbox
    app.kubernetes.io/version: 1.16.0
    helm.sh/chart: flyte-binary-v0.1.10
  name: flyte-sandbox-cluster-resource-templates
  namespace: flyte
---
apiVersion: v1
data:
  000-core.yaml: |
    admin:
      endpoint: localhost:8089
      insecure: true
    catalog-cache:
      endpoint: localhost:8081
      insecure: true
      type: datacatalog
    cluster_resources:
      standaloneDeployment: false
      templatePath: /etc/flyte/cluster-resource-templates
    logger:
      show-source: true
      level: 5
    propeller:
      create-flyteworkflow-crd: true
    webhook:
      certDir: /var/run/flyte/certs
      localCert: true
      secretName: flyte-sandbox-webhook-secret
      serviceName: flyte-sandbox-webhook
      servicePort: 443
    flyte:
      admin:
        disableClusterResourceManager: false
        disableScheduler: false
        disabled: false
        seedProjects:
        - flytesnacks
      dataCatalog:
        disabled: false
      propeller:
        disableWebhook: false
        disabled: false
  001-plugins.yaml: |
    tasks:
      task-plugins:
        default-for-task-types:
          container: container
          container_array: k8s-array
          sidecar: sidecar
        enabled-plugins:
        - container
        - sidecar
        - k8s-array
        - agent-service
    plugins:
      logs:
        kubernetes-enabled: true
        kubernetes-template-uri: http://localhost:30080/kubernetes-dashboard/#/log/{{.namespace }}/{{ .podName }}/pod?namespace={{ .namespace }}
        cloudwatch-enabled: false
        stackdriver-enabled: false
      k8s:
        co-pilot:
          image: "cr.flyte.org/flyteorg/flytecopilot:v1.11.0-b1"
      k8s-array:
        logs:
          config:
            kubernetes-enabled: true
            kubernetes-template-uri: http://localhost:30080/kubernetes-dashboard/#/log/{{.namespace }}/{{ .podName }}/pod?namespace={{ .namespace }}
            cloudwatch-enabled: false
            stackdriver-enabled: false
      agent-service:
        defaultAgent:
          defaultTimeout: 10s
          endpoint: dns:///flyteagent.flyte.svc.cluster.local:8000
          insecure: true
          timeouts:
            GetTask: 10s
        supportedTaskTypes:
        - default_task
  002-database.yaml: |
    database:
      postgres:
        username: postgres
        host: flyte-sandbox-postgresql
        port: 5432
        dbname: flyte
        options: "sslmode=disable"
  003-storage.yaml: |
    propeller:
      rawoutput-prefix: s3://my-s3-bucket/data
    storage:
      type: stow
      stow:
        kind: s3
        config:
          region: us-east-1
          disable_ssl: true
          v2_signing: true
          endpoint: http://flyte-sandbox-minio.flyte:9000
          auth_type: accesskey
      container: my-s3-bucket
  100-inline-config.yaml: |
    plugins:
      k8s:
        default-env-vars:
        - FLYTE_AWS_ENDPOINT: http://flyte-sandbox-minio.flyte:9000
        - FLYTE_AWS_ACCESS_KEY_ID: minio
        - FLYTE_AWS_SECRET_ACCESS_KEY: miniostorage
    storage:
      signedURL:
        stowConfigOverride:
          endpoint: http://localhost:30002
    task_resources:
      defaults:
        cpu: 500m
        ephemeralStorage: 0
        gpu: 0
        memory: 1Gi
      limits:
        cpu: 0
        ephemeralStorage: 0
        gpu: 0
        memory: 0
kind: ConfigMap
metadata:
  labels:
    app.kubernetes.io/instance: flyte-sandbox
    app.kubernetes.io/managed-by: Helm
    app.kubernetes.io/name: flyte-sandbox
    app.kubernetes.io/version: 1.16.0
    helm.sh/chart: flyte-binary-v0.1.10
  name: flyte-sandbox-config
  namespace: flyte
---
apiVersion: v1
data:
  config.yml: |-
    health:
      storagedriver:
        enabled: true
        interval: 10s
        threshold: 3
    http:
      addr: :5000
      debug:
        addr: :5001
        prometheus:
          enabled: false
          path: /metrics
      headers:
        X-Content-Type-Options:
        - nosniff
    log:
      fields:
        service: registry
    storage:
      cache:
        blobdescriptor: inmemory
    version: 0.1
kind: ConfigMap
metadata:
  labels:
    app: docker-registry
    chart: docker-registry-2.2.2
    heritage: Helm
    release: flyte-sandbox
  name: flyte-sandbox-docker-registry-config
  namespace: flyte
---
apiVersion: v1
kind: ConfigMap
metadata:
  name: flyte-sandbox-extra-cluster-resource-templates
  namespace: flyte
---
apiVersion: v1
kind: ConfigMap
metadata:
  name: flyte-sandbox-extra-config
  namespace: flyte
---
apiVersion: v1
data:
  envoy.yaml: |
    admin:
        access_log_path: /dev/stdout
    static_resources:
        listeners:
            - address:
                  socket_address:
                      address: 0.0.0.0
                      port_value: 8000
              filter_chains:
                  - filters:
                        - name: envoy.filters.network.http_connection_manager
                          typed_config:
                              "@type": type.googleapis.com/envoy.extensions.filters.network.http_connection_manager.v3.HttpConnectionManager
                              stat_prefix: ingress_http
                              codec_type: AUTO
                              upgrade_configs:
                                  - upgrade_type: websocket
                              route_config:
                                  name: local_route
                                  virtual_hosts:
                                      - name: backend
                                        domains:
                                            - "*"
                                        routes:
                                            - match:
                                                  path: "/"
                                              redirect:
                                                  path_redirect: "/console/"
                                            - match:
                                                  prefix: "/.well-known"
                                              route:
                                                  cluster: flyte
                                            - match:
                                                  prefix: "/__webpack_hmr"
                                              route:
                                                  cluster: flyte
                                            - match:
                                                  prefix: "/api"
                                              route:
                                                  cluster: flyte
                                            - match:
                                                  prefix: "/callback"
                                              route:
                                                  cluster: flyte
                                            - match:
                                                  prefix: "/config"
                                              route:
                                                  cluster: flyte
                                            - match:
                                                  prefix: "/console"
                                              route:
                                                  cluster: flyte
                                            - match:
                                                  prefix: "/healthcheck"
                                              route:
                                                  cluster: flyte
                                            - match:
                                                  prefix: "/login"
                                              route:
                                                  cluster: flyte
                                            - match:
                                                  prefix: "/logout"
                                              route:
                                                  cluster: flyte
                                            - match:
                                                  prefix: "/me"
                                              route:
                                                  cluster: flyte
                                            - match:
                                                  prefix: "/oauth2"
                                              route:
                                                  cluster: flyte
                                            - match:
                                                  prefix: "/v1"
                                              route:
                                                  cluster: flyte
                                            - match:
                                                  prefix: "/flyteidl.service.AdminService"
                                              route:
                                                  cluster: flyte_grpc
                                            - match:
                                                  prefix: "/flyteidl.service.AuthMetadataService"
                                              route:
                                                  cluster: flyte_grpc
                                            - match:
                                                  prefix: "/flyteidl.service.DataProxyService"
                                              route:
                                                  cluster: flyte_grpc
                                            - match:
                                                  prefix: "/flyteidl.service.IdentityService"
                                              route:
                                                  cluster: flyte_grpc
                                            - match:
                                                  prefix: "/grpc.health.v1.Health"
                                              route:
                                                  cluster: flyte_grpc
                                            - match:
                                                  prefix: "/flyteidl.service.SignalService"
                                              route:
                                                  cluster: flyte_grpc
                                            - match:
                                                  path: "/kubernetes-dashboard"
                                              redirect:
                                                  path_redirect: "/kubernetes-dashboard/"
                                            - match:
                                                  prefix: "/kubernetes-dashboard/"
                                              route:
                                                  cluster: kubernetes-dashboard
                                                  prefix_rewrite: /
                                            - match:
                                                  path: "/minio"
                                              redirect:
                                                  path_redirect: "/minio/"
                                            - match:
                                                  prefix: "/minio/"
                                              route:
                                                  cluster: minio
                                                  prefix_rewrite: /
                              http_filters:
                                  - name: envoy.filters.http.router
                                    typed_config:
                                      "@type": type.googleapis.com/envoy.extensions.filters.http.router.v3.Router
        clusters:
            - name: flyte
              connect_timeout: 0.25s
              type: STRICT_DNS
              lb_policy: ROUND_ROBIN
              load_assignment:
                  cluster_name: flyte
                  endpoints:
                      - lb_endpoints:
                            - endpoint:
                                  address:
                                      socket_address:
                                          address: flyte-sandbox-http
                                          port_value: 8088
            - name: flyte_grpc
              connect_timeout: 0.25s
              type: STRICT_DNS
              lb_policy: ROUND_ROBIN
              http2_protocol_options: {}
              load_assignment:
                  cluster_name: flyte_grpc
                  endpoints:
                      - lb_endpoints:
                            - endpoint:
                                  address:
                                      socket_address:
                                          address: flyte-sandbox-grpc
                                          port_value: 8089
            - name: kubernetes-dashboard
              connect_timeout: 0.25s
              type: STRICT_DNS
              lb_policy: ROUND_ROBIN
              load_assignment:
                  cluster_name: kubernetes-dashboard
                  endpoints:
                      - lb_endpoints:
                            - endpoint:
                                  address:
                                      socket_address:
                                          address: flyte-sandbox-kubernetes-dashboard
                                          port_value: 80
            - name: minio
              connect_timeout: 0.25s
              type: STRICT_DNS
              lb_policy: ROUND_ROBIN
              load_assignment:
                  cluster_name: minio
                  endpoints:
                      - lb_endpoints:
                            - endpoint:
                                  address:
                                      socket_address:
                                          address: flyte-sandbox-minio
                                          port_value: 9001
kind: ConfigMap
metadata:
  labels:
    app.kubernetes.io/instance: flyte-sandbox
    app.kubernetes.io/managed-by: Helm
    app.kubernetes.io/name: flyte-sandbox
    app.kubernetes.io/version: 1.16.1
    helm.sh/chart: flyte-sandbox-0.1.0
  name: flyte-sandbox-proxy-config
  namespace: flyte
---
apiVersion: v1
data: null
kind: ConfigMap
metadata:
  labels:
    app.kubernetes.io/instance: flyte-sandbox
    app.kubernetes.io/managed-by: Helm
    app.kubernetes.io/name: kubernetes-dashboard
    app.kubernetes.io/version: 2.7.0
    helm.sh/chart: kubernetes-dashboard-6.0.0
  name: kubernetes-dashboard-settings
  namespace: flyte
---
apiVersion: v1
kind: Secret
metadata:
  labels:
    app.kubernetes.io/instance: flyte-sandbox
    app.kubernetes.io/managed-by: Helm
    app.kubernetes.io/name: flyte-sandbox
    app.kubernetes.io/version: 1.16.0
    helm.sh/chart: flyte-binary-v0.1.10
  name: flyte-sandbox-config-secret
  namespace: flyte
stringData:
  012-database-secrets.yaml: |
    database:
      postgres:
        password: "postgres"
  013-storage-secrets.yaml: |
    storage:
      stow:
        config:
          access_key_id: "minio"
          secret_key: "miniostorage"
type: Opaque
---
apiVersion: v1
data:
<<<<<<< HEAD
  haSharedSecret: VHpINjd6RkRpOVNqOXNKWA==
=======
  haSharedSecret: NTRkQThQbW1FNDlVQ1B4Rw==
>>>>>>> 028ff987
  proxyPassword: ""
  proxyUsername: ""
kind: Secret
metadata:
  labels:
    app: docker-registry
    chart: docker-registry-2.2.2
    heritage: Helm
    release: flyte-sandbox
  name: flyte-sandbox-docker-registry-secret
  namespace: flyte
type: Opaque
---
apiVersion: v1
kind: Secret
metadata:
  labels:
    app.kubernetes.io/instance: flyte-sandbox
    app.kubernetes.io/managed-by: Helm
    app.kubernetes.io/name: kubernetes-dashboard
    app.kubernetes.io/version: 2.7.0
    helm.sh/chart: kubernetes-dashboard-6.0.0
  name: flyte-sandbox-kubernetes-dashboard-certs
  namespace: flyte
type: Opaque
---
apiVersion: v1
data:
  root-password: bWluaW9zdG9yYWdl
  root-user: bWluaW8=
kind: Secret
metadata:
  labels:
    app.kubernetes.io/instance: flyte-sandbox
    app.kubernetes.io/managed-by: Helm
    app.kubernetes.io/name: minio
    helm.sh/chart: minio-12.6.7
  name: flyte-sandbox-minio
  namespace: flyte
type: Opaque
---
apiVersion: v1
data:
  postgres-password: cG9zdGdyZXM=
kind: Secret
metadata:
  labels:
    app.kubernetes.io/instance: flyte-sandbox
    app.kubernetes.io/managed-by: Helm
    app.kubernetes.io/name: postgresql
    helm.sh/chart: postgresql-12.8.1
  name: flyte-sandbox-postgresql
  namespace: flyte
type: Opaque
---
apiVersion: v1
data:
  username: User
kind: Secret
metadata:
  name: flyteagent
  namespace: flyte
type: Opaque
---
apiVersion: v1
kind: Secret
metadata:
  labels:
    app.kubernetes.io/instance: flyte-sandbox
    app.kubernetes.io/managed-by: Helm
    app.kubernetes.io/name: kubernetes-dashboard
    app.kubernetes.io/version: 2.7.0
    helm.sh/chart: kubernetes-dashboard-6.0.0
  name: kubernetes-dashboard-csrf
  namespace: flyte
type: Opaque
---
apiVersion: v1
kind: Secret
metadata:
  labels:
    app.kubernetes.io/instance: flyte-sandbox
    app.kubernetes.io/managed-by: Helm
    app.kubernetes.io/name: kubernetes-dashboard
    app.kubernetes.io/version: 2.7.0
    helm.sh/chart: kubernetes-dashboard-6.0.0
  name: kubernetes-dashboard-key-holder
  namespace: flyte
type: Opaque
---
apiVersion: v1
kind: Service
metadata:
  labels:
    app: docker-registry
    chart: docker-registry-2.2.2
    heritage: Helm
    release: flyte-sandbox
  name: flyte-sandbox-docker-registry
  namespace: flyte
spec:
  ports:
  - name: http-5000
    nodePort: 30000
    port: 5000
    protocol: TCP
    targetPort: 5000
  selector:
    app: docker-registry
    release: flyte-sandbox
  type: NodePort
---
apiVersion: v1
kind: Service
metadata:
  labels:
    app.kubernetes.io/instance: flyte-sandbox
    app.kubernetes.io/managed-by: Helm
    app.kubernetes.io/name: flyte-sandbox
    app.kubernetes.io/version: 1.16.0
    helm.sh/chart: flyte-binary-v0.1.10
  name: flyte-sandbox-grpc
  namespace: flyte
spec:
  ports:
  - name: grpc
    nodePort: null
    port: 8089
    targetPort: grpc
  selector:
    app.kubernetes.io/component: flyte-binary
    app.kubernetes.io/instance: flyte-sandbox
    app.kubernetes.io/name: flyte-sandbox
  type: ClusterIP
---
apiVersion: v1
kind: Service
metadata:
  labels:
    app.kubernetes.io/instance: flyte-sandbox
    app.kubernetes.io/managed-by: Helm
    app.kubernetes.io/name: flyte-sandbox
    app.kubernetes.io/version: 1.16.0
    helm.sh/chart: flyte-binary-v0.1.10
  name: flyte-sandbox-http
  namespace: flyte
spec:
  ports:
  - name: http
    nodePort: null
    port: 8088
    targetPort: http
  selector:
    app.kubernetes.io/component: flyte-binary
    app.kubernetes.io/instance: flyte-sandbox
    app.kubernetes.io/name: flyte-sandbox
  type: ClusterIP
---
apiVersion: v1
kind: Service
metadata:
  labels:
    app.kubernetes.io/component: kubernetes-dashboard
    app.kubernetes.io/instance: flyte-sandbox
    app.kubernetes.io/managed-by: Helm
    app.kubernetes.io/name: kubernetes-dashboard
    app.kubernetes.io/version: 2.7.0
    helm.sh/chart: kubernetes-dashboard-6.0.0
    kubernetes.io/cluster-service: "true"
  name: flyte-sandbox-kubernetes-dashboard
  namespace: flyte
spec:
  ports:
  - name: http
    port: 80
    targetPort: http
  selector:
    app.kubernetes.io/component: kubernetes-dashboard
    app.kubernetes.io/instance: flyte-sandbox
    app.kubernetes.io/name: kubernetes-dashboard
  type: ClusterIP
---
apiVersion: v1
kind: Service
metadata:
  labels:
    app.kubernetes.io/instance: flyte-sandbox
    app.kubernetes.io/managed-by: Helm
    app.kubernetes.io/name: minio
    helm.sh/chart: minio-12.6.7
  name: flyte-sandbox-minio
  namespace: flyte
spec:
  externalTrafficPolicy: Cluster
  ports:
  - name: minio-api
    nodePort: 30002
    port: 9000
    targetPort: minio-api
  - name: minio-console
    port: 9001
    targetPort: minio-console
  selector:
    app.kubernetes.io/instance: flyte-sandbox
    app.kubernetes.io/name: minio
  type: NodePort
---
apiVersion: v1
kind: Service
metadata:
  labels:
    app.kubernetes.io/component: primary
    app.kubernetes.io/instance: flyte-sandbox
    app.kubernetes.io/managed-by: Helm
    app.kubernetes.io/name: postgresql
    helm.sh/chart: postgresql-12.8.1
  name: flyte-sandbox-postgresql
  namespace: flyte
spec:
  externalTrafficPolicy: Cluster
  ports:
  - name: tcp-postgresql
    nodePort: 30001
    port: 5432
    targetPort: tcp-postgresql
  selector:
    app.kubernetes.io/component: primary
    app.kubernetes.io/instance: flyte-sandbox
    app.kubernetes.io/name: postgresql
  sessionAffinity: None
  type: NodePort
---
apiVersion: v1
kind: Service
metadata:
  labels:
    app.kubernetes.io/component: primary
    app.kubernetes.io/instance: flyte-sandbox
    app.kubernetes.io/managed-by: Helm
    app.kubernetes.io/name: postgresql
    helm.sh/chart: postgresql-12.8.1
    service.alpha.kubernetes.io/tolerate-unready-endpoints: "true"
  name: flyte-sandbox-postgresql-hl
  namespace: flyte
spec:
  clusterIP: None
  ports:
  - name: tcp-postgresql
    port: 5432
    targetPort: tcp-postgresql
  publishNotReadyAddresses: true
  selector:
    app.kubernetes.io/component: primary
    app.kubernetes.io/instance: flyte-sandbox
    app.kubernetes.io/name: postgresql
  type: ClusterIP
---
apiVersion: v1
kind: Service
metadata:
  labels:
    app.kubernetes.io/instance: flyte-sandbox
    app.kubernetes.io/managed-by: Helm
    app.kubernetes.io/name: flyte-sandbox
    app.kubernetes.io/version: 1.16.1
    helm.sh/chart: flyte-sandbox-0.1.0
  name: flyte-sandbox-proxy
  namespace: flyte
spec:
  ports:
  - name: http
    nodePort: 30080
    port: 8000
    protocol: TCP
  selector:
    app.kubernetes.io/component: proxy
    app.kubernetes.io/instance: flyte-sandbox
    app.kubernetes.io/name: flyte-sandbox
  type: NodePort
---
apiVersion: v1
kind: Service
metadata:
  labels:
    app.kubernetes.io/instance: flyte-sandbox
    app.kubernetes.io/managed-by: Helm
    app.kubernetes.io/name: flyte-sandbox
    app.kubernetes.io/version: 1.16.0
    helm.sh/chart: flyte-binary-v0.1.10
  name: flyte-sandbox-webhook
  namespace: flyte
spec:
  ports:
  - name: webhook
    port: 443
    targetPort: webhook
  selector:
    app.kubernetes.io/component: flyte-binary
    app.kubernetes.io/instance: flyte-sandbox
    app.kubernetes.io/name: flyte-sandbox
  type: ClusterIP
---
apiVersion: v1
kind: Service
metadata:
  annotations:
    projectcontour.io/upstream-protocol.h2c: grpc
  labels:
    app.kubernetes.io/instance: flyte-sandbox
    app.kubernetes.io/managed-by: Helm
    app.kubernetes.io/name: flyteagent
    helm.sh/chart: flyteagent-v0.1.10
  name: flyteagent
  namespace: flyte
spec:
  ports:
  - name: agent-grpc
    port: 8000
    protocol: TCP
    targetPort: agent-grpc
  selector:
    app.kubernetes.io/instance: flyte-sandbox
    app.kubernetes.io/name: flyteagent
  type: ClusterIP
---
apiVersion: v1
kind: PersistentVolume
metadata:
  labels:
    app.kubernetes.io/instance: flyte-sandbox
    app.kubernetes.io/managed-by: Helm
    app.kubernetes.io/name: flyte-sandbox
    app.kubernetes.io/version: 1.16.1
    helm.sh/chart: flyte-sandbox-0.1.0
  name: flyte-sandbox-db-storage
  namespace: flyte
spec:
  accessModes:
  - ReadWriteOnce
  capacity:
    storage: 1Gi
  hostPath:
    path: /var/lib/flyte/storage/db
  storageClassName: manual
---
apiVersion: v1
kind: PersistentVolume
metadata:
  labels:
    app.kubernetes.io/instance: flyte-sandbox
    app.kubernetes.io/managed-by: Helm
    app.kubernetes.io/name: flyte-sandbox
    app.kubernetes.io/version: 1.16.1
    helm.sh/chart: flyte-sandbox-0.1.0
  name: flyte-sandbox-minio-storage
  namespace: flyte
spec:
  accessModes:
  - ReadWriteOnce
  capacity:
    storage: 1Gi
  hostPath:
    path: /var/lib/flyte/storage/minio
  storageClassName: manual
---
apiVersion: v1
kind: PersistentVolumeClaim
metadata:
  labels:
    app.kubernetes.io/instance: flyte-sandbox
    app.kubernetes.io/managed-by: Helm
    app.kubernetes.io/name: flyte-sandbox
    app.kubernetes.io/version: 1.16.1
    helm.sh/chart: flyte-sandbox-0.1.0
  name: flyte-sandbox-db-storage
  namespace: flyte
spec:
  accessModes:
  - ReadWriteOnce
  resources:
    requests:
      storage: 1Gi
  storageClassName: manual
  volumeName: flyte-sandbox-db-storage
---
apiVersion: v1
kind: PersistentVolumeClaim
metadata:
  labels:
    app.kubernetes.io/instance: flyte-sandbox
    app.kubernetes.io/managed-by: Helm
    app.kubernetes.io/name: flyte-sandbox
    app.kubernetes.io/version: 1.16.1
    helm.sh/chart: flyte-sandbox-0.1.0
  name: flyte-sandbox-minio-storage
  namespace: flyte
spec:
  accessModes:
  - ReadWriteOnce
  resources:
    requests:
      storage: 1Gi
  storageClassName: manual
  volumeName: flyte-sandbox-minio-storage
---
apiVersion: apps/v1
kind: Deployment
metadata:
  labels:
    app.kubernetes.io/instance: flyte-sandbox
    app.kubernetes.io/managed-by: Helm
    app.kubernetes.io/name: flyte-sandbox
    app.kubernetes.io/version: 1.16.0
    helm.sh/chart: flyte-binary-v0.1.10
  name: flyte-sandbox
  namespace: flyte
spec:
  replicas: 1
  selector:
    matchLabels:
      app.kubernetes.io/component: flyte-binary
      app.kubernetes.io/instance: flyte-sandbox
      app.kubernetes.io/name: flyte-sandbox
  strategy:
    type: Recreate
  template:
    metadata:
      annotations:
        checksum/cluster-resource-templates: 6fd9b172465e3089fcc59f738b92b8dc4d8939360c19de8ee65f68b0e7422035
        checksum/configuration: 286b381aca83e796ac69572dba6d2071241be79d4f00f3c2af55415a95157efd
        checksum/configuration-secret: 09216ffaa3d29e14f88b1f30af580d02a2a5e014de4d750b7f275cc07ed4e914
      labels:
        app.kubernetes.io/component: flyte-binary
        app.kubernetes.io/instance: flyte-sandbox
        app.kubernetes.io/name: flyte-sandbox
    spec:
      containers:
      - args:
        - start
        - --config
        - /etc/flyte/config.d/*.yaml
        env:
        - name: POD_NAME
          valueFrom:
            fieldRef:
              fieldPath: metadata.name
        - name: POD_NAMESPACE
          valueFrom:
            fieldRef:
              fieldPath: metadata.namespace
        image: flyte-binary:sandbox
        imagePullPolicy: Never
        livenessProbe:
          httpGet:
            path: /healthcheck
            port: http
          initialDelaySeconds: 30
        name: flyte
        ports:
        - containerPort: 8088
          name: http
        - containerPort: 8089
          name: grpc
        - containerPort: 9443
          name: webhook
        readinessProbe:
          httpGet:
            path: /healthcheck
            port: http
          initialDelaySeconds: 30
        volumeMounts:
        - mountPath: /etc/flyte/cluster-resource-templates
          name: cluster-resource-templates
        - mountPath: /etc/flyte/config.d
          name: config
        - mountPath: /var/run/flyte
          name: state
      initContainers:
      - args:
        - |
          until pg_isready \
            -h flyte-sandbox-postgresql \
            -p 5432 \
            -U postgres
          do
            echo waiting for database
            sleep 0.1
          done
        command:
        - sh
        - -ec
        image: bitnami/postgresql:sandbox
        imagePullPolicy: Never
        name: wait-for-db
      serviceAccountName: flyte-sandbox
      volumes:
      - name: cluster-resource-templates
        projected:
          sources:
          - configMap:
              name: flyte-sandbox-cluster-resource-templates
          - configMap:
              name: flyte-sandbox-extra-cluster-resource-templates
      - name: config
        projected:
          sources:
          - configMap:
              name: flyte-sandbox-config
          - secret:
              name: flyte-sandbox-config-secret
          - configMap:
              name: flyte-sandbox-extra-config
      - emptyDir: {}
        name: state
---
apiVersion: apps/v1
kind: Deployment
metadata:
  labels:
    app.kubernetes.io/instance: flyte-sandbox
    app.kubernetes.io/managed-by: Helm
    app.kubernetes.io/name: flyte-sandbox
    app.kubernetes.io/version: 1.16.1
    helm.sh/chart: flyte-sandbox-0.1.0
  name: flyte-sandbox-buildkit
  namespace: flyte
spec:
  replicas: 1
  selector:
    matchLabels:
      app.kubernetes.io/component: buildkit
      app.kubernetes.io/instance: flyte-sandbox
      app.kubernetes.io/name: flyte-sandbox
  template:
    metadata:
      labels:
        app.kubernetes.io/component: buildkit
        app.kubernetes.io/instance: flyte-sandbox
        app.kubernetes.io/name: flyte-sandbox
    spec:
      containers:
      - args:
        - --addr
        - unix:///run/buildkit/buildkitd.sock
        - --addr
        - tcp://0.0.0.0:30003
        image: moby/buildkit:sandbox
        imagePullPolicy: Never
        livenessProbe:
          exec:
            command:
            - buildctl
            - debug
            - workers
          initialDelaySeconds: 5
          periodSeconds: 30
        name: buildkit
        ports:
        - containerPort: 30003
          name: tcp
          protocol: TCP
        readinessProbe:
          exec:
            command:
            - buildctl
            - debug
            - workers
          initialDelaySeconds: 5
          periodSeconds: 30
        securityContext:
          privileged: true
      dnsPolicy: ClusterFirstWithHostNet
      hostNetwork: true
---
apiVersion: apps/v1
kind: Deployment
metadata:
  labels:
    app: docker-registry
    chart: docker-registry-2.2.2
    heritage: Helm
    release: flyte-sandbox
  name: flyte-sandbox-docker-registry
  namespace: flyte
spec:
  minReadySeconds: 5
  replicas: 1
  selector:
    matchLabels:
      app: docker-registry
      release: flyte-sandbox
  template:
    metadata:
      annotations:
        checksum/config: 8f50e768255a87f078ba8b9879a0c174c3e045ffb46ac8723d2eedbe293c8d81
<<<<<<< HEAD
        checksum/secret: 291a3f3495ec9a4dbcfd494aed5f90018811054e64ffb1e26fe7ae3fdbf509a7
=======
        checksum/secret: 7ce58af0efd945f657619718c017f528d7055b8069cab01aed85e29639bd6d6a
>>>>>>> 028ff987
      labels:
        app: docker-registry
        release: flyte-sandbox
    spec:
      containers:
      - command:
        - /bin/registry
        - serve
        - /etc/docker/registry/config.yml
        env:
        - name: REGISTRY_HTTP_SECRET
          valueFrom:
            secretKeyRef:
              key: haSharedSecret
              name: flyte-sandbox-docker-registry-secret
        - name: REGISTRY_STORAGE_FILESYSTEM_ROOTDIRECTORY
          value: /var/lib/registry
        image: registry:sandbox
        imagePullPolicy: Never
        livenessProbe:
          httpGet:
            path: /
            port: 5000
        name: docker-registry
        ports:
        - containerPort: 5000
        readinessProbe:
          httpGet:
            path: /
            port: 5000
        resources: {}
        volumeMounts:
        - mountPath: /etc/docker/registry
          name: flyte-sandbox-docker-registry-config
        - mountPath: /var/lib/registry/
          name: data
      securityContext:
        fsGroup: 1000
        runAsUser: 1000
      volumes:
      - configMap:
          name: flyte-sandbox-docker-registry-config
        name: flyte-sandbox-docker-registry-config
      - emptyDir: {}
        name: data
---
apiVersion: apps/v1
kind: Deployment
metadata:
  labels:
    app.kubernetes.io/component: kubernetes-dashboard
    app.kubernetes.io/instance: flyte-sandbox
    app.kubernetes.io/managed-by: Helm
    app.kubernetes.io/name: kubernetes-dashboard
    app.kubernetes.io/version: 2.7.0
    helm.sh/chart: kubernetes-dashboard-6.0.0
  name: flyte-sandbox-kubernetes-dashboard
  namespace: flyte
spec:
  replicas: 1
  selector:
    matchLabels:
      app.kubernetes.io/component: kubernetes-dashboard
      app.kubernetes.io/instance: flyte-sandbox
      app.kubernetes.io/name: kubernetes-dashboard
  strategy:
    rollingUpdate:
      maxSurge: 0
      maxUnavailable: 1
    type: RollingUpdate
  template:
    metadata:
      annotations: null
      labels:
        app.kubernetes.io/component: kubernetes-dashboard
        app.kubernetes.io/instance: flyte-sandbox
        app.kubernetes.io/managed-by: Helm
        app.kubernetes.io/name: kubernetes-dashboard
        app.kubernetes.io/version: 2.7.0
        helm.sh/chart: kubernetes-dashboard-6.0.0
    spec:
      containers:
      - args:
        - --namespace=flyte
        - --metrics-provider=none
        - --enable-insecure-login
        - --enable-skip-login
        image: kubernetesui/dashboard:sandbox
        imagePullPolicy: Never
        livenessProbe:
          httpGet:
            path: /
            port: 9090
            scheme: HTTP
          initialDelaySeconds: 30
          timeoutSeconds: 30
        name: kubernetes-dashboard
        ports:
        - containerPort: 9090
          name: http
          protocol: TCP
        resources:
          limits:
            cpu: 2
            memory: 200Mi
          requests:
            cpu: 100m
            memory: 200Mi
        securityContext:
          allowPrivilegeEscalation: false
          readOnlyRootFilesystem: true
          runAsGroup: 2001
          runAsUser: 1001
        volumeMounts:
        - mountPath: /certs
          name: kubernetes-dashboard-certs
        - mountPath: /tmp
          name: tmp-volume
      securityContext:
        seccompProfile:
          type: RuntimeDefault
      serviceAccountName: flyte-sandbox-kubernetes-dashboard
      volumes:
      - name: kubernetes-dashboard-certs
        secret:
          secretName: flyte-sandbox-kubernetes-dashboard-certs
      - emptyDir: {}
        name: tmp-volume
---
apiVersion: apps/v1
kind: Deployment
metadata:
  labels:
    app.kubernetes.io/instance: flyte-sandbox
    app.kubernetes.io/managed-by: Helm
    app.kubernetes.io/name: minio
    helm.sh/chart: minio-12.6.7
  name: flyte-sandbox-minio
  namespace: flyte
spec:
  selector:
    matchLabels:
      app.kubernetes.io/instance: flyte-sandbox
      app.kubernetes.io/name: minio
  strategy:
    type: Recreate
  template:
    metadata:
      annotations:
        checksum/credentials-secret: ecce809e3af19025d134846a9a81e163dd41df7e26abf2c6657895d9d13607a9
      labels:
        app.kubernetes.io/instance: flyte-sandbox
        app.kubernetes.io/managed-by: Helm
        app.kubernetes.io/name: minio
        helm.sh/chart: minio-12.6.7
    spec:
      affinity:
        nodeAffinity: null
        podAffinity: null
        podAntiAffinity:
          preferredDuringSchedulingIgnoredDuringExecution:
          - podAffinityTerm:
              labelSelector:
                matchLabels:
                  app.kubernetes.io/instance: flyte-sandbox
                  app.kubernetes.io/name: minio
              topologyKey: kubernetes.io/hostname
            weight: 1
      containers:
      - env:
        - name: BITNAMI_DEBUG
          value: "false"
        - name: MINIO_SCHEME
          value: http
        - name: MINIO_FORCE_NEW_KEYS
          value: "no"
        - name: MINIO_ROOT_USER
          valueFrom:
            secretKeyRef:
              key: root-user
              name: flyte-sandbox-minio
        - name: MINIO_ROOT_PASSWORD
          valueFrom:
            secretKeyRef:
              key: root-password
              name: flyte-sandbox-minio
        - name: MINIO_DEFAULT_BUCKETS
          value: my-s3-bucket
        - name: MINIO_BROWSER
          value: "on"
        - name: MINIO_PROMETHEUS_AUTH_TYPE
          value: public
        - name: MINIO_CONSOLE_PORT_NUMBER
          value: "9001"
        - name: MINIO_BROWSER_REDIRECT_URL
          value: http://localhost:30080/minio
        envFrom: null
        image: docker.io/bitnami/minio:sandbox
        imagePullPolicy: Never
        livenessProbe:
          failureThreshold: 5
          httpGet:
            path: /minio/health/live
            port: minio-api
            scheme: HTTP
          initialDelaySeconds: 5
          periodSeconds: 5
          successThreshold: 1
          timeoutSeconds: 5
        name: minio
        ports:
        - containerPort: 9000
          name: minio-api
          protocol: TCP
        - containerPort: 9001
          name: minio-console
          protocol: TCP
        readinessProbe:
          failureThreshold: 5
          initialDelaySeconds: 5
          periodSeconds: 5
          successThreshold: 1
          tcpSocket:
            port: minio-api
          timeoutSeconds: 1
        resources:
          limits: {}
          requests: {}
        securityContext:
          runAsNonRoot: true
          runAsUser: 1001
        volumeMounts:
        - mountPath: /data
          name: data
      initContainers:
      - command:
        - /bin/bash
        - -ec
        - |
          chown -R 1001:1001 /data
        image: docker.io/bitnami/os-shell:sandbox
        imagePullPolicy: Never
        name: volume-permissions
        resources:
          limits: {}
          requests: {}
        securityContext:
          runAsUser: 0
        volumeMounts:
        - mountPath: /data
          name: data
      securityContext:
        fsGroup: 1001
      serviceAccountName: flyte-sandbox-minio
      volumes:
      - name: data
        persistentVolumeClaim:
          claimName: flyte-sandbox-minio-storage
---
apiVersion: apps/v1
kind: Deployment
metadata:
  labels:
    app.kubernetes.io/instance: flyte-sandbox
    app.kubernetes.io/managed-by: Helm
    app.kubernetes.io/name: flyte-sandbox
    app.kubernetes.io/version: 1.16.1
    helm.sh/chart: flyte-sandbox-0.1.0
  name: flyte-sandbox-proxy
  namespace: flyte
spec:
  replicas: 1
  selector:
    matchLabels:
      app.kubernetes.io/component: proxy
      app.kubernetes.io/instance: flyte-sandbox
      app.kubernetes.io/name: flyte-sandbox
  template:
    metadata:
      labels:
        app.kubernetes.io/component: proxy
        app.kubernetes.io/instance: flyte-sandbox
        app.kubernetes.io/name: flyte-sandbox
    spec:
      containers:
      - image: envoyproxy/envoy:sandbox
        imagePullPolicy: Never
        livenessProbe:
          initialDelaySeconds: 30
          tcpSocket:
            port: http
        name: proxy
        ports:
        - containerPort: 8000
          name: http
        readinessProbe:
          tcpSocket:
            port: http
        volumeMounts:
        - mountPath: /etc/envoy
          name: config
      volumes:
      - configMap:
          name: flyte-sandbox-proxy-config
        name: config
---
apiVersion: apps/v1
kind: Deployment
metadata:
  labels:
    app.kubernetes.io/instance: flyte-sandbox
    app.kubernetes.io/managed-by: Helm
    app.kubernetes.io/name: flyteagent
    helm.sh/chart: flyteagent-v0.1.10
  name: flyteagent
  namespace: flyte
spec:
  replicas: 1
  selector:
    matchLabels:
      app.kubernetes.io/instance: flyte-sandbox
      app.kubernetes.io/name: flyteagent
  template:
    metadata:
      labels:
        app.kubernetes.io/instance: flyte-sandbox
        app.kubernetes.io/managed-by: Helm
        app.kubernetes.io/name: flyteagent
        helm.sh/chart: flyteagent-v0.1.10
    spec:
      containers:
      - command:
        - pyflyte
        - serve
        - agent
        env:
        - name: FLYTE_AWS_ENDPOINT
          value: http://flyte-sandbox-minio.flyte:9000
        - name: FLYTE_AWS_ACCESS_KEY_ID
          value: minio
        - name: FLYTE_AWS_SECRET_ACCESS_KEY
          value: miniostorage
        image: ghcr.io/flyteorg/flyteagent:1.10.7
        imagePullPolicy: IfNotPresent
        name: flyteagent
        ports:
        - containerPort: 8000
          name: agent-grpc
        resources:
          limits:
            cpu: 500m
            ephemeral-storage: 200Mi
            memory: 200Mi
          requests:
            cpu: 500m
            ephemeral-storage: 200Mi
            memory: 200Mi
        securityContext:
          allowPrivilegeEscalation: false
        volumeMounts:
        - mountPath: /etc/secrets
          name: flyteagent
      securityContext: {}
      serviceAccountName: flyteagent
      volumes:
      - name: flyteagent
        secret:
          secretName: flyteagent
---
apiVersion: apps/v1
kind: StatefulSet
metadata:
  labels:
    app.kubernetes.io/component: primary
    app.kubernetes.io/instance: flyte-sandbox
    app.kubernetes.io/managed-by: Helm
    app.kubernetes.io/name: postgresql
    helm.sh/chart: postgresql-12.8.1
  name: flyte-sandbox-postgresql
  namespace: flyte
spec:
  replicas: 1
  selector:
    matchLabels:
      app.kubernetes.io/component: primary
      app.kubernetes.io/instance: flyte-sandbox
      app.kubernetes.io/name: postgresql
  serviceName: flyte-sandbox-postgresql-hl
  template:
    metadata:
      labels:
        app.kubernetes.io/component: primary
        app.kubernetes.io/instance: flyte-sandbox
        app.kubernetes.io/managed-by: Helm
        app.kubernetes.io/name: postgresql
        helm.sh/chart: postgresql-12.8.1
      name: flyte-sandbox-postgresql
    spec:
      affinity:
        nodeAffinity: null
        podAffinity: null
        podAntiAffinity:
          preferredDuringSchedulingIgnoredDuringExecution:
          - podAffinityTerm:
              labelSelector:
                matchLabels:
                  app.kubernetes.io/component: primary
                  app.kubernetes.io/instance: flyte-sandbox
                  app.kubernetes.io/name: postgresql
              topologyKey: kubernetes.io/hostname
            weight: 1
      containers:
      - env:
        - name: BITNAMI_DEBUG
          value: "false"
        - name: POSTGRESQL_PORT_NUMBER
          value: "5432"
        - name: POSTGRESQL_VOLUME_DIR
          value: /bitnami/postgresql
        - name: PGDATA
          value: /bitnami/postgresql/data
        - name: POSTGRES_PASSWORD
          valueFrom:
            secretKeyRef:
              key: postgres-password
              name: flyte-sandbox-postgresql
        - name: POSTGRESQL_ENABLE_LDAP
          value: "no"
        - name: POSTGRESQL_ENABLE_TLS
          value: "no"
        - name: POSTGRESQL_LOG_HOSTNAME
          value: "false"
        - name: POSTGRESQL_LOG_CONNECTIONS
          value: "false"
        - name: POSTGRESQL_LOG_DISCONNECTIONS
          value: "false"
        - name: POSTGRESQL_PGAUDIT_LOG_CATALOG
          value: "off"
        - name: POSTGRESQL_CLIENT_MIN_MESSAGES
          value: error
        - name: POSTGRESQL_SHARED_PRELOAD_LIBRARIES
          value: pgaudit
        image: docker.io/bitnami/postgresql:sandbox
        imagePullPolicy: Never
        livenessProbe:
          exec:
            command:
            - /bin/sh
            - -c
            - exec pg_isready -U "postgres" -h 127.0.0.1 -p 5432
          failureThreshold: 6
          initialDelaySeconds: 30
          periodSeconds: 10
          successThreshold: 1
          timeoutSeconds: 5
        name: postgresql
        ports:
        - containerPort: 5432
          name: tcp-postgresql
        readinessProbe:
          exec:
            command:
            - /bin/sh
            - -c
            - -e
            - |
              exec pg_isready -U "postgres" -h 127.0.0.1 -p 5432
              [ -f /opt/bitnami/postgresql/tmp/.initialized ] || [ -f /bitnami/postgresql/.initialized ]
          failureThreshold: 6
          initialDelaySeconds: 5
          periodSeconds: 10
          successThreshold: 1
          timeoutSeconds: 5
        resources:
          limits: {}
          requests:
            cpu: 250m
            memory: 256Mi
        securityContext:
          allowPrivilegeEscalation: false
          capabilities:
            drop:
            - ALL
          runAsGroup: 0
          runAsNonRoot: true
          runAsUser: 1001
          seccompProfile:
            type: RuntimeDefault
        volumeMounts:
        - mountPath: /bitnami/postgresql
          name: data
      hostIPC: false
      hostNetwork: false
      initContainers:
      - command:
        - /bin/sh
        - -ec
        - |
          chown 1001:1001 /bitnami/postgresql
          mkdir -p /bitnami/postgresql/data
          chmod 700 /bitnami/postgresql/data
          find /bitnami/postgresql -mindepth 1 -maxdepth 1 -not -name "conf" -not -name ".snapshot" -not -name "lost+found" | \
            xargs -r chown -R 1001:1001
        image: docker.io/bitnami/os-shell:sandbox
        imagePullPolicy: Never
        name: init-chmod-data
        resources:
          limits: {}
          requests: {}
        securityContext:
          runAsGroup: 0
          runAsNonRoot: false
          runAsUser: 0
          seccompProfile:
            type: RuntimeDefault
        volumeMounts:
        - mountPath: /bitnami/postgresql
          name: data
      securityContext:
        fsGroup: 1001
      serviceAccountName: default
      volumes:
      - name: data
        persistentVolumeClaim:
          claimName: flyte-sandbox-db-storage
  updateStrategy:
    rollingUpdate: {}
    type: RollingUpdate<|MERGE_RESOLUTION|>--- conflicted
+++ resolved
@@ -816,11 +816,7 @@
 ---
 apiVersion: v1
 data:
-<<<<<<< HEAD
-  haSharedSecret: VHpINjd6RkRpOVNqOXNKWA==
-=======
   haSharedSecret: NTRkQThQbW1FNDlVQ1B4Rw==
->>>>>>> 028ff987
   proxyPassword: ""
   proxyUsername: ""
 kind: Secret
@@ -1416,11 +1412,7 @@
     metadata:
       annotations:
         checksum/config: 8f50e768255a87f078ba8b9879a0c174c3e045ffb46ac8723d2eedbe293c8d81
-<<<<<<< HEAD
-        checksum/secret: 291a3f3495ec9a4dbcfd494aed5f90018811054e64ffb1e26fe7ae3fdbf509a7
-=======
         checksum/secret: 7ce58af0efd945f657619718c017f528d7055b8069cab01aed85e29639bd6d6a
->>>>>>> 028ff987
       labels:
         app: docker-registry
         release: flyte-sandbox
