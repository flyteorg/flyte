--- conflicted
+++ resolved
@@ -1412,11 +1412,7 @@
     metadata:
       annotations:
         checksum/config: 8f50e768255a87f078ba8b9879a0c174c3e045ffb46ac8723d2eedbe293c8d81
-<<<<<<< HEAD
-        checksum/secret: 9303f5d6e01a1eb3aab5a0fdc685b9b8e6111313b089811f3ab850a93e53d705
-=======
         checksum/secret: 174761d8b2609550a723b808cf0807c0b29cd4d3e1050ee85178a46fbca1a61c
->>>>>>> 653ca85e
       labels:
         app: docker-registry
         release: flyte-sandbox
