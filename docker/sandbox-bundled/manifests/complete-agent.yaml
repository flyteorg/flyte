--- conflicted
+++ resolved
@@ -816,11 +816,7 @@
 ---
 apiVersion: v1
 data:
-<<<<<<< HEAD
-  haSharedSecret: UlZsSHR0c2RFMDdkSFJ0Sw==
-=======
   haSharedSecret: UzFydXlGcGwyM3FJYWpTdw==
->>>>>>> e7940630
   proxyPassword: ""
   proxyUsername: ""
 kind: Secret
@@ -1414,11 +1410,7 @@
     metadata:
       annotations:
         checksum/config: 8f50e768255a87f078ba8b9879a0c174c3e045ffb46ac8723d2eedbe293c8d81
-<<<<<<< HEAD
-        checksum/secret: ff9d2702885cbb03ce89a5659e44f49b781a55ea62d7b5099ecea38d1781bf53
-=======
         checksum/secret: 12acfc99559b7ddf909a9c66f3645153d66e96bc8dd1a7c1e2ff5af865d51827
->>>>>>> e7940630
       labels:
         app: docker-registry
         release: flyte-sandbox
