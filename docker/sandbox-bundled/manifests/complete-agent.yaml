--- conflicted
+++ resolved
@@ -842,11 +842,7 @@
 ---
 apiVersion: v1
 data:
-<<<<<<< HEAD
-  haSharedSecret: bHpJN3NncmQzSGVzZkhpWQ==
-=======
-  haSharedSecret: UzFydXlGcGwyM3FJYWpTdw==
->>>>>>> 033276d4
+  haSharedSecret: cGxJTFpCeEVxaGY1MXE2VA==
   proxyPassword: ""
   proxyUsername: ""
 kind: Secret
@@ -1330,11 +1326,7 @@
     metadata:
       annotations:
         checksum/cluster-resource-templates: 6fd9b172465e3089fcc59f738b92b8dc4d8939360c19de8ee65f68b0e7422035
-<<<<<<< HEAD
-        checksum/configuration: 8d7c7929fda964a4ac1982becf5115c6074afbb8146eddd279352492ed6043cd
-=======
-        checksum/configuration: b051b935f0b2cf878f2f2f2ed160c017053123ab4d8d46d2214084233a5623c5
->>>>>>> 033276d4
+        checksum/configuration: 26bbd18ef201607bb224b8deaf8006ad5f92eeaf32a6c0f28056aa9c32031862
         checksum/configuration-secret: 09216ffaa3d29e14f88b1f30af580d02a2a5e014de4d750b7f275cc07ed4e914
       labels:
         app.kubernetes.io/component: flyte-binary
@@ -1374,6 +1366,7 @@
           httpGet:
             path: /healthcheck
             port: http
+          initialDelaySeconds: 30
         volumeMounts:
         - mountPath: /etc/flyte/cluster-resource-templates
           name: cluster-resource-templates
@@ -1498,11 +1491,7 @@
     metadata:
       annotations:
         checksum/config: 8f50e768255a87f078ba8b9879a0c174c3e045ffb46ac8723d2eedbe293c8d81
-<<<<<<< HEAD
-        checksum/secret: 24d3ab901378068911558ada4baa51b1930a530c2e2baba642b785d17498480e
-=======
-        checksum/secret: 12acfc99559b7ddf909a9c66f3645153d66e96bc8dd1a7c1e2ff5af865d51827
->>>>>>> 033276d4
+        checksum/secret: e248a79c799173886fa9f93fa7e8bb40e9feabdd81d61c7d5b6eb81263848cee
       labels:
         app: docker-registry
         release: flyte-sandbox
