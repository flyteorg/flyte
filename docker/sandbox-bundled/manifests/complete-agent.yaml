--- conflicted
+++ resolved
@@ -823,11 +823,7 @@
 ---
 apiVersion: v1
 data:
-<<<<<<< HEAD
-  haSharedSecret: ZDJTa2NKVTFMcjlidGR5QQ==
-=======
-  haSharedSecret: bjlDbkZsVU1UVmpLdGU4TQ==
->>>>>>> 8125ae1b
+  haSharedSecret: QW5aNWlUNmxVWEpxUUV4ZQ==
   proxyPassword: ""
   proxyUsername: ""
 kind: Secret
@@ -1424,11 +1420,7 @@
     metadata:
       annotations:
         checksum/config: 8f50e768255a87f078ba8b9879a0c174c3e045ffb46ac8723d2eedbe293c8d81
-<<<<<<< HEAD
-        checksum/secret: db5afa123c05e2aae4eac302bb2d67f9687e37d90ceb9e6296215d9ac9d74c75
-=======
-        checksum/secret: fd8767b33da59722977568a2a3f4cee7ef850b02f579d8d5e381c038d5a20d42
->>>>>>> 8125ae1b
+        checksum/secret: bbd233a0f62bc60cc8937296e0ba5a8fd30953cb6a67883ee6f687add14e3de7
       labels:
         app: docker-registry
         release: flyte-sandbox
