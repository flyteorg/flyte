--- conflicted
+++ resolved
@@ -816,11 +816,7 @@
 ---
 apiVersion: v1
 data:
-<<<<<<< HEAD
-  haSharedSecret: bEhtQW5FcmkxOWs4RnZOVA==
-=======
-  haSharedSecret: cHNOS0lPZmw0andDczdaaA==
->>>>>>> 36484407
+  haSharedSecret: TjhVTFE1cVZNRlJtMFpsbA==
   proxyPassword: ""
   proxyUsername: ""
 kind: Secret
@@ -1415,11 +1411,7 @@
     metadata:
       annotations:
         checksum/config: 8f50e768255a87f078ba8b9879a0c174c3e045ffb46ac8723d2eedbe293c8d81
-<<<<<<< HEAD
-        checksum/secret: 9e8c30bfb8f659cf7cf5384a2cfc5d3d2debcecc348900988f9c7f44c6ca479c
-=======
-        checksum/secret: ce47bbc1f3ca2d8673128f8efd226bd9c7ac4f32a6ded68e54e2ebb3a843065b
->>>>>>> 36484407
+        checksum/secret: 113b50f2f7dd98efcacd1dabde9091c137e5d24a9e5a0eb70046acb0e1173569
       labels:
         app: docker-registry
         release: flyte-sandbox
@@ -1761,7 +1753,7 @@
           value: minio
         - name: FLYTE_AWS_SECRET_ACCESS_KEY
           value: miniostorage
-        image: ghcr.io/flyteorg/flyteagent:1.10.1
+        image: ghcr.io/flyteorg/flyteagent:1.10.0
         imagePullPolicy: IfNotPresent
         name: flyteagent
         ports:
