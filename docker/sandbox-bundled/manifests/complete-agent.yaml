--- conflicted
+++ resolved
@@ -816,11 +816,7 @@
 ---
 apiVersion: v1
 data:
-<<<<<<< HEAD
-  haSharedSecret: THNzbGdVZWlidWx4VHlIcw==
-=======
   haSharedSecret: SDRTOVJwQzU0WURYTG1NbQ==
->>>>>>> 94f4343a
   proxyPassword: ""
   proxyUsername: ""
 kind: Secret
@@ -1416,11 +1412,7 @@
     metadata:
       annotations:
         checksum/config: 8f50e768255a87f078ba8b9879a0c174c3e045ffb46ac8723d2eedbe293c8d81
-<<<<<<< HEAD
-        checksum/secret: 180b480f6611d64521cd7a3fae4b89946de7cc0e20c990e5261aea093c2f597b
-=======
         checksum/secret: 1d977a1daf6338c6d55444d6c0565a40353efd71d0a8bef422cfc6387b20a39f
->>>>>>> 94f4343a
       labels:
         app: docker-registry
         release: flyte-sandbox
