apiVersion: v1
kind: Namespace
metadata:
  name: flyte
---
apiVersion: v1
kind: ServiceAccount
metadata:
  labels:
    app.kubernetes.io/instance: flyte-sandbox
    app.kubernetes.io/managed-by: Helm
    app.kubernetes.io/name: flyte-sandbox
    app.kubernetes.io/version: 1.16.0
    helm.sh/chart: flyte-binary-v0.1.10
  name: flyte-sandbox
  namespace: flyte
---
apiVersion: v1
kind: ServiceAccount
metadata:
  labels:
    app.kubernetes.io/instance: flyte-sandbox
    app.kubernetes.io/managed-by: Helm
    app.kubernetes.io/name: kubernetes-dashboard
    app.kubernetes.io/version: 2.7.0
    helm.sh/chart: kubernetes-dashboard-6.0.0
  name: flyte-sandbox-kubernetes-dashboard
  namespace: flyte
---
apiVersion: v1
automountServiceAccountToken: true
kind: ServiceAccount
metadata:
  labels:
    app.kubernetes.io/instance: flyte-sandbox
    app.kubernetes.io/managed-by: Helm
    app.kubernetes.io/name: minio
    helm.sh/chart: minio-12.6.7
  name: flyte-sandbox-minio
  namespace: flyte
secrets:
- name: flyte-sandbox-minio
---
apiVersion: v1
kind: ServiceAccount
metadata:
  labels:
    app.kubernetes.io/instance: flyte-sandbox
    app.kubernetes.io/managed-by: Helm
    app.kubernetes.io/name: flyteagent
    helm.sh/chart: flyteagent-v0.1.10
  name: flyteagent
  namespace: flyte
---
apiVersion: rbac.authorization.k8s.io/v1
kind: Role
metadata:
  labels:
    app.kubernetes.io/instance: flyte-sandbox
    app.kubernetes.io/managed-by: Helm
    app.kubernetes.io/name: kubernetes-dashboard
    app.kubernetes.io/version: 2.7.0
    helm.sh/chart: kubernetes-dashboard-6.0.0
  name: flyte-sandbox-kubernetes-dashboard
  namespace: flyte
rules:
- apiGroups:
  - ""
  resourceNames:
  - kubernetes-dashboard-key-holder
  - kubernetes-dashboard-certs
  - kubernetes-dashboard-csrf
  resources:
  - secrets
  verbs:
  - get
  - update
  - delete
- apiGroups:
  - ""
  resourceNames:
  - kubernetes-dashboard-settings
  resources:
  - configmaps
  verbs:
  - get
  - update
- apiGroups:
  - ""
  resourceNames:
  - heapster
  - dashboard-metrics-scraper
  resources:
  - services
  verbs:
  - proxy
- apiGroups:
  - ""
  resourceNames:
  - heapster
  - 'http:heapster:'
  - 'https:heapster:'
  - dashboard-metrics-scraper
  - http:dashboard-metrics-scraper
  resources:
  - services/proxy
  verbs:
  - get
---
apiVersion: rbac.authorization.k8s.io/v1
kind: ClusterRole
metadata:
  labels:
    app.kubernetes.io/instance: flyte-sandbox
    app.kubernetes.io/managed-by: Helm
    app.kubernetes.io/name: flyte-sandbox
    app.kubernetes.io/version: 1.16.0
    helm.sh/chart: flyte-binary-v0.1.10
  name: flyte-sandbox-cluster-role
  namespace: flyte
rules:
- apiGroups:
  - ""
  resources:
  - namespaces
  - resourcequotas
  - secrets
  verbs:
  - create
  - get
  - list
  - patch
  - update
- apiGroups:
  - ""
  resources:
  - pods
  verbs:
  - create
  - delete
  - get
  - list
  - patch
  - update
  - watch
- apiGroups:
  - ""
  resources:
  - events
  verbs:
  - create
  - delete
  - patch
  - update
- apiGroups:
  - ""
  resources:
  - podtemplates
  verbs:
  - get
  - list
  - watch
- apiGroups:
  - flyte.lyft.com
  resources:
  - flyteworkflows
  verbs:
  - create
  - delete
  - deletecollection
  - get
  - list
  - patch
  - post
  - update
  - watch
- apiGroups:
  - apiextensions.k8s.io
  resources:
  - customresourcedefinitions
  verbs:
  - create
  - get
  - list
- apiGroups:
  - admissionregistration.k8s.io
  resources:
  - mutatingwebhookconfigurations
  verbs:
  - create
  - get
  - list
  - patch
  - update
- apiGroups:
  - '*'
  resources:
  - '*'
  verbs:
  - '*'
---
apiVersion: rbac.authorization.k8s.io/v1
kind: ClusterRole
metadata:
  labels:
    app.kubernetes.io/instance: flyte-sandbox
    app.kubernetes.io/managed-by: Helm
    app.kubernetes.io/name: kubernetes-dashboard
    app.kubernetes.io/version: 2.7.0
    helm.sh/chart: kubernetes-dashboard-6.0.0
  name: flyte-sandbox-kubernetes-dashboard-readonly
rules:
- apiGroups:
  - ""
  resources:
  - configmaps
  - endpoints
  - persistentvolumeclaims
  - pods
  - replicationcontrollers
  - replicationcontrollers/scale
  - serviceaccounts
  - services
  - nodes
  - persistentvolumeclaims
  - persistentvolumes
  verbs:
  - get
  - list
  - watch
- apiGroups:
  - ""
  resources:
  - bindings
  - events
  - limitranges
  - namespaces/status
  - pods/log
  - pods/status
  - replicationcontrollers/status
  - resourcequotas
  - resourcequotas/status
  verbs:
  - get
  - list
  - watch
- apiGroups:
  - ""
  resources:
  - namespaces
  verbs:
  - get
  - list
  - watch
- apiGroups:
  - apps
  resources:
  - daemonsets
  - deployments
  - deployments/scale
  - replicasets
  - replicasets/scale
  - statefulsets
  verbs:
  - get
  - list
  - watch
- apiGroups:
  - autoscaling
  resources:
  - horizontalpodautoscalers
  verbs:
  - get
  - list
  - watch
- apiGroups:
  - batch
  resources:
  - cronjobs
  - jobs
  verbs:
  - get
  - list
  - watch
- apiGroups:
  - extensions
  resources:
  - daemonsets
  - deployments
  - deployments/scale
  - ingresses
  - networkpolicies
  - replicasets
  - replicasets/scale
  - replicationcontrollers/scale
  verbs:
  - get
  - list
  - watch
- apiGroups:
  - policy
  resources:
  - poddisruptionbudgets
  verbs:
  - get
  - list
  - watch
- apiGroups:
  - networking.k8s.io
  resources:
  - networkpolicies
  - ingresses
  verbs:
  - get
  - list
  - watch
- apiGroups:
  - storage.k8s.io
  resources:
  - storageclasses
  - volumeattachments
  verbs:
  - get
  - list
  - watch
- apiGroups:
  - rbac.authorization.k8s.io
  resources:
  - clusterrolebindings
  - clusterroles
  - roles
  - rolebindings
  verbs:
  - get
  - list
  - watch
---
apiVersion: rbac.authorization.k8s.io/v1
kind: RoleBinding
metadata:
  labels:
    app.kubernetes.io/instance: flyte-sandbox
    app.kubernetes.io/managed-by: Helm
    app.kubernetes.io/name: kubernetes-dashboard
    app.kubernetes.io/version: 2.7.0
    helm.sh/chart: kubernetes-dashboard-6.0.0
  name: flyte-sandbox-kubernetes-dashboard
  namespace: flyte
roleRef:
  apiGroup: rbac.authorization.k8s.io
  kind: Role
  name: flyte-sandbox-kubernetes-dashboard
subjects:
- kind: ServiceAccount
  name: flyte-sandbox-kubernetes-dashboard
  namespace: flyte
---
apiVersion: rbac.authorization.k8s.io/v1
kind: ClusterRoleBinding
metadata:
  labels:
    app.kubernetes.io/instance: flyte-sandbox
    app.kubernetes.io/managed-by: Helm
    app.kubernetes.io/name: flyte-sandbox
    app.kubernetes.io/version: 1.16.0
    helm.sh/chart: flyte-binary-v0.1.10
  name: flyte-sandbox-cluster-role-binding
  namespace: flyte
roleRef:
  apiGroup: rbac.authorization.k8s.io
  kind: ClusterRole
  name: flyte-sandbox-cluster-role
subjects:
- kind: ServiceAccount
  name: flyte-sandbox
  namespace: flyte
---
apiVersion: rbac.authorization.k8s.io/v1
kind: ClusterRoleBinding
metadata:
  labels:
    app.kubernetes.io/instance: flyte-sandbox
    app.kubernetes.io/managed-by: Helm
    app.kubernetes.io/name: kubernetes-dashboard
    app.kubernetes.io/version: 2.7.0
    helm.sh/chart: kubernetes-dashboard-6.0.0
  name: flyte-sandbox-kubernetes-dashboard-readonly
roleRef:
  apiGroup: rbac.authorization.k8s.io
  kind: ClusterRole
  name: flyte-sandbox-kubernetes-dashboard-readonly
subjects:
- kind: ServiceAccount
  name: flyte-sandbox-kubernetes-dashboard
  namespace: flyte
---
apiVersion: v1
data:
  namespace.yaml: |
    apiVersion: v1
    kind: Namespace
    metadata:
      name: '{{ namespace }}'
kind: ConfigMap
metadata:
  labels:
    app.kubernetes.io/instance: flyte-sandbox
    app.kubernetes.io/managed-by: Helm
    app.kubernetes.io/name: flyte-sandbox
    app.kubernetes.io/version: 1.16.0
    helm.sh/chart: flyte-binary-v0.1.10
  name: flyte-sandbox-cluster-resource-templates
  namespace: flyte
---
apiVersion: v1
data:
  000-core.yaml: |
    admin:
      endpoint: localhost:8089
      insecure: true
    catalog-cache:
      endpoint: localhost:8081
      insecure: true
      type: datacatalog
    cluster_resources:
      standaloneDeployment: false
      templatePath: /etc/flyte/cluster-resource-templates
    logger:
      show-source: true
      level: 5
    propeller:
      create-flyteworkflow-crd: true
    webhook:
      certDir: /var/run/flyte/certs
      localCert: true
      secretName: flyte-sandbox-webhook-secret
      serviceName: flyte-sandbox-webhook
      servicePort: 443
    flyte:
      admin:
        disableClusterResourceManager: false
        disableScheduler: false
        disabled: false
        seedProjects:
        - flytesnacks
      dataCatalog:
        disabled: false
      propeller:
        disableWebhook: false
        disabled: false
  001-plugins.yaml: |
    tasks:
      task-plugins:
        default-for-task-types:
          container: container
          container_array: k8s-array
          sidecar: sidecar
        enabled-plugins:
        - container
        - sidecar
        - k8s-array
        - agent-service
    plugins:
      logs:
        kubernetes-enabled: true
        kubernetes-template-uri: http://localhost:30080/kubernetes-dashboard/#/log/{{.namespace }}/{{ .podName }}/pod?namespace={{ .namespace }}
        cloudwatch-enabled: false
        stackdriver-enabled: false
      k8s:
        co-pilot:
          image: "cr.flyte.org/flyteorg/flytecopilot:v1.11.0"
      k8s-array:
        logs:
          config:
            kubernetes-enabled: true
            kubernetes-template-uri: http://localhost:30080/kubernetes-dashboard/#/log/{{.namespace }}/{{ .podName }}/pod?namespace={{ .namespace }}
            cloudwatch-enabled: false
            stackdriver-enabled: false
      agent-service:
        defaultAgent:
          defaultTimeout: 10s
          endpoint: dns:///flyteagent.flyte.svc.cluster.local:8000
          insecure: true
          timeouts:
            GetTask: 10s
        supportedTaskTypes:
        - default_task
  002-database.yaml: |
    database:
      postgres:
        username: postgres
        host: flyte-sandbox-postgresql
        port: 5432
        dbname: flyte
        options: "sslmode=disable"
  003-storage.yaml: |
    propeller:
      rawoutput-prefix: s3://my-s3-bucket/data
    storage:
      type: stow
      stow:
        kind: s3
        config:
          region: us-east-1
          disable_ssl: true
          v2_signing: true
          endpoint: http://flyte-sandbox-minio.flyte:9000
          auth_type: accesskey
      container: my-s3-bucket
  100-inline-config.yaml: |
    plugins:
      k8s:
        default-env-vars:
        - FLYTE_AWS_ENDPOINT: http://flyte-sandbox-minio.flyte:9000
        - FLYTE_AWS_ACCESS_KEY_ID: minio
        - FLYTE_AWS_SECRET_ACCESS_KEY: miniostorage
    storage:
      signedURL:
        stowConfigOverride:
          endpoint: http://localhost:30002
    task_resources:
      defaults:
        cpu: 500m
        ephemeralStorage: 0
        gpu: 0
        memory: 1Gi
      limits:
        cpu: 0
        ephemeralStorage: 0
        gpu: 0
        memory: 0
kind: ConfigMap
metadata:
  labels:
    app.kubernetes.io/instance: flyte-sandbox
    app.kubernetes.io/managed-by: Helm
    app.kubernetes.io/name: flyte-sandbox
    app.kubernetes.io/version: 1.16.0
    helm.sh/chart: flyte-binary-v0.1.10
  name: flyte-sandbox-config
  namespace: flyte
---
apiVersion: v1
data:
  config.yml: |-
    health:
      storagedriver:
        enabled: true
        interval: 10s
        threshold: 3
    http:
      addr: :5000
      debug:
        addr: :5001
        prometheus:
          enabled: false
          path: /metrics
      headers:
        X-Content-Type-Options:
        - nosniff
    log:
      fields:
        service: registry
    storage:
      cache:
        blobdescriptor: inmemory
    version: 0.1
kind: ConfigMap
metadata:
  labels:
    app: docker-registry
    chart: docker-registry-2.2.2
    heritage: Helm
    release: flyte-sandbox
  name: flyte-sandbox-docker-registry-config
  namespace: flyte
---
apiVersion: v1
kind: ConfigMap
metadata:
  name: flyte-sandbox-extra-cluster-resource-templates
  namespace: flyte
---
apiVersion: v1
kind: ConfigMap
metadata:
  name: flyte-sandbox-extra-config
  namespace: flyte
---
apiVersion: v1
data:
  envoy.yaml: |
    admin:
        access_log_path: /dev/stdout
    static_resources:
        listeners:
            - address:
                  socket_address:
                      address: 0.0.0.0
                      port_value: 8000
              filter_chains:
                  - filters:
                        - name: envoy.filters.network.http_connection_manager
                          typed_config:
                              "@type": type.googleapis.com/envoy.extensions.filters.network.http_connection_manager.v3.HttpConnectionManager
                              stat_prefix: ingress_http
                              codec_type: AUTO
                              upgrade_configs:
                                  - upgrade_type: websocket
                              route_config:
                                  name: local_route
                                  virtual_hosts:
                                      - name: backend
                                        domains:
                                            - "*"
                                        routes:
                                            - match:
                                                  path: "/"
                                              redirect:
                                                  path_redirect: "/console/"
                                            - match:
                                                  prefix: "/.well-known"
                                              route:
                                                  cluster: flyte
                                            - match:
                                                  prefix: "/__webpack_hmr"
                                              route:
                                                  cluster: flyte
                                            - match:
                                                  prefix: "/api"
                                              route:
                                                  cluster: flyte
                                            - match:
                                                  prefix: "/callback"
                                              route:
                                                  cluster: flyte
                                            - match:
                                                  prefix: "/config"
                                              route:
                                                  cluster: flyte
                                            - match:
                                                  prefix: "/console"
                                              route:
                                                  cluster: flyte
                                            - match:
                                                  prefix: "/healthcheck"
                                              route:
                                                  cluster: flyte
                                            - match:
                                                  prefix: "/login"
                                              route:
                                                  cluster: flyte
                                            - match:
                                                  prefix: "/logout"
                                              route:
                                                  cluster: flyte
                                            - match:
                                                  prefix: "/me"
                                              route:
                                                  cluster: flyte
                                            - match:
                                                  prefix: "/oauth2"
                                              route:
                                                  cluster: flyte
                                            - match:
                                                  prefix: "/v1"
                                              route:
                                                  cluster: flyte
                                            - match:
                                                  prefix: "/flyteidl.service.AdminService"
                                              route:
                                                  cluster: flyte_grpc
                                            - match:
                                                  prefix: "/flyteidl.service.AuthMetadataService"
                                              route:
                                                  cluster: flyte_grpc
                                            - match:
                                                  prefix: "/flyteidl.service.DataProxyService"
                                              route:
                                                  cluster: flyte_grpc
                                            - match:
                                                  prefix: "/flyteidl.service.IdentityService"
                                              route:
                                                  cluster: flyte_grpc
                                            - match:
                                                  prefix: "/grpc.health.v1.Health"
                                              route:
                                                  cluster: flyte_grpc
                                            - match:
                                                  prefix: "/flyteidl.service.SignalService"
                                              route:
                                                  cluster: flyte_grpc
                                            - match:
                                                  path: "/kubernetes-dashboard"
                                              redirect:
                                                  path_redirect: "/kubernetes-dashboard/"
                                            - match:
                                                  prefix: "/kubernetes-dashboard/"
                                              route:
                                                  cluster: kubernetes-dashboard
                                                  prefix_rewrite: /
                                            - match:
                                                  path: "/minio"
                                              redirect:
                                                  path_redirect: "/minio/"
                                            - match:
                                                  prefix: "/minio/"
                                              route:
                                                  cluster: minio
                                                  prefix_rewrite: /
                              http_filters:
                                  - name: envoy.filters.http.router
                                    typed_config:
                                      "@type": type.googleapis.com/envoy.extensions.filters.http.router.v3.Router
        clusters:
            - name: flyte
              connect_timeout: 0.25s
              type: STRICT_DNS
              lb_policy: ROUND_ROBIN
              load_assignment:
                  cluster_name: flyte
                  endpoints:
                      - lb_endpoints:
                            - endpoint:
                                  address:
                                      socket_address:
                                          address: flyte-sandbox-http
                                          port_value: 8088
            - name: flyte_grpc
              connect_timeout: 0.25s
              type: STRICT_DNS
              lb_policy: ROUND_ROBIN
              http2_protocol_options: {}
              load_assignment:
                  cluster_name: flyte_grpc
                  endpoints:
                      - lb_endpoints:
                            - endpoint:
                                  address:
                                      socket_address:
                                          address: flyte-sandbox-grpc
                                          port_value: 8089
            - name: kubernetes-dashboard
              connect_timeout: 0.25s
              type: STRICT_DNS
              lb_policy: ROUND_ROBIN
              load_assignment:
                  cluster_name: kubernetes-dashboard
                  endpoints:
                      - lb_endpoints:
                            - endpoint:
                                  address:
                                      socket_address:
                                          address: flyte-sandbox-kubernetes-dashboard
                                          port_value: 80
            - name: minio
              connect_timeout: 0.25s
              type: STRICT_DNS
              lb_policy: ROUND_ROBIN
              load_assignment:
                  cluster_name: minio
                  endpoints:
                      - lb_endpoints:
                            - endpoint:
                                  address:
                                      socket_address:
                                          address: flyte-sandbox-minio
                                          port_value: 9001
kind: ConfigMap
metadata:
  labels:
    app.kubernetes.io/instance: flyte-sandbox
    app.kubernetes.io/managed-by: Helm
    app.kubernetes.io/name: flyte-sandbox
    app.kubernetes.io/version: 1.16.1
    helm.sh/chart: flyte-sandbox-0.1.0
  name: flyte-sandbox-proxy-config
  namespace: flyte
---
apiVersion: v1
data: null
kind: ConfigMap
metadata:
  labels:
    app.kubernetes.io/instance: flyte-sandbox
    app.kubernetes.io/managed-by: Helm
    app.kubernetes.io/name: kubernetes-dashboard
    app.kubernetes.io/version: 2.7.0
    helm.sh/chart: kubernetes-dashboard-6.0.0
  name: kubernetes-dashboard-settings
  namespace: flyte
---
apiVersion: v1
kind: Secret
metadata:
  labels:
    app.kubernetes.io/instance: flyte-sandbox
    app.kubernetes.io/managed-by: Helm
    app.kubernetes.io/name: flyte-sandbox
    app.kubernetes.io/version: 1.16.0
    helm.sh/chart: flyte-binary-v0.1.10
  name: flyte-sandbox-config-secret
  namespace: flyte
stringData:
  012-database-secrets.yaml: |
    database:
      postgres:
        password: "postgres"
  013-storage-secrets.yaml: |
    storage:
      stow:
        config:
          access_key_id: "minio"
          secret_key: "miniostorage"
type: Opaque
---
apiVersion: v1
data:
<<<<<<< HEAD
  haSharedSecret: TjcwUUU5a0I4NjY1VEZ6QQ==
=======
  haSharedSecret: VTg5RFBvY205cXRtcEVFbw==
>>>>>>> 3100c121
  proxyPassword: ""
  proxyUsername: ""
kind: Secret
metadata:
  labels:
    app: docker-registry
    chart: docker-registry-2.2.2
    heritage: Helm
    release: flyte-sandbox
  name: flyte-sandbox-docker-registry-secret
  namespace: flyte
type: Opaque
---
apiVersion: v1
kind: Secret
metadata:
  labels:
    app.kubernetes.io/instance: flyte-sandbox
    app.kubernetes.io/managed-by: Helm
    app.kubernetes.io/name: kubernetes-dashboard
    app.kubernetes.io/version: 2.7.0
    helm.sh/chart: kubernetes-dashboard-6.0.0
  name: flyte-sandbox-kubernetes-dashboard-certs
  namespace: flyte
type: Opaque
---
apiVersion: v1
data:
  root-password: bWluaW9zdG9yYWdl
  root-user: bWluaW8=
kind: Secret
metadata:
  labels:
    app.kubernetes.io/instance: flyte-sandbox
    app.kubernetes.io/managed-by: Helm
    app.kubernetes.io/name: minio
    helm.sh/chart: minio-12.6.7
  name: flyte-sandbox-minio
  namespace: flyte
type: Opaque
---
apiVersion: v1
data:
  postgres-password: cG9zdGdyZXM=
kind: Secret
metadata:
  labels:
    app.kubernetes.io/instance: flyte-sandbox
    app.kubernetes.io/managed-by: Helm
    app.kubernetes.io/name: postgresql
    helm.sh/chart: postgresql-12.8.1
  name: flyte-sandbox-postgresql
  namespace: flyte
type: Opaque
---
apiVersion: v1
data:
  username: User
kind: Secret
metadata:
  name: flyteagent
  namespace: flyte
type: Opaque
---
apiVersion: v1
kind: Secret
metadata:
  labels:
    app.kubernetes.io/instance: flyte-sandbox
    app.kubernetes.io/managed-by: Helm
    app.kubernetes.io/name: kubernetes-dashboard
    app.kubernetes.io/version: 2.7.0
    helm.sh/chart: kubernetes-dashboard-6.0.0
  name: kubernetes-dashboard-csrf
  namespace: flyte
type: Opaque
---
apiVersion: v1
kind: Secret
metadata:
  labels:
    app.kubernetes.io/instance: flyte-sandbox
    app.kubernetes.io/managed-by: Helm
    app.kubernetes.io/name: kubernetes-dashboard
    app.kubernetes.io/version: 2.7.0
    helm.sh/chart: kubernetes-dashboard-6.0.0
  name: kubernetes-dashboard-key-holder
  namespace: flyte
type: Opaque
---
apiVersion: v1
kind: Service
metadata:
  labels:
    app: docker-registry
    chart: docker-registry-2.2.2
    heritage: Helm
    release: flyte-sandbox
  name: flyte-sandbox-docker-registry
  namespace: flyte
spec:
  ports:
  - name: http-5000
    nodePort: 30000
    port: 5000
    protocol: TCP
    targetPort: 5000
  selector:
    app: docker-registry
    release: flyte-sandbox
  type: NodePort
---
apiVersion: v1
kind: Service
metadata:
  labels:
    app.kubernetes.io/instance: flyte-sandbox
    app.kubernetes.io/managed-by: Helm
    app.kubernetes.io/name: flyte-sandbox
    app.kubernetes.io/version: 1.16.0
    helm.sh/chart: flyte-binary-v0.1.10
  name: flyte-sandbox-grpc
  namespace: flyte
spec:
  ports:
  - name: grpc
    nodePort: null
    port: 8089
    targetPort: grpc
  selector:
    app.kubernetes.io/component: flyte-binary
    app.kubernetes.io/instance: flyte-sandbox
    app.kubernetes.io/name: flyte-sandbox
  type: ClusterIP
---
apiVersion: v1
kind: Service
metadata:
  labels:
    app.kubernetes.io/instance: flyte-sandbox
    app.kubernetes.io/managed-by: Helm
    app.kubernetes.io/name: flyte-sandbox
    app.kubernetes.io/version: 1.16.0
    helm.sh/chart: flyte-binary-v0.1.10
  name: flyte-sandbox-http
  namespace: flyte
spec:
  ports:
  - name: http
    nodePort: null
    port: 8088
    targetPort: http
  selector:
    app.kubernetes.io/component: flyte-binary
    app.kubernetes.io/instance: flyte-sandbox
    app.kubernetes.io/name: flyte-sandbox
  type: ClusterIP
---
apiVersion: v1
kind: Service
metadata:
  labels:
    app.kubernetes.io/component: kubernetes-dashboard
    app.kubernetes.io/instance: flyte-sandbox
    app.kubernetes.io/managed-by: Helm
    app.kubernetes.io/name: kubernetes-dashboard
    app.kubernetes.io/version: 2.7.0
    helm.sh/chart: kubernetes-dashboard-6.0.0
    kubernetes.io/cluster-service: "true"
  name: flyte-sandbox-kubernetes-dashboard
  namespace: flyte
spec:
  ports:
  - name: http
    port: 80
    targetPort: http
  selector:
    app.kubernetes.io/component: kubernetes-dashboard
    app.kubernetes.io/instance: flyte-sandbox
    app.kubernetes.io/name: kubernetes-dashboard
  type: ClusterIP
---
apiVersion: v1
kind: Service
metadata:
  labels:
    app.kubernetes.io/instance: flyte-sandbox
    app.kubernetes.io/managed-by: Helm
    app.kubernetes.io/name: minio
    helm.sh/chart: minio-12.6.7
  name: flyte-sandbox-minio
  namespace: flyte
spec:
  externalTrafficPolicy: Cluster
  ports:
  - name: minio-api
    nodePort: 30002
    port: 9000
    targetPort: minio-api
  - name: minio-console
    port: 9001
    targetPort: minio-console
  selector:
    app.kubernetes.io/instance: flyte-sandbox
    app.kubernetes.io/name: minio
  type: NodePort
---
apiVersion: v1
kind: Service
metadata:
  labels:
    app.kubernetes.io/component: primary
    app.kubernetes.io/instance: flyte-sandbox
    app.kubernetes.io/managed-by: Helm
    app.kubernetes.io/name: postgresql
    helm.sh/chart: postgresql-12.8.1
  name: flyte-sandbox-postgresql
  namespace: flyte
spec:
  externalTrafficPolicy: Cluster
  ports:
  - name: tcp-postgresql
    nodePort: 30001
    port: 5432
    targetPort: tcp-postgresql
  selector:
    app.kubernetes.io/component: primary
    app.kubernetes.io/instance: flyte-sandbox
    app.kubernetes.io/name: postgresql
  sessionAffinity: None
  type: NodePort
---
apiVersion: v1
kind: Service
metadata:
  labels:
    app.kubernetes.io/component: primary
    app.kubernetes.io/instance: flyte-sandbox
    app.kubernetes.io/managed-by: Helm
    app.kubernetes.io/name: postgresql
    helm.sh/chart: postgresql-12.8.1
    service.alpha.kubernetes.io/tolerate-unready-endpoints: "true"
  name: flyte-sandbox-postgresql-hl
  namespace: flyte
spec:
  clusterIP: None
  ports:
  - name: tcp-postgresql
    port: 5432
    targetPort: tcp-postgresql
  publishNotReadyAddresses: true
  selector:
    app.kubernetes.io/component: primary
    app.kubernetes.io/instance: flyte-sandbox
    app.kubernetes.io/name: postgresql
  type: ClusterIP
---
apiVersion: v1
kind: Service
metadata:
  labels:
    app.kubernetes.io/instance: flyte-sandbox
    app.kubernetes.io/managed-by: Helm
    app.kubernetes.io/name: flyte-sandbox
    app.kubernetes.io/version: 1.16.1
    helm.sh/chart: flyte-sandbox-0.1.0
  name: flyte-sandbox-proxy
  namespace: flyte
spec:
  ports:
  - name: http
    nodePort: 30080
    port: 8000
    protocol: TCP
  selector:
    app.kubernetes.io/component: proxy
    app.kubernetes.io/instance: flyte-sandbox
    app.kubernetes.io/name: flyte-sandbox
  type: NodePort
---
apiVersion: v1
kind: Service
metadata:
  labels:
    app.kubernetes.io/instance: flyte-sandbox
    app.kubernetes.io/managed-by: Helm
    app.kubernetes.io/name: flyte-sandbox
    app.kubernetes.io/version: 1.16.0
    helm.sh/chart: flyte-binary-v0.1.10
  name: flyte-sandbox-webhook
  namespace: flyte
spec:
  ports:
  - name: webhook
    port: 443
    targetPort: webhook
  selector:
    app.kubernetes.io/component: flyte-binary
    app.kubernetes.io/instance: flyte-sandbox
    app.kubernetes.io/name: flyte-sandbox
  type: ClusterIP
---
apiVersion: v1
kind: Service
metadata:
  annotations:
    projectcontour.io/upstream-protocol.h2c: grpc
  labels:
    app.kubernetes.io/instance: flyte-sandbox
    app.kubernetes.io/managed-by: Helm
    app.kubernetes.io/name: flyteagent
    helm.sh/chart: flyteagent-v0.1.10
  name: flyteagent
  namespace: flyte
spec:
  ports:
  - name: agent-grpc
    port: 8000
    protocol: TCP
    targetPort: agent-grpc
  selector:
    app.kubernetes.io/instance: flyte-sandbox
    app.kubernetes.io/name: flyteagent
  type: ClusterIP
---
apiVersion: v1
kind: PersistentVolume
metadata:
  labels:
    app.kubernetes.io/instance: flyte-sandbox
    app.kubernetes.io/managed-by: Helm
    app.kubernetes.io/name: flyte-sandbox
    app.kubernetes.io/version: 1.16.1
    helm.sh/chart: flyte-sandbox-0.1.0
  name: flyte-sandbox-db-storage
  namespace: flyte
spec:
  accessModes:
  - ReadWriteOnce
  capacity:
    storage: 1Gi
  hostPath:
    path: /var/lib/flyte/storage/db
  storageClassName: manual
---
apiVersion: v1
kind: PersistentVolume
metadata:
  labels:
    app.kubernetes.io/instance: flyte-sandbox
    app.kubernetes.io/managed-by: Helm
    app.kubernetes.io/name: flyte-sandbox
    app.kubernetes.io/version: 1.16.1
    helm.sh/chart: flyte-sandbox-0.1.0
  name: flyte-sandbox-minio-storage
  namespace: flyte
spec:
  accessModes:
  - ReadWriteOnce
  capacity:
    storage: 1Gi
  hostPath:
    path: /var/lib/flyte/storage/minio
  storageClassName: manual
---
apiVersion: v1
kind: PersistentVolumeClaim
metadata:
  labels:
    app.kubernetes.io/instance: flyte-sandbox
    app.kubernetes.io/managed-by: Helm
    app.kubernetes.io/name: flyte-sandbox
    app.kubernetes.io/version: 1.16.1
    helm.sh/chart: flyte-sandbox-0.1.0
  name: flyte-sandbox-db-storage
  namespace: flyte
spec:
  accessModes:
  - ReadWriteOnce
  resources:
    requests:
      storage: 1Gi
  storageClassName: manual
  volumeName: flyte-sandbox-db-storage
---
apiVersion: v1
kind: PersistentVolumeClaim
metadata:
  labels:
    app.kubernetes.io/instance: flyte-sandbox
    app.kubernetes.io/managed-by: Helm
    app.kubernetes.io/name: flyte-sandbox
    app.kubernetes.io/version: 1.16.1
    helm.sh/chart: flyte-sandbox-0.1.0
  name: flyte-sandbox-minio-storage
  namespace: flyte
spec:
  accessModes:
  - ReadWriteOnce
  resources:
    requests:
      storage: 1Gi
  storageClassName: manual
  volumeName: flyte-sandbox-minio-storage
---
apiVersion: apps/v1
kind: Deployment
metadata:
  labels:
    app.kubernetes.io/instance: flyte-sandbox
    app.kubernetes.io/managed-by: Helm
    app.kubernetes.io/name: flyte-sandbox
    app.kubernetes.io/version: 1.16.0
    helm.sh/chart: flyte-binary-v0.1.10
  name: flyte-sandbox
  namespace: flyte
spec:
  replicas: 1
  selector:
    matchLabels:
      app.kubernetes.io/component: flyte-binary
      app.kubernetes.io/instance: flyte-sandbox
      app.kubernetes.io/name: flyte-sandbox
  strategy:
    type: Recreate
  template:
    metadata:
      annotations:
        checksum/cluster-resource-templates: 6fd9b172465e3089fcc59f738b92b8dc4d8939360c19de8ee65f68b0e7422035
        checksum/configuration: 2aaf6d07c01e76a5e97b2c5aa1e581ee7e2e9929d3690e71eceb6b0bdfb7b646
        checksum/configuration-secret: 09216ffaa3d29e14f88b1f30af580d02a2a5e014de4d750b7f275cc07ed4e914
      labels:
        app.kubernetes.io/component: flyte-binary
        app.kubernetes.io/instance: flyte-sandbox
        app.kubernetes.io/name: flyte-sandbox
    spec:
      containers:
      - args:
        - start
        - --config
        - /etc/flyte/config.d/*.yaml
        env:
        - name: POD_NAME
          valueFrom:
            fieldRef:
              fieldPath: metadata.name
        - name: POD_NAMESPACE
          valueFrom:
            fieldRef:
              fieldPath: metadata.namespace
        image: flyte-binary:sandbox
        imagePullPolicy: Never
        livenessProbe:
          httpGet:
            path: /healthcheck
            port: http
          initialDelaySeconds: 30
        name: flyte
        ports:
        - containerPort: 8088
          name: http
        - containerPort: 8089
          name: grpc
        - containerPort: 9443
          name: webhook
        readinessProbe:
          httpGet:
            path: /healthcheck
            port: http
          initialDelaySeconds: 30
        volumeMounts:
        - mountPath: /etc/flyte/cluster-resource-templates
          name: cluster-resource-templates
        - mountPath: /etc/flyte/config.d
          name: config
        - mountPath: /var/run/flyte
          name: state
      initContainers:
      - args:
        - |
          until pg_isready \
            -h flyte-sandbox-postgresql \
            -p 5432 \
            -U postgres
          do
            echo waiting for database
            sleep 0.1
          done
        command:
        - sh
        - -ec
        image: bitnami/postgresql:sandbox
        imagePullPolicy: Never
        name: wait-for-db
      serviceAccountName: flyte-sandbox
      volumes:
      - name: cluster-resource-templates
        projected:
          sources:
          - configMap:
              name: flyte-sandbox-cluster-resource-templates
          - configMap:
              name: flyte-sandbox-extra-cluster-resource-templates
      - name: config
        projected:
          sources:
          - configMap:
              name: flyte-sandbox-config
          - secret:
              name: flyte-sandbox-config-secret
          - configMap:
              name: flyte-sandbox-extra-config
      - emptyDir: {}
        name: state
---
apiVersion: apps/v1
kind: Deployment
metadata:
  labels:
    app.kubernetes.io/instance: flyte-sandbox
    app.kubernetes.io/managed-by: Helm
    app.kubernetes.io/name: flyte-sandbox
    app.kubernetes.io/version: 1.16.1
    helm.sh/chart: flyte-sandbox-0.1.0
  name: flyte-sandbox-buildkit
  namespace: flyte
spec:
  replicas: 1
  selector:
    matchLabels:
      app.kubernetes.io/component: buildkit
      app.kubernetes.io/instance: flyte-sandbox
      app.kubernetes.io/name: flyte-sandbox
  template:
    metadata:
      labels:
        app.kubernetes.io/component: buildkit
        app.kubernetes.io/instance: flyte-sandbox
        app.kubernetes.io/name: flyte-sandbox
    spec:
      containers:
      - args:
        - --addr
        - unix:///run/buildkit/buildkitd.sock
        - --addr
        - tcp://0.0.0.0:30003
        image: moby/buildkit:sandbox
        imagePullPolicy: Never
        livenessProbe:
          exec:
            command:
            - buildctl
            - debug
            - workers
          initialDelaySeconds: 5
          periodSeconds: 30
        name: buildkit
        ports:
        - containerPort: 30003
          name: tcp
          protocol: TCP
        readinessProbe:
          exec:
            command:
            - buildctl
            - debug
            - workers
          initialDelaySeconds: 5
          periodSeconds: 30
        securityContext:
          privileged: true
      dnsPolicy: ClusterFirstWithHostNet
      hostNetwork: true
---
apiVersion: apps/v1
kind: Deployment
metadata:
  labels:
    app: docker-registry
    chart: docker-registry-2.2.2
    heritage: Helm
    release: flyte-sandbox
  name: flyte-sandbox-docker-registry
  namespace: flyte
spec:
  minReadySeconds: 5
  replicas: 1
  selector:
    matchLabels:
      app: docker-registry
      release: flyte-sandbox
  template:
    metadata:
      annotations:
        checksum/config: 8f50e768255a87f078ba8b9879a0c174c3e045ffb46ac8723d2eedbe293c8d81
<<<<<<< HEAD
        checksum/secret: f1051560597442e19f00458f2d7e59764124ab7f5f37ad7e64af8fa0750aa8bf
=======
        checksum/secret: b8339a7b42c1e04b994b517d4ddd749074787df4a0eaef9e1aa2181988aea2d7
>>>>>>> 3100c121
      labels:
        app: docker-registry
        release: flyte-sandbox
    spec:
      containers:
      - command:
        - /bin/registry
        - serve
        - /etc/docker/registry/config.yml
        env:
        - name: REGISTRY_HTTP_SECRET
          valueFrom:
            secretKeyRef:
              key: haSharedSecret
              name: flyte-sandbox-docker-registry-secret
        - name: REGISTRY_STORAGE_FILESYSTEM_ROOTDIRECTORY
          value: /var/lib/registry
        image: registry:sandbox
        imagePullPolicy: Never
        livenessProbe:
          httpGet:
            path: /
            port: 5000
        name: docker-registry
        ports:
        - containerPort: 5000
        readinessProbe:
          httpGet:
            path: /
            port: 5000
        resources: {}
        volumeMounts:
        - mountPath: /etc/docker/registry
          name: flyte-sandbox-docker-registry-config
        - mountPath: /var/lib/registry/
          name: data
      securityContext:
        fsGroup: 1000
        runAsUser: 1000
      volumes:
      - configMap:
          name: flyte-sandbox-docker-registry-config
        name: flyte-sandbox-docker-registry-config
      - emptyDir: {}
        name: data
---
apiVersion: apps/v1
kind: Deployment
metadata:
  labels:
    app.kubernetes.io/component: kubernetes-dashboard
    app.kubernetes.io/instance: flyte-sandbox
    app.kubernetes.io/managed-by: Helm
    app.kubernetes.io/name: kubernetes-dashboard
    app.kubernetes.io/version: 2.7.0
    helm.sh/chart: kubernetes-dashboard-6.0.0
  name: flyte-sandbox-kubernetes-dashboard
  namespace: flyte
spec:
  replicas: 1
  selector:
    matchLabels:
      app.kubernetes.io/component: kubernetes-dashboard
      app.kubernetes.io/instance: flyte-sandbox
      app.kubernetes.io/name: kubernetes-dashboard
  strategy:
    rollingUpdate:
      maxSurge: 0
      maxUnavailable: 1
    type: RollingUpdate
  template:
    metadata:
      annotations: null
      labels:
        app.kubernetes.io/component: kubernetes-dashboard
        app.kubernetes.io/instance: flyte-sandbox
        app.kubernetes.io/managed-by: Helm
        app.kubernetes.io/name: kubernetes-dashboard
        app.kubernetes.io/version: 2.7.0
        helm.sh/chart: kubernetes-dashboard-6.0.0
    spec:
      containers:
      - args:
        - --namespace=flyte
        - --metrics-provider=none
        - --enable-insecure-login
        - --enable-skip-login
        image: kubernetesui/dashboard:sandbox
        imagePullPolicy: Never
        livenessProbe:
          httpGet:
            path: /
            port: 9090
            scheme: HTTP
          initialDelaySeconds: 30
          timeoutSeconds: 30
        name: kubernetes-dashboard
        ports:
        - containerPort: 9090
          name: http
          protocol: TCP
        resources:
          limits:
            cpu: 2
            memory: 200Mi
          requests:
            cpu: 100m
            memory: 200Mi
        securityContext:
          allowPrivilegeEscalation: false
          readOnlyRootFilesystem: true
          runAsGroup: 2001
          runAsUser: 1001
        volumeMounts:
        - mountPath: /certs
          name: kubernetes-dashboard-certs
        - mountPath: /tmp
          name: tmp-volume
      securityContext:
        seccompProfile:
          type: RuntimeDefault
      serviceAccountName: flyte-sandbox-kubernetes-dashboard
      volumes:
      - name: kubernetes-dashboard-certs
        secret:
          secretName: flyte-sandbox-kubernetes-dashboard-certs
      - emptyDir: {}
        name: tmp-volume
---
apiVersion: apps/v1
kind: Deployment
metadata:
  labels:
    app.kubernetes.io/instance: flyte-sandbox
    app.kubernetes.io/managed-by: Helm
    app.kubernetes.io/name: minio
    helm.sh/chart: minio-12.6.7
  name: flyte-sandbox-minio
  namespace: flyte
spec:
  selector:
    matchLabels:
      app.kubernetes.io/instance: flyte-sandbox
      app.kubernetes.io/name: minio
  strategy:
    type: Recreate
  template:
    metadata:
      annotations:
        checksum/credentials-secret: ecce809e3af19025d134846a9a81e163dd41df7e26abf2c6657895d9d13607a9
      labels:
        app.kubernetes.io/instance: flyte-sandbox
        app.kubernetes.io/managed-by: Helm
        app.kubernetes.io/name: minio
        helm.sh/chart: minio-12.6.7
    spec:
      affinity:
        nodeAffinity: null
        podAffinity: null
        podAntiAffinity:
          preferredDuringSchedulingIgnoredDuringExecution:
          - podAffinityTerm:
              labelSelector:
                matchLabels:
                  app.kubernetes.io/instance: flyte-sandbox
                  app.kubernetes.io/name: minio
              topologyKey: kubernetes.io/hostname
            weight: 1
      containers:
      - env:
        - name: BITNAMI_DEBUG
          value: "false"
        - name: MINIO_SCHEME
          value: http
        - name: MINIO_FORCE_NEW_KEYS
          value: "no"
        - name: MINIO_ROOT_USER
          valueFrom:
            secretKeyRef:
              key: root-user
              name: flyte-sandbox-minio
        - name: MINIO_ROOT_PASSWORD
          valueFrom:
            secretKeyRef:
              key: root-password
              name: flyte-sandbox-minio
        - name: MINIO_DEFAULT_BUCKETS
          value: my-s3-bucket
        - name: MINIO_BROWSER
          value: "on"
        - name: MINIO_PROMETHEUS_AUTH_TYPE
          value: public
        - name: MINIO_CONSOLE_PORT_NUMBER
          value: "9001"
        - name: MINIO_BROWSER_REDIRECT_URL
          value: http://localhost:30080/minio
        envFrom: null
        image: docker.io/bitnami/minio:sandbox
        imagePullPolicy: Never
        livenessProbe:
          failureThreshold: 5
          httpGet:
            path: /minio/health/live
            port: minio-api
            scheme: HTTP
          initialDelaySeconds: 5
          periodSeconds: 5
          successThreshold: 1
          timeoutSeconds: 5
        name: minio
        ports:
        - containerPort: 9000
          name: minio-api
          protocol: TCP
        - containerPort: 9001
          name: minio-console
          protocol: TCP
        readinessProbe:
          failureThreshold: 5
          initialDelaySeconds: 5
          periodSeconds: 5
          successThreshold: 1
          tcpSocket:
            port: minio-api
          timeoutSeconds: 1
        resources:
          limits: {}
          requests: {}
        securityContext:
          runAsNonRoot: true
          runAsUser: 1001
        volumeMounts:
        - mountPath: /data
          name: data
      initContainers:
      - command:
        - /bin/bash
        - -ec
        - |
          chown -R 1001:1001 /data
        image: docker.io/bitnami/os-shell:sandbox
        imagePullPolicy: Never
        name: volume-permissions
        resources:
          limits: {}
          requests: {}
        securityContext:
          runAsUser: 0
        volumeMounts:
        - mountPath: /data
          name: data
      securityContext:
        fsGroup: 1001
      serviceAccountName: flyte-sandbox-minio
      volumes:
      - name: data
        persistentVolumeClaim:
          claimName: flyte-sandbox-minio-storage
---
apiVersion: apps/v1
kind: Deployment
metadata:
  labels:
    app.kubernetes.io/instance: flyte-sandbox
    app.kubernetes.io/managed-by: Helm
    app.kubernetes.io/name: flyte-sandbox
    app.kubernetes.io/version: 1.16.1
    helm.sh/chart: flyte-sandbox-0.1.0
  name: flyte-sandbox-proxy
  namespace: flyte
spec:
  replicas: 1
  selector:
    matchLabels:
      app.kubernetes.io/component: proxy
      app.kubernetes.io/instance: flyte-sandbox
      app.kubernetes.io/name: flyte-sandbox
  template:
    metadata:
      labels:
        app.kubernetes.io/component: proxy
        app.kubernetes.io/instance: flyte-sandbox
        app.kubernetes.io/name: flyte-sandbox
    spec:
      containers:
      - image: envoyproxy/envoy:sandbox
        imagePullPolicy: Never
        livenessProbe:
          initialDelaySeconds: 30
          tcpSocket:
            port: http
        name: proxy
        ports:
        - containerPort: 8000
          name: http
        readinessProbe:
          tcpSocket:
            port: http
        volumeMounts:
        - mountPath: /etc/envoy
          name: config
      volumes:
      - configMap:
          name: flyte-sandbox-proxy-config
        name: config
---
apiVersion: apps/v1
kind: Deployment
metadata:
  labels:
    app.kubernetes.io/instance: flyte-sandbox
    app.kubernetes.io/managed-by: Helm
    app.kubernetes.io/name: flyteagent
    helm.sh/chart: flyteagent-v0.1.10
  name: flyteagent
  namespace: flyte
spec:
  replicas: 1
  selector:
    matchLabels:
      app.kubernetes.io/instance: flyte-sandbox
      app.kubernetes.io/name: flyteagent
  template:
    metadata:
      labels:
        app.kubernetes.io/instance: flyte-sandbox
        app.kubernetes.io/managed-by: Helm
        app.kubernetes.io/name: flyteagent
        helm.sh/chart: flyteagent-v0.1.10
    spec:
      containers:
      - command:
        - pyflyte
        - serve
        - agent
        env:
        - name: FLYTE_AWS_ENDPOINT
          value: http://flyte-sandbox-minio.flyte:9000
        - name: FLYTE_AWS_ACCESS_KEY_ID
          value: minio
        - name: FLYTE_AWS_SECRET_ACCESS_KEY
          value: miniostorage
        image: ghcr.io/flyteorg/flyteagent:1.10.8b4
        imagePullPolicy: IfNotPresent
        name: flyteagent
        ports:
        - containerPort: 8000
          name: agent-grpc
        readinessProbe:
          grpc:
            port: 8000
          initialDelaySeconds: 1
          periodSeconds: 3
        resources:
          limits:
            cpu: 500m
            ephemeral-storage: 200Mi
            memory: 200Mi
          requests:
            cpu: 500m
            ephemeral-storage: 200Mi
            memory: 200Mi
        securityContext:
          allowPrivilegeEscalation: false
        volumeMounts:
        - mountPath: /etc/secrets
          name: flyteagent
      securityContext: {}
      serviceAccountName: flyteagent
      volumes:
      - name: flyteagent
        secret:
          secretName: flyteagent
---
apiVersion: apps/v1
kind: StatefulSet
metadata:
  labels:
    app.kubernetes.io/component: primary
    app.kubernetes.io/instance: flyte-sandbox
    app.kubernetes.io/managed-by: Helm
    app.kubernetes.io/name: postgresql
    helm.sh/chart: postgresql-12.8.1
  name: flyte-sandbox-postgresql
  namespace: flyte
spec:
  replicas: 1
  selector:
    matchLabels:
      app.kubernetes.io/component: primary
      app.kubernetes.io/instance: flyte-sandbox
      app.kubernetes.io/name: postgresql
  serviceName: flyte-sandbox-postgresql-hl
  template:
    metadata:
      labels:
        app.kubernetes.io/component: primary
        app.kubernetes.io/instance: flyte-sandbox
        app.kubernetes.io/managed-by: Helm
        app.kubernetes.io/name: postgresql
        helm.sh/chart: postgresql-12.8.1
      name: flyte-sandbox-postgresql
    spec:
      affinity:
        nodeAffinity: null
        podAffinity: null
        podAntiAffinity:
          preferredDuringSchedulingIgnoredDuringExecution:
          - podAffinityTerm:
              labelSelector:
                matchLabels:
                  app.kubernetes.io/component: primary
                  app.kubernetes.io/instance: flyte-sandbox
                  app.kubernetes.io/name: postgresql
              topologyKey: kubernetes.io/hostname
            weight: 1
      containers:
      - env:
        - name: BITNAMI_DEBUG
          value: "false"
        - name: POSTGRESQL_PORT_NUMBER
          value: "5432"
        - name: POSTGRESQL_VOLUME_DIR
          value: /bitnami/postgresql
        - name: PGDATA
          value: /bitnami/postgresql/data
        - name: POSTGRES_PASSWORD
          valueFrom:
            secretKeyRef:
              key: postgres-password
              name: flyte-sandbox-postgresql
        - name: POSTGRESQL_ENABLE_LDAP
          value: "no"
        - name: POSTGRESQL_ENABLE_TLS
          value: "no"
        - name: POSTGRESQL_LOG_HOSTNAME
          value: "false"
        - name: POSTGRESQL_LOG_CONNECTIONS
          value: "false"
        - name: POSTGRESQL_LOG_DISCONNECTIONS
          value: "false"
        - name: POSTGRESQL_PGAUDIT_LOG_CATALOG
          value: "off"
        - name: POSTGRESQL_CLIENT_MIN_MESSAGES
          value: error
        - name: POSTGRESQL_SHARED_PRELOAD_LIBRARIES
          value: pgaudit
        image: docker.io/bitnami/postgresql:sandbox
        imagePullPolicy: Never
        livenessProbe:
          exec:
            command:
            - /bin/sh
            - -c
            - exec pg_isready -U "postgres" -h 127.0.0.1 -p 5432
          failureThreshold: 6
          initialDelaySeconds: 30
          periodSeconds: 10
          successThreshold: 1
          timeoutSeconds: 5
        name: postgresql
        ports:
        - containerPort: 5432
          name: tcp-postgresql
        readinessProbe:
          exec:
            command:
            - /bin/sh
            - -c
            - -e
            - |
              exec pg_isready -U "postgres" -h 127.0.0.1 -p 5432
              [ -f /opt/bitnami/postgresql/tmp/.initialized ] || [ -f /bitnami/postgresql/.initialized ]
          failureThreshold: 6
          initialDelaySeconds: 5
          periodSeconds: 10
          successThreshold: 1
          timeoutSeconds: 5
        resources:
          limits: {}
          requests:
            cpu: 250m
            memory: 256Mi
        securityContext:
          allowPrivilegeEscalation: false
          capabilities:
            drop:
            - ALL
          runAsGroup: 0
          runAsNonRoot: true
          runAsUser: 1001
          seccompProfile:
            type: RuntimeDefault
        volumeMounts:
        - mountPath: /bitnami/postgresql
          name: data
      hostIPC: false
      hostNetwork: false
      initContainers:
      - command:
        - /bin/sh
        - -ec
        - |
          chown 1001:1001 /bitnami/postgresql
          mkdir -p /bitnami/postgresql/data
          chmod 700 /bitnami/postgresql/data
          find /bitnami/postgresql -mindepth 1 -maxdepth 1 -not -name "conf" -not -name ".snapshot" -not -name "lost+found" | \
            xargs -r chown -R 1001:1001
        image: docker.io/bitnami/os-shell:sandbox
        imagePullPolicy: Never
        name: init-chmod-data
        resources:
          limits: {}
          requests: {}
        securityContext:
          runAsGroup: 0
          runAsNonRoot: false
          runAsUser: 0
          seccompProfile:
            type: RuntimeDefault
        volumeMounts:
        - mountPath: /bitnami/postgresql
          name: data
      securityContext:
        fsGroup: 1001
      serviceAccountName: default
      volumes:
      - name: data
        persistentVolumeClaim:
          claimName: flyte-sandbox-db-storage
  updateStrategy:
    rollingUpdate: {}
    type: RollingUpdate<|MERGE_RESOLUTION|>--- conflicted
+++ resolved
@@ -816,11 +816,7 @@
 ---
 apiVersion: v1
 data:
-<<<<<<< HEAD
-  haSharedSecret: TjcwUUU5a0I4NjY1VEZ6QQ==
-=======
   haSharedSecret: VTg5RFBvY205cXRtcEVFbw==
->>>>>>> 3100c121
   proxyPassword: ""
   proxyUsername: ""
 kind: Secret
@@ -1416,11 +1412,7 @@
     metadata:
       annotations:
         checksum/config: 8f50e768255a87f078ba8b9879a0c174c3e045ffb46ac8723d2eedbe293c8d81
-<<<<<<< HEAD
-        checksum/secret: f1051560597442e19f00458f2d7e59764124ab7f5f37ad7e64af8fa0750aa8bf
-=======
         checksum/secret: b8339a7b42c1e04b994b517d4ddd749074787df4a0eaef9e1aa2181988aea2d7
->>>>>>> 3100c121
       labels:
         app: docker-registry
         release: flyte-sandbox
