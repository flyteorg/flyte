apiVersion: v1
kind: Namespace
metadata:
  name: flyte
---
apiVersion: v1
kind: ServiceAccount
metadata:
  labels:
    app.kubernetes.io/instance: flyte-sandbox
    app.kubernetes.io/managed-by: Helm
    app.kubernetes.io/name: flyte-sandbox
    app.kubernetes.io/version: 1.16.0
    helm.sh/chart: flyte-binary-v0.1.10
  name: flyte-sandbox
  namespace: flyte
---
apiVersion: v1
kind: ServiceAccount
metadata:
  labels:
    app.kubernetes.io/instance: flyte-sandbox
    app.kubernetes.io/managed-by: Helm
    app.kubernetes.io/name: kubernetes-dashboard
    app.kubernetes.io/version: 2.7.0
    helm.sh/chart: kubernetes-dashboard-6.0.0
  name: flyte-sandbox-kubernetes-dashboard
  namespace: flyte
---
apiVersion: v1
automountServiceAccountToken: true
kind: ServiceAccount
metadata:
  labels:
    app.kubernetes.io/instance: flyte-sandbox
    app.kubernetes.io/managed-by: Helm
    app.kubernetes.io/name: minio
    helm.sh/chart: minio-12.6.7
  name: flyte-sandbox-minio
  namespace: flyte
secrets:
- name: flyte-sandbox-minio
---
apiVersion: v1
kind: ServiceAccount
metadata:
  labels:
    app.kubernetes.io/instance: flyte-sandbox
    app.kubernetes.io/managed-by: Helm
    app.kubernetes.io/name: flyteagent
    helm.sh/chart: flyteagent-v0.1.10
  name: flyteagent
  namespace: flyte
---
apiVersion: rbac.authorization.k8s.io/v1
kind: Role
metadata:
  labels:
    app.kubernetes.io/instance: flyte-sandbox
    app.kubernetes.io/managed-by: Helm
    app.kubernetes.io/name: kubernetes-dashboard
    app.kubernetes.io/version: 2.7.0
    helm.sh/chart: kubernetes-dashboard-6.0.0
  name: flyte-sandbox-kubernetes-dashboard
  namespace: flyte
rules:
- apiGroups:
  - ""
  resourceNames:
  - kubernetes-dashboard-key-holder
  - kubernetes-dashboard-certs
  - kubernetes-dashboard-csrf
  resources:
  - secrets
  verbs:
  - get
  - update
  - delete
- apiGroups:
  - ""
  resourceNames:
  - kubernetes-dashboard-settings
  resources:
  - configmaps
  verbs:
  - get
  - update
- apiGroups:
  - ""
  resourceNames:
  - heapster
  - dashboard-metrics-scraper
  resources:
  - services
  verbs:
  - proxy
- apiGroups:
  - ""
  resourceNames:
  - heapster
  - 'http:heapster:'
  - 'https:heapster:'
  - dashboard-metrics-scraper
  - http:dashboard-metrics-scraper
  resources:
  - services/proxy
  verbs:
  - get
---
apiVersion: rbac.authorization.k8s.io/v1
kind: ClusterRole
metadata:
  labels:
    app.kubernetes.io/instance: flyte-sandbox
    app.kubernetes.io/managed-by: Helm
    app.kubernetes.io/name: flyte-sandbox
    app.kubernetes.io/version: 1.16.0
    helm.sh/chart: flyte-binary-v0.1.10
  name: flyte-sandbox-cluster-role
  namespace: flyte
rules:
- apiGroups:
  - ""
  resources:
  - namespaces
  - resourcequotas
  - secrets
  - serviceaccounts
  verbs:
  - create
  - get
  - list
  - patch
  - update
- apiGroups:
  - ""
  resources:
  - pods
  verbs:
  - create
  - delete
  - get
  - list
  - patch
  - update
  - watch
- apiGroups:
  - ""
  resources:
  - events
  verbs:
  - create
  - delete
  - patch
  - update
- apiGroups:
  - ""
  resources:
  - podtemplates
  verbs:
  - get
  - list
  - watch
- apiGroups:
  - flyte.lyft.com
  resources:
  - flyteworkflows
  verbs:
  - create
  - delete
  - deletecollection
  - get
  - list
  - patch
  - post
  - update
  - watch
- apiGroups:
  - apiextensions.k8s.io
  resources:
  - customresourcedefinitions
  verbs:
  - create
  - get
  - list
- apiGroups:
  - admissionregistration.k8s.io
  resources:
  - mutatingwebhookconfigurations
  verbs:
  - create
  - get
  - list
  - patch
  - update
- apiGroups:
  - '*'
  resources:
  - '*'
  verbs:
  - '*'
---
apiVersion: rbac.authorization.k8s.io/v1
kind: ClusterRole
metadata:
  labels:
    app.kubernetes.io/instance: flyte-sandbox
    app.kubernetes.io/managed-by: Helm
    app.kubernetes.io/name: kubernetes-dashboard
    app.kubernetes.io/version: 2.7.0
    helm.sh/chart: kubernetes-dashboard-6.0.0
  name: flyte-sandbox-kubernetes-dashboard-readonly
rules:
- apiGroups:
  - ""
  resources:
  - configmaps
  - endpoints
  - persistentvolumeclaims
  - pods
  - replicationcontrollers
  - replicationcontrollers/scale
  - serviceaccounts
  - services
  - nodes
  - persistentvolumeclaims
  - persistentvolumes
  verbs:
  - get
  - list
  - watch
- apiGroups:
  - ""
  resources:
  - bindings
  - events
  - limitranges
  - namespaces/status
  - pods/log
  - pods/status
  - replicationcontrollers/status
  - resourcequotas
  - resourcequotas/status
  verbs:
  - get
  - list
  - watch
- apiGroups:
  - ""
  resources:
  - namespaces
  verbs:
  - get
  - list
  - watch
- apiGroups:
  - apps
  resources:
  - daemonsets
  - deployments
  - deployments/scale
  - replicasets
  - replicasets/scale
  - statefulsets
  verbs:
  - get
  - list
  - watch
- apiGroups:
  - autoscaling
  resources:
  - horizontalpodautoscalers
  verbs:
  - get
  - list
  - watch
- apiGroups:
  - batch
  resources:
  - cronjobs
  - jobs
  verbs:
  - get
  - list
  - watch
- apiGroups:
  - extensions
  resources:
  - daemonsets
  - deployments
  - deployments/scale
  - ingresses
  - networkpolicies
  - replicasets
  - replicasets/scale
  - replicationcontrollers/scale
  verbs:
  - get
  - list
  - watch
- apiGroups:
  - policy
  resources:
  - poddisruptionbudgets
  verbs:
  - get
  - list
  - watch
- apiGroups:
  - networking.k8s.io
  resources:
  - networkpolicies
  - ingresses
  verbs:
  - get
  - list
  - watch
- apiGroups:
  - storage.k8s.io
  resources:
  - storageclasses
  - volumeattachments
  verbs:
  - get
  - list
  - watch
- apiGroups:
  - rbac.authorization.k8s.io
  resources:
  - clusterrolebindings
  - clusterroles
  - roles
  - rolebindings
  verbs:
  - get
  - list
  - watch
---
apiVersion: rbac.authorization.k8s.io/v1
kind: RoleBinding
metadata:
  labels:
    app.kubernetes.io/instance: flyte-sandbox
    app.kubernetes.io/managed-by: Helm
    app.kubernetes.io/name: kubernetes-dashboard
    app.kubernetes.io/version: 2.7.0
    helm.sh/chart: kubernetes-dashboard-6.0.0
  name: flyte-sandbox-kubernetes-dashboard
  namespace: flyte
roleRef:
  apiGroup: rbac.authorization.k8s.io
  kind: Role
  name: flyte-sandbox-kubernetes-dashboard
subjects:
- kind: ServiceAccount
  name: flyte-sandbox-kubernetes-dashboard
  namespace: flyte
---
apiVersion: rbac.authorization.k8s.io/v1
kind: ClusterRoleBinding
metadata:
  labels:
    app.kubernetes.io/instance: flyte-sandbox
    app.kubernetes.io/managed-by: Helm
    app.kubernetes.io/name: flyte-sandbox
    app.kubernetes.io/version: 1.16.0
    helm.sh/chart: flyte-binary-v0.1.10
  name: flyte-sandbox-cluster-role-binding
  namespace: flyte
roleRef:
  apiGroup: rbac.authorization.k8s.io
  kind: ClusterRole
  name: flyte-sandbox-cluster-role
subjects:
- kind: ServiceAccount
  name: flyte-sandbox
  namespace: flyte
---
apiVersion: rbac.authorization.k8s.io/v1
kind: ClusterRoleBinding
metadata:
  labels:
    app.kubernetes.io/instance: flyte-sandbox
    app.kubernetes.io/managed-by: Helm
    app.kubernetes.io/name: kubernetes-dashboard
    app.kubernetes.io/version: 2.7.0
    helm.sh/chart: kubernetes-dashboard-6.0.0
  name: flyte-sandbox-kubernetes-dashboard-readonly
roleRef:
  apiGroup: rbac.authorization.k8s.io
  kind: ClusterRole
  name: flyte-sandbox-kubernetes-dashboard-readonly
subjects:
- kind: ServiceAccount
  name: flyte-sandbox-kubernetes-dashboard
  namespace: flyte
---
apiVersion: v1
data:
  namespace.yaml: |
    apiVersion: v1
    kind: Namespace
    metadata:
      name: '{{ namespace }}'
kind: ConfigMap
metadata:
  labels:
    app.kubernetes.io/instance: flyte-sandbox
    app.kubernetes.io/managed-by: Helm
    app.kubernetes.io/name: flyte-sandbox
    app.kubernetes.io/version: 1.16.0
    helm.sh/chart: flyte-binary-v0.1.10
  name: flyte-sandbox-cluster-resource-templates
  namespace: flyte
---
apiVersion: v1
data:
  000-core.yaml: |
    admin:
      endpoint: localhost:8089
      insecure: true
    catalog-cache:
      endpoint: localhost:8081
      insecure: true
      type: datacatalog
    cluster_resources:
      standaloneDeployment: false
      templatePath: /etc/flyte/cluster-resource-templates
    logger:
      show-source: true
      level: 5
    propeller:
      create-flyteworkflow-crd: true
      literal-offloading-config:
        enabled: true
    webhook:
      certDir: /var/run/flyte/certs
      localCert: true
      secretName: flyte-sandbox-webhook-secret
      serviceName: flyte-sandbox-webhook
      servicePort: 443
    flyte:
      admin:
        disableClusterResourceManager: false
        disableScheduler: false
        disabled: false
        seedProjects:
        - flytesnacks
        seedProjectsWithDetails:
        - description: Default project setup.
          name: flytesnacks
      dataCatalog:
        disabled: false
      propeller:
        disableWebhook: false
        disabled: false
  001-plugins.yaml: |
    tasks:
      task-plugins:
        default-for-task-types:
          container: container
          container_array: k8s-array
          sidecar: sidecar
        enabled-plugins:
        - container
        - sidecar
        - k8s-array
        - agent-service
        - echo
    plugins:
      logs:
        kubernetes-enabled: true
        kubernetes-template-uri: http://localhost:30080/kubernetes-dashboard/#/log/{{.namespace }}/{{ .podName }}/pod?namespace={{ .namespace }}
        cloudwatch-enabled: false
        stackdriver-enabled: false
      k8s:
        co-pilot:
          image: "cr.flyte.org/flyteorg/flytecopilot:v1.14.1"
      k8s-array:
        logs:
          config:
            kubernetes-enabled: true
            kubernetes-template-uri: http://localhost:30080/kubernetes-dashboard/#/log/{{.namespace }}/{{ .podName }}/pod?namespace={{ .namespace }}
            cloudwatch-enabled: false
            stackdriver-enabled: false
      agent-service:
        defaultAgent:
          defaultTimeout: 10s
          endpoint: dns:///flyteagent.flyte.svc.cluster.local:8000
          insecure: true
          timeouts:
            GetTask: 10s
  002-database.yaml: |
    database:
      postgres:
        username: postgres
        host: flyte-sandbox-postgresql
        port: 5432
        dbname: flyte
        options: "sslmode=disable"
  003-storage.yaml: |
    propeller:
      rawoutput-prefix: s3://my-s3-bucket/data
    storage:
      type: stow
      stow:
        kind: s3
        config:
          region: us-east-1
          disable_ssl: true
          v2_signing: true
          endpoint: http://flyte-sandbox-minio.flyte:9000
          auth_type: accesskey
      container: my-s3-bucket
  100-inline-config.yaml: |
    plugins:
      k8s:
        default-env-vars:
        - FLYTE_AWS_ENDPOINT: http://flyte-sandbox-minio.flyte:9000
        - FLYTE_AWS_ACCESS_KEY_ID: minio
        - FLYTE_AWS_SECRET_ACCESS_KEY: miniostorage
        - FLYTE_PLATFORM_URL: 'flyte-sandbox-grpc.flyte:8089'
        - FLYTE_PLATFORM_INSECURE: true
    storage:
      signedURL:
        stowConfigOverride:
          endpoint: http://localhost:30002
    task_resources:
      defaults:
        cpu: 500m
        ephemeralStorage: 0
        gpu: 0
        memory: 1Gi
      limits:
        cpu: 0
        ephemeralStorage: 0
        gpu: 0
        memory: 0
kind: ConfigMap
metadata:
  labels:
    app.kubernetes.io/instance: flyte-sandbox
    app.kubernetes.io/managed-by: Helm
    app.kubernetes.io/name: flyte-sandbox
    app.kubernetes.io/version: 1.16.0
    helm.sh/chart: flyte-binary-v0.1.10
  name: flyte-sandbox-config
  namespace: flyte
---
apiVersion: v1
data:
  config.yml: |-
    health:
      storagedriver:
        enabled: true
        interval: 10s
        threshold: 3
    http:
      addr: :5000
      debug:
        addr: :5001
        prometheus:
          enabled: false
          path: /metrics
      headers:
        X-Content-Type-Options:
        - nosniff
    log:
      fields:
        service: registry
    storage:
      cache:
        blobdescriptor: inmemory
    version: 0.1
kind: ConfigMap
metadata:
  labels:
    app: docker-registry
    chart: docker-registry-2.2.2
    heritage: Helm
    release: flyte-sandbox
  name: flyte-sandbox-docker-registry-config
  namespace: flyte
---
apiVersion: v1
kind: ConfigMap
metadata:
  name: flyte-sandbox-extra-cluster-resource-templates
  namespace: flyte
---
apiVersion: v1
kind: ConfigMap
metadata:
  name: flyte-sandbox-extra-config
  namespace: flyte
---
apiVersion: v1
data:
  envoy.yaml: |
    admin:
        access_log_path: /dev/stdout
    static_resources:
        listeners:
            - address:
                  socket_address:
                      address: 0.0.0.0
                      port_value: 8000
              filter_chains:
                  - filters:
                        - name: envoy.filters.network.http_connection_manager
                          typed_config:
                              "@type": type.googleapis.com/envoy.extensions.filters.network.http_connection_manager.v3.HttpConnectionManager
                              stat_prefix: ingress_http
                              codec_type: AUTO
                              upgrade_configs:
                                  - upgrade_type: websocket
                              route_config:
                                  name: local_route
                                  virtual_hosts:
                                      - name: backend
                                        domains:
                                            - "*"
                                        routes:
                                            - match:
                                                  path: "/"
                                              redirect:
                                                  path_redirect: "/console/"
                                            - match:
                                                  prefix: "/.well-known"
                                              route:
                                                  cluster: flyte
                                            - match:
                                                  prefix: "/__webpack_hmr"
                                              route:
                                                  cluster: flyte
                                            - match:
                                                  prefix: "/api"
                                              route:
                                                  cluster: flyte
                                            - match:
                                                  prefix: "/callback"
                                              route:
                                                  cluster: flyte
                                            - match:
                                                  prefix: "/config"
                                              route:
                                                  cluster: flyte
                                            - match:
                                                  prefix: "/console"
                                              route:
                                                  cluster: flyte
                                            - match:
                                                  prefix: "/healthcheck"
                                              route:
                                                  cluster: flyte
                                            - match:
                                                  prefix: "/login"
                                              route:
                                                  cluster: flyte
                                            - match:
                                                  prefix: "/logout"
                                              route:
                                                  cluster: flyte
                                            - match:
                                                  prefix: "/me"
                                              route:
                                                  cluster: flyte
                                            - match:
                                                  prefix: "/oauth2"
                                              route:
                                                  cluster: flyte
                                            - match:
                                                  prefix: "/v1"
                                              route:
                                                  cluster: flyte
                                            - match:
                                                  prefix: "/flyteidl.service.AdminService"
                                              route:
                                                  cluster: flyte_grpc
                                            - match:
                                                  prefix: "/flyteidl.service.AuthMetadataService"
                                              route:
                                                  cluster: flyte_grpc
                                            - match:
                                                  prefix: "/flyteidl.service.DataProxyService"
                                              route:
                                                  cluster: flyte_grpc
                                            - match:
                                                  prefix: "/flyteidl.service.IdentityService"
                                              route:
                                                  cluster: flyte_grpc
                                            - match:
                                                  prefix: "/grpc.health.v1.Health"
                                              route:
                                                  cluster: flyte_grpc
                                            - match:
                                                  prefix: "/flyteidl.service.SignalService"
                                              route:
                                                  cluster: flyte_grpc
                                            - match:
                                                  path: "/kubernetes-dashboard"
                                              redirect:
                                                  path_redirect: "/kubernetes-dashboard/"
                                            - match:
                                                  prefix: "/kubernetes-dashboard/"
                                              route:
                                                  cluster: kubernetes-dashboard
                                                  prefix_rewrite: /
                                            - match:
                                                  path: "/minio"
                                              redirect:
                                                  path_redirect: "/minio/"
                                            - match:
                                                  prefix: "/minio/"
                                              route:
                                                  cluster: minio
                                                  prefix_rewrite: /
                              http_filters:
                                  - name: envoy.filters.http.router
                                    typed_config:
                                      "@type": type.googleapis.com/envoy.extensions.filters.http.router.v3.Router
        clusters:
            - name: flyte
              connect_timeout: 0.25s
              type: STRICT_DNS
              lb_policy: ROUND_ROBIN
              load_assignment:
                  cluster_name: flyte
                  endpoints:
                      - lb_endpoints:
                            - endpoint:
                                  address:
                                      socket_address:
                                          address: flyte-sandbox-http
                                          port_value: 8088
            - name: flyte_grpc
              connect_timeout: 0.25s
              type: STRICT_DNS
              lb_policy: ROUND_ROBIN
              http2_protocol_options: {}
              load_assignment:
                  cluster_name: flyte_grpc
                  endpoints:
                      - lb_endpoints:
                            - endpoint:
                                  address:
                                      socket_address:
                                          address: flyte-sandbox-grpc
                                          port_value: 8089
            - name: kubernetes-dashboard
              connect_timeout: 0.25s
              type: STRICT_DNS
              lb_policy: ROUND_ROBIN
              load_assignment:
                  cluster_name: kubernetes-dashboard
                  endpoints:
                      - lb_endpoints:
                            - endpoint:
                                  address:
                                      socket_address:
                                          address: flyte-sandbox-kubernetes-dashboard
                                          port_value: 80
            - name: minio
              connect_timeout: 0.25s
              type: STRICT_DNS
              lb_policy: ROUND_ROBIN
              load_assignment:
                  cluster_name: minio
                  endpoints:
                      - lb_endpoints:
                            - endpoint:
                                  address:
                                      socket_address:
                                          address: flyte-sandbox-minio
                                          port_value: 9001
kind: ConfigMap
metadata:
  labels:
    app.kubernetes.io/instance: flyte-sandbox
    app.kubernetes.io/managed-by: Helm
    app.kubernetes.io/name: flyte-sandbox
    app.kubernetes.io/version: 1.16.1
    helm.sh/chart: flyte-sandbox-0.1.0
  name: flyte-sandbox-proxy-config
  namespace: flyte
---
apiVersion: v1
data: null
kind: ConfigMap
metadata:
  labels:
    app.kubernetes.io/instance: flyte-sandbox
    app.kubernetes.io/managed-by: Helm
    app.kubernetes.io/name: kubernetes-dashboard
    app.kubernetes.io/version: 2.7.0
    helm.sh/chart: kubernetes-dashboard-6.0.0
  name: kubernetes-dashboard-settings
  namespace: flyte
---
apiVersion: v1
kind: Secret
metadata:
  labels:
    app.kubernetes.io/instance: flyte-sandbox
    app.kubernetes.io/managed-by: Helm
    app.kubernetes.io/name: flyte-sandbox
    app.kubernetes.io/version: 1.16.0
    helm.sh/chart: flyte-binary-v0.1.10
  name: flyte-sandbox-config-secret
  namespace: flyte
stringData:
  012-database-secrets.yaml: |
    database:
      postgres:
        password: "postgres"
  013-storage-secrets.yaml: |
    storage:
      stow:
        config:
          access_key_id: "minio"
          secret_key: "miniostorage"
type: Opaque
---
apiVersion: v1
data:
<<<<<<< HEAD
  haSharedSecret: enNEdDR0dExVcnl4SzFwcQ==
=======
  haSharedSecret: YUNORVNVRjBKVFpMTjVzZg==
>>>>>>> 7aeaa268
  proxyPassword: ""
  proxyUsername: ""
kind: Secret
metadata:
  labels:
    app: docker-registry
    chart: docker-registry-2.2.2
    heritage: Helm
    release: flyte-sandbox
  name: flyte-sandbox-docker-registry-secret
  namespace: flyte
type: Opaque
---
apiVersion: v1
kind: Secret
metadata:
  labels:
    app.kubernetes.io/instance: flyte-sandbox
    app.kubernetes.io/managed-by: Helm
    app.kubernetes.io/name: kubernetes-dashboard
    app.kubernetes.io/version: 2.7.0
    helm.sh/chart: kubernetes-dashboard-6.0.0
  name: flyte-sandbox-kubernetes-dashboard-certs
  namespace: flyte
type: Opaque
---
apiVersion: v1
data:
  root-password: bWluaW9zdG9yYWdl
  root-user: bWluaW8=
kind: Secret
metadata:
  labels:
    app.kubernetes.io/instance: flyte-sandbox
    app.kubernetes.io/managed-by: Helm
    app.kubernetes.io/name: minio
    helm.sh/chart: minio-12.6.7
  name: flyte-sandbox-minio
  namespace: flyte
type: Opaque
---
apiVersion: v1
data:
  postgres-password: cG9zdGdyZXM=
kind: Secret
metadata:
  labels:
    app.kubernetes.io/instance: flyte-sandbox
    app.kubernetes.io/managed-by: Helm
    app.kubernetes.io/name: postgresql
    helm.sh/chart: postgresql-12.8.1
  name: flyte-sandbox-postgresql
  namespace: flyte
type: Opaque
---
apiVersion: v1
data:
  username: User
kind: Secret
metadata:
  name: flyteagent
  namespace: flyte
type: Opaque
---
apiVersion: v1
kind: Secret
metadata:
  labels:
    app.kubernetes.io/instance: flyte-sandbox
    app.kubernetes.io/managed-by: Helm
    app.kubernetes.io/name: kubernetes-dashboard
    app.kubernetes.io/version: 2.7.0
    helm.sh/chart: kubernetes-dashboard-6.0.0
  name: kubernetes-dashboard-csrf
  namespace: flyte
type: Opaque
---
apiVersion: v1
kind: Secret
metadata:
  labels:
    app.kubernetes.io/instance: flyte-sandbox
    app.kubernetes.io/managed-by: Helm
    app.kubernetes.io/name: kubernetes-dashboard
    app.kubernetes.io/version: 2.7.0
    helm.sh/chart: kubernetes-dashboard-6.0.0
  name: kubernetes-dashboard-key-holder
  namespace: flyte
type: Opaque
---
apiVersion: v1
kind: Service
metadata:
  labels:
    app: docker-registry
    chart: docker-registry-2.2.2
    heritage: Helm
    release: flyte-sandbox
  name: flyte-sandbox-docker-registry
  namespace: flyte
spec:
  ports:
  - name: http-5000
    nodePort: 30000
    port: 5000
    protocol: TCP
    targetPort: 5000
  selector:
    app: docker-registry
    release: flyte-sandbox
  type: NodePort
---
apiVersion: v1
kind: Service
metadata:
  labels:
    app.kubernetes.io/instance: flyte-sandbox
    app.kubernetes.io/managed-by: Helm
    app.kubernetes.io/name: flyte-sandbox
    app.kubernetes.io/version: 1.16.0
    helm.sh/chart: flyte-binary-v0.1.10
  name: flyte-sandbox-grpc
  namespace: flyte
spec:
  ports:
  - name: grpc
    nodePort: null
    port: 8089
    targetPort: grpc
  selector:
    app.kubernetes.io/component: flyte-binary
    app.kubernetes.io/instance: flyte-sandbox
    app.kubernetes.io/name: flyte-sandbox
  type: ClusterIP
---
apiVersion: v1
kind: Service
metadata:
  labels:
    app.kubernetes.io/instance: flyte-sandbox
    app.kubernetes.io/managed-by: Helm
    app.kubernetes.io/name: flyte-sandbox
    app.kubernetes.io/version: 1.16.0
    helm.sh/chart: flyte-binary-v0.1.10
  name: flyte-sandbox-http
  namespace: flyte
spec:
  ports:
  - name: http
    nodePort: null
    port: 8088
    targetPort: http
  selector:
    app.kubernetes.io/component: flyte-binary
    app.kubernetes.io/instance: flyte-sandbox
    app.kubernetes.io/name: flyte-sandbox
  type: ClusterIP
---
apiVersion: v1
kind: Service
metadata:
  labels:
    app.kubernetes.io/component: kubernetes-dashboard
    app.kubernetes.io/instance: flyte-sandbox
    app.kubernetes.io/managed-by: Helm
    app.kubernetes.io/name: kubernetes-dashboard
    app.kubernetes.io/version: 2.7.0
    helm.sh/chart: kubernetes-dashboard-6.0.0
    kubernetes.io/cluster-service: "true"
  name: flyte-sandbox-kubernetes-dashboard
  namespace: flyte
spec:
  ports:
  - name: http
    port: 80
    targetPort: http
  selector:
    app.kubernetes.io/component: kubernetes-dashboard
    app.kubernetes.io/instance: flyte-sandbox
    app.kubernetes.io/name: kubernetes-dashboard
  type: ClusterIP
---
apiVersion: v1
kind: Service
metadata:
  labels:
    app.kubernetes.io/instance: flyte-sandbox
    app.kubernetes.io/managed-by: Helm
    app.kubernetes.io/name: minio
    helm.sh/chart: minio-12.6.7
  name: flyte-sandbox-minio
  namespace: flyte
spec:
  externalTrafficPolicy: Cluster
  ports:
  - name: minio-api
    nodePort: 30002
    port: 9000
    targetPort: minio-api
  - name: minio-console
    port: 9001
    targetPort: minio-console
  selector:
    app.kubernetes.io/instance: flyte-sandbox
    app.kubernetes.io/name: minio
  type: NodePort
---
apiVersion: v1
kind: Service
metadata:
  labels:
    app.kubernetes.io/component: primary
    app.kubernetes.io/instance: flyte-sandbox
    app.kubernetes.io/managed-by: Helm
    app.kubernetes.io/name: postgresql
    helm.sh/chart: postgresql-12.8.1
  name: flyte-sandbox-postgresql
  namespace: flyte
spec:
  externalTrafficPolicy: Cluster
  ports:
  - name: tcp-postgresql
    nodePort: 30001
    port: 5432
    targetPort: tcp-postgresql
  selector:
    app.kubernetes.io/component: primary
    app.kubernetes.io/instance: flyte-sandbox
    app.kubernetes.io/name: postgresql
  sessionAffinity: None
  type: NodePort
---
apiVersion: v1
kind: Service
metadata:
  labels:
    app.kubernetes.io/component: primary
    app.kubernetes.io/instance: flyte-sandbox
    app.kubernetes.io/managed-by: Helm
    app.kubernetes.io/name: postgresql
    helm.sh/chart: postgresql-12.8.1
    service.alpha.kubernetes.io/tolerate-unready-endpoints: "true"
  name: flyte-sandbox-postgresql-hl
  namespace: flyte
spec:
  clusterIP: None
  ports:
  - name: tcp-postgresql
    port: 5432
    targetPort: tcp-postgresql
  publishNotReadyAddresses: true
  selector:
    app.kubernetes.io/component: primary
    app.kubernetes.io/instance: flyte-sandbox
    app.kubernetes.io/name: postgresql
  type: ClusterIP
---
apiVersion: v1
kind: Service
metadata:
  labels:
    app.kubernetes.io/instance: flyte-sandbox
    app.kubernetes.io/managed-by: Helm
    app.kubernetes.io/name: flyte-sandbox
    app.kubernetes.io/version: 1.16.1
    helm.sh/chart: flyte-sandbox-0.1.0
  name: flyte-sandbox-proxy
  namespace: flyte
spec:
  ports:
  - name: http
    nodePort: 30080
    port: 8000
    protocol: TCP
  selector:
    app.kubernetes.io/component: proxy
    app.kubernetes.io/instance: flyte-sandbox
    app.kubernetes.io/name: flyte-sandbox
  type: NodePort
---
apiVersion: v1
kind: Service
metadata:
  labels:
    app.kubernetes.io/instance: flyte-sandbox
    app.kubernetes.io/managed-by: Helm
    app.kubernetes.io/name: flyte-sandbox
    app.kubernetes.io/version: 1.16.0
    helm.sh/chart: flyte-binary-v0.1.10
  name: flyte-sandbox-webhook
  namespace: flyte
spec:
  ports:
  - name: webhook
    port: 443
    targetPort: webhook
  selector:
    app.kubernetes.io/component: flyte-binary
    app.kubernetes.io/instance: flyte-sandbox
    app.kubernetes.io/name: flyte-sandbox
  type: ClusterIP
---
apiVersion: v1
kind: Service
metadata:
  annotations:
    projectcontour.io/upstream-protocol.h2c: grpc
  labels:
    app.kubernetes.io/instance: flyte-sandbox
    app.kubernetes.io/managed-by: Helm
    app.kubernetes.io/name: flyteagent
    helm.sh/chart: flyteagent-v0.1.10
  name: flyteagent
  namespace: flyte
spec:
  ports:
  - appProtocol: TCP
    name: agent-grpc
    port: 8000
    protocol: TCP
    targetPort: agent-grpc
  selector:
    app.kubernetes.io/instance: flyte-sandbox
    app.kubernetes.io/name: flyteagent
  type: ClusterIP
---
apiVersion: v1
kind: PersistentVolume
metadata:
  labels:
    app.kubernetes.io/instance: flyte-sandbox
    app.kubernetes.io/managed-by: Helm
    app.kubernetes.io/name: flyte-sandbox
    app.kubernetes.io/version: 1.16.1
    helm.sh/chart: flyte-sandbox-0.1.0
  name: flyte-sandbox-db-storage
  namespace: flyte
spec:
  accessModes:
  - ReadWriteOnce
  capacity:
    storage: 1Gi
  hostPath:
    path: /var/lib/flyte/storage/db
  storageClassName: manual
---
apiVersion: v1
kind: PersistentVolume
metadata:
  labels:
    app.kubernetes.io/instance: flyte-sandbox
    app.kubernetes.io/managed-by: Helm
    app.kubernetes.io/name: flyte-sandbox
    app.kubernetes.io/version: 1.16.1
    helm.sh/chart: flyte-sandbox-0.1.0
  name: flyte-sandbox-minio-storage
  namespace: flyte
spec:
  accessModes:
  - ReadWriteOnce
  capacity:
    storage: 1Gi
  hostPath:
    path: /var/lib/flyte/storage/minio
  storageClassName: manual
---
apiVersion: v1
kind: PersistentVolumeClaim
metadata:
  labels:
    app.kubernetes.io/instance: flyte-sandbox
    app.kubernetes.io/managed-by: Helm
    app.kubernetes.io/name: flyte-sandbox
    app.kubernetes.io/version: 1.16.1
    helm.sh/chart: flyte-sandbox-0.1.0
  name: flyte-sandbox-db-storage
  namespace: flyte
spec:
  accessModes:
  - ReadWriteOnce
  resources:
    requests:
      storage: 1Gi
  storageClassName: manual
  volumeName: flyte-sandbox-db-storage
---
apiVersion: v1
kind: PersistentVolumeClaim
metadata:
  labels:
    app.kubernetes.io/instance: flyte-sandbox
    app.kubernetes.io/managed-by: Helm
    app.kubernetes.io/name: flyte-sandbox
    app.kubernetes.io/version: 1.16.1
    helm.sh/chart: flyte-sandbox-0.1.0
  name: flyte-sandbox-minio-storage
  namespace: flyte
spec:
  accessModes:
  - ReadWriteOnce
  resources:
    requests:
      storage: 1Gi
  storageClassName: manual
  volumeName: flyte-sandbox-minio-storage
---
apiVersion: apps/v1
kind: Deployment
metadata:
  labels:
    app.kubernetes.io/instance: flyte-sandbox
    app.kubernetes.io/managed-by: Helm
    app.kubernetes.io/name: flyte-sandbox
    app.kubernetes.io/version: 1.16.0
    helm.sh/chart: flyte-binary-v0.1.10
  name: flyte-sandbox
  namespace: flyte
spec:
  replicas: 1
  selector:
    matchLabels:
      app.kubernetes.io/component: flyte-binary
      app.kubernetes.io/instance: flyte-sandbox
      app.kubernetes.io/name: flyte-sandbox
  strategy:
    type: Recreate
  template:
    metadata:
      annotations:
        checksum/cluster-resource-templates: 6fd9b172465e3089fcc59f738b92b8dc4d8939360c19de8ee65f68b0e7422035
        checksum/configuration: 5a537c05dbd27a7f2884eb78f4e762205c3bcc3248ab9e509ab7074c7e5f953d
        checksum/configuration-secret: 09216ffaa3d29e14f88b1f30af580d02a2a5e014de4d750b7f275cc07ed4e914
      labels:
        app.kubernetes.io/component: flyte-binary
        app.kubernetes.io/instance: flyte-sandbox
        app.kubernetes.io/name: flyte-sandbox
    spec:
      containers:
      - args:
        - start
        - --config
        - /etc/flyte/config.d/*.yaml
        env:
        - name: POD_NAME
          valueFrom:
            fieldRef:
              fieldPath: metadata.name
        - name: POD_NAMESPACE
          valueFrom:
            fieldRef:
              fieldPath: metadata.namespace
        image: flyte-binary:sandbox
        imagePullPolicy: Never
        livenessProbe:
          httpGet:
            path: /healthcheck
            port: http
          initialDelaySeconds: 30
        name: flyte
        ports:
        - containerPort: 8088
          name: http
        - containerPort: 8089
          name: grpc
        - containerPort: 9443
          name: webhook
        readinessProbe:
          httpGet:
            path: /healthcheck
            port: http
          initialDelaySeconds: 30
        volumeMounts:
        - mountPath: /etc/flyte/cluster-resource-templates
          name: cluster-resource-templates
        - mountPath: /etc/flyte/config.d
          name: config
        - mountPath: /var/run/flyte
          name: state
      initContainers:
      - args:
        - |
          until pg_isready \
            -h flyte-sandbox-postgresql \
            -p 5432 \
            -U postgres
          do
            echo waiting for database
            sleep 0.1
          done
        command:
        - sh
        - -ec
        image: bitnami/postgresql:sandbox
        imagePullPolicy: Never
        name: wait-for-db
      serviceAccountName: flyte-sandbox
      volumes:
      - name: cluster-resource-templates
        projected:
          sources:
          - configMap:
              name: flyte-sandbox-cluster-resource-templates
          - configMap:
              name: flyte-sandbox-extra-cluster-resource-templates
      - name: config
        projected:
          sources:
          - configMap:
              name: flyte-sandbox-config
          - secret:
              name: flyte-sandbox-config-secret
          - configMap:
              name: flyte-sandbox-extra-config
      - emptyDir: {}
        name: state
---
apiVersion: apps/v1
kind: Deployment
metadata:
  labels:
    app.kubernetes.io/instance: flyte-sandbox
    app.kubernetes.io/managed-by: Helm
    app.kubernetes.io/name: flyte-sandbox
    app.kubernetes.io/version: 1.16.1
    helm.sh/chart: flyte-sandbox-0.1.0
  name: flyte-sandbox-buildkit
  namespace: flyte
spec:
  replicas: 1
  selector:
    matchLabels:
      app.kubernetes.io/component: buildkit
      app.kubernetes.io/instance: flyte-sandbox
      app.kubernetes.io/name: flyte-sandbox
  template:
    metadata:
      labels:
        app.kubernetes.io/component: buildkit
        app.kubernetes.io/instance: flyte-sandbox
        app.kubernetes.io/name: flyte-sandbox
    spec:
      containers:
      - args:
        - --addr
        - unix:///run/buildkit/buildkitd.sock
        - --addr
        - tcp://0.0.0.0:30003
        image: moby/buildkit:sandbox
        imagePullPolicy: Never
        livenessProbe:
          exec:
            command:
            - buildctl
            - debug
            - workers
          initialDelaySeconds: 5
          periodSeconds: 30
        name: buildkit
        ports:
        - containerPort: 30003
          name: tcp
          protocol: TCP
        readinessProbe:
          exec:
            command:
            - buildctl
            - debug
            - workers
          initialDelaySeconds: 5
          periodSeconds: 30
        securityContext:
          privileged: true
      dnsPolicy: ClusterFirstWithHostNet
      hostNetwork: true
---
apiVersion: apps/v1
kind: Deployment
metadata:
  labels:
    app: docker-registry
    chart: docker-registry-2.2.2
    heritage: Helm
    release: flyte-sandbox
  name: flyte-sandbox-docker-registry
  namespace: flyte
spec:
  minReadySeconds: 5
  replicas: 1
  selector:
    matchLabels:
      app: docker-registry
      release: flyte-sandbox
  template:
    metadata:
      annotations:
        checksum/config: 8f50e768255a87f078ba8b9879a0c174c3e045ffb46ac8723d2eedbe293c8d81
<<<<<<< HEAD
        checksum/secret: 85a71396ad8f3f7ac79cbc64439d42dd176edf59a41568fd1157f52343a2da42
=======
        checksum/secret: 89b23b61fb0b3e8423af547ebb08fefb82a79836f1eaaf90e838ebcb71bb2a1b
>>>>>>> 7aeaa268
      labels:
        app: docker-registry
        release: flyte-sandbox
    spec:
      containers:
      - command:
        - /bin/registry
        - serve
        - /etc/docker/registry/config.yml
        env:
        - name: REGISTRY_HTTP_SECRET
          valueFrom:
            secretKeyRef:
              key: haSharedSecret
              name: flyte-sandbox-docker-registry-secret
        - name: REGISTRY_STORAGE_FILESYSTEM_ROOTDIRECTORY
          value: /var/lib/registry
        image: registry:sandbox
        imagePullPolicy: Never
        livenessProbe:
          httpGet:
            path: /
            port: 5000
        name: docker-registry
        ports:
        - containerPort: 5000
        readinessProbe:
          httpGet:
            path: /
            port: 5000
        resources: {}
        volumeMounts:
        - mountPath: /etc/docker/registry
          name: flyte-sandbox-docker-registry-config
        - mountPath: /var/lib/registry/
          name: data
      securityContext:
        fsGroup: 1000
        runAsUser: 1000
      volumes:
      - configMap:
          name: flyte-sandbox-docker-registry-config
        name: flyte-sandbox-docker-registry-config
      - emptyDir: {}
        name: data
---
apiVersion: apps/v1
kind: Deployment
metadata:
  labels:
    app.kubernetes.io/component: kubernetes-dashboard
    app.kubernetes.io/instance: flyte-sandbox
    app.kubernetes.io/managed-by: Helm
    app.kubernetes.io/name: kubernetes-dashboard
    app.kubernetes.io/version: 2.7.0
    helm.sh/chart: kubernetes-dashboard-6.0.0
  name: flyte-sandbox-kubernetes-dashboard
  namespace: flyte
spec:
  replicas: 1
  selector:
    matchLabels:
      app.kubernetes.io/component: kubernetes-dashboard
      app.kubernetes.io/instance: flyte-sandbox
      app.kubernetes.io/name: kubernetes-dashboard
  strategy:
    rollingUpdate:
      maxSurge: 0
      maxUnavailable: 1
    type: RollingUpdate
  template:
    metadata:
      annotations: null
      labels:
        app.kubernetes.io/component: kubernetes-dashboard
        app.kubernetes.io/instance: flyte-sandbox
        app.kubernetes.io/managed-by: Helm
        app.kubernetes.io/name: kubernetes-dashboard
        app.kubernetes.io/version: 2.7.0
        helm.sh/chart: kubernetes-dashboard-6.0.0
    spec:
      containers:
      - args:
        - --namespace=flyte
        - --metrics-provider=none
        - --enable-insecure-login
        - --enable-skip-login
        image: kubernetesui/dashboard:sandbox
        imagePullPolicy: Never
        livenessProbe:
          httpGet:
            path: /
            port: 9090
            scheme: HTTP
          initialDelaySeconds: 30
          timeoutSeconds: 30
        name: kubernetes-dashboard
        ports:
        - containerPort: 9090
          name: http
          protocol: TCP
        resources:
          limits:
            cpu: 2
            memory: 200Mi
          requests:
            cpu: 100m
            memory: 200Mi
        securityContext:
          allowPrivilegeEscalation: false
          readOnlyRootFilesystem: true
          runAsGroup: 2001
          runAsUser: 1001
        volumeMounts:
        - mountPath: /certs
          name: kubernetes-dashboard-certs
        - mountPath: /tmp
          name: tmp-volume
      securityContext:
        seccompProfile:
          type: RuntimeDefault
      serviceAccountName: flyte-sandbox-kubernetes-dashboard
      volumes:
      - name: kubernetes-dashboard-certs
        secret:
          secretName: flyte-sandbox-kubernetes-dashboard-certs
      - emptyDir: {}
        name: tmp-volume
---
apiVersion: apps/v1
kind: Deployment
metadata:
  labels:
    app.kubernetes.io/instance: flyte-sandbox
    app.kubernetes.io/managed-by: Helm
    app.kubernetes.io/name: minio
    helm.sh/chart: minio-12.6.7
  name: flyte-sandbox-minio
  namespace: flyte
spec:
  selector:
    matchLabels:
      app.kubernetes.io/instance: flyte-sandbox
      app.kubernetes.io/name: minio
  strategy:
    type: Recreate
  template:
    metadata:
      annotations:
        checksum/credentials-secret: ecce809e3af19025d134846a9a81e163dd41df7e26abf2c6657895d9d13607a9
      labels:
        app.kubernetes.io/instance: flyte-sandbox
        app.kubernetes.io/managed-by: Helm
        app.kubernetes.io/name: minio
        helm.sh/chart: minio-12.6.7
    spec:
      affinity:
        nodeAffinity: null
        podAffinity: null
        podAntiAffinity:
          preferredDuringSchedulingIgnoredDuringExecution:
          - podAffinityTerm:
              labelSelector:
                matchLabels:
                  app.kubernetes.io/instance: flyte-sandbox
                  app.kubernetes.io/name: minio
              topologyKey: kubernetes.io/hostname
            weight: 1
      containers:
      - env:
        - name: BITNAMI_DEBUG
          value: "false"
        - name: MINIO_SCHEME
          value: http
        - name: MINIO_FORCE_NEW_KEYS
          value: "no"
        - name: MINIO_ROOT_USER
          valueFrom:
            secretKeyRef:
              key: root-user
              name: flyte-sandbox-minio
        - name: MINIO_ROOT_PASSWORD
          valueFrom:
            secretKeyRef:
              key: root-password
              name: flyte-sandbox-minio
        - name: MINIO_DEFAULT_BUCKETS
          value: my-s3-bucket
        - name: MINIO_BROWSER
          value: "on"
        - name: MINIO_PROMETHEUS_AUTH_TYPE
          value: public
        - name: MINIO_CONSOLE_PORT_NUMBER
          value: "9001"
        - name: MINIO_BROWSER_REDIRECT_URL
          value: http://localhost:30080/minio
        envFrom: null
        image: docker.io/bitnami/minio:sandbox
        imagePullPolicy: Never
        livenessProbe:
          failureThreshold: 5
          httpGet:
            path: /minio/health/live
            port: minio-api
            scheme: HTTP
          initialDelaySeconds: 5
          periodSeconds: 5
          successThreshold: 1
          timeoutSeconds: 5
        name: minio
        ports:
        - containerPort: 9000
          name: minio-api
          protocol: TCP
        - containerPort: 9001
          name: minio-console
          protocol: TCP
        readinessProbe:
          failureThreshold: 5
          initialDelaySeconds: 5
          periodSeconds: 5
          successThreshold: 1
          tcpSocket:
            port: minio-api
          timeoutSeconds: 1
        resources:
          limits: {}
          requests: {}
        securityContext:
          runAsNonRoot: true
          runAsUser: 1001
        volumeMounts:
        - mountPath: /data
          name: data
      initContainers:
      - command:
        - /bin/bash
        - -ec
        - |
          chown -R 1001:1001 /data
        image: docker.io/bitnami/os-shell:sandbox
        imagePullPolicy: Never
        name: volume-permissions
        resources:
          limits: {}
          requests: {}
        securityContext:
          runAsUser: 0
        volumeMounts:
        - mountPath: /data
          name: data
      securityContext:
        fsGroup: 1001
      serviceAccountName: flyte-sandbox-minio
      volumes:
      - name: data
        persistentVolumeClaim:
          claimName: flyte-sandbox-minio-storage
---
apiVersion: apps/v1
kind: Deployment
metadata:
  labels:
    app.kubernetes.io/instance: flyte-sandbox
    app.kubernetes.io/managed-by: Helm
    app.kubernetes.io/name: flyte-sandbox
    app.kubernetes.io/version: 1.16.1
    helm.sh/chart: flyte-sandbox-0.1.0
  name: flyte-sandbox-proxy
  namespace: flyte
spec:
  replicas: 1
  selector:
    matchLabels:
      app.kubernetes.io/component: proxy
      app.kubernetes.io/instance: flyte-sandbox
      app.kubernetes.io/name: flyte-sandbox
  template:
    metadata:
      labels:
        app.kubernetes.io/component: proxy
        app.kubernetes.io/instance: flyte-sandbox
        app.kubernetes.io/name: flyte-sandbox
    spec:
      containers:
      - image: envoyproxy/envoy:sandbox
        imagePullPolicy: Never
        livenessProbe:
          initialDelaySeconds: 30
          tcpSocket:
            port: http
        name: proxy
        ports:
        - containerPort: 8000
          name: http
        readinessProbe:
          tcpSocket:
            port: http
        volumeMounts:
        - mountPath: /etc/envoy
          name: config
      volumes:
      - configMap:
          name: flyte-sandbox-proxy-config
        name: config
---
apiVersion: apps/v1
kind: Deployment
metadata:
  labels:
    app.kubernetes.io/instance: flyte-sandbox
    app.kubernetes.io/managed-by: Helm
    app.kubernetes.io/name: flyteagent
    helm.sh/chart: flyteagent-v0.1.10
  name: flyteagent
  namespace: flyte
spec:
  replicas: 1
  selector:
    matchLabels:
      app.kubernetes.io/instance: flyte-sandbox
      app.kubernetes.io/name: flyteagent
  template:
    metadata:
      labels:
        app.kubernetes.io/instance: flyte-sandbox
        app.kubernetes.io/managed-by: Helm
        app.kubernetes.io/name: flyteagent
        helm.sh/chart: flyteagent-v0.1.10
    spec:
      containers:
      - command:
        - pyflyte
        - serve
        - agent
        env:
        - name: FLYTE_AWS_ENDPOINT
          value: http://flyte-sandbox-minio.flyte:9000
        - name: FLYTE_AWS_ACCESS_KEY_ID
          value: minio
        - name: FLYTE_AWS_SECRET_ACCESS_KEY
          value: miniostorage
        image: cr.flyte.org/flyteorg/flyteagent:1.14.2
        imagePullPolicy: IfNotPresent
        name: flyteagent
        ports:
        - containerPort: 8000
          name: agent-grpc
        readinessProbe:
          grpc:
            port: 8000
          initialDelaySeconds: 1
          periodSeconds: 3
        resources:
          limits:
            cpu: 500m
            ephemeral-storage: 200Mi
            memory: 300Mi
          requests:
            cpu: 500m
            ephemeral-storage: 200Mi
            memory: 200Mi
        securityContext:
          allowPrivilegeEscalation: false
        volumeMounts:
        - mountPath: /etc/secrets
          name: flyteagent
      securityContext: {}
      serviceAccountName: flyteagent
      volumes:
      - name: flyteagent
        secret:
          secretName: flyteagent
---
apiVersion: apps/v1
kind: StatefulSet
metadata:
  labels:
    app.kubernetes.io/component: primary
    app.kubernetes.io/instance: flyte-sandbox
    app.kubernetes.io/managed-by: Helm
    app.kubernetes.io/name: postgresql
    helm.sh/chart: postgresql-12.8.1
  name: flyte-sandbox-postgresql
  namespace: flyte
spec:
  replicas: 1
  selector:
    matchLabels:
      app.kubernetes.io/component: primary
      app.kubernetes.io/instance: flyte-sandbox
      app.kubernetes.io/name: postgresql
  serviceName: flyte-sandbox-postgresql-hl
  template:
    metadata:
      labels:
        app.kubernetes.io/component: primary
        app.kubernetes.io/instance: flyte-sandbox
        app.kubernetes.io/managed-by: Helm
        app.kubernetes.io/name: postgresql
        helm.sh/chart: postgresql-12.8.1
      name: flyte-sandbox-postgresql
    spec:
      affinity:
        nodeAffinity: null
        podAffinity: null
        podAntiAffinity:
          preferredDuringSchedulingIgnoredDuringExecution:
          - podAffinityTerm:
              labelSelector:
                matchLabels:
                  app.kubernetes.io/component: primary
                  app.kubernetes.io/instance: flyte-sandbox
                  app.kubernetes.io/name: postgresql
              topologyKey: kubernetes.io/hostname
            weight: 1
      containers:
      - env:
        - name: BITNAMI_DEBUG
          value: "false"
        - name: POSTGRESQL_PORT_NUMBER
          value: "5432"
        - name: POSTGRESQL_VOLUME_DIR
          value: /bitnami/postgresql
        - name: PGDATA
          value: /bitnami/postgresql/data
        - name: POSTGRES_PASSWORD
          valueFrom:
            secretKeyRef:
              key: postgres-password
              name: flyte-sandbox-postgresql
        - name: POSTGRESQL_ENABLE_LDAP
          value: "no"
        - name: POSTGRESQL_ENABLE_TLS
          value: "no"
        - name: POSTGRESQL_LOG_HOSTNAME
          value: "false"
        - name: POSTGRESQL_LOG_CONNECTIONS
          value: "false"
        - name: POSTGRESQL_LOG_DISCONNECTIONS
          value: "false"
        - name: POSTGRESQL_PGAUDIT_LOG_CATALOG
          value: "off"
        - name: POSTGRESQL_CLIENT_MIN_MESSAGES
          value: error
        - name: POSTGRESQL_SHARED_PRELOAD_LIBRARIES
          value: pgaudit
        image: docker.io/bitnami/postgresql:sandbox
        imagePullPolicy: Never
        livenessProbe:
          exec:
            command:
            - /bin/sh
            - -c
            - exec pg_isready -U "postgres" -h 127.0.0.1 -p 5432
          failureThreshold: 6
          initialDelaySeconds: 30
          periodSeconds: 10
          successThreshold: 1
          timeoutSeconds: 5
        name: postgresql
        ports:
        - containerPort: 5432
          name: tcp-postgresql
        readinessProbe:
          exec:
            command:
            - /bin/sh
            - -c
            - -e
            - |
              exec pg_isready -U "postgres" -h 127.0.0.1 -p 5432
              [ -f /opt/bitnami/postgresql/tmp/.initialized ] || [ -f /bitnami/postgresql/.initialized ]
          failureThreshold: 6
          initialDelaySeconds: 5
          periodSeconds: 10
          successThreshold: 1
          timeoutSeconds: 5
        resources:
          limits: {}
          requests:
            cpu: 250m
            memory: 256Mi
        securityContext:
          allowPrivilegeEscalation: false
          capabilities:
            drop:
            - ALL
          runAsGroup: 0
          runAsNonRoot: true
          runAsUser: 1001
          seccompProfile:
            type: RuntimeDefault
        volumeMounts:
        - mountPath: /bitnami/postgresql
          name: data
      hostIPC: false
      hostNetwork: false
      initContainers:
      - command:
        - /bin/sh
        - -ec
        - |
          chown 1001:1001 /bitnami/postgresql
          mkdir -p /bitnami/postgresql/data
          chmod 700 /bitnami/postgresql/data
          find /bitnami/postgresql -mindepth 1 -maxdepth 1 -not -name "conf" -not -name ".snapshot" -not -name "lost+found" | \
            xargs -r chown -R 1001:1001
        image: docker.io/bitnami/os-shell:sandbox
        imagePullPolicy: Never
        name: init-chmod-data
        resources:
          limits: {}
          requests: {}
        securityContext:
          runAsGroup: 0
          runAsNonRoot: false
          runAsUser: 0
          seccompProfile:
            type: RuntimeDefault
        volumeMounts:
        - mountPath: /bitnami/postgresql
          name: data
      securityContext:
        fsGroup: 1001
      serviceAccountName: default
      volumes:
      - name: data
        persistentVolumeClaim:
          claimName: flyte-sandbox-db-storage
  updateStrategy:
    rollingUpdate: {}
    type: RollingUpdate<|MERGE_RESOLUTION|>--- conflicted
+++ resolved
@@ -823,11 +823,7 @@
 ---
 apiVersion: v1
 data:
-<<<<<<< HEAD
-  haSharedSecret: enNEdDR0dExVcnl4SzFwcQ==
-=======
-  haSharedSecret: YUNORVNVRjBKVFpMTjVzZg==
->>>>>>> 7aeaa268
+  haSharedSecret: ZVg2MDdXYnJyNXlYUWlLSA==
   proxyPassword: ""
   proxyUsername: ""
 kind: Secret
@@ -1424,11 +1420,7 @@
     metadata:
       annotations:
         checksum/config: 8f50e768255a87f078ba8b9879a0c174c3e045ffb46ac8723d2eedbe293c8d81
-<<<<<<< HEAD
-        checksum/secret: 85a71396ad8f3f7ac79cbc64439d42dd176edf59a41568fd1157f52343a2da42
-=======
-        checksum/secret: 89b23b61fb0b3e8423af547ebb08fefb82a79836f1eaaf90e838ebcb71bb2a1b
->>>>>>> 7aeaa268
+        checksum/secret: 4d048d7850540d6862f070a28041c7c814d011e537872aecce2159789db2db79
       labels:
         app: docker-registry
         release: flyte-sandbox
