apiVersion: v1
kind: Namespace
metadata:
  name: flyte
---
apiVersion: v1
kind: ServiceAccount
metadata:
  labels:
    app.kubernetes.io/instance: flyte-sandbox
    app.kubernetes.io/managed-by: Helm
    app.kubernetes.io/name: flyte-sandbox
    app.kubernetes.io/version: 1.16.0
    helm.sh/chart: flyte-binary-v0.1.10
  name: flyte-sandbox
  namespace: flyte
---
apiVersion: v1
kind: ServiceAccount
metadata:
  labels:
    app.kubernetes.io/instance: flyte-sandbox
    app.kubernetes.io/managed-by: Helm
    app.kubernetes.io/name: kubernetes-dashboard
    app.kubernetes.io/version: 2.7.0
    helm.sh/chart: kubernetes-dashboard-6.0.0
  name: flyte-sandbox-kubernetes-dashboard
  namespace: flyte
---
apiVersion: v1
automountServiceAccountToken: true
kind: ServiceAccount
metadata:
  labels:
    app.kubernetes.io/instance: flyte-sandbox
    app.kubernetes.io/managed-by: Helm
    app.kubernetes.io/name: minio
    helm.sh/chart: minio-12.6.7
  name: flyte-sandbox-minio
  namespace: flyte
secrets:
- name: flyte-sandbox-minio
---
apiVersion: v1
kind: ServiceAccount
metadata:
  labels:
    app.kubernetes.io/instance: flyte-sandbox
    app.kubernetes.io/managed-by: Helm
    app.kubernetes.io/name: flyteagent
    helm.sh/chart: flyteagent-v0.1.10
  name: flyteagent
  namespace: flyte
---
apiVersion: rbac.authorization.k8s.io/v1
kind: Role
metadata:
  labels:
    app.kubernetes.io/instance: flyte-sandbox
    app.kubernetes.io/managed-by: Helm
    app.kubernetes.io/name: kubernetes-dashboard
    app.kubernetes.io/version: 2.7.0
    helm.sh/chart: kubernetes-dashboard-6.0.0
  name: flyte-sandbox-kubernetes-dashboard
  namespace: flyte
rules:
- apiGroups:
  - ""
  resourceNames:
  - kubernetes-dashboard-key-holder
  - kubernetes-dashboard-certs
  - kubernetes-dashboard-csrf
  resources:
  - secrets
  verbs:
  - get
  - update
  - delete
- apiGroups:
  - ""
  resourceNames:
  - kubernetes-dashboard-settings
  resources:
  - configmaps
  verbs:
  - get
  - update
- apiGroups:
  - ""
  resourceNames:
  - heapster
  - dashboard-metrics-scraper
  resources:
  - services
  verbs:
  - proxy
- apiGroups:
  - ""
  resourceNames:
  - heapster
  - 'http:heapster:'
  - 'https:heapster:'
  - dashboard-metrics-scraper
  - http:dashboard-metrics-scraper
  resources:
  - services/proxy
  verbs:
  - get
---
apiVersion: rbac.authorization.k8s.io/v1
kind: ClusterRole
metadata:
  labels:
    app.kubernetes.io/instance: flyte-sandbox
    app.kubernetes.io/managed-by: Helm
    app.kubernetes.io/name: flyte-sandbox
    app.kubernetes.io/version: 1.16.0
    helm.sh/chart: flyte-binary-v0.1.10
  name: flyte-sandbox-cluster-role
  namespace: flyte
rules:
- apiGroups:
  - ""
  resources:
  - namespaces
  - resourcequotas
  - secrets
  verbs:
  - create
  - get
  - list
  - patch
  - update
- apiGroups:
  - ""
  resources:
  - pods
  verbs:
  - create
  - delete
  - get
  - list
  - patch
  - update
  - watch
- apiGroups:
  - ""
  resources:
  - events
  verbs:
  - create
  - delete
  - patch
  - update
- apiGroups:
  - ""
  resources:
  - podtemplates
  verbs:
  - get
  - list
  - watch
- apiGroups:
  - flyte.lyft.com
  resources:
  - flyteworkflows
  verbs:
  - create
  - delete
  - deletecollection
  - get
  - list
  - patch
  - post
  - update
  - watch
- apiGroups:
  - apiextensions.k8s.io
  resources:
  - customresourcedefinitions
  verbs:
  - create
  - get
  - list
- apiGroups:
  - admissionregistration.k8s.io
  resources:
  - mutatingwebhookconfigurations
  verbs:
  - create
  - get
  - list
  - patch
  - update
- apiGroups:
  - '*'
  resources:
  - '*'
  verbs:
  - '*'
---
apiVersion: rbac.authorization.k8s.io/v1
kind: ClusterRole
metadata:
  labels:
    app.kubernetes.io/instance: flyte-sandbox
    app.kubernetes.io/managed-by: Helm
    app.kubernetes.io/name: kubernetes-dashboard
    app.kubernetes.io/version: 2.7.0
    helm.sh/chart: kubernetes-dashboard-6.0.0
  name: flyte-sandbox-kubernetes-dashboard-readonly
rules:
- apiGroups:
  - ""
  resources:
  - configmaps
  - endpoints
  - persistentvolumeclaims
  - pods
  - replicationcontrollers
  - replicationcontrollers/scale
  - serviceaccounts
  - services
  - nodes
  - persistentvolumeclaims
  - persistentvolumes
  verbs:
  - get
  - list
  - watch
- apiGroups:
  - ""
  resources:
  - bindings
  - events
  - limitranges
  - namespaces/status
  - pods/log
  - pods/status
  - replicationcontrollers/status
  - resourcequotas
  - resourcequotas/status
  verbs:
  - get
  - list
  - watch
- apiGroups:
  - ""
  resources:
  - namespaces
  verbs:
  - get
  - list
  - watch
- apiGroups:
  - apps
  resources:
  - daemonsets
  - deployments
  - deployments/scale
  - replicasets
  - replicasets/scale
  - statefulsets
  verbs:
  - get
  - list
  - watch
- apiGroups:
  - autoscaling
  resources:
  - horizontalpodautoscalers
  verbs:
  - get
  - list
  - watch
- apiGroups:
  - batch
  resources:
  - cronjobs
  - jobs
  verbs:
  - get
  - list
  - watch
- apiGroups:
  - extensions
  resources:
  - daemonsets
  - deployments
  - deployments/scale
  - ingresses
  - networkpolicies
  - replicasets
  - replicasets/scale
  - replicationcontrollers/scale
  verbs:
  - get
  - list
  - watch
- apiGroups:
  - policy
  resources:
  - poddisruptionbudgets
  verbs:
  - get
  - list
  - watch
- apiGroups:
  - networking.k8s.io
  resources:
  - networkpolicies
  - ingresses
  verbs:
  - get
  - list
  - watch
- apiGroups:
  - storage.k8s.io
  resources:
  - storageclasses
  - volumeattachments
  verbs:
  - get
  - list
  - watch
- apiGroups:
  - rbac.authorization.k8s.io
  resources:
  - clusterrolebindings
  - clusterroles
  - roles
  - rolebindings
  verbs:
  - get
  - list
  - watch
---
apiVersion: rbac.authorization.k8s.io/v1
kind: RoleBinding
metadata:
  labels:
    app.kubernetes.io/instance: flyte-sandbox
    app.kubernetes.io/managed-by: Helm
    app.kubernetes.io/name: kubernetes-dashboard
    app.kubernetes.io/version: 2.7.0
    helm.sh/chart: kubernetes-dashboard-6.0.0
  name: flyte-sandbox-kubernetes-dashboard
  namespace: flyte
roleRef:
  apiGroup: rbac.authorization.k8s.io
  kind: Role
  name: flyte-sandbox-kubernetes-dashboard
subjects:
- kind: ServiceAccount
  name: flyte-sandbox-kubernetes-dashboard
  namespace: flyte
---
apiVersion: rbac.authorization.k8s.io/v1
kind: ClusterRoleBinding
metadata:
  labels:
    app.kubernetes.io/instance: flyte-sandbox
    app.kubernetes.io/managed-by: Helm
    app.kubernetes.io/name: flyte-sandbox
    app.kubernetes.io/version: 1.16.0
    helm.sh/chart: flyte-binary-v0.1.10
  name: flyte-sandbox-cluster-role-binding
  namespace: flyte
roleRef:
  apiGroup: rbac.authorization.k8s.io
  kind: ClusterRole
  name: flyte-sandbox-cluster-role
subjects:
- kind: ServiceAccount
  name: flyte-sandbox
  namespace: flyte
---
apiVersion: rbac.authorization.k8s.io/v1
kind: ClusterRoleBinding
metadata:
  labels:
    app.kubernetes.io/instance: flyte-sandbox
    app.kubernetes.io/managed-by: Helm
    app.kubernetes.io/name: kubernetes-dashboard
    app.kubernetes.io/version: 2.7.0
    helm.sh/chart: kubernetes-dashboard-6.0.0
  name: flyte-sandbox-kubernetes-dashboard-readonly
roleRef:
  apiGroup: rbac.authorization.k8s.io
  kind: ClusterRole
  name: flyte-sandbox-kubernetes-dashboard-readonly
subjects:
- kind: ServiceAccount
  name: flyte-sandbox-kubernetes-dashboard
  namespace: flyte
---
apiVersion: v1
data:
  namespace.yaml: |
    apiVersion: v1
    kind: Namespace
    metadata:
      name: '{{ namespace }}'
kind: ConfigMap
metadata:
  labels:
    app.kubernetes.io/instance: flyte-sandbox
    app.kubernetes.io/managed-by: Helm
    app.kubernetes.io/name: flyte-sandbox
    app.kubernetes.io/version: 1.16.0
    helm.sh/chart: flyte-binary-v0.1.10
  name: flyte-sandbox-cluster-resource-templates
  namespace: flyte
---
apiVersion: v1
data:
  000-core.yaml: |
    admin:
      endpoint: localhost:8089
      insecure: true
    catalog-cache:
      endpoint: localhost:8081
      insecure: true
      type: datacatalog
    cluster_resources:
      standaloneDeployment: false
      templatePath: /etc/flyte/cluster-resource-templates
    logger:
      show-source: true
      level: 5
    propeller:
      create-flyteworkflow-crd: true
    webhook:
      certDir: /var/run/flyte/certs
      localCert: true
      secretName: flyte-sandbox-webhook-secret
      serviceName: flyte-sandbox-webhook
      servicePort: 443
    flyte:
      admin:
        disableClusterResourceManager: false
        disableScheduler: false
        disabled: false
        seedProjects:
        - flytesnacks
      dataCatalog:
        disabled: false
      propeller:
        disableWebhook: false
        disabled: false
  001-plugins.yaml: |
    tasks:
      task-plugins:
        default-for-task-types:
          container: container
          container_array: k8s-array
          sidecar: sidecar
        enabled-plugins:
        - container
        - sidecar
        - k8s-array
        - agent-service
    plugins:
      logs:
        kubernetes-enabled: true
        kubernetes-template-uri: http://localhost:30080/kubernetes-dashboard/#/log/{{.namespace }}/{{ .podName }}/pod?namespace={{ .namespace }}
        cloudwatch-enabled: false
        stackdriver-enabled: false
      k8s:
        co-pilot:
          image: "cr.flyte.org/flyteorg/flytecopilot:v1.11.0-b1"
      k8s-array:
        logs:
          config:
            kubernetes-enabled: true
            kubernetes-template-uri: http://localhost:30080/kubernetes-dashboard/#/log/{{.namespace }}/{{ .podName }}/pod?namespace={{ .namespace }}
            cloudwatch-enabled: false
            stackdriver-enabled: false
      agent-service:
        defaultAgent:
          defaultTimeout: 10s
          endpoint: dns:///flyteagent.flyte.svc.cluster.local:8000
          insecure: true
          timeouts:
            GetTask: 10s
        supportedTaskTypes:
        - default_task
  002-database.yaml: |
    database:
      postgres:
        username: postgres
        host: flyte-sandbox-postgresql
        port: 5432
        dbname: flyte
        options: "sslmode=disable"
  003-storage.yaml: |
    propeller:
      rawoutput-prefix: s3://my-s3-bucket/data
    storage:
      type: stow
      stow:
        kind: s3
        config:
          region: us-east-1
          disable_ssl: true
          v2_signing: true
          endpoint: http://flyte-sandbox-minio.flyte:9000
          auth_type: accesskey
      container: my-s3-bucket
  100-inline-config.yaml: |
    plugins:
      k8s:
        default-env-vars:
        - FLYTE_AWS_ENDPOINT: http://flyte-sandbox-minio.flyte:9000
        - FLYTE_AWS_ACCESS_KEY_ID: minio
        - FLYTE_AWS_SECRET_ACCESS_KEY: miniostorage
    storage:
      signedURL:
        stowConfigOverride:
          endpoint: http://localhost:30002
    task_resources:
      defaults:
        cpu: 500m
        ephemeralStorage: 0
        gpu: 0
        memory: 1Gi
      limits:
        cpu: 0
        ephemeralStorage: 0
        gpu: 0
        memory: 0
kind: ConfigMap
metadata:
  labels:
    app.kubernetes.io/instance: flyte-sandbox
    app.kubernetes.io/managed-by: Helm
    app.kubernetes.io/name: flyte-sandbox
    app.kubernetes.io/version: 1.16.0
    helm.sh/chart: flyte-binary-v0.1.10
  name: flyte-sandbox-config
  namespace: flyte
---
apiVersion: v1
data:
  config.yml: |-
    health:
      storagedriver:
        enabled: true
        interval: 10s
        threshold: 3
    http:
      addr: :5000
      debug:
        addr: :5001
        prometheus:
          enabled: false
          path: /metrics
      headers:
        X-Content-Type-Options:
        - nosniff
    log:
      fields:
        service: registry
    storage:
      cache:
        blobdescriptor: inmemory
    version: 0.1
kind: ConfigMap
metadata:
  labels:
    app: docker-registry
    chart: docker-registry-2.2.2
    heritage: Helm
    release: flyte-sandbox
  name: flyte-sandbox-docker-registry-config
  namespace: flyte
---
apiVersion: v1
kind: ConfigMap
metadata:
  name: flyte-sandbox-extra-cluster-resource-templates
  namespace: flyte
---
apiVersion: v1
kind: ConfigMap
metadata:
  name: flyte-sandbox-extra-config
  namespace: flyte
---
apiVersion: v1
data:
  envoy.yaml: |
    admin:
        access_log_path: /dev/stdout
    static_resources:
        listeners:
            - address:
                  socket_address:
                      address: 0.0.0.0
                      port_value: 8000
              filter_chains:
                  - filters:
                        - name: envoy.filters.network.http_connection_manager
                          typed_config:
                              "@type": type.googleapis.com/envoy.extensions.filters.network.http_connection_manager.v3.HttpConnectionManager
                              stat_prefix: ingress_http
                              codec_type: AUTO
                              upgrade_configs:
                                  - upgrade_type: websocket
                              route_config:
                                  name: local_route
                                  virtual_hosts:
                                      - name: backend
                                        domains:
                                            - "*"
                                        routes:
                                            - match:
                                                  path: "/"
                                              redirect:
                                                  path_redirect: "/console/"
                                            - match:
                                                  prefix: "/.well-known"
                                              route:
                                                  cluster: flyte
                                            - match:
                                                  prefix: "/__webpack_hmr"
                                              route:
                                                  cluster: flyte
                                            - match:
                                                  prefix: "/api"
                                              route:
                                                  cluster: flyte
                                            - match:
                                                  prefix: "/callback"
                                              route:
                                                  cluster: flyte
                                            - match:
                                                  prefix: "/config"
                                              route:
                                                  cluster: flyte
                                            - match:
                                                  prefix: "/console"
                                              route:
                                                  cluster: flyte
                                            - match:
                                                  prefix: "/healthcheck"
                                              route:
                                                  cluster: flyte
                                            - match:
                                                  prefix: "/login"
                                              route:
                                                  cluster: flyte
                                            - match:
                                                  prefix: "/logout"
                                              route:
                                                  cluster: flyte
                                            - match:
                                                  prefix: "/me"
                                              route:
                                                  cluster: flyte
                                            - match:
                                                  prefix: "/oauth2"
                                              route:
                                                  cluster: flyte
                                            - match:
                                                  prefix: "/v1"
                                              route:
                                                  cluster: flyte
                                            - match:
                                                  prefix: "/flyteidl.service.AdminService"
                                              route:
                                                  cluster: flyte_grpc
                                            - match:
                                                  prefix: "/flyteidl.service.AuthMetadataService"
                                              route:
                                                  cluster: flyte_grpc
                                            - match:
                                                  prefix: "/flyteidl.service.DataProxyService"
                                              route:
                                                  cluster: flyte_grpc
                                            - match:
                                                  prefix: "/flyteidl.service.IdentityService"
                                              route:
                                                  cluster: flyte_grpc
                                            - match:
                                                  prefix: "/grpc.health.v1.Health"
                                              route:
                                                  cluster: flyte_grpc
                                            - match:
                                                  prefix: "/flyteidl.service.SignalService"
                                              route:
                                                  cluster: flyte_grpc
                                            - match:
                                                  path: "/kubernetes-dashboard"
                                              redirect:
                                                  path_redirect: "/kubernetes-dashboard/"
                                            - match:
                                                  prefix: "/kubernetes-dashboard/"
                                              route:
                                                  cluster: kubernetes-dashboard
                                                  prefix_rewrite: /
                                            - match:
                                                  path: "/minio"
                                              redirect:
                                                  path_redirect: "/minio/"
                                            - match:
                                                  prefix: "/minio/"
                                              route:
                                                  cluster: minio
                                                  prefix_rewrite: /
                              http_filters:
                                  - name: envoy.filters.http.router
                                    typed_config:
                                      "@type": type.googleapis.com/envoy.extensions.filters.http.router.v3.Router
        clusters:
            - name: flyte
              connect_timeout: 0.25s
              type: STRICT_DNS
              lb_policy: ROUND_ROBIN
              load_assignment:
                  cluster_name: flyte
                  endpoints:
                      - lb_endpoints:
                            - endpoint:
                                  address:
                                      socket_address:
                                          address: flyte-sandbox-http
                                          port_value: 8088
            - name: flyte_grpc
              connect_timeout: 0.25s
              type: STRICT_DNS
              lb_policy: ROUND_ROBIN
              http2_protocol_options: {}
              load_assignment:
                  cluster_name: flyte_grpc
                  endpoints:
                      - lb_endpoints:
                            - endpoint:
                                  address:
                                      socket_address:
                                          address: flyte-sandbox-grpc
                                          port_value: 8089
            - name: kubernetes-dashboard
              connect_timeout: 0.25s
              type: STRICT_DNS
              lb_policy: ROUND_ROBIN
              load_assignment:
                  cluster_name: kubernetes-dashboard
                  endpoints:
                      - lb_endpoints:
                            - endpoint:
                                  address:
                                      socket_address:
                                          address: flyte-sandbox-kubernetes-dashboard
                                          port_value: 80
            - name: minio
              connect_timeout: 0.25s
              type: STRICT_DNS
              lb_policy: ROUND_ROBIN
              load_assignment:
                  cluster_name: minio
                  endpoints:
                      - lb_endpoints:
                            - endpoint:
                                  address:
                                      socket_address:
                                          address: flyte-sandbox-minio
                                          port_value: 9001
kind: ConfigMap
metadata:
  labels:
    app.kubernetes.io/instance: flyte-sandbox
    app.kubernetes.io/managed-by: Helm
    app.kubernetes.io/name: flyte-sandbox
    app.kubernetes.io/version: 1.16.1
    helm.sh/chart: flyte-sandbox-0.1.0
  name: flyte-sandbox-proxy-config
  namespace: flyte
---
apiVersion: v1
data: null
kind: ConfigMap
metadata:
  labels:
    app.kubernetes.io/instance: flyte-sandbox
    app.kubernetes.io/managed-by: Helm
    app.kubernetes.io/name: kubernetes-dashboard
    app.kubernetes.io/version: 2.7.0
    helm.sh/chart: kubernetes-dashboard-6.0.0
  name: kubernetes-dashboard-settings
  namespace: flyte
---
apiVersion: v1
kind: Secret
metadata:
  labels:
    app.kubernetes.io/instance: flyte-sandbox
    app.kubernetes.io/managed-by: Helm
    app.kubernetes.io/name: flyte-sandbox
    app.kubernetes.io/version: 1.16.0
    helm.sh/chart: flyte-binary-v0.1.10
  name: flyte-sandbox-config-secret
  namespace: flyte
stringData:
  012-database-secrets.yaml: |
    database:
      postgres:
        password: "postgres"
  013-storage-secrets.yaml: |
    storage:
      stow:
        config:
          access_key_id: "minio"
          secret_key: "miniostorage"
type: Opaque
---
apiVersion: v1
data:
<<<<<<< HEAD
  haSharedSecret: M2U5aTkzNzFlSlhMbURUeA==
=======
  haSharedSecret: YXFGVndTaXBySjFxWEIxNA==
>>>>>>> ba592586
  proxyPassword: ""
  proxyUsername: ""
kind: Secret
metadata:
  labels:
    app: docker-registry
    chart: docker-registry-2.2.2
    heritage: Helm
    release: flyte-sandbox
  name: flyte-sandbox-docker-registry-secret
  namespace: flyte
type: Opaque
---
apiVersion: v1
kind: Secret
metadata:
  labels:
    app.kubernetes.io/instance: flyte-sandbox
    app.kubernetes.io/managed-by: Helm
    app.kubernetes.io/name: kubernetes-dashboard
    app.kubernetes.io/version: 2.7.0
    helm.sh/chart: kubernetes-dashboard-6.0.0
  name: flyte-sandbox-kubernetes-dashboard-certs
  namespace: flyte
type: Opaque
---
apiVersion: v1
data:
  root-password: bWluaW9zdG9yYWdl
  root-user: bWluaW8=
kind: Secret
metadata:
  labels:
    app.kubernetes.io/instance: flyte-sandbox
    app.kubernetes.io/managed-by: Helm
    app.kubernetes.io/name: minio
    helm.sh/chart: minio-12.6.7
  name: flyte-sandbox-minio
  namespace: flyte
type: Opaque
---
apiVersion: v1
data:
  postgres-password: cG9zdGdyZXM=
kind: Secret
metadata:
  labels:
    app.kubernetes.io/instance: flyte-sandbox
    app.kubernetes.io/managed-by: Helm
    app.kubernetes.io/name: postgresql
    helm.sh/chart: postgresql-12.8.1
  name: flyte-sandbox-postgresql
  namespace: flyte
type: Opaque
---
apiVersion: v1
data:
  username: User
kind: Secret
metadata:
  name: flyteagent
  namespace: flyte
type: Opaque
---
apiVersion: v1
kind: Secret
metadata:
  labels:
    app.kubernetes.io/instance: flyte-sandbox
    app.kubernetes.io/managed-by: Helm
    app.kubernetes.io/name: kubernetes-dashboard
    app.kubernetes.io/version: 2.7.0
    helm.sh/chart: kubernetes-dashboard-6.0.0
  name: kubernetes-dashboard-csrf
  namespace: flyte
type: Opaque
---
apiVersion: v1
kind: Secret
metadata:
  labels:
    app.kubernetes.io/instance: flyte-sandbox
    app.kubernetes.io/managed-by: Helm
    app.kubernetes.io/name: kubernetes-dashboard
    app.kubernetes.io/version: 2.7.0
    helm.sh/chart: kubernetes-dashboard-6.0.0
  name: kubernetes-dashboard-key-holder
  namespace: flyte
type: Opaque
---
apiVersion: v1
kind: Service
metadata:
  labels:
    app: docker-registry
    chart: docker-registry-2.2.2
    heritage: Helm
    release: flyte-sandbox
  name: flyte-sandbox-docker-registry
  namespace: flyte
spec:
  ports:
  - name: http-5000
    nodePort: 30000
    port: 5000
    protocol: TCP
    targetPort: 5000
  selector:
    app: docker-registry
    release: flyte-sandbox
  type: NodePort
---
apiVersion: v1
kind: Service
metadata:
  labels:
    app.kubernetes.io/instance: flyte-sandbox
    app.kubernetes.io/managed-by: Helm
    app.kubernetes.io/name: flyte-sandbox
    app.kubernetes.io/version: 1.16.0
    helm.sh/chart: flyte-binary-v0.1.10
  name: flyte-sandbox-grpc
  namespace: flyte
spec:
  ports:
  - name: grpc
    nodePort: null
    port: 8089
    targetPort: grpc
  selector:
    app.kubernetes.io/component: flyte-binary
    app.kubernetes.io/instance: flyte-sandbox
    app.kubernetes.io/name: flyte-sandbox
  type: ClusterIP
---
apiVersion: v1
kind: Service
metadata:
  labels:
    app.kubernetes.io/instance: flyte-sandbox
    app.kubernetes.io/managed-by: Helm
    app.kubernetes.io/name: flyte-sandbox
    app.kubernetes.io/version: 1.16.0
    helm.sh/chart: flyte-binary-v0.1.10
  name: flyte-sandbox-http
  namespace: flyte
spec:
  ports:
  - name: http
    nodePort: null
    port: 8088
    targetPort: http
  selector:
    app.kubernetes.io/component: flyte-binary
    app.kubernetes.io/instance: flyte-sandbox
    app.kubernetes.io/name: flyte-sandbox
  type: ClusterIP
---
apiVersion: v1
kind: Service
metadata:
  labels:
    app.kubernetes.io/component: kubernetes-dashboard
    app.kubernetes.io/instance: flyte-sandbox
    app.kubernetes.io/managed-by: Helm
    app.kubernetes.io/name: kubernetes-dashboard
    app.kubernetes.io/version: 2.7.0
    helm.sh/chart: kubernetes-dashboard-6.0.0
    kubernetes.io/cluster-service: "true"
  name: flyte-sandbox-kubernetes-dashboard
  namespace: flyte
spec:
  ports:
  - name: http
    port: 80
    targetPort: http
  selector:
    app.kubernetes.io/component: kubernetes-dashboard
    app.kubernetes.io/instance: flyte-sandbox
    app.kubernetes.io/name: kubernetes-dashboard
  type: ClusterIP
---
apiVersion: v1
kind: Service
metadata:
  labels:
    app.kubernetes.io/instance: flyte-sandbox
    app.kubernetes.io/managed-by: Helm
    app.kubernetes.io/name: minio
    helm.sh/chart: minio-12.6.7
  name: flyte-sandbox-minio
  namespace: flyte
spec:
  externalTrafficPolicy: Cluster
  ports:
  - name: minio-api
    nodePort: 30002
    port: 9000
    targetPort: minio-api
  - name: minio-console
    port: 9001
    targetPort: minio-console
  selector:
    app.kubernetes.io/instance: flyte-sandbox
    app.kubernetes.io/name: minio
  type: NodePort
---
apiVersion: v1
kind: Service
metadata:
  labels:
    app.kubernetes.io/component: primary
    app.kubernetes.io/instance: flyte-sandbox
    app.kubernetes.io/managed-by: Helm
    app.kubernetes.io/name: postgresql
    helm.sh/chart: postgresql-12.8.1
  name: flyte-sandbox-postgresql
  namespace: flyte
spec:
  externalTrafficPolicy: Cluster
  ports:
  - name: tcp-postgresql
    nodePort: 30001
    port: 5432
    targetPort: tcp-postgresql
  selector:
    app.kubernetes.io/component: primary
    app.kubernetes.io/instance: flyte-sandbox
    app.kubernetes.io/name: postgresql
  sessionAffinity: None
  type: NodePort
---
apiVersion: v1
kind: Service
metadata:
  labels:
    app.kubernetes.io/component: primary
    app.kubernetes.io/instance: flyte-sandbox
    app.kubernetes.io/managed-by: Helm
    app.kubernetes.io/name: postgresql
    helm.sh/chart: postgresql-12.8.1
    service.alpha.kubernetes.io/tolerate-unready-endpoints: "true"
  name: flyte-sandbox-postgresql-hl
  namespace: flyte
spec:
  clusterIP: None
  ports:
  - name: tcp-postgresql
    port: 5432
    targetPort: tcp-postgresql
  publishNotReadyAddresses: true
  selector:
    app.kubernetes.io/component: primary
    app.kubernetes.io/instance: flyte-sandbox
    app.kubernetes.io/name: postgresql
  type: ClusterIP
---
apiVersion: v1
kind: Service
metadata:
  labels:
    app.kubernetes.io/instance: flyte-sandbox
    app.kubernetes.io/managed-by: Helm
    app.kubernetes.io/name: flyte-sandbox
    app.kubernetes.io/version: 1.16.1
    helm.sh/chart: flyte-sandbox-0.1.0
  name: flyte-sandbox-proxy
  namespace: flyte
spec:
  ports:
  - name: http
    nodePort: 30080
    port: 8000
    protocol: TCP
  selector:
    app.kubernetes.io/component: proxy
    app.kubernetes.io/instance: flyte-sandbox
    app.kubernetes.io/name: flyte-sandbox
  type: NodePort
---
apiVersion: v1
kind: Service
metadata:
  labels:
    app.kubernetes.io/instance: flyte-sandbox
    app.kubernetes.io/managed-by: Helm
    app.kubernetes.io/name: flyte-sandbox
    app.kubernetes.io/version: 1.16.0
    helm.sh/chart: flyte-binary-v0.1.10
  name: flyte-sandbox-webhook
  namespace: flyte
spec:
  ports:
  - name: webhook
    port: 443
    targetPort: webhook
  selector:
    app.kubernetes.io/component: flyte-binary
    app.kubernetes.io/instance: flyte-sandbox
    app.kubernetes.io/name: flyte-sandbox
  type: ClusterIP
---
apiVersion: v1
kind: Service
metadata:
  annotations:
    projectcontour.io/upstream-protocol.h2c: grpc
  labels:
    app.kubernetes.io/instance: flyte-sandbox
    app.kubernetes.io/managed-by: Helm
    app.kubernetes.io/name: flyteagent
    helm.sh/chart: flyteagent-v0.1.10
  name: flyteagent
  namespace: flyte
spec:
  ports:
  - name: agent-grpc
    port: 8000
    protocol: TCP
    targetPort: agent-grpc
  selector:
    app.kubernetes.io/instance: flyte-sandbox
    app.kubernetes.io/name: flyteagent
  type: ClusterIP
---
apiVersion: v1
kind: PersistentVolume
metadata:
  labels:
    app.kubernetes.io/instance: flyte-sandbox
    app.kubernetes.io/managed-by: Helm
    app.kubernetes.io/name: flyte-sandbox
    app.kubernetes.io/version: 1.16.1
    helm.sh/chart: flyte-sandbox-0.1.0
  name: flyte-sandbox-db-storage
  namespace: flyte
spec:
  accessModes:
  - ReadWriteOnce
  capacity:
    storage: 1Gi
  hostPath:
    path: /var/lib/flyte/storage/db
  storageClassName: manual
---
apiVersion: v1
kind: PersistentVolume
metadata:
  labels:
    app.kubernetes.io/instance: flyte-sandbox
    app.kubernetes.io/managed-by: Helm
    app.kubernetes.io/name: flyte-sandbox
    app.kubernetes.io/version: 1.16.1
    helm.sh/chart: flyte-sandbox-0.1.0
  name: flyte-sandbox-minio-storage
  namespace: flyte
spec:
  accessModes:
  - ReadWriteOnce
  capacity:
    storage: 1Gi
  hostPath:
    path: /var/lib/flyte/storage/minio
  storageClassName: manual
---
apiVersion: v1
kind: PersistentVolumeClaim
metadata:
  labels:
    app.kubernetes.io/instance: flyte-sandbox
    app.kubernetes.io/managed-by: Helm
    app.kubernetes.io/name: flyte-sandbox
    app.kubernetes.io/version: 1.16.1
    helm.sh/chart: flyte-sandbox-0.1.0
  name: flyte-sandbox-db-storage
  namespace: flyte
spec:
  accessModes:
  - ReadWriteOnce
  resources:
    requests:
      storage: 1Gi
  storageClassName: manual
  volumeName: flyte-sandbox-db-storage
---
apiVersion: v1
kind: PersistentVolumeClaim
metadata:
  labels:
    app.kubernetes.io/instance: flyte-sandbox
    app.kubernetes.io/managed-by: Helm
    app.kubernetes.io/name: flyte-sandbox
    app.kubernetes.io/version: 1.16.1
    helm.sh/chart: flyte-sandbox-0.1.0
  name: flyte-sandbox-minio-storage
  namespace: flyte
spec:
  accessModes:
  - ReadWriteOnce
  resources:
    requests:
      storage: 1Gi
  storageClassName: manual
  volumeName: flyte-sandbox-minio-storage
---
apiVersion: apps/v1
kind: Deployment
metadata:
  labels:
    app.kubernetes.io/instance: flyte-sandbox
    app.kubernetes.io/managed-by: Helm
    app.kubernetes.io/name: flyte-sandbox
    app.kubernetes.io/version: 1.16.0
    helm.sh/chart: flyte-binary-v0.1.10
  name: flyte-sandbox
  namespace: flyte
spec:
  replicas: 1
  selector:
    matchLabels:
      app.kubernetes.io/component: flyte-binary
      app.kubernetes.io/instance: flyte-sandbox
      app.kubernetes.io/name: flyte-sandbox
  strategy:
    type: Recreate
  template:
    metadata:
      annotations:
        checksum/cluster-resource-templates: 6fd9b172465e3089fcc59f738b92b8dc4d8939360c19de8ee65f68b0e7422035
        checksum/configuration: 286b381aca83e796ac69572dba6d2071241be79d4f00f3c2af55415a95157efd
        checksum/configuration-secret: 09216ffaa3d29e14f88b1f30af580d02a2a5e014de4d750b7f275cc07ed4e914
      labels:
        app.kubernetes.io/component: flyte-binary
        app.kubernetes.io/instance: flyte-sandbox
        app.kubernetes.io/name: flyte-sandbox
    spec:
      containers:
      - args:
        - start
        - --config
        - /etc/flyte/config.d/*.yaml
        env:
        - name: POD_NAME
          valueFrom:
            fieldRef:
              fieldPath: metadata.name
        - name: POD_NAMESPACE
          valueFrom:
            fieldRef:
              fieldPath: metadata.namespace
        image: flyte-binary:sandbox
        imagePullPolicy: Never
        livenessProbe:
          httpGet:
            path: /healthcheck
            port: http
          initialDelaySeconds: 30
        name: flyte
        ports:
        - containerPort: 8088
          name: http
        - containerPort: 8089
          name: grpc
        - containerPort: 9443
          name: webhook
        readinessProbe:
          httpGet:
            path: /healthcheck
            port: http
          initialDelaySeconds: 30
        volumeMounts:
        - mountPath: /etc/flyte/cluster-resource-templates
          name: cluster-resource-templates
        - mountPath: /etc/flyte/config.d
          name: config
        - mountPath: /var/run/flyte
          name: state
      initContainers:
      - args:
        - |
          until pg_isready \
            -h flyte-sandbox-postgresql \
            -p 5432 \
            -U postgres
          do
            echo waiting for database
            sleep 0.1
          done
        command:
        - sh
        - -ec
        image: bitnami/postgresql:sandbox
        imagePullPolicy: Never
        name: wait-for-db
      serviceAccountName: flyte-sandbox
      volumes:
      - name: cluster-resource-templates
        projected:
          sources:
          - configMap:
              name: flyte-sandbox-cluster-resource-templates
          - configMap:
              name: flyte-sandbox-extra-cluster-resource-templates
      - name: config
        projected:
          sources:
          - configMap:
              name: flyte-sandbox-config
          - secret:
              name: flyte-sandbox-config-secret
          - configMap:
              name: flyte-sandbox-extra-config
      - emptyDir: {}
        name: state
---
apiVersion: apps/v1
kind: Deployment
metadata:
  labels:
    app.kubernetes.io/instance: flyte-sandbox
    app.kubernetes.io/managed-by: Helm
    app.kubernetes.io/name: flyte-sandbox
    app.kubernetes.io/version: 1.16.1
    helm.sh/chart: flyte-sandbox-0.1.0
  name: flyte-sandbox-buildkit
  namespace: flyte
spec:
  replicas: 1
  selector:
    matchLabels:
      app.kubernetes.io/component: buildkit
      app.kubernetes.io/instance: flyte-sandbox
      app.kubernetes.io/name: flyte-sandbox
  template:
    metadata:
      labels:
        app.kubernetes.io/component: buildkit
        app.kubernetes.io/instance: flyte-sandbox
        app.kubernetes.io/name: flyte-sandbox
    spec:
      containers:
      - args:
        - --addr
        - unix:///run/buildkit/buildkitd.sock
        - --addr
        - tcp://0.0.0.0:30003
        image: moby/buildkit:sandbox
        imagePullPolicy: Never
        livenessProbe:
          exec:
            command:
            - buildctl
            - debug
            - workers
          initialDelaySeconds: 5
          periodSeconds: 30
        name: buildkit
        ports:
        - containerPort: 30003
          name: tcp
          protocol: TCP
        readinessProbe:
          exec:
            command:
            - buildctl
            - debug
            - workers
          initialDelaySeconds: 5
          periodSeconds: 30
        securityContext:
          privileged: true
      dnsPolicy: ClusterFirstWithHostNet
      hostNetwork: true
---
apiVersion: apps/v1
kind: Deployment
metadata:
  labels:
    app: docker-registry
    chart: docker-registry-2.2.2
    heritage: Helm
    release: flyte-sandbox
  name: flyte-sandbox-docker-registry
  namespace: flyte
spec:
  minReadySeconds: 5
  replicas: 1
  selector:
    matchLabels:
      app: docker-registry
      release: flyte-sandbox
  template:
    metadata:
      annotations:
        checksum/config: 8f50e768255a87f078ba8b9879a0c174c3e045ffb46ac8723d2eedbe293c8d81
<<<<<<< HEAD
        checksum/secret: caad2dcc3c2988b5d369af574ba78ff367e3e91f66faf917532ea935d3a880d6
=======
        checksum/secret: f5132fa475eb2386265cbda64d4e6d56922b771a5f7f5e6e8e4536a712663e45
>>>>>>> ba592586
      labels:
        app: docker-registry
        release: flyte-sandbox
    spec:
      containers:
      - command:
        - /bin/registry
        - serve
        - /etc/docker/registry/config.yml
        env:
        - name: REGISTRY_HTTP_SECRET
          valueFrom:
            secretKeyRef:
              key: haSharedSecret
              name: flyte-sandbox-docker-registry-secret
        - name: REGISTRY_STORAGE_FILESYSTEM_ROOTDIRECTORY
          value: /var/lib/registry
        image: registry:sandbox
        imagePullPolicy: Never
        livenessProbe:
          httpGet:
            path: /
            port: 5000
        name: docker-registry
        ports:
        - containerPort: 5000
        readinessProbe:
          httpGet:
            path: /
            port: 5000
        resources: {}
        volumeMounts:
        - mountPath: /etc/docker/registry
          name: flyte-sandbox-docker-registry-config
        - mountPath: /var/lib/registry/
          name: data
      securityContext:
        fsGroup: 1000
        runAsUser: 1000
      volumes:
      - configMap:
          name: flyte-sandbox-docker-registry-config
        name: flyte-sandbox-docker-registry-config
      - emptyDir: {}
        name: data
---
apiVersion: apps/v1
kind: Deployment
metadata:
  labels:
    app.kubernetes.io/component: kubernetes-dashboard
    app.kubernetes.io/instance: flyte-sandbox
    app.kubernetes.io/managed-by: Helm
    app.kubernetes.io/name: kubernetes-dashboard
    app.kubernetes.io/version: 2.7.0
    helm.sh/chart: kubernetes-dashboard-6.0.0
  name: flyte-sandbox-kubernetes-dashboard
  namespace: flyte
spec:
  replicas: 1
  selector:
    matchLabels:
      app.kubernetes.io/component: kubernetes-dashboard
      app.kubernetes.io/instance: flyte-sandbox
      app.kubernetes.io/name: kubernetes-dashboard
  strategy:
    rollingUpdate:
      maxSurge: 0
      maxUnavailable: 1
    type: RollingUpdate
  template:
    metadata:
      annotations: null
      labels:
        app.kubernetes.io/component: kubernetes-dashboard
        app.kubernetes.io/instance: flyte-sandbox
        app.kubernetes.io/managed-by: Helm
        app.kubernetes.io/name: kubernetes-dashboard
        app.kubernetes.io/version: 2.7.0
        helm.sh/chart: kubernetes-dashboard-6.0.0
    spec:
      containers:
      - args:
        - --namespace=flyte
        - --metrics-provider=none
        - --enable-insecure-login
        - --enable-skip-login
        image: kubernetesui/dashboard:sandbox
        imagePullPolicy: Never
        livenessProbe:
          httpGet:
            path: /
            port: 9090
            scheme: HTTP
          initialDelaySeconds: 30
          timeoutSeconds: 30
        name: kubernetes-dashboard
        ports:
        - containerPort: 9090
          name: http
          protocol: TCP
        resources:
          limits:
            cpu: 2
            memory: 200Mi
          requests:
            cpu: 100m
            memory: 200Mi
        securityContext:
          allowPrivilegeEscalation: false
          readOnlyRootFilesystem: true
          runAsGroup: 2001
          runAsUser: 1001
        volumeMounts:
        - mountPath: /certs
          name: kubernetes-dashboard-certs
        - mountPath: /tmp
          name: tmp-volume
      securityContext:
        seccompProfile:
          type: RuntimeDefault
      serviceAccountName: flyte-sandbox-kubernetes-dashboard
      volumes:
      - name: kubernetes-dashboard-certs
        secret:
          secretName: flyte-sandbox-kubernetes-dashboard-certs
      - emptyDir: {}
        name: tmp-volume
---
apiVersion: apps/v1
kind: Deployment
metadata:
  labels:
    app.kubernetes.io/instance: flyte-sandbox
    app.kubernetes.io/managed-by: Helm
    app.kubernetes.io/name: minio
    helm.sh/chart: minio-12.6.7
  name: flyte-sandbox-minio
  namespace: flyte
spec:
  selector:
    matchLabels:
      app.kubernetes.io/instance: flyte-sandbox
      app.kubernetes.io/name: minio
  strategy:
    type: Recreate
  template:
    metadata:
      annotations:
        checksum/credentials-secret: ecce809e3af19025d134846a9a81e163dd41df7e26abf2c6657895d9d13607a9
      labels:
        app.kubernetes.io/instance: flyte-sandbox
        app.kubernetes.io/managed-by: Helm
        app.kubernetes.io/name: minio
        helm.sh/chart: minio-12.6.7
    spec:
      affinity:
        nodeAffinity: null
        podAffinity: null
        podAntiAffinity:
          preferredDuringSchedulingIgnoredDuringExecution:
          - podAffinityTerm:
              labelSelector:
                matchLabels:
                  app.kubernetes.io/instance: flyte-sandbox
                  app.kubernetes.io/name: minio
              topologyKey: kubernetes.io/hostname
            weight: 1
      containers:
      - env:
        - name: BITNAMI_DEBUG
          value: "false"
        - name: MINIO_SCHEME
          value: http
        - name: MINIO_FORCE_NEW_KEYS
          value: "no"
        - name: MINIO_ROOT_USER
          valueFrom:
            secretKeyRef:
              key: root-user
              name: flyte-sandbox-minio
        - name: MINIO_ROOT_PASSWORD
          valueFrom:
            secretKeyRef:
              key: root-password
              name: flyte-sandbox-minio
        - name: MINIO_DEFAULT_BUCKETS
          value: my-s3-bucket
        - name: MINIO_BROWSER
          value: "on"
        - name: MINIO_PROMETHEUS_AUTH_TYPE
          value: public
        - name: MINIO_CONSOLE_PORT_NUMBER
          value: "9001"
        - name: MINIO_BROWSER_REDIRECT_URL
          value: http://localhost:30080/minio
        envFrom: null
        image: docker.io/bitnami/minio:sandbox
        imagePullPolicy: Never
        livenessProbe:
          failureThreshold: 5
          httpGet:
            path: /minio/health/live
            port: minio-api
            scheme: HTTP
          initialDelaySeconds: 5
          periodSeconds: 5
          successThreshold: 1
          timeoutSeconds: 5
        name: minio
        ports:
        - containerPort: 9000
          name: minio-api
          protocol: TCP
        - containerPort: 9001
          name: minio-console
          protocol: TCP
        readinessProbe:
          failureThreshold: 5
          initialDelaySeconds: 5
          periodSeconds: 5
          successThreshold: 1
          tcpSocket:
            port: minio-api
          timeoutSeconds: 1
        resources:
          limits: {}
          requests: {}
        securityContext:
          runAsNonRoot: true
          runAsUser: 1001
        volumeMounts:
        - mountPath: /data
          name: data
      initContainers:
      - command:
        - /bin/bash
        - -ec
        - |
          chown -R 1001:1001 /data
        image: docker.io/bitnami/os-shell:sandbox
        imagePullPolicy: Never
        name: volume-permissions
        resources:
          limits: {}
          requests: {}
        securityContext:
          runAsUser: 0
        volumeMounts:
        - mountPath: /data
          name: data
      securityContext:
        fsGroup: 1001
      serviceAccountName: flyte-sandbox-minio
      volumes:
      - name: data
        persistentVolumeClaim:
          claimName: flyte-sandbox-minio-storage
---
apiVersion: apps/v1
kind: Deployment
metadata:
  labels:
    app.kubernetes.io/instance: flyte-sandbox
    app.kubernetes.io/managed-by: Helm
    app.kubernetes.io/name: flyte-sandbox
    app.kubernetes.io/version: 1.16.1
    helm.sh/chart: flyte-sandbox-0.1.0
  name: flyte-sandbox-proxy
  namespace: flyte
spec:
  replicas: 1
  selector:
    matchLabels:
      app.kubernetes.io/component: proxy
      app.kubernetes.io/instance: flyte-sandbox
      app.kubernetes.io/name: flyte-sandbox
  template:
    metadata:
      labels:
        app.kubernetes.io/component: proxy
        app.kubernetes.io/instance: flyte-sandbox
        app.kubernetes.io/name: flyte-sandbox
    spec:
      containers:
      - image: envoyproxy/envoy:sandbox
        imagePullPolicy: Never
        livenessProbe:
          initialDelaySeconds: 30
          tcpSocket:
            port: http
        name: proxy
        ports:
        - containerPort: 8000
          name: http
        readinessProbe:
          tcpSocket:
            port: http
        volumeMounts:
        - mountPath: /etc/envoy
          name: config
      volumes:
      - configMap:
          name: flyte-sandbox-proxy-config
        name: config
---
apiVersion: apps/v1
kind: Deployment
metadata:
  labels:
    app.kubernetes.io/instance: flyte-sandbox
    app.kubernetes.io/managed-by: Helm
    app.kubernetes.io/name: flyteagent
    helm.sh/chart: flyteagent-v0.1.10
  name: flyteagent
  namespace: flyte
spec:
  replicas: 1
  selector:
    matchLabels:
      app.kubernetes.io/instance: flyte-sandbox
      app.kubernetes.io/name: flyteagent
  template:
    metadata:
      labels:
        app.kubernetes.io/instance: flyte-sandbox
        app.kubernetes.io/managed-by: Helm
        app.kubernetes.io/name: flyteagent
        helm.sh/chart: flyteagent-v0.1.10
    spec:
      containers:
      - command:
        - pyflyte
        - serve
        - agent
        env:
        - name: FLYTE_AWS_ENDPOINT
          value: http://flyte-sandbox-minio.flyte:9000
        - name: FLYTE_AWS_ACCESS_KEY_ID
          value: minio
        - name: FLYTE_AWS_SECRET_ACCESS_KEY
          value: miniostorage
        image: ghcr.io/flyteorg/flyteagent:1.10.7
        imagePullPolicy: IfNotPresent
        name: flyteagent
        ports:
        - containerPort: 8000
          name: agent-grpc
        resources:
          limits:
            cpu: 500m
            ephemeral-storage: 200Mi
            memory: 200Mi
          requests:
            cpu: 500m
            ephemeral-storage: 200Mi
            memory: 200Mi
        securityContext:
          allowPrivilegeEscalation: false
        volumeMounts:
        - mountPath: /etc/secrets
          name: flyteagent
      securityContext: {}
      serviceAccountName: flyteagent
      volumes:
      - name: flyteagent
        secret:
          secretName: flyteagent
---
apiVersion: apps/v1
kind: StatefulSet
metadata:
  labels:
    app.kubernetes.io/component: primary
    app.kubernetes.io/instance: flyte-sandbox
    app.kubernetes.io/managed-by: Helm
    app.kubernetes.io/name: postgresql
    helm.sh/chart: postgresql-12.8.1
  name: flyte-sandbox-postgresql
  namespace: flyte
spec:
  replicas: 1
  selector:
    matchLabels:
      app.kubernetes.io/component: primary
      app.kubernetes.io/instance: flyte-sandbox
      app.kubernetes.io/name: postgresql
  serviceName: flyte-sandbox-postgresql-hl
  template:
    metadata:
      labels:
        app.kubernetes.io/component: primary
        app.kubernetes.io/instance: flyte-sandbox
        app.kubernetes.io/managed-by: Helm
        app.kubernetes.io/name: postgresql
        helm.sh/chart: postgresql-12.8.1
      name: flyte-sandbox-postgresql
    spec:
      affinity:
        nodeAffinity: null
        podAffinity: null
        podAntiAffinity:
          preferredDuringSchedulingIgnoredDuringExecution:
          - podAffinityTerm:
              labelSelector:
                matchLabels:
                  app.kubernetes.io/component: primary
                  app.kubernetes.io/instance: flyte-sandbox
                  app.kubernetes.io/name: postgresql
              topologyKey: kubernetes.io/hostname
            weight: 1
      containers:
      - env:
        - name: BITNAMI_DEBUG
          value: "false"
        - name: POSTGRESQL_PORT_NUMBER
          value: "5432"
        - name: POSTGRESQL_VOLUME_DIR
          value: /bitnami/postgresql
        - name: PGDATA
          value: /bitnami/postgresql/data
        - name: POSTGRES_PASSWORD
          valueFrom:
            secretKeyRef:
              key: postgres-password
              name: flyte-sandbox-postgresql
        - name: POSTGRESQL_ENABLE_LDAP
          value: "no"
        - name: POSTGRESQL_ENABLE_TLS
          value: "no"
        - name: POSTGRESQL_LOG_HOSTNAME
          value: "false"
        - name: POSTGRESQL_LOG_CONNECTIONS
          value: "false"
        - name: POSTGRESQL_LOG_DISCONNECTIONS
          value: "false"
        - name: POSTGRESQL_PGAUDIT_LOG_CATALOG
          value: "off"
        - name: POSTGRESQL_CLIENT_MIN_MESSAGES
          value: error
        - name: POSTGRESQL_SHARED_PRELOAD_LIBRARIES
          value: pgaudit
        image: docker.io/bitnami/postgresql:sandbox
        imagePullPolicy: Never
        livenessProbe:
          exec:
            command:
            - /bin/sh
            - -c
            - exec pg_isready -U "postgres" -h 127.0.0.1 -p 5432
          failureThreshold: 6
          initialDelaySeconds: 30
          periodSeconds: 10
          successThreshold: 1
          timeoutSeconds: 5
        name: postgresql
        ports:
        - containerPort: 5432
          name: tcp-postgresql
        readinessProbe:
          exec:
            command:
            - /bin/sh
            - -c
            - -e
            - |
              exec pg_isready -U "postgres" -h 127.0.0.1 -p 5432
              [ -f /opt/bitnami/postgresql/tmp/.initialized ] || [ -f /bitnami/postgresql/.initialized ]
          failureThreshold: 6
          initialDelaySeconds: 5
          periodSeconds: 10
          successThreshold: 1
          timeoutSeconds: 5
        resources:
          limits: {}
          requests:
            cpu: 250m
            memory: 256Mi
        securityContext:
          allowPrivilegeEscalation: false
          capabilities:
            drop:
            - ALL
          runAsGroup: 0
          runAsNonRoot: true
          runAsUser: 1001
          seccompProfile:
            type: RuntimeDefault
        volumeMounts:
        - mountPath: /bitnami/postgresql
          name: data
      hostIPC: false
      hostNetwork: false
      initContainers:
      - command:
        - /bin/sh
        - -ec
        - |
          chown 1001:1001 /bitnami/postgresql
          mkdir -p /bitnami/postgresql/data
          chmod 700 /bitnami/postgresql/data
          find /bitnami/postgresql -mindepth 1 -maxdepth 1 -not -name "conf" -not -name ".snapshot" -not -name "lost+found" | \
            xargs -r chown -R 1001:1001
        image: docker.io/bitnami/os-shell:sandbox
        imagePullPolicy: Never
        name: init-chmod-data
        resources:
          limits: {}
          requests: {}
        securityContext:
          runAsGroup: 0
          runAsNonRoot: false
          runAsUser: 0
          seccompProfile:
            type: RuntimeDefault
        volumeMounts:
        - mountPath: /bitnami/postgresql
          name: data
      securityContext:
        fsGroup: 1001
      serviceAccountName: default
      volumes:
      - name: data
        persistentVolumeClaim:
          claimName: flyte-sandbox-db-storage
  updateStrategy:
    rollingUpdate: {}
    type: RollingUpdate<|MERGE_RESOLUTION|>--- conflicted
+++ resolved
@@ -816,11 +816,7 @@
 ---
 apiVersion: v1
 data:
-<<<<<<< HEAD
-  haSharedSecret: M2U5aTkzNzFlSlhMbURUeA==
-=======
-  haSharedSecret: YXFGVndTaXBySjFxWEIxNA==
->>>>>>> ba592586
+  haSharedSecret: bkw3ZkVVYXhtcUVXbzVSWA==
   proxyPassword: ""
   proxyUsername: ""
 kind: Secret
@@ -1416,11 +1412,7 @@
     metadata:
       annotations:
         checksum/config: 8f50e768255a87f078ba8b9879a0c174c3e045ffb46ac8723d2eedbe293c8d81
-<<<<<<< HEAD
-        checksum/secret: caad2dcc3c2988b5d369af574ba78ff367e3e91f66faf917532ea935d3a880d6
-=======
-        checksum/secret: f5132fa475eb2386265cbda64d4e6d56922b771a5f7f5e6e8e4536a712663e45
->>>>>>> ba592586
+        checksum/secret: 688908b0328a422aa7f9f6edf01cc458bae9aa0aeae81cc35d33ef91b6051564
       labels:
         app: docker-registry
         release: flyte-sandbox
