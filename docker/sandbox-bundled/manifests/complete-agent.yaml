--- conflicted
+++ resolved
@@ -821,11 +821,7 @@
 ---
 apiVersion: v1
 data:
-<<<<<<< HEAD
-  haSharedSecret: MUpQYWd3RWdMbE9rTmZ3Uw==
-=======
-  haSharedSecret: ZncyUmNBaWdYWlJmTUVMVA==
->>>>>>> de12c820
+  haSharedSecret: enNEdDR0dExVcnl4SzFwcQ==
   proxyPassword: ""
   proxyUsername: ""
 kind: Secret
@@ -1422,11 +1418,7 @@
     metadata:
       annotations:
         checksum/config: 8f50e768255a87f078ba8b9879a0c174c3e045ffb46ac8723d2eedbe293c8d81
-<<<<<<< HEAD
-        checksum/secret: c98dbe32a67a71797ba99a1e7f1c5d9ce159daba1ce9213f307de36307182e75
-=======
-        checksum/secret: f2f7afffa66c57f22b3c423e1ec672e533bededf3848df42ae23e805da175146
->>>>>>> de12c820
+        checksum/secret: 85a71396ad8f3f7ac79cbc64439d42dd176edf59a41568fd1157f52343a2da42
       labels:
         app: docker-registry
         release: flyte-sandbox
