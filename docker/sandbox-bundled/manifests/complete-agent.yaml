apiVersion: v1
kind: Namespace
metadata:
  name: flyte
---
apiVersion: v1
kind: ServiceAccount
metadata:
  labels:
    app.kubernetes.io/instance: flyte-sandbox
    app.kubernetes.io/managed-by: Helm
    app.kubernetes.io/name: flyte-sandbox
    app.kubernetes.io/version: 1.16.0
    helm.sh/chart: flyte-binary-v0.1.10
  name: flyte-sandbox
  namespace: flyte
---
apiVersion: v1
kind: ServiceAccount
metadata:
  labels:
    app.kubernetes.io/instance: flyte-sandbox
    app.kubernetes.io/managed-by: Helm
    app.kubernetes.io/name: kubernetes-dashboard
    app.kubernetes.io/version: 2.7.0
    helm.sh/chart: kubernetes-dashboard-6.0.0
  name: flyte-sandbox-kubernetes-dashboard
  namespace: flyte
---
apiVersion: v1
automountServiceAccountToken: true
kind: ServiceAccount
metadata:
  labels:
    app.kubernetes.io/instance: flyte-sandbox
    app.kubernetes.io/managed-by: Helm
    app.kubernetes.io/name: minio
    helm.sh/chart: minio-12.6.7
  name: flyte-sandbox-minio
  namespace: flyte
secrets:
- name: flyte-sandbox-minio
---
apiVersion: v1
kind: ServiceAccount
metadata:
  labels:
    app.kubernetes.io/instance: flyte-sandbox
    app.kubernetes.io/managed-by: Helm
    app.kubernetes.io/name: flyteagent
    helm.sh/chart: flyteagent-v0.1.10
  name: flyteagent
  namespace: flyte
---
apiVersion: rbac.authorization.k8s.io/v1
kind: Role
metadata:
  labels:
    app.kubernetes.io/instance: flyte-sandbox
    app.kubernetes.io/managed-by: Helm
    app.kubernetes.io/name: kubernetes-dashboard
    app.kubernetes.io/version: 2.7.0
    helm.sh/chart: kubernetes-dashboard-6.0.0
  name: flyte-sandbox-kubernetes-dashboard
  namespace: flyte
rules:
- apiGroups:
  - ""
  resourceNames:
  - kubernetes-dashboard-key-holder
  - kubernetes-dashboard-certs
  - kubernetes-dashboard-csrf
  resources:
  - secrets
  verbs:
  - get
  - update
  - delete
- apiGroups:
  - ""
  resourceNames:
  - kubernetes-dashboard-settings
  resources:
  - configmaps
  verbs:
  - get
  - update
- apiGroups:
  - ""
  resourceNames:
  - heapster
  - dashboard-metrics-scraper
  resources:
  - services
  verbs:
  - proxy
- apiGroups:
  - ""
  resourceNames:
  - heapster
  - 'http:heapster:'
  - 'https:heapster:'
  - dashboard-metrics-scraper
  - http:dashboard-metrics-scraper
  resources:
  - services/proxy
  verbs:
  - get
---
apiVersion: rbac.authorization.k8s.io/v1
kind: ClusterRole
metadata:
  labels:
    app.kubernetes.io/instance: flyte-sandbox
    app.kubernetes.io/managed-by: Helm
    app.kubernetes.io/name: flyte-sandbox
    app.kubernetes.io/version: 1.16.0
    helm.sh/chart: flyte-binary-v0.1.10
  name: flyte-sandbox-cluster-role
  namespace: flyte
rules:
- apiGroups:
  - ""
  resources:
  - namespaces
  - resourcequotas
  - secrets
  verbs:
  - create
  - get
  - list
  - patch
  - update
- apiGroups:
  - ""
  resources:
  - pods
  verbs:
  - create
  - delete
  - get
  - list
  - patch
  - update
  - watch
- apiGroups:
  - ""
  resources:
  - events
  verbs:
  - create
  - delete
  - patch
  - update
- apiGroups:
  - ""
  resources:
  - podtemplates
  verbs:
  - get
  - list
  - watch
- apiGroups:
  - flyte.lyft.com
  resources:
  - flyteworkflows
  verbs:
  - create
  - delete
  - deletecollection
  - get
  - list
  - patch
  - post
  - update
  - watch
- apiGroups:
  - apiextensions.k8s.io
  resources:
  - customresourcedefinitions
  verbs:
  - create
  - get
  - list
- apiGroups:
  - admissionregistration.k8s.io
  resources:
  - mutatingwebhookconfigurations
  verbs:
  - create
  - get
  - list
  - patch
  - update
- apiGroups:
  - '*'
  resources:
  - '*'
  verbs:
  - '*'
---
apiVersion: rbac.authorization.k8s.io/v1
kind: ClusterRole
metadata:
  labels:
    app.kubernetes.io/instance: flyte-sandbox
    app.kubernetes.io/managed-by: Helm
    app.kubernetes.io/name: kubernetes-dashboard
    app.kubernetes.io/version: 2.7.0
    helm.sh/chart: kubernetes-dashboard-6.0.0
  name: flyte-sandbox-kubernetes-dashboard-readonly
rules:
- apiGroups:
  - ""
  resources:
  - configmaps
  - endpoints
  - persistentvolumeclaims
  - pods
  - replicationcontrollers
  - replicationcontrollers/scale
  - serviceaccounts
  - services
  - nodes
  - persistentvolumeclaims
  - persistentvolumes
  verbs:
  - get
  - list
  - watch
- apiGroups:
  - ""
  resources:
  - bindings
  - events
  - limitranges
  - namespaces/status
  - pods/log
  - pods/status
  - replicationcontrollers/status
  - resourcequotas
  - resourcequotas/status
  verbs:
  - get
  - list
  - watch
- apiGroups:
  - ""
  resources:
  - namespaces
  verbs:
  - get
  - list
  - watch
- apiGroups:
  - apps
  resources:
  - daemonsets
  - deployments
  - deployments/scale
  - replicasets
  - replicasets/scale
  - statefulsets
  verbs:
  - get
  - list
  - watch
- apiGroups:
  - autoscaling
  resources:
  - horizontalpodautoscalers
  verbs:
  - get
  - list
  - watch
- apiGroups:
  - batch
  resources:
  - cronjobs
  - jobs
  verbs:
  - get
  - list
  - watch
- apiGroups:
  - extensions
  resources:
  - daemonsets
  - deployments
  - deployments/scale
  - ingresses
  - networkpolicies
  - replicasets
  - replicasets/scale
  - replicationcontrollers/scale
  verbs:
  - get
  - list
  - watch
- apiGroups:
  - policy
  resources:
  - poddisruptionbudgets
  verbs:
  - get
  - list
  - watch
- apiGroups:
  - networking.k8s.io
  resources:
  - networkpolicies
  - ingresses
  verbs:
  - get
  - list
  - watch
- apiGroups:
  - storage.k8s.io
  resources:
  - storageclasses
  - volumeattachments
  verbs:
  - get
  - list
  - watch
- apiGroups:
  - rbac.authorization.k8s.io
  resources:
  - clusterrolebindings
  - clusterroles
  - roles
  - rolebindings
  verbs:
  - get
  - list
  - watch
---
apiVersion: rbac.authorization.k8s.io/v1
kind: RoleBinding
metadata:
  labels:
    app.kubernetes.io/instance: flyte-sandbox
    app.kubernetes.io/managed-by: Helm
    app.kubernetes.io/name: kubernetes-dashboard
    app.kubernetes.io/version: 2.7.0
    helm.sh/chart: kubernetes-dashboard-6.0.0
  name: flyte-sandbox-kubernetes-dashboard
  namespace: flyte
roleRef:
  apiGroup: rbac.authorization.k8s.io
  kind: Role
  name: flyte-sandbox-kubernetes-dashboard
subjects:
- kind: ServiceAccount
  name: flyte-sandbox-kubernetes-dashboard
  namespace: flyte
---
apiVersion: rbac.authorization.k8s.io/v1
kind: ClusterRoleBinding
metadata:
  labels:
    app.kubernetes.io/instance: flyte-sandbox
    app.kubernetes.io/managed-by: Helm
    app.kubernetes.io/name: flyte-sandbox
    app.kubernetes.io/version: 1.16.0
    helm.sh/chart: flyte-binary-v0.1.10
  name: flyte-sandbox-cluster-role-binding
  namespace: flyte
roleRef:
  apiGroup: rbac.authorization.k8s.io
  kind: ClusterRole
  name: flyte-sandbox-cluster-role
subjects:
- kind: ServiceAccount
  name: flyte-sandbox
  namespace: flyte
---
apiVersion: rbac.authorization.k8s.io/v1
kind: ClusterRoleBinding
metadata:
  labels:
    app.kubernetes.io/instance: flyte-sandbox
    app.kubernetes.io/managed-by: Helm
    app.kubernetes.io/name: kubernetes-dashboard
    app.kubernetes.io/version: 2.7.0
    helm.sh/chart: kubernetes-dashboard-6.0.0
  name: flyte-sandbox-kubernetes-dashboard-readonly
roleRef:
  apiGroup: rbac.authorization.k8s.io
  kind: ClusterRole
  name: flyte-sandbox-kubernetes-dashboard-readonly
subjects:
- kind: ServiceAccount
  name: flyte-sandbox-kubernetes-dashboard
  namespace: flyte
---
apiVersion: v1
data:
  namespace.yaml: |
    apiVersion: v1
    kind: Namespace
    metadata:
      name: '{{ namespace }}'
kind: ConfigMap
metadata:
  labels:
    app.kubernetes.io/instance: flyte-sandbox
    app.kubernetes.io/managed-by: Helm
    app.kubernetes.io/name: flyte-sandbox
    app.kubernetes.io/version: 1.16.0
    helm.sh/chart: flyte-binary-v0.1.10
  name: flyte-sandbox-cluster-resource-templates
  namespace: flyte
---
apiVersion: v1
data:
  000-core.yaml: |
    admin:
      endpoint: localhost:8089
      insecure: true
    catalog-cache:
      endpoint: localhost:8081
      insecure: true
      type: datacatalog
    cluster_resources:
      standaloneDeployment: false
      templatePath: /etc/flyte/cluster-resource-templates
    logger:
      show-source: true
      level: 5
    propeller:
      create-flyteworkflow-crd: true
    webhook:
      certDir: /var/run/flyte/certs
      localCert: true
      secretName: flyte-sandbox-webhook-secret
      serviceName: flyte-sandbox-webhook
      servicePort: 443
    flyte:
      admin:
        disableClusterResourceManager: false
        disableScheduler: false
        disabled: false
        seedProjects:
        - flytesnacks
      dataCatalog:
        disabled: false
      propeller:
        disableWebhook: false
        disabled: false
  001-plugins.yaml: |
    tasks:
      task-plugins:
        default-for-task-types:
          container: container
          container_array: k8s-array
          sidecar: sidecar
        enabled-plugins:
        - container
        - sidecar
        - k8s-array
        - agent-service
    plugins:
      logs:
        kubernetes-enabled: true
        kubernetes-template-uri: http://localhost:30080/kubernetes-dashboard/#/log/{{.namespace }}/{{ .podName }}/pod?namespace={{ .namespace }}
        cloudwatch-enabled: false
        stackdriver-enabled: false
      k8s:
        co-pilot:
          image: "cr.flyte.org/flyteorg/flytecopilot:v1.11.0-b1"
      k8s-array:
        logs:
          config:
            kubernetes-enabled: true
            kubernetes-template-uri: http://localhost:30080/kubernetes-dashboard/#/log/{{.namespace }}/{{ .podName }}/pod?namespace={{ .namespace }}
            cloudwatch-enabled: false
            stackdriver-enabled: false
      agent-service:
        defaultAgent:
          defaultTimeout: 10s
          endpoint: dns:///flyteagent.flyte.svc.cluster.local:8000
          insecure: true
          timeouts:
            GetTask: 10s
        supportedTaskTypes:
        - default_task
  002-database.yaml: |
    database:
      postgres:
        username: postgres
        host: flyte-sandbox-postgresql
        port: 5432
        dbname: flyte
        options: "sslmode=disable"
  003-storage.yaml: |
    propeller:
      rawoutput-prefix: s3://my-s3-bucket/data
    storage:
      type: stow
      stow:
        kind: s3
        config:
          region: us-east-1
          disable_ssl: true
          v2_signing: true
          endpoint: http://flyte-sandbox-minio.flyte:9000
          auth_type: accesskey
      container: my-s3-bucket
  100-inline-config.yaml: |
    plugins:
      k8s:
        default-env-vars:
        - FLYTE_AWS_ENDPOINT: http://flyte-sandbox-minio.flyte:9000
        - FLYTE_AWS_ACCESS_KEY_ID: minio
        - FLYTE_AWS_SECRET_ACCESS_KEY: miniostorage
    storage:
      signedURL:
        stowConfigOverride:
          endpoint: http://localhost:30002
    task_resources:
      defaults:
        cpu: 500m
        ephemeralStorage: 0
        gpu: 0
        memory: 1Gi
      limits:
        cpu: 0
        ephemeralStorage: 0
        gpu: 0
        memory: 0
kind: ConfigMap
metadata:
  labels:
    app.kubernetes.io/instance: flyte-sandbox
    app.kubernetes.io/managed-by: Helm
    app.kubernetes.io/name: flyte-sandbox
    app.kubernetes.io/version: 1.16.0
    helm.sh/chart: flyte-binary-v0.1.10
  name: flyte-sandbox-config
  namespace: flyte
---
apiVersion: v1
data:
  config.yml: |-
    health:
      storagedriver:
        enabled: true
        interval: 10s
        threshold: 3
    http:
      addr: :5000
      debug:
        addr: :5001
        prometheus:
          enabled: false
          path: /metrics
      headers:
        X-Content-Type-Options:
        - nosniff
    log:
      fields:
        service: registry
    storage:
      cache:
        blobdescriptor: inmemory
    version: 0.1
kind: ConfigMap
metadata:
  labels:
    app: docker-registry
    chart: docker-registry-2.2.2
    heritage: Helm
    release: flyte-sandbox
  name: flyte-sandbox-docker-registry-config
  namespace: flyte
---
apiVersion: v1
kind: ConfigMap
metadata:
  name: flyte-sandbox-extra-cluster-resource-templates
  namespace: flyte
---
apiVersion: v1
kind: ConfigMap
metadata:
  name: flyte-sandbox-extra-config
  namespace: flyte
---
apiVersion: v1
data:
  envoy.yaml: |
    admin:
        access_log_path: /dev/stdout
    static_resources:
        listeners:
            - address:
                  socket_address:
                      address: 0.0.0.0
                      port_value: 8000
              filter_chains:
                  - filters:
                        - name: envoy.filters.network.http_connection_manager
                          typed_config:
                              "@type": type.googleapis.com/envoy.extensions.filters.network.http_connection_manager.v3.HttpConnectionManager
                              stat_prefix: ingress_http
                              codec_type: AUTO
                              upgrade_configs:
                                  - upgrade_type: websocket
                              route_config:
                                  name: local_route
                                  virtual_hosts:
                                      - name: backend
                                        domains:
                                            - "*"
                                        routes:
                                            - match:
                                                  path: "/"
                                              redirect:
                                                  path_redirect: "/console/"
                                            - match:
                                                  prefix: "/.well-known"
                                              route:
                                                  cluster: flyte
                                            - match:
                                                  prefix: "/__webpack_hmr"
                                              route:
                                                  cluster: flyte
                                            - match:
                                                  prefix: "/api"
                                              route:
                                                  cluster: flyte
                                            - match:
                                                  prefix: "/callback"
                                              route:
                                                  cluster: flyte
                                            - match:
                                                  prefix: "/config"
                                              route:
                                                  cluster: flyte
                                            - match:
                                                  prefix: "/console"
                                              route:
                                                  cluster: flyte
                                            - match:
                                                  prefix: "/healthcheck"
                                              route:
                                                  cluster: flyte
                                            - match:
                                                  prefix: "/login"
                                              route:
                                                  cluster: flyte
                                            - match:
                                                  prefix: "/logout"
                                              route:
                                                  cluster: flyte
                                            - match:
                                                  prefix: "/me"
                                              route:
                                                  cluster: flyte
                                            - match:
                                                  prefix: "/oauth2"
                                              route:
                                                  cluster: flyte
                                            - match:
                                                  prefix: "/v1"
                                              route:
                                                  cluster: flyte
                                            - match:
                                                  prefix: "/flyteidl.service.AdminService"
                                              route:
                                                  cluster: flyte_grpc
                                            - match:
                                                  prefix: "/flyteidl.service.AuthMetadataService"
                                              route:
                                                  cluster: flyte_grpc
                                            - match:
                                                  prefix: "/flyteidl.service.DataProxyService"
                                              route:
                                                  cluster: flyte_grpc
                                            - match:
                                                  prefix: "/flyteidl.service.IdentityService"
                                              route:
                                                  cluster: flyte_grpc
                                            - match:
                                                  prefix: "/grpc.health.v1.Health"
                                              route:
                                                  cluster: flyte_grpc
                                            - match:
                                                  prefix: "/flyteidl.service.SignalService"
                                              route:
                                                  cluster: flyte_grpc
                                            - match:
                                                  path: "/kubernetes-dashboard"
                                              redirect:
                                                  path_redirect: "/kubernetes-dashboard/"
                                            - match:
                                                  prefix: "/kubernetes-dashboard/"
                                              route:
                                                  cluster: kubernetes-dashboard
                                                  prefix_rewrite: /
                                            - match:
                                                  path: "/minio"
                                              redirect:
                                                  path_redirect: "/minio/"
                                            - match:
                                                  prefix: "/minio/"
                                              route:
                                                  cluster: minio
                                                  prefix_rewrite: /
                              http_filters:
                                  - name: envoy.filters.http.router
                                    typed_config:
                                      "@type": type.googleapis.com/envoy.extensions.filters.http.router.v3.Router
        clusters:
            - name: flyte
              connect_timeout: 0.25s
              type: STRICT_DNS
              lb_policy: ROUND_ROBIN
              load_assignment:
                  cluster_name: flyte
                  endpoints:
                      - lb_endpoints:
                            - endpoint:
                                  address:
                                      socket_address:
                                          address: flyte-sandbox-http
                                          port_value: 8088
            - name: flyte_grpc
              connect_timeout: 0.25s
              type: STRICT_DNS
              lb_policy: ROUND_ROBIN
              http2_protocol_options: {}
              load_assignment:
                  cluster_name: flyte_grpc
                  endpoints:
                      - lb_endpoints:
                            - endpoint:
                                  address:
                                      socket_address:
                                          address: flyte-sandbox-grpc
                                          port_value: 8089
            - name: kubernetes-dashboard
              connect_timeout: 0.25s
              type: STRICT_DNS
              lb_policy: ROUND_ROBIN
              load_assignment:
                  cluster_name: kubernetes-dashboard
                  endpoints:
                      - lb_endpoints:
                            - endpoint:
                                  address:
                                      socket_address:
                                          address: flyte-sandbox-kubernetes-dashboard
                                          port_value: 80
            - name: minio
              connect_timeout: 0.25s
              type: STRICT_DNS
              lb_policy: ROUND_ROBIN
              load_assignment:
                  cluster_name: minio
                  endpoints:
                      - lb_endpoints:
                            - endpoint:
                                  address:
                                      socket_address:
                                          address: flyte-sandbox-minio
                                          port_value: 9001
kind: ConfigMap
metadata:
  labels:
    app.kubernetes.io/instance: flyte-sandbox
    app.kubernetes.io/managed-by: Helm
    app.kubernetes.io/name: flyte-sandbox
    app.kubernetes.io/version: 1.16.1
    helm.sh/chart: flyte-sandbox-0.1.0
  name: flyte-sandbox-proxy-config
  namespace: flyte
---
apiVersion: v1
data: null
kind: ConfigMap
metadata:
  labels:
    app.kubernetes.io/instance: flyte-sandbox
    app.kubernetes.io/managed-by: Helm
    app.kubernetes.io/name: kubernetes-dashboard
    app.kubernetes.io/version: 2.7.0
    helm.sh/chart: kubernetes-dashboard-6.0.0
  name: kubernetes-dashboard-settings
  namespace: flyte
---
apiVersion: v1
kind: Secret
metadata:
  labels:
    app.kubernetes.io/instance: flyte-sandbox
    app.kubernetes.io/managed-by: Helm
    app.kubernetes.io/name: flyte-sandbox
    app.kubernetes.io/version: 1.16.0
    helm.sh/chart: flyte-binary-v0.1.10
  name: flyte-sandbox-config-secret
  namespace: flyte
stringData:
  012-database-secrets.yaml: |
    database:
      postgres:
        password: "postgres"
  013-storage-secrets.yaml: |
    storage:
      stow:
        config:
          access_key_id: "minio"
          secret_key: "miniostorage"
type: Opaque
---
apiVersion: v1
data:
<<<<<<< HEAD
  haSharedSecret: bkw3ZkVVYXhtcUVXbzVSWA==
=======
  haSharedSecret: NTRkQThQbW1FNDlVQ1B4Rw==
>>>>>>> 992641c5
  proxyPassword: ""
  proxyUsername: ""
kind: Secret
metadata:
  labels:
    app: docker-registry
    chart: docker-registry-2.2.2
    heritage: Helm
    release: flyte-sandbox
  name: flyte-sandbox-docker-registry-secret
  namespace: flyte
type: Opaque
---
apiVersion: v1
kind: Secret
metadata:
  labels:
    app.kubernetes.io/instance: flyte-sandbox
    app.kubernetes.io/managed-by: Helm
    app.kubernetes.io/name: kubernetes-dashboard
    app.kubernetes.io/version: 2.7.0
    helm.sh/chart: kubernetes-dashboard-6.0.0
  name: flyte-sandbox-kubernetes-dashboard-certs
  namespace: flyte
type: Opaque
---
apiVersion: v1
data:
  root-password: bWluaW9zdG9yYWdl
  root-user: bWluaW8=
kind: Secret
metadata:
  labels:
    app.kubernetes.io/instance: flyte-sandbox
    app.kubernetes.io/managed-by: Helm
    app.kubernetes.io/name: minio
    helm.sh/chart: minio-12.6.7
  name: flyte-sandbox-minio
  namespace: flyte
type: Opaque
---
apiVersion: v1
data:
  postgres-password: cG9zdGdyZXM=
kind: Secret
metadata:
  labels:
    app.kubernetes.io/instance: flyte-sandbox
    app.kubernetes.io/managed-by: Helm
    app.kubernetes.io/name: postgresql
    helm.sh/chart: postgresql-12.8.1
  name: flyte-sandbox-postgresql
  namespace: flyte
type: Opaque
---
apiVersion: v1
data:
  username: User
kind: Secret
metadata:
  name: flyteagent
  namespace: flyte
type: Opaque
---
apiVersion: v1
kind: Secret
metadata:
  labels:
    app.kubernetes.io/instance: flyte-sandbox
    app.kubernetes.io/managed-by: Helm
    app.kubernetes.io/name: kubernetes-dashboard
    app.kubernetes.io/version: 2.7.0
    helm.sh/chart: kubernetes-dashboard-6.0.0
  name: kubernetes-dashboard-csrf
  namespace: flyte
type: Opaque
---
apiVersion: v1
kind: Secret
metadata:
  labels:
    app.kubernetes.io/instance: flyte-sandbox
    app.kubernetes.io/managed-by: Helm
    app.kubernetes.io/name: kubernetes-dashboard
    app.kubernetes.io/version: 2.7.0
    helm.sh/chart: kubernetes-dashboard-6.0.0
  name: kubernetes-dashboard-key-holder
  namespace: flyte
type: Opaque
---
apiVersion: v1
kind: Service
metadata:
  labels:
    app: docker-registry
    chart: docker-registry-2.2.2
    heritage: Helm
    release: flyte-sandbox
  name: flyte-sandbox-docker-registry
  namespace: flyte
spec:
  ports:
  - name: http-5000
    nodePort: 30000
    port: 5000
    protocol: TCP
    targetPort: 5000
  selector:
    app: docker-registry
    release: flyte-sandbox
  type: NodePort
---
apiVersion: v1
kind: Service
metadata:
  labels:
    app.kubernetes.io/instance: flyte-sandbox
    app.kubernetes.io/managed-by: Helm
    app.kubernetes.io/name: flyte-sandbox
    app.kubernetes.io/version: 1.16.0
    helm.sh/chart: flyte-binary-v0.1.10
  name: flyte-sandbox-grpc
  namespace: flyte
spec:
  ports:
  - name: grpc
    nodePort: null
    port: 8089
    targetPort: grpc
  selector:
    app.kubernetes.io/component: flyte-binary
    app.kubernetes.io/instance: flyte-sandbox
    app.kubernetes.io/name: flyte-sandbox
  type: ClusterIP
---
apiVersion: v1
kind: Service
metadata:
  labels:
    app.kubernetes.io/instance: flyte-sandbox
    app.kubernetes.io/managed-by: Helm
    app.kubernetes.io/name: flyte-sandbox
    app.kubernetes.io/version: 1.16.0
    helm.sh/chart: flyte-binary-v0.1.10
  name: flyte-sandbox-http
  namespace: flyte
spec:
  ports:
  - name: http
    nodePort: null
    port: 8088
    targetPort: http
  selector:
    app.kubernetes.io/component: flyte-binary
    app.kubernetes.io/instance: flyte-sandbox
    app.kubernetes.io/name: flyte-sandbox
  type: ClusterIP
---
apiVersion: v1
kind: Service
metadata:
  labels:
    app.kubernetes.io/component: kubernetes-dashboard
    app.kubernetes.io/instance: flyte-sandbox
    app.kubernetes.io/managed-by: Helm
    app.kubernetes.io/name: kubernetes-dashboard
    app.kubernetes.io/version: 2.7.0
    helm.sh/chart: kubernetes-dashboard-6.0.0
    kubernetes.io/cluster-service: "true"
  name: flyte-sandbox-kubernetes-dashboard
  namespace: flyte
spec:
  ports:
  - name: http
    port: 80
    targetPort: http
  selector:
    app.kubernetes.io/component: kubernetes-dashboard
    app.kubernetes.io/instance: flyte-sandbox
    app.kubernetes.io/name: kubernetes-dashboard
  type: ClusterIP
---
apiVersion: v1
kind: Service
metadata:
  labels:
    app.kubernetes.io/instance: flyte-sandbox
    app.kubernetes.io/managed-by: Helm
    app.kubernetes.io/name: minio
    helm.sh/chart: minio-12.6.7
  name: flyte-sandbox-minio
  namespace: flyte
spec:
  externalTrafficPolicy: Cluster
  ports:
  - name: minio-api
    nodePort: 30002
    port: 9000
    targetPort: minio-api
  - name: minio-console
    port: 9001
    targetPort: minio-console
  selector:
    app.kubernetes.io/instance: flyte-sandbox
    app.kubernetes.io/name: minio
  type: NodePort
---
apiVersion: v1
kind: Service
metadata:
  labels:
    app.kubernetes.io/component: primary
    app.kubernetes.io/instance: flyte-sandbox
    app.kubernetes.io/managed-by: Helm
    app.kubernetes.io/name: postgresql
    helm.sh/chart: postgresql-12.8.1
  name: flyte-sandbox-postgresql
  namespace: flyte
spec:
  externalTrafficPolicy: Cluster
  ports:
  - name: tcp-postgresql
    nodePort: 30001
    port: 5432
    targetPort: tcp-postgresql
  selector:
    app.kubernetes.io/component: primary
    app.kubernetes.io/instance: flyte-sandbox
    app.kubernetes.io/name: postgresql
  sessionAffinity: None
  type: NodePort
---
apiVersion: v1
kind: Service
metadata:
  labels:
    app.kubernetes.io/component: primary
    app.kubernetes.io/instance: flyte-sandbox
    app.kubernetes.io/managed-by: Helm
    app.kubernetes.io/name: postgresql
    helm.sh/chart: postgresql-12.8.1
    service.alpha.kubernetes.io/tolerate-unready-endpoints: "true"
  name: flyte-sandbox-postgresql-hl
  namespace: flyte
spec:
  clusterIP: None
  ports:
  - name: tcp-postgresql
    port: 5432
    targetPort: tcp-postgresql
  publishNotReadyAddresses: true
  selector:
    app.kubernetes.io/component: primary
    app.kubernetes.io/instance: flyte-sandbox
    app.kubernetes.io/name: postgresql
  type: ClusterIP
---
apiVersion: v1
kind: Service
metadata:
  labels:
    app.kubernetes.io/instance: flyte-sandbox
    app.kubernetes.io/managed-by: Helm
    app.kubernetes.io/name: flyte-sandbox
    app.kubernetes.io/version: 1.16.1
    helm.sh/chart: flyte-sandbox-0.1.0
  name: flyte-sandbox-proxy
  namespace: flyte
spec:
  ports:
  - name: http
    nodePort: 30080
    port: 8000
    protocol: TCP
  selector:
    app.kubernetes.io/component: proxy
    app.kubernetes.io/instance: flyte-sandbox
    app.kubernetes.io/name: flyte-sandbox
  type: NodePort
---
apiVersion: v1
kind: Service
metadata:
  labels:
    app.kubernetes.io/instance: flyte-sandbox
    app.kubernetes.io/managed-by: Helm
    app.kubernetes.io/name: flyte-sandbox
    app.kubernetes.io/version: 1.16.0
    helm.sh/chart: flyte-binary-v0.1.10
  name: flyte-sandbox-webhook
  namespace: flyte
spec:
  ports:
  - name: webhook
    port: 443
    targetPort: webhook
  selector:
    app.kubernetes.io/component: flyte-binary
    app.kubernetes.io/instance: flyte-sandbox
    app.kubernetes.io/name: flyte-sandbox
  type: ClusterIP
---
apiVersion: v1
kind: Service
metadata:
  annotations:
    projectcontour.io/upstream-protocol.h2c: grpc
  labels:
    app.kubernetes.io/instance: flyte-sandbox
    app.kubernetes.io/managed-by: Helm
    app.kubernetes.io/name: flyteagent
    helm.sh/chart: flyteagent-v0.1.10
  name: flyteagent
  namespace: flyte
spec:
  ports:
  - name: agent-grpc
    port: 8000
    protocol: TCP
    targetPort: agent-grpc
  selector:
    app.kubernetes.io/instance: flyte-sandbox
    app.kubernetes.io/name: flyteagent
  type: ClusterIP
---
apiVersion: v1
kind: PersistentVolume
metadata:
  labels:
    app.kubernetes.io/instance: flyte-sandbox
    app.kubernetes.io/managed-by: Helm
    app.kubernetes.io/name: flyte-sandbox
    app.kubernetes.io/version: 1.16.1
    helm.sh/chart: flyte-sandbox-0.1.0
  name: flyte-sandbox-db-storage
  namespace: flyte
spec:
  accessModes:
  - ReadWriteOnce
  capacity:
    storage: 1Gi
  hostPath:
    path: /var/lib/flyte/storage/db
  storageClassName: manual
---
apiVersion: v1
kind: PersistentVolume
metadata:
  labels:
    app.kubernetes.io/instance: flyte-sandbox
    app.kubernetes.io/managed-by: Helm
    app.kubernetes.io/name: flyte-sandbox
    app.kubernetes.io/version: 1.16.1
    helm.sh/chart: flyte-sandbox-0.1.0
  name: flyte-sandbox-minio-storage
  namespace: flyte
spec:
  accessModes:
  - ReadWriteOnce
  capacity:
    storage: 1Gi
  hostPath:
    path: /var/lib/flyte/storage/minio
  storageClassName: manual
---
apiVersion: v1
kind: PersistentVolumeClaim
metadata:
  labels:
    app.kubernetes.io/instance: flyte-sandbox
    app.kubernetes.io/managed-by: Helm
    app.kubernetes.io/name: flyte-sandbox
    app.kubernetes.io/version: 1.16.1
    helm.sh/chart: flyte-sandbox-0.1.0
  name: flyte-sandbox-db-storage
  namespace: flyte
spec:
  accessModes:
  - ReadWriteOnce
  resources:
    requests:
      storage: 1Gi
  storageClassName: manual
  volumeName: flyte-sandbox-db-storage
---
apiVersion: v1
kind: PersistentVolumeClaim
metadata:
  labels:
    app.kubernetes.io/instance: flyte-sandbox
    app.kubernetes.io/managed-by: Helm
    app.kubernetes.io/name: flyte-sandbox
    app.kubernetes.io/version: 1.16.1
    helm.sh/chart: flyte-sandbox-0.1.0
  name: flyte-sandbox-minio-storage
  namespace: flyte
spec:
  accessModes:
  - ReadWriteOnce
  resources:
    requests:
      storage: 1Gi
  storageClassName: manual
  volumeName: flyte-sandbox-minio-storage
---
apiVersion: apps/v1
kind: Deployment
metadata:
  labels:
    app.kubernetes.io/instance: flyte-sandbox
    app.kubernetes.io/managed-by: Helm
    app.kubernetes.io/name: flyte-sandbox
    app.kubernetes.io/version: 1.16.0
    helm.sh/chart: flyte-binary-v0.1.10
  name: flyte-sandbox
  namespace: flyte
spec:
  replicas: 1
  selector:
    matchLabels:
      app.kubernetes.io/component: flyte-binary
      app.kubernetes.io/instance: flyte-sandbox
      app.kubernetes.io/name: flyte-sandbox
  strategy:
    type: Recreate
  template:
    metadata:
      annotations:
        checksum/cluster-resource-templates: 6fd9b172465e3089fcc59f738b92b8dc4d8939360c19de8ee65f68b0e7422035
        checksum/configuration: 286b381aca83e796ac69572dba6d2071241be79d4f00f3c2af55415a95157efd
        checksum/configuration-secret: 09216ffaa3d29e14f88b1f30af580d02a2a5e014de4d750b7f275cc07ed4e914
      labels:
        app.kubernetes.io/component: flyte-binary
        app.kubernetes.io/instance: flyte-sandbox
        app.kubernetes.io/name: flyte-sandbox
    spec:
      containers:
      - args:
        - start
        - --config
        - /etc/flyte/config.d/*.yaml
        env:
        - name: POD_NAME
          valueFrom:
            fieldRef:
              fieldPath: metadata.name
        - name: POD_NAMESPACE
          valueFrom:
            fieldRef:
              fieldPath: metadata.namespace
        image: flyte-binary:sandbox
        imagePullPolicy: Never
        livenessProbe:
          httpGet:
            path: /healthcheck
            port: http
          initialDelaySeconds: 30
        name: flyte
        ports:
        - containerPort: 8088
          name: http
        - containerPort: 8089
          name: grpc
        - containerPort: 9443
          name: webhook
        readinessProbe:
          httpGet:
            path: /healthcheck
            port: http
          initialDelaySeconds: 30
        volumeMounts:
        - mountPath: /etc/flyte/cluster-resource-templates
          name: cluster-resource-templates
        - mountPath: /etc/flyte/config.d
          name: config
        - mountPath: /var/run/flyte
          name: state
      initContainers:
      - args:
        - |
          until pg_isready \
            -h flyte-sandbox-postgresql \
            -p 5432 \
            -U postgres
          do
            echo waiting for database
            sleep 0.1
          done
        command:
        - sh
        - -ec
        image: bitnami/postgresql:sandbox
        imagePullPolicy: Never
        name: wait-for-db
      serviceAccountName: flyte-sandbox
      volumes:
      - name: cluster-resource-templates
        projected:
          sources:
          - configMap:
              name: flyte-sandbox-cluster-resource-templates
          - configMap:
              name: flyte-sandbox-extra-cluster-resource-templates
      - name: config
        projected:
          sources:
          - configMap:
              name: flyte-sandbox-config
          - secret:
              name: flyte-sandbox-config-secret
          - configMap:
              name: flyte-sandbox-extra-config
      - emptyDir: {}
        name: state
---
apiVersion: apps/v1
kind: Deployment
metadata:
  labels:
    app.kubernetes.io/instance: flyte-sandbox
    app.kubernetes.io/managed-by: Helm
    app.kubernetes.io/name: flyte-sandbox
    app.kubernetes.io/version: 1.16.1
    helm.sh/chart: flyte-sandbox-0.1.0
  name: flyte-sandbox-buildkit
  namespace: flyte
spec:
  replicas: 1
  selector:
    matchLabels:
      app.kubernetes.io/component: buildkit
      app.kubernetes.io/instance: flyte-sandbox
      app.kubernetes.io/name: flyte-sandbox
  template:
    metadata:
      labels:
        app.kubernetes.io/component: buildkit
        app.kubernetes.io/instance: flyte-sandbox
        app.kubernetes.io/name: flyte-sandbox
    spec:
      containers:
      - args:
        - --addr
        - unix:///run/buildkit/buildkitd.sock
        - --addr
        - tcp://0.0.0.0:30003
        image: moby/buildkit:sandbox
        imagePullPolicy: Never
        livenessProbe:
          exec:
            command:
            - buildctl
            - debug
            - workers
          initialDelaySeconds: 5
          periodSeconds: 30
        name: buildkit
        ports:
        - containerPort: 30003
          name: tcp
          protocol: TCP
        readinessProbe:
          exec:
            command:
            - buildctl
            - debug
            - workers
          initialDelaySeconds: 5
          periodSeconds: 30
        securityContext:
          privileged: true
      dnsPolicy: ClusterFirstWithHostNet
      hostNetwork: true
---
apiVersion: apps/v1
kind: Deployment
metadata:
  labels:
    app: docker-registry
    chart: docker-registry-2.2.2
    heritage: Helm
    release: flyte-sandbox
  name: flyte-sandbox-docker-registry
  namespace: flyte
spec:
  minReadySeconds: 5
  replicas: 1
  selector:
    matchLabels:
      app: docker-registry
      release: flyte-sandbox
  template:
    metadata:
      annotations:
        checksum/config: 8f50e768255a87f078ba8b9879a0c174c3e045ffb46ac8723d2eedbe293c8d81
<<<<<<< HEAD
        checksum/secret: 688908b0328a422aa7f9f6edf01cc458bae9aa0aeae81cc35d33ef91b6051564
=======
        checksum/secret: 7ce58af0efd945f657619718c017f528d7055b8069cab01aed85e29639bd6d6a
>>>>>>> 992641c5
      labels:
        app: docker-registry
        release: flyte-sandbox
    spec:
      containers:
      - command:
        - /bin/registry
        - serve
        - /etc/docker/registry/config.yml
        env:
        - name: REGISTRY_HTTP_SECRET
          valueFrom:
            secretKeyRef:
              key: haSharedSecret
              name: flyte-sandbox-docker-registry-secret
        - name: REGISTRY_STORAGE_FILESYSTEM_ROOTDIRECTORY
          value: /var/lib/registry
        image: registry:sandbox
        imagePullPolicy: Never
        livenessProbe:
          httpGet:
            path: /
            port: 5000
        name: docker-registry
        ports:
        - containerPort: 5000
        readinessProbe:
          httpGet:
            path: /
            port: 5000
        resources: {}
        volumeMounts:
        - mountPath: /etc/docker/registry
          name: flyte-sandbox-docker-registry-config
        - mountPath: /var/lib/registry/
          name: data
      securityContext:
        fsGroup: 1000
        runAsUser: 1000
      volumes:
      - configMap:
          name: flyte-sandbox-docker-registry-config
        name: flyte-sandbox-docker-registry-config
      - emptyDir: {}
        name: data
---
apiVersion: apps/v1
kind: Deployment
metadata:
  labels:
    app.kubernetes.io/component: kubernetes-dashboard
    app.kubernetes.io/instance: flyte-sandbox
    app.kubernetes.io/managed-by: Helm
    app.kubernetes.io/name: kubernetes-dashboard
    app.kubernetes.io/version: 2.7.0
    helm.sh/chart: kubernetes-dashboard-6.0.0
  name: flyte-sandbox-kubernetes-dashboard
  namespace: flyte
spec:
  replicas: 1
  selector:
    matchLabels:
      app.kubernetes.io/component: kubernetes-dashboard
      app.kubernetes.io/instance: flyte-sandbox
      app.kubernetes.io/name: kubernetes-dashboard
  strategy:
    rollingUpdate:
      maxSurge: 0
      maxUnavailable: 1
    type: RollingUpdate
  template:
    metadata:
      annotations: null
      labels:
        app.kubernetes.io/component: kubernetes-dashboard
        app.kubernetes.io/instance: flyte-sandbox
        app.kubernetes.io/managed-by: Helm
        app.kubernetes.io/name: kubernetes-dashboard
        app.kubernetes.io/version: 2.7.0
        helm.sh/chart: kubernetes-dashboard-6.0.0
    spec:
      containers:
      - args:
        - --namespace=flyte
        - --metrics-provider=none
        - --enable-insecure-login
        - --enable-skip-login
        image: kubernetesui/dashboard:sandbox
        imagePullPolicy: Never
        livenessProbe:
          httpGet:
            path: /
            port: 9090
            scheme: HTTP
          initialDelaySeconds: 30
          timeoutSeconds: 30
        name: kubernetes-dashboard
        ports:
        - containerPort: 9090
          name: http
          protocol: TCP
        resources:
          limits:
            cpu: 2
            memory: 200Mi
          requests:
            cpu: 100m
            memory: 200Mi
        securityContext:
          allowPrivilegeEscalation: false
          readOnlyRootFilesystem: true
          runAsGroup: 2001
          runAsUser: 1001
        volumeMounts:
        - mountPath: /certs
          name: kubernetes-dashboard-certs
        - mountPath: /tmp
          name: tmp-volume
      securityContext:
        seccompProfile:
          type: RuntimeDefault
      serviceAccountName: flyte-sandbox-kubernetes-dashboard
      volumes:
      - name: kubernetes-dashboard-certs
        secret:
          secretName: flyte-sandbox-kubernetes-dashboard-certs
      - emptyDir: {}
        name: tmp-volume
---
apiVersion: apps/v1
kind: Deployment
metadata:
  labels:
    app.kubernetes.io/instance: flyte-sandbox
    app.kubernetes.io/managed-by: Helm
    app.kubernetes.io/name: minio
    helm.sh/chart: minio-12.6.7
  name: flyte-sandbox-minio
  namespace: flyte
spec:
  selector:
    matchLabels:
      app.kubernetes.io/instance: flyte-sandbox
      app.kubernetes.io/name: minio
  strategy:
    type: Recreate
  template:
    metadata:
      annotations:
        checksum/credentials-secret: ecce809e3af19025d134846a9a81e163dd41df7e26abf2c6657895d9d13607a9
      labels:
        app.kubernetes.io/instance: flyte-sandbox
        app.kubernetes.io/managed-by: Helm
        app.kubernetes.io/name: minio
        helm.sh/chart: minio-12.6.7
    spec:
      affinity:
        nodeAffinity: null
        podAffinity: null
        podAntiAffinity:
          preferredDuringSchedulingIgnoredDuringExecution:
          - podAffinityTerm:
              labelSelector:
                matchLabels:
                  app.kubernetes.io/instance: flyte-sandbox
                  app.kubernetes.io/name: minio
              topologyKey: kubernetes.io/hostname
            weight: 1
      containers:
      - env:
        - name: BITNAMI_DEBUG
          value: "false"
        - name: MINIO_SCHEME
          value: http
        - name: MINIO_FORCE_NEW_KEYS
          value: "no"
        - name: MINIO_ROOT_USER
          valueFrom:
            secretKeyRef:
              key: root-user
              name: flyte-sandbox-minio
        - name: MINIO_ROOT_PASSWORD
          valueFrom:
            secretKeyRef:
              key: root-password
              name: flyte-sandbox-minio
        - name: MINIO_DEFAULT_BUCKETS
          value: my-s3-bucket
        - name: MINIO_BROWSER
          value: "on"
        - name: MINIO_PROMETHEUS_AUTH_TYPE
          value: public
        - name: MINIO_CONSOLE_PORT_NUMBER
          value: "9001"
        - name: MINIO_BROWSER_REDIRECT_URL
          value: http://localhost:30080/minio
        envFrom: null
        image: docker.io/bitnami/minio:sandbox
        imagePullPolicy: Never
        livenessProbe:
          failureThreshold: 5
          httpGet:
            path: /minio/health/live
            port: minio-api
            scheme: HTTP
          initialDelaySeconds: 5
          periodSeconds: 5
          successThreshold: 1
          timeoutSeconds: 5
        name: minio
        ports:
        - containerPort: 9000
          name: minio-api
          protocol: TCP
        - containerPort: 9001
          name: minio-console
          protocol: TCP
        readinessProbe:
          failureThreshold: 5
          initialDelaySeconds: 5
          periodSeconds: 5
          successThreshold: 1
          tcpSocket:
            port: minio-api
          timeoutSeconds: 1
        resources:
          limits: {}
          requests: {}
        securityContext:
          runAsNonRoot: true
          runAsUser: 1001
        volumeMounts:
        - mountPath: /data
          name: data
      initContainers:
      - command:
        - /bin/bash
        - -ec
        - |
          chown -R 1001:1001 /data
        image: docker.io/bitnami/os-shell:sandbox
        imagePullPolicy: Never
        name: volume-permissions
        resources:
          limits: {}
          requests: {}
        securityContext:
          runAsUser: 0
        volumeMounts:
        - mountPath: /data
          name: data
      securityContext:
        fsGroup: 1001
      serviceAccountName: flyte-sandbox-minio
      volumes:
      - name: data
        persistentVolumeClaim:
          claimName: flyte-sandbox-minio-storage
---
apiVersion: apps/v1
kind: Deployment
metadata:
  labels:
    app.kubernetes.io/instance: flyte-sandbox
    app.kubernetes.io/managed-by: Helm
    app.kubernetes.io/name: flyte-sandbox
    app.kubernetes.io/version: 1.16.1
    helm.sh/chart: flyte-sandbox-0.1.0
  name: flyte-sandbox-proxy
  namespace: flyte
spec:
  replicas: 1
  selector:
    matchLabels:
      app.kubernetes.io/component: proxy
      app.kubernetes.io/instance: flyte-sandbox
      app.kubernetes.io/name: flyte-sandbox
  template:
    metadata:
      labels:
        app.kubernetes.io/component: proxy
        app.kubernetes.io/instance: flyte-sandbox
        app.kubernetes.io/name: flyte-sandbox
    spec:
      containers:
      - image: envoyproxy/envoy:sandbox
        imagePullPolicy: Never
        livenessProbe:
          initialDelaySeconds: 30
          tcpSocket:
            port: http
        name: proxy
        ports:
        - containerPort: 8000
          name: http
        readinessProbe:
          tcpSocket:
            port: http
        volumeMounts:
        - mountPath: /etc/envoy
          name: config
      volumes:
      - configMap:
          name: flyte-sandbox-proxy-config
        name: config
---
apiVersion: apps/v1
kind: Deployment
metadata:
  labels:
    app.kubernetes.io/instance: flyte-sandbox
    app.kubernetes.io/managed-by: Helm
    app.kubernetes.io/name: flyteagent
    helm.sh/chart: flyteagent-v0.1.10
  name: flyteagent
  namespace: flyte
spec:
  replicas: 1
  selector:
    matchLabels:
      app.kubernetes.io/instance: flyte-sandbox
      app.kubernetes.io/name: flyteagent
  template:
    metadata:
      labels:
        app.kubernetes.io/instance: flyte-sandbox
        app.kubernetes.io/managed-by: Helm
        app.kubernetes.io/name: flyteagent
        helm.sh/chart: flyteagent-v0.1.10
    spec:
      containers:
      - command:
        - pyflyte
        - serve
        - agent
        env:
        - name: FLYTE_AWS_ENDPOINT
          value: http://flyte-sandbox-minio.flyte:9000
        - name: FLYTE_AWS_ACCESS_KEY_ID
          value: minio
        - name: FLYTE_AWS_SECRET_ACCESS_KEY
          value: miniostorage
        image: ghcr.io/flyteorg/flyteagent:1.10.7
        imagePullPolicy: IfNotPresent
        name: flyteagent
        ports:
        - containerPort: 8000
          name: agent-grpc
        resources:
          limits:
            cpu: 500m
            ephemeral-storage: 200Mi
            memory: 200Mi
          requests:
            cpu: 500m
            ephemeral-storage: 200Mi
            memory: 200Mi
        securityContext:
          allowPrivilegeEscalation: false
        volumeMounts:
        - mountPath: /etc/secrets
          name: flyteagent
      securityContext: {}
      serviceAccountName: flyteagent
      volumes:
      - name: flyteagent
        secret:
          secretName: flyteagent
---
apiVersion: apps/v1
kind: StatefulSet
metadata:
  labels:
    app.kubernetes.io/component: primary
    app.kubernetes.io/instance: flyte-sandbox
    app.kubernetes.io/managed-by: Helm
    app.kubernetes.io/name: postgresql
    helm.sh/chart: postgresql-12.8.1
  name: flyte-sandbox-postgresql
  namespace: flyte
spec:
  replicas: 1
  selector:
    matchLabels:
      app.kubernetes.io/component: primary
      app.kubernetes.io/instance: flyte-sandbox
      app.kubernetes.io/name: postgresql
  serviceName: flyte-sandbox-postgresql-hl
  template:
    metadata:
      labels:
        app.kubernetes.io/component: primary
        app.kubernetes.io/instance: flyte-sandbox
        app.kubernetes.io/managed-by: Helm
        app.kubernetes.io/name: postgresql
        helm.sh/chart: postgresql-12.8.1
      name: flyte-sandbox-postgresql
    spec:
      affinity:
        nodeAffinity: null
        podAffinity: null
        podAntiAffinity:
          preferredDuringSchedulingIgnoredDuringExecution:
          - podAffinityTerm:
              labelSelector:
                matchLabels:
                  app.kubernetes.io/component: primary
                  app.kubernetes.io/instance: flyte-sandbox
                  app.kubernetes.io/name: postgresql
              topologyKey: kubernetes.io/hostname
            weight: 1
      containers:
      - env:
        - name: BITNAMI_DEBUG
          value: "false"
        - name: POSTGRESQL_PORT_NUMBER
          value: "5432"
        - name: POSTGRESQL_VOLUME_DIR
          value: /bitnami/postgresql
        - name: PGDATA
          value: /bitnami/postgresql/data
        - name: POSTGRES_PASSWORD
          valueFrom:
            secretKeyRef:
              key: postgres-password
              name: flyte-sandbox-postgresql
        - name: POSTGRESQL_ENABLE_LDAP
          value: "no"
        - name: POSTGRESQL_ENABLE_TLS
          value: "no"
        - name: POSTGRESQL_LOG_HOSTNAME
          value: "false"
        - name: POSTGRESQL_LOG_CONNECTIONS
          value: "false"
        - name: POSTGRESQL_LOG_DISCONNECTIONS
          value: "false"
        - name: POSTGRESQL_PGAUDIT_LOG_CATALOG
          value: "off"
        - name: POSTGRESQL_CLIENT_MIN_MESSAGES
          value: error
        - name: POSTGRESQL_SHARED_PRELOAD_LIBRARIES
          value: pgaudit
        image: docker.io/bitnami/postgresql:sandbox
        imagePullPolicy: Never
        livenessProbe:
          exec:
            command:
            - /bin/sh
            - -c
            - exec pg_isready -U "postgres" -h 127.0.0.1 -p 5432
          failureThreshold: 6
          initialDelaySeconds: 30
          periodSeconds: 10
          successThreshold: 1
          timeoutSeconds: 5
        name: postgresql
        ports:
        - containerPort: 5432
          name: tcp-postgresql
        readinessProbe:
          exec:
            command:
            - /bin/sh
            - -c
            - -e
            - |
              exec pg_isready -U "postgres" -h 127.0.0.1 -p 5432
              [ -f /opt/bitnami/postgresql/tmp/.initialized ] || [ -f /bitnami/postgresql/.initialized ]
          failureThreshold: 6
          initialDelaySeconds: 5
          periodSeconds: 10
          successThreshold: 1
          timeoutSeconds: 5
        resources:
          limits: {}
          requests:
            cpu: 250m
            memory: 256Mi
        securityContext:
          allowPrivilegeEscalation: false
          capabilities:
            drop:
            - ALL
          runAsGroup: 0
          runAsNonRoot: true
          runAsUser: 1001
          seccompProfile:
            type: RuntimeDefault
        volumeMounts:
        - mountPath: /bitnami/postgresql
          name: data
      hostIPC: false
      hostNetwork: false
      initContainers:
      - command:
        - /bin/sh
        - -ec
        - |
          chown 1001:1001 /bitnami/postgresql
          mkdir -p /bitnami/postgresql/data
          chmod 700 /bitnami/postgresql/data
          find /bitnami/postgresql -mindepth 1 -maxdepth 1 -not -name "conf" -not -name ".snapshot" -not -name "lost+found" | \
            xargs -r chown -R 1001:1001
        image: docker.io/bitnami/os-shell:sandbox
        imagePullPolicy: Never
        name: init-chmod-data
        resources:
          limits: {}
          requests: {}
        securityContext:
          runAsGroup: 0
          runAsNonRoot: false
          runAsUser: 0
          seccompProfile:
            type: RuntimeDefault
        volumeMounts:
        - mountPath: /bitnami/postgresql
          name: data
      securityContext:
        fsGroup: 1001
      serviceAccountName: default
      volumes:
      - name: data
        persistentVolumeClaim:
          claimName: flyte-sandbox-db-storage
  updateStrategy:
    rollingUpdate: {}
    type: RollingUpdate<|MERGE_RESOLUTION|>--- conflicted
+++ resolved
@@ -816,11 +816,7 @@
 ---
 apiVersion: v1
 data:
-<<<<<<< HEAD
-  haSharedSecret: bkw3ZkVVYXhtcUVXbzVSWA==
-=======
-  haSharedSecret: NTRkQThQbW1FNDlVQ1B4Rw==
->>>>>>> 992641c5
+  haSharedSecret: RDNoZkhIVHc4Y0g1cTlKSw==
   proxyPassword: ""
   proxyUsername: ""
 kind: Secret
@@ -1416,11 +1412,7 @@
     metadata:
       annotations:
         checksum/config: 8f50e768255a87f078ba8b9879a0c174c3e045ffb46ac8723d2eedbe293c8d81
-<<<<<<< HEAD
-        checksum/secret: 688908b0328a422aa7f9f6edf01cc458bae9aa0aeae81cc35d33ef91b6051564
-=======
-        checksum/secret: 7ce58af0efd945f657619718c017f528d7055b8069cab01aed85e29639bd6d6a
->>>>>>> 992641c5
+        checksum/secret: 719292a71a4e2230f9e9a7bf6472df219adc4a10618e2fb495bcaf2382197bc2
       labels:
         app: docker-registry
         release: flyte-sandbox
