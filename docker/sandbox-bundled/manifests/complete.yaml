--- conflicted
+++ resolved
@@ -796,11 +796,7 @@
 ---
 apiVersion: v1
 data:
-<<<<<<< HEAD
-  haSharedSecret: VDlFcFJ1eEJsVEtKRjBkeA==
-=======
-  haSharedSecret: dmJQRFJKUkkxNUM4YlJVQg==
->>>>>>> 3ee71202
+  haSharedSecret: b2hFVnVDM3pGdjdxTEdFeQ==
   proxyPassword: ""
   proxyUsername: ""
 kind: Secret
@@ -1364,11 +1360,7 @@
     metadata:
       annotations:
         checksum/config: 8f50e768255a87f078ba8b9879a0c174c3e045ffb46ac8723d2eedbe293c8d81
-<<<<<<< HEAD
-        checksum/secret: e26fded12ac947769f148674dbdb70c5bf1bd7e54322774debaf969160a912ea
-=======
-        checksum/secret: 08894598b0a7ca264bfe377c29916b437ba3afbfcc12d664e0c28285913fca2c
->>>>>>> 3ee71202
+        checksum/secret: cd3db72802e13b4d01900ebce88a78b6ff20abe47153caeed0276b7db0653294
       labels:
         app: docker-registry
         release: flyte-sandbox
