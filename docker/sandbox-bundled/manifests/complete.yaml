--- conflicted
+++ resolved
@@ -784,11 +784,7 @@
 ---
 apiVersion: v1
 data:
-<<<<<<< HEAD
-  haSharedSecret: T2pOZ0pudEljMmNQUzdUTA==
-=======
-  haSharedSecret: d3VoQW42MldsRW5URkIyeg==
->>>>>>> e6bd94a4
+  haSharedSecret: RDFqS1N3Z1RaaWw2UTRveg==
   proxyPassword: ""
   proxyUsername: ""
 kind: Secret
@@ -1186,13 +1182,8 @@
     metadata:
       annotations:
         checksum/cluster-resource-templates: 6fd9b172465e3089fcc59f738b92b8dc4d8939360c19de8ee65f68b0e7422035
-<<<<<<< HEAD
-        checksum/configuration: acb44ac515cfdfcb9fc7f5ac0d68a2d3703336f7f0f45d708961f53e220d1c45
+        checksum/configuration: 61fd030f1cf6a0903fe7696cc5a92de50c9f8ea2f636458a2036a05929c095f2
         checksum/configuration-secret: 09216ffaa3d29e14f88b1f30af580d02a2a5e014de4d750b7f275cc07ed4e914
-=======
-        checksum/configuration: 27624486d221e0785d6463b067254268c05ae7302cee3966d27e10731b8005e3
-        checksum/db-password-secret: 669e1cdf4633c6dd40085f78d1bb6b9672d8120ff1f62077a879a4d46db133e2
->>>>>>> e6bd94a4
       labels:
         app.kubernetes.io/component: flyte-binary
         app.kubernetes.io/instance: flyte-sandbox
@@ -1296,11 +1287,7 @@
     metadata:
       annotations:
         checksum/config: 8f50e768255a87f078ba8b9879a0c174c3e045ffb46ac8723d2eedbe293c8d81
-<<<<<<< HEAD
-        checksum/secret: c5da0145e1985d5780bc5bfdce823bc6b149f7ddb9b88f1f051df2c009ee1319
-=======
-        checksum/secret: ab7902ffde97dd94521f90e755b58af94e4c1ed9e97d4dc5a43fb59e4bebd8f6
->>>>>>> e6bd94a4
+        checksum/secret: bd21016a74ab909d2141658a1698d749f0fc635e05c5bf730c8d72d39df26822
       labels:
         app: docker-registry
         release: flyte-sandbox
