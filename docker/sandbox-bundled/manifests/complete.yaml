apiVersion: v1
kind: Namespace
metadata:
  name: flyte
---
apiVersion: v1
kind: ServiceAccount
metadata:
  labels:
    app.kubernetes.io/instance: flyte-sandbox
    app.kubernetes.io/managed-by: Helm
    app.kubernetes.io/name: flyte-sandbox
    app.kubernetes.io/version: 1.16.0
    helm.sh/chart: flyte-binary-v0.1.10
  name: flyte-sandbox
  namespace: flyte
---
apiVersion: v1
kind: ServiceAccount
metadata:
  labels:
    app.kubernetes.io/instance: flyte-sandbox
    app.kubernetes.io/managed-by: Helm
    app.kubernetes.io/name: kubernetes-dashboard
    app.kubernetes.io/version: 2.7.0
    helm.sh/chart: kubernetes-dashboard-6.0.0
  name: flyte-sandbox-kubernetes-dashboard
  namespace: flyte
---
apiVersion: v1
automountServiceAccountToken: true
kind: ServiceAccount
metadata:
  labels:
    app.kubernetes.io/instance: flyte-sandbox
    app.kubernetes.io/managed-by: Helm
    app.kubernetes.io/name: minio
    helm.sh/chart: minio-12.6.7
  name: flyte-sandbox-minio
  namespace: flyte
secrets:
- name: flyte-sandbox-minio
---
apiVersion: rbac.authorization.k8s.io/v1
kind: Role
metadata:
  labels:
    app.kubernetes.io/instance: flyte-sandbox
    app.kubernetes.io/managed-by: Helm
    app.kubernetes.io/name: kubernetes-dashboard
    app.kubernetes.io/version: 2.7.0
    helm.sh/chart: kubernetes-dashboard-6.0.0
  name: flyte-sandbox-kubernetes-dashboard
  namespace: flyte
rules:
- apiGroups:
  - ""
  resourceNames:
  - kubernetes-dashboard-key-holder
  - kubernetes-dashboard-certs
  - kubernetes-dashboard-csrf
  resources:
  - secrets
  verbs:
  - get
  - update
  - delete
- apiGroups:
  - ""
  resourceNames:
  - kubernetes-dashboard-settings
  resources:
  - configmaps
  verbs:
  - get
  - update
- apiGroups:
  - ""
  resourceNames:
  - heapster
  - dashboard-metrics-scraper
  resources:
  - services
  verbs:
  - proxy
- apiGroups:
  - ""
  resourceNames:
  - heapster
  - 'http:heapster:'
  - 'https:heapster:'
  - dashboard-metrics-scraper
  - http:dashboard-metrics-scraper
  resources:
  - services/proxy
  verbs:
  - get
---
apiVersion: rbac.authorization.k8s.io/v1
kind: ClusterRole
metadata:
  labels:
    app.kubernetes.io/instance: flyte-sandbox
    app.kubernetes.io/managed-by: Helm
    app.kubernetes.io/name: flyte-sandbox
    app.kubernetes.io/version: 1.16.0
    helm.sh/chart: flyte-binary-v0.1.10
  name: flyte-sandbox-cluster-role
  namespace: flyte
rules:
- apiGroups:
  - ""
  resources:
  - namespaces
  - resourcequotas
  - secrets
  - serviceaccounts
  verbs:
  - create
  - get
  - list
  - patch
  - update
- apiGroups:
  - ""
  resources:
  - pods
  verbs:
  - create
  - delete
  - get
  - list
  - patch
  - update
  - watch
- apiGroups:
  - ""
  resources:
  - events
  verbs:
  - create
  - delete
  - patch
  - update
- apiGroups:
  - ""
  resources:
  - podtemplates
  verbs:
  - get
  - list
  - watch
- apiGroups:
  - flyte.lyft.com
  resources:
  - flyteworkflows
  verbs:
  - create
  - delete
  - deletecollection
  - get
  - list
  - patch
  - post
  - update
  - watch
- apiGroups:
  - apiextensions.k8s.io
  resources:
  - customresourcedefinitions
  verbs:
  - create
  - get
  - list
- apiGroups:
  - admissionregistration.k8s.io
  resources:
  - mutatingwebhookconfigurations
  verbs:
  - create
  - get
  - list
  - patch
  - update
- apiGroups:
  - '*'
  resources:
  - '*'
  verbs:
  - '*'
---
apiVersion: rbac.authorization.k8s.io/v1
kind: ClusterRole
metadata:
  labels:
    app.kubernetes.io/instance: flyte-sandbox
    app.kubernetes.io/managed-by: Helm
    app.kubernetes.io/name: kubernetes-dashboard
    app.kubernetes.io/version: 2.7.0
    helm.sh/chart: kubernetes-dashboard-6.0.0
  name: flyte-sandbox-kubernetes-dashboard-readonly
rules:
- apiGroups:
  - ""
  resources:
  - configmaps
  - endpoints
  - persistentvolumeclaims
  - pods
  - replicationcontrollers
  - replicationcontrollers/scale
  - serviceaccounts
  - services
  - nodes
  - persistentvolumeclaims
  - persistentvolumes
  verbs:
  - get
  - list
  - watch
- apiGroups:
  - ""
  resources:
  - bindings
  - events
  - limitranges
  - namespaces/status
  - pods/log
  - pods/status
  - replicationcontrollers/status
  - resourcequotas
  - resourcequotas/status
  verbs:
  - get
  - list
  - watch
- apiGroups:
  - ""
  resources:
  - namespaces
  verbs:
  - get
  - list
  - watch
- apiGroups:
  - apps
  resources:
  - daemonsets
  - deployments
  - deployments/scale
  - replicasets
  - replicasets/scale
  - statefulsets
  verbs:
  - get
  - list
  - watch
- apiGroups:
  - autoscaling
  resources:
  - horizontalpodautoscalers
  verbs:
  - get
  - list
  - watch
- apiGroups:
  - batch
  resources:
  - cronjobs
  - jobs
  verbs:
  - get
  - list
  - watch
- apiGroups:
  - extensions
  resources:
  - daemonsets
  - deployments
  - deployments/scale
  - ingresses
  - networkpolicies
  - replicasets
  - replicasets/scale
  - replicationcontrollers/scale
  verbs:
  - get
  - list
  - watch
- apiGroups:
  - policy
  resources:
  - poddisruptionbudgets
  verbs:
  - get
  - list
  - watch
- apiGroups:
  - networking.k8s.io
  resources:
  - networkpolicies
  - ingresses
  verbs:
  - get
  - list
  - watch
- apiGroups:
  - storage.k8s.io
  resources:
  - storageclasses
  - volumeattachments
  verbs:
  - get
  - list
  - watch
- apiGroups:
  - rbac.authorization.k8s.io
  resources:
  - clusterrolebindings
  - clusterroles
  - roles
  - rolebindings
  verbs:
  - get
  - list
  - watch
---
apiVersion: rbac.authorization.k8s.io/v1
kind: RoleBinding
metadata:
  labels:
    app.kubernetes.io/instance: flyte-sandbox
    app.kubernetes.io/managed-by: Helm
    app.kubernetes.io/name: kubernetes-dashboard
    app.kubernetes.io/version: 2.7.0
    helm.sh/chart: kubernetes-dashboard-6.0.0
  name: flyte-sandbox-kubernetes-dashboard
  namespace: flyte
roleRef:
  apiGroup: rbac.authorization.k8s.io
  kind: Role
  name: flyte-sandbox-kubernetes-dashboard
subjects:
- kind: ServiceAccount
  name: flyte-sandbox-kubernetes-dashboard
  namespace: flyte
---
apiVersion: rbac.authorization.k8s.io/v1
kind: ClusterRoleBinding
metadata:
  labels:
    app.kubernetes.io/instance: flyte-sandbox
    app.kubernetes.io/managed-by: Helm
    app.kubernetes.io/name: flyte-sandbox
    app.kubernetes.io/version: 1.16.0
    helm.sh/chart: flyte-binary-v0.1.10
  name: flyte-sandbox-cluster-role-binding
  namespace: flyte
roleRef:
  apiGroup: rbac.authorization.k8s.io
  kind: ClusterRole
  name: flyte-sandbox-cluster-role
subjects:
- kind: ServiceAccount
  name: flyte-sandbox
  namespace: flyte
---
apiVersion: rbac.authorization.k8s.io/v1
kind: ClusterRoleBinding
metadata:
  labels:
    app.kubernetes.io/instance: flyte-sandbox
    app.kubernetes.io/managed-by: Helm
    app.kubernetes.io/name: kubernetes-dashboard
    app.kubernetes.io/version: 2.7.0
    helm.sh/chart: kubernetes-dashboard-6.0.0
  name: flyte-sandbox-kubernetes-dashboard-readonly
roleRef:
  apiGroup: rbac.authorization.k8s.io
  kind: ClusterRole
  name: flyte-sandbox-kubernetes-dashboard-readonly
subjects:
- kind: ServiceAccount
  name: flyte-sandbox-kubernetes-dashboard
  namespace: flyte
---
apiVersion: v1
data:
  namespace.yaml: |
    apiVersion: v1
    kind: Namespace
    metadata:
      name: '{{ namespace }}'
kind: ConfigMap
metadata:
  labels:
    app.kubernetes.io/instance: flyte-sandbox
    app.kubernetes.io/managed-by: Helm
    app.kubernetes.io/name: flyte-sandbox
    app.kubernetes.io/version: 1.16.0
    helm.sh/chart: flyte-binary-v0.1.10
  name: flyte-sandbox-cluster-resource-templates
  namespace: flyte
---
apiVersion: v1
data:
  000-core.yaml: |
    admin:
      endpoint: localhost:8089
      insecure: true
    catalog-cache:
      endpoint: localhost:8081
      insecure: true
      type: datacatalog
    cluster_resources:
      standaloneDeployment: false
      templatePath: /etc/flyte/cluster-resource-templates
    logger:
      show-source: true
      level: 5
    propeller:
      create-flyteworkflow-crd: true
    webhook:
      certDir: /var/run/flyte/certs
      localCert: true
      secretName: flyte-sandbox-webhook-secret
      serviceName: flyte-sandbox-webhook
      servicePort: 443
    flyte:
      admin:
        disableClusterResourceManager: false
        disableScheduler: false
        disabled: false
        seedProjects:
        - flytesnacks
        seedProjectsWithDetails:
        - description: Default project setup.
          name: flytesnacks
      dataCatalog:
        disabled: false
      propeller:
        disableWebhook: false
        disabled: false
  001-plugins.yaml: |
    tasks:
      task-plugins:
        default-for-task-types:
          container: container
          container_array: k8s-array
          sidecar: sidecar
        enabled-plugins:
        - container
        - sidecar
        - k8s-array
        - connector-service
        - echo
    plugins:
      logs:
        kubernetes-enabled: true
        kubernetes-template-uri: http://localhost:30080/kubernetes-dashboard/#/log/{{.namespace }}/{{ .podName }}/pod?namespace={{ .namespace }}
        cloudwatch-enabled: false
        stackdriver-enabled: false
      k8s:
        co-pilot:
          image: "cr.flyte.org/flyteorg/flytecopilot:v1.15.3"
      k8s-array:
        logs:
          config:
            kubernetes-enabled: true
            kubernetes-template-uri: http://localhost:30080/kubernetes-dashboard/#/log/{{.namespace }}/{{ .podName }}/pod?namespace={{ .namespace }}
            cloudwatch-enabled: false
            stackdriver-enabled: false
  002-database.yaml: |
    database:
      postgres:
        username: postgres
        host: flyte-sandbox-postgresql
        port: 5432
        dbname: flyte
        options: "sslmode=disable"
  003-storage.yaml: |
    propeller:
      rawoutput-prefix: s3://my-s3-bucket/data
    storage:
      type: stow
      stow:
        kind: s3
        config:
          region: us-east-1
          disable_ssl: true
          v2_signing: true
          endpoint: http://flyte-sandbox-minio.flyte:9000
          auth_type: accesskey
      container: my-s3-bucket
  100-inline-config.yaml: |
    plugins:
      k8s:
        default-env-vars:
        - FLYTE_AWS_ENDPOINT: http://flyte-sandbox-minio.flyte:9000
        - FLYTE_AWS_ACCESS_KEY_ID: minio
        - FLYTE_AWS_SECRET_ACCESS_KEY: miniostorage
        - FLYTE_PLATFORM_URL: 'flyte-sandbox-grpc.flyte:8089'
        - FLYTE_PLATFORM_INSECURE: true
    storage:
      signedURL:
        stowConfigOverride:
          endpoint: http://localhost:30002
    task_resources:
      defaults:
        cpu: 500m
        ephemeralStorage: 0
        gpu: 0
        memory: 1Gi
      limits:
        cpu: 0
        ephemeralStorage: 0
        gpu: 0
        memory: 0
kind: ConfigMap
metadata:
  labels:
    app.kubernetes.io/instance: flyte-sandbox
    app.kubernetes.io/managed-by: Helm
    app.kubernetes.io/name: flyte-sandbox
    app.kubernetes.io/version: 1.16.0
    helm.sh/chart: flyte-binary-v0.1.10
  name: flyte-sandbox-config
  namespace: flyte
---
apiVersion: v1
data:
  config.yml: |-
    health:
      storagedriver:
        enabled: true
        interval: 10s
        threshold: 3
    http:
      addr: :5000
      debug:
        addr: :5001
        prometheus:
          enabled: false
          path: /metrics
      headers:
        X-Content-Type-Options:
        - nosniff
    log:
      fields:
        service: registry
    storage:
      cache:
        blobdescriptor: inmemory
    version: 0.1
kind: ConfigMap
metadata:
  labels:
    app: docker-registry
    chart: docker-registry-2.2.2
    heritage: Helm
    release: flyte-sandbox
  name: flyte-sandbox-docker-registry-config
  namespace: flyte
---
apiVersion: v1
kind: ConfigMap
metadata:
  name: flyte-sandbox-extra-cluster-resource-templates
  namespace: flyte
---
apiVersion: v1
kind: ConfigMap
metadata:
  name: flyte-sandbox-extra-config
  namespace: flyte
---
apiVersion: v1
data:
  envoy.yaml: |
    admin:
        access_log_path: /dev/stdout
    static_resources:
        listeners:
            - address:
                  socket_address:
                      address: 0.0.0.0
                      port_value: 8000
              filter_chains:
                  - filters:
                        - name: envoy.filters.network.http_connection_manager
                          typed_config:
                              "@type": type.googleapis.com/envoy.extensions.filters.network.http_connection_manager.v3.HttpConnectionManager
                              stat_prefix: ingress_http
                              codec_type: AUTO
                              upgrade_configs:
                                  - upgrade_type: websocket
                              route_config:
                                  name: local_route
                                  virtual_hosts:
                                      - name: backend
                                        domains:
                                            - "*"
                                        routes:
                                            - match:
                                                  path: "/"
                                              redirect:
                                                  path_redirect: "/console/"
                                            - match:
                                                  prefix: "/.well-known"
                                              route:
                                                  cluster: flyte
                                            - match:
                                                  prefix: "/__webpack_hmr"
                                              route:
                                                  cluster: flyte
                                            - match:
                                                  prefix: "/api"
                                              route:
                                                  cluster: flyte
                                            - match:
                                                  prefix: "/callback"
                                              route:
                                                  cluster: flyte
                                            - match:
                                                  prefix: "/config"
                                              route:
                                                  cluster: flyte
                                            - match:
                                                  prefix: "/console"
                                              route:
                                                  cluster: flyte
                                            - match:
                                                  prefix: "/healthcheck"
                                              route:
                                                  cluster: flyte
                                            - match:
                                                  prefix: "/login"
                                              route:
                                                  cluster: flyte
                                            - match:
                                                  prefix: "/logout"
                                              route:
                                                  cluster: flyte
                                            - match:
                                                  prefix: "/me"
                                              route:
                                                  cluster: flyte
                                            - match:
                                                  prefix: "/oauth2"
                                              route:
                                                  cluster: flyte
                                            - match:
                                                  prefix: "/v1"
                                              route:
                                                  cluster: flyte
                                            - match:
                                                  prefix: "/flyteidl.service.AdminService"
                                              route:
                                                  cluster: flyte_grpc
                                            - match:
                                                  prefix: "/flyteidl.service.AuthMetadataService"
                                              route:
                                                  cluster: flyte_grpc
                                            - match:
                                                  prefix: "/flyteidl.service.DataProxyService"
                                              route:
                                                  cluster: flyte_grpc
                                            - match:
                                                  prefix: "/flyteidl.service.IdentityService"
                                              route:
                                                  cluster: flyte_grpc
                                            - match:
                                                  prefix: "/grpc.health.v1.Health"
                                              route:
                                                  cluster: flyte_grpc
                                            - match:
                                                  prefix: "/flyteidl.service.SignalService"
                                              route:
                                                  cluster: flyte_grpc
                                            - match:
                                                  path: "/kubernetes-dashboard"
                                              redirect:
                                                  path_redirect: "/kubernetes-dashboard/"
                                            - match:
                                                  prefix: "/kubernetes-dashboard/"
                                              route:
                                                  cluster: kubernetes-dashboard
                                                  prefix_rewrite: /
                                            - match:
                                                  path: "/minio"
                                              redirect:
                                                  path_redirect: "/minio/"
                                            - match:
                                                  prefix: "/minio/"
                                              route:
                                                  cluster: minio
                                                  prefix_rewrite: /
                              http_filters:
                                  - name: envoy.filters.http.router
                                    typed_config:
                                      "@type": type.googleapis.com/envoy.extensions.filters.http.router.v3.Router
        clusters:
            - name: flyte
              connect_timeout: 0.25s
              type: STRICT_DNS
              lb_policy: ROUND_ROBIN
              load_assignment:
                  cluster_name: flyte
                  endpoints:
                      - lb_endpoints:
                            - endpoint:
                                  address:
                                      socket_address:
                                          address: flyte-sandbox-http
                                          port_value: 8088
            - name: flyte_grpc
              connect_timeout: 0.25s
              type: STRICT_DNS
              lb_policy: ROUND_ROBIN
              http2_protocol_options: {}
              load_assignment:
                  cluster_name: flyte_grpc
                  endpoints:
                      - lb_endpoints:
                            - endpoint:
                                  address:
                                      socket_address:
                                          address: flyte-sandbox-grpc
                                          port_value: 8089
            - name: kubernetes-dashboard
              connect_timeout: 0.25s
              type: STRICT_DNS
              lb_policy: ROUND_ROBIN
              load_assignment:
                  cluster_name: kubernetes-dashboard
                  endpoints:
                      - lb_endpoints:
                            - endpoint:
                                  address:
                                      socket_address:
                                          address: flyte-sandbox-kubernetes-dashboard
                                          port_value: 80
            - name: minio
              connect_timeout: 0.25s
              type: STRICT_DNS
              lb_policy: ROUND_ROBIN
              load_assignment:
                  cluster_name: minio
                  endpoints:
                      - lb_endpoints:
                            - endpoint:
                                  address:
                                      socket_address:
                                          address: flyte-sandbox-minio
                                          port_value: 9001
kind: ConfigMap
metadata:
  labels:
    app.kubernetes.io/instance: flyte-sandbox
    app.kubernetes.io/managed-by: Helm
    app.kubernetes.io/name: flyte-sandbox
    app.kubernetes.io/version: 1.16.1
    helm.sh/chart: flyte-sandbox-0.1.0
  name: flyte-sandbox-proxy-config
  namespace: flyte
---
apiVersion: v1
data: null
kind: ConfigMap
metadata:
  labels:
    app.kubernetes.io/instance: flyte-sandbox
    app.kubernetes.io/managed-by: Helm
    app.kubernetes.io/name: kubernetes-dashboard
    app.kubernetes.io/version: 2.7.0
    helm.sh/chart: kubernetes-dashboard-6.0.0
  name: kubernetes-dashboard-settings
  namespace: flyte
---
apiVersion: v1
kind: Secret
metadata:
  labels:
    app.kubernetes.io/instance: flyte-sandbox
    app.kubernetes.io/managed-by: Helm
    app.kubernetes.io/name: flyte-sandbox
    app.kubernetes.io/version: 1.16.0
    helm.sh/chart: flyte-binary-v0.1.10
  name: flyte-sandbox-config-secret
  namespace: flyte
stringData:
  012-database-secrets.yaml: |
    database:
      postgres:
        password: "postgres"
  013-storage-secrets.yaml: |
    storage:
      stow:
        config:
          access_key_id: "minio"
          secret_key: "miniostorage"
type: Opaque
---
apiVersion: v1
data:
<<<<<<< HEAD
  haSharedSecret: OXlGS1l5UHJyY2hWa1ljOQ==
=======
  haSharedSecret: UGhIZUtoWkJNZ2E2dnVWVA==
>>>>>>> 08a8d438
  proxyPassword: ""
  proxyUsername: ""
kind: Secret
metadata:
  labels:
    app: docker-registry
    chart: docker-registry-2.2.2
    heritage: Helm
    release: flyte-sandbox
  name: flyte-sandbox-docker-registry-secret
  namespace: flyte
type: Opaque
---
apiVersion: v1
kind: Secret
metadata:
  labels:
    app.kubernetes.io/instance: flyte-sandbox
    app.kubernetes.io/managed-by: Helm
    app.kubernetes.io/name: kubernetes-dashboard
    app.kubernetes.io/version: 2.7.0
    helm.sh/chart: kubernetes-dashboard-6.0.0
  name: flyte-sandbox-kubernetes-dashboard-certs
  namespace: flyte
type: Opaque
---
apiVersion: v1
data:
  root-password: bWluaW9zdG9yYWdl
  root-user: bWluaW8=
kind: Secret
metadata:
  labels:
    app.kubernetes.io/instance: flyte-sandbox
    app.kubernetes.io/managed-by: Helm
    app.kubernetes.io/name: minio
    helm.sh/chart: minio-12.6.7
  name: flyte-sandbox-minio
  namespace: flyte
type: Opaque
---
apiVersion: v1
data:
  postgres-password: cG9zdGdyZXM=
kind: Secret
metadata:
  labels:
    app.kubernetes.io/instance: flyte-sandbox
    app.kubernetes.io/managed-by: Helm
    app.kubernetes.io/name: postgresql
    helm.sh/chart: postgresql-12.8.1
  name: flyte-sandbox-postgresql
  namespace: flyte
type: Opaque
---
apiVersion: v1
kind: Secret
metadata:
  labels:
    app.kubernetes.io/instance: flyte-sandbox
    app.kubernetes.io/managed-by: Helm
    app.kubernetes.io/name: kubernetes-dashboard
    app.kubernetes.io/version: 2.7.0
    helm.sh/chart: kubernetes-dashboard-6.0.0
  name: kubernetes-dashboard-csrf
  namespace: flyte
type: Opaque
---
apiVersion: v1
kind: Secret
metadata:
  labels:
    app.kubernetes.io/instance: flyte-sandbox
    app.kubernetes.io/managed-by: Helm
    app.kubernetes.io/name: kubernetes-dashboard
    app.kubernetes.io/version: 2.7.0
    helm.sh/chart: kubernetes-dashboard-6.0.0
  name: kubernetes-dashboard-key-holder
  namespace: flyte
type: Opaque
---
apiVersion: v1
kind: Service
metadata:
  labels:
    app: docker-registry
    chart: docker-registry-2.2.2
    heritage: Helm
    release: flyte-sandbox
  name: flyte-sandbox-docker-registry
  namespace: flyte
spec:
  ports:
  - name: http-5000
    nodePort: 30000
    port: 5000
    protocol: TCP
    targetPort: 5000
  selector:
    app: docker-registry
    release: flyte-sandbox
  type: NodePort
---
apiVersion: v1
kind: Service
metadata:
  labels:
    app.kubernetes.io/instance: flyte-sandbox
    app.kubernetes.io/managed-by: Helm
    app.kubernetes.io/name: flyte-sandbox
    app.kubernetes.io/version: 1.16.0
    helm.sh/chart: flyte-binary-v0.1.10
  name: flyte-sandbox-grpc
  namespace: flyte
spec:
  ports:
  - name: grpc
    nodePort: null
    port: 8089
    targetPort: grpc
  selector:
    app.kubernetes.io/component: flyte-binary
    app.kubernetes.io/instance: flyte-sandbox
    app.kubernetes.io/name: flyte-sandbox
  type: ClusterIP
---
apiVersion: v1
kind: Service
metadata:
  labels:
    app.kubernetes.io/instance: flyte-sandbox
    app.kubernetes.io/managed-by: Helm
    app.kubernetes.io/name: flyte-sandbox
    app.kubernetes.io/version: 1.16.0
    helm.sh/chart: flyte-binary-v0.1.10
  name: flyte-sandbox-http
  namespace: flyte
spec:
  ports:
  - name: http
    nodePort: null
    port: 8088
    targetPort: http
  selector:
    app.kubernetes.io/component: flyte-binary
    app.kubernetes.io/instance: flyte-sandbox
    app.kubernetes.io/name: flyte-sandbox
  type: ClusterIP
---
apiVersion: v1
kind: Service
metadata:
  labels:
    app.kubernetes.io/component: kubernetes-dashboard
    app.kubernetes.io/instance: flyte-sandbox
    app.kubernetes.io/managed-by: Helm
    app.kubernetes.io/name: kubernetes-dashboard
    app.kubernetes.io/version: 2.7.0
    helm.sh/chart: kubernetes-dashboard-6.0.0
    kubernetes.io/cluster-service: "true"
  name: flyte-sandbox-kubernetes-dashboard
  namespace: flyte
spec:
  ports:
  - name: http
    port: 80
    targetPort: http
  selector:
    app.kubernetes.io/component: kubernetes-dashboard
    app.kubernetes.io/instance: flyte-sandbox
    app.kubernetes.io/name: kubernetes-dashboard
  type: ClusterIP
---
apiVersion: v1
kind: Service
metadata:
  labels:
    app.kubernetes.io/instance: flyte-sandbox
    app.kubernetes.io/managed-by: Helm
    app.kubernetes.io/name: minio
    helm.sh/chart: minio-12.6.7
  name: flyte-sandbox-minio
  namespace: flyte
spec:
  externalTrafficPolicy: Cluster
  ports:
  - name: minio-api
    nodePort: 30002
    port: 9000
    targetPort: minio-api
  - name: minio-console
    port: 9001
    targetPort: minio-console
  selector:
    app.kubernetes.io/instance: flyte-sandbox
    app.kubernetes.io/name: minio
  type: NodePort
---
apiVersion: v1
kind: Service
metadata:
  labels:
    app.kubernetes.io/component: primary
    app.kubernetes.io/instance: flyte-sandbox
    app.kubernetes.io/managed-by: Helm
    app.kubernetes.io/name: postgresql
    helm.sh/chart: postgresql-12.8.1
  name: flyte-sandbox-postgresql
  namespace: flyte
spec:
  externalTrafficPolicy: Cluster
  ports:
  - name: tcp-postgresql
    nodePort: 30001
    port: 5432
    targetPort: tcp-postgresql
  selector:
    app.kubernetes.io/component: primary
    app.kubernetes.io/instance: flyte-sandbox
    app.kubernetes.io/name: postgresql
  sessionAffinity: None
  type: NodePort
---
apiVersion: v1
kind: Service
metadata:
  labels:
    app.kubernetes.io/component: primary
    app.kubernetes.io/instance: flyte-sandbox
    app.kubernetes.io/managed-by: Helm
    app.kubernetes.io/name: postgresql
    helm.sh/chart: postgresql-12.8.1
    service.alpha.kubernetes.io/tolerate-unready-endpoints: "true"
  name: flyte-sandbox-postgresql-hl
  namespace: flyte
spec:
  clusterIP: None
  ports:
  - name: tcp-postgresql
    port: 5432
    targetPort: tcp-postgresql
  publishNotReadyAddresses: true
  selector:
    app.kubernetes.io/component: primary
    app.kubernetes.io/instance: flyte-sandbox
    app.kubernetes.io/name: postgresql
  type: ClusterIP
---
apiVersion: v1
kind: Service
metadata:
  labels:
    app.kubernetes.io/instance: flyte-sandbox
    app.kubernetes.io/managed-by: Helm
    app.kubernetes.io/name: flyte-sandbox
    app.kubernetes.io/version: 1.16.1
    helm.sh/chart: flyte-sandbox-0.1.0
  name: flyte-sandbox-proxy
  namespace: flyte
spec:
  ports:
  - name: http
    nodePort: 30080
    port: 8000
    protocol: TCP
  selector:
    app.kubernetes.io/component: proxy
    app.kubernetes.io/instance: flyte-sandbox
    app.kubernetes.io/name: flyte-sandbox
  type: NodePort
---
apiVersion: v1
kind: Service
metadata:
  labels:
    app.kubernetes.io/instance: flyte-sandbox
    app.kubernetes.io/managed-by: Helm
    app.kubernetes.io/name: flyte-sandbox
    app.kubernetes.io/version: 1.16.0
    helm.sh/chart: flyte-binary-v0.1.10
  name: flyte-sandbox-webhook
  namespace: flyte
spec:
  ports:
  - name: webhook
    port: 443
    targetPort: webhook
  selector:
    app.kubernetes.io/component: flyte-binary
    app.kubernetes.io/instance: flyte-sandbox
    app.kubernetes.io/name: flyte-sandbox
  type: ClusterIP
---
apiVersion: v1
kind: PersistentVolume
metadata:
  labels:
    app.kubernetes.io/instance: flyte-sandbox
    app.kubernetes.io/managed-by: Helm
    app.kubernetes.io/name: flyte-sandbox
    app.kubernetes.io/version: 1.16.1
    helm.sh/chart: flyte-sandbox-0.1.0
  name: flyte-sandbox-db-storage
  namespace: flyte
spec:
  accessModes:
  - ReadWriteOnce
  capacity:
    storage: 1Gi
  hostPath:
    path: /var/lib/flyte/storage/db
  storageClassName: manual
---
apiVersion: v1
kind: PersistentVolume
metadata:
  labels:
    app.kubernetes.io/instance: flyte-sandbox
    app.kubernetes.io/managed-by: Helm
    app.kubernetes.io/name: flyte-sandbox
    app.kubernetes.io/version: 1.16.1
    helm.sh/chart: flyte-sandbox-0.1.0
  name: flyte-sandbox-minio-storage
  namespace: flyte
spec:
  accessModes:
  - ReadWriteOnce
  capacity:
    storage: 1Gi
  hostPath:
    path: /var/lib/flyte/storage/minio
  storageClassName: manual
---
apiVersion: v1
kind: PersistentVolumeClaim
metadata:
  labels:
    app.kubernetes.io/instance: flyte-sandbox
    app.kubernetes.io/managed-by: Helm
    app.kubernetes.io/name: flyte-sandbox
    app.kubernetes.io/version: 1.16.1
    helm.sh/chart: flyte-sandbox-0.1.0
  name: flyte-sandbox-db-storage
  namespace: flyte
spec:
  accessModes:
  - ReadWriteOnce
  resources:
    requests:
      storage: 1Gi
  storageClassName: manual
  volumeName: flyte-sandbox-db-storage
---
apiVersion: v1
kind: PersistentVolumeClaim
metadata:
  labels:
    app.kubernetes.io/instance: flyte-sandbox
    app.kubernetes.io/managed-by: Helm
    app.kubernetes.io/name: flyte-sandbox
    app.kubernetes.io/version: 1.16.1
    helm.sh/chart: flyte-sandbox-0.1.0
  name: flyte-sandbox-minio-storage
  namespace: flyte
spec:
  accessModes:
  - ReadWriteOnce
  resources:
    requests:
      storage: 1Gi
  storageClassName: manual
  volumeName: flyte-sandbox-minio-storage
---
apiVersion: apps/v1
kind: Deployment
metadata:
  labels:
    app.kubernetes.io/instance: flyte-sandbox
    app.kubernetes.io/managed-by: Helm
    app.kubernetes.io/name: flyte-sandbox
    app.kubernetes.io/version: 1.16.0
    helm.sh/chart: flyte-binary-v0.1.10
  name: flyte-sandbox
  namespace: flyte
spec:
  replicas: 1
  selector:
    matchLabels:
      app.kubernetes.io/component: flyte-binary
      app.kubernetes.io/instance: flyte-sandbox
      app.kubernetes.io/name: flyte-sandbox
  strategy:
    type: Recreate
  template:
    metadata:
      annotations:
        checksum/cluster-resource-templates: 6fd9b172465e3089fcc59f738b92b8dc4d8939360c19de8ee65f68b0e7422035
<<<<<<< HEAD
        checksum/configuration: 05809a59cff9f58809def287a3e0d189d4893484168f235062588c07134f8d29
=======
        checksum/configuration: 5f731b4f418804fd9ec32cd3b8abe032230d9fbc200cefb6bd6db75d7f3e5c3f
>>>>>>> 08a8d438
        checksum/configuration-secret: 09216ffaa3d29e14f88b1f30af580d02a2a5e014de4d750b7f275cc07ed4e914
      labels:
        app.kubernetes.io/component: flyte-binary
        app.kubernetes.io/instance: flyte-sandbox
        app.kubernetes.io/name: flyte-sandbox
    spec:
      containers:
      - args:
        - start
        - --config
        - /etc/flyte/config.d/*.yaml
        env:
        - name: POD_NAME
          valueFrom:
            fieldRef:
              fieldPath: metadata.name
        - name: POD_NAMESPACE
          valueFrom:
            fieldRef:
              fieldPath: metadata.namespace
        image: flyte-binary:sandbox
        imagePullPolicy: Never
        livenessProbe:
          httpGet:
            path: /healthcheck
            port: http
          initialDelaySeconds: 30
        name: flyte
        ports:
        - containerPort: 8088
          name: http
        - containerPort: 8089
          name: grpc
        - containerPort: 9443
          name: webhook
        readinessProbe:
          httpGet:
            path: /healthcheck
            port: http
          initialDelaySeconds: 30
        volumeMounts:
        - mountPath: /etc/flyte/cluster-resource-templates
          name: cluster-resource-templates
        - mountPath: /etc/flyte/config.d
          name: config
        - mountPath: /var/run/flyte
          name: state
      initContainers:
      - args:
        - |
          until pg_isready \
            -h flyte-sandbox-postgresql \
            -p 5432 \
            -U postgres
          do
            echo waiting for database
            sleep 0.1
          done
        command:
        - sh
        - -ec
        image: bitnami/postgresql:sandbox
        imagePullPolicy: Never
        name: wait-for-db
      serviceAccountName: flyte-sandbox
      volumes:
      - name: cluster-resource-templates
        projected:
          sources:
          - configMap:
              name: flyte-sandbox-cluster-resource-templates
          - configMap:
              name: flyte-sandbox-extra-cluster-resource-templates
      - name: config
        projected:
          sources:
          - configMap:
              name: flyte-sandbox-config
          - secret:
              name: flyte-sandbox-config-secret
          - configMap:
              name: flyte-sandbox-extra-config
      - emptyDir: {}
        name: state
---
apiVersion: apps/v1
kind: Deployment
metadata:
  labels:
    app.kubernetes.io/instance: flyte-sandbox
    app.kubernetes.io/managed-by: Helm
    app.kubernetes.io/name: flyte-sandbox
    app.kubernetes.io/version: 1.16.1
    helm.sh/chart: flyte-sandbox-0.1.0
  name: flyte-sandbox-buildkit
  namespace: flyte
spec:
  replicas: 1
  selector:
    matchLabels:
      app.kubernetes.io/component: buildkit
      app.kubernetes.io/instance: flyte-sandbox
      app.kubernetes.io/name: flyte-sandbox
  template:
    metadata:
      labels:
        app.kubernetes.io/component: buildkit
        app.kubernetes.io/instance: flyte-sandbox
        app.kubernetes.io/name: flyte-sandbox
    spec:
      containers:
      - args:
        - --addr
        - unix:///run/buildkit/buildkitd.sock
        - --addr
        - tcp://0.0.0.0:30003
        image: moby/buildkit:sandbox
        imagePullPolicy: Never
        livenessProbe:
          exec:
            command:
            - buildctl
            - debug
            - workers
          initialDelaySeconds: 5
          periodSeconds: 30
        name: buildkit
        ports:
        - containerPort: 30003
          name: tcp
          protocol: TCP
        readinessProbe:
          exec:
            command:
            - buildctl
            - debug
            - workers
          initialDelaySeconds: 5
          periodSeconds: 30
        securityContext:
          privileged: true
      dnsPolicy: ClusterFirstWithHostNet
      hostNetwork: true
---
apiVersion: apps/v1
kind: Deployment
metadata:
  labels:
    app: docker-registry
    chart: docker-registry-2.2.2
    heritage: Helm
    release: flyte-sandbox
  name: flyte-sandbox-docker-registry
  namespace: flyte
spec:
  minReadySeconds: 5
  replicas: 1
  selector:
    matchLabels:
      app: docker-registry
      release: flyte-sandbox
  template:
    metadata:
      annotations:
        checksum/config: 8f50e768255a87f078ba8b9879a0c174c3e045ffb46ac8723d2eedbe293c8d81
<<<<<<< HEAD
        checksum/secret: 96cfcda0c735ea373752f938ddda64e535ab41e8e1fac34328f080921b19de31
=======
        checksum/secret: 065640f3125eae2703ccdaade6ed19647c88e1554d48005edc98fd4fd4ee1cce
>>>>>>> 08a8d438
      labels:
        app: docker-registry
        release: flyte-sandbox
    spec:
      containers:
      - command:
        - /bin/registry
        - serve
        - /etc/docker/registry/config.yml
        env:
        - name: REGISTRY_HTTP_SECRET
          valueFrom:
            secretKeyRef:
              key: haSharedSecret
              name: flyte-sandbox-docker-registry-secret
        - name: REGISTRY_STORAGE_FILESYSTEM_ROOTDIRECTORY
          value: /var/lib/registry
        image: registry:sandbox
        imagePullPolicy: Never
        livenessProbe:
          httpGet:
            path: /
            port: 5000
        name: docker-registry
        ports:
        - containerPort: 5000
        readinessProbe:
          httpGet:
            path: /
            port: 5000
        resources: {}
        volumeMounts:
        - mountPath: /etc/docker/registry
          name: flyte-sandbox-docker-registry-config
        - mountPath: /var/lib/registry/
          name: data
      securityContext:
        fsGroup: 1000
        runAsUser: 1000
      volumes:
      - configMap:
          name: flyte-sandbox-docker-registry-config
        name: flyte-sandbox-docker-registry-config
      - emptyDir: {}
        name: data
---
apiVersion: apps/v1
kind: Deployment
metadata:
  labels:
    app.kubernetes.io/component: kubernetes-dashboard
    app.kubernetes.io/instance: flyte-sandbox
    app.kubernetes.io/managed-by: Helm
    app.kubernetes.io/name: kubernetes-dashboard
    app.kubernetes.io/version: 2.7.0
    helm.sh/chart: kubernetes-dashboard-6.0.0
  name: flyte-sandbox-kubernetes-dashboard
  namespace: flyte
spec:
  replicas: 1
  selector:
    matchLabels:
      app.kubernetes.io/component: kubernetes-dashboard
      app.kubernetes.io/instance: flyte-sandbox
      app.kubernetes.io/name: kubernetes-dashboard
  strategy:
    rollingUpdate:
      maxSurge: 0
      maxUnavailable: 1
    type: RollingUpdate
  template:
    metadata:
      annotations: null
      labels:
        app.kubernetes.io/component: kubernetes-dashboard
        app.kubernetes.io/instance: flyte-sandbox
        app.kubernetes.io/managed-by: Helm
        app.kubernetes.io/name: kubernetes-dashboard
        app.kubernetes.io/version: 2.7.0
        helm.sh/chart: kubernetes-dashboard-6.0.0
    spec:
      containers:
      - args:
        - --namespace=flyte
        - --metrics-provider=none
        - --enable-insecure-login
        - --enable-skip-login
        image: kubernetesui/dashboard:sandbox
        imagePullPolicy: Never
        livenessProbe:
          httpGet:
            path: /
            port: 9090
            scheme: HTTP
          initialDelaySeconds: 30
          timeoutSeconds: 30
        name: kubernetes-dashboard
        ports:
        - containerPort: 9090
          name: http
          protocol: TCP
        resources:
          limits:
            cpu: 2
            memory: 200Mi
          requests:
            cpu: 100m
            memory: 200Mi
        securityContext:
          allowPrivilegeEscalation: false
          readOnlyRootFilesystem: true
          runAsGroup: 2001
          runAsUser: 1001
        volumeMounts:
        - mountPath: /certs
          name: kubernetes-dashboard-certs
        - mountPath: /tmp
          name: tmp-volume
      securityContext:
        seccompProfile:
          type: RuntimeDefault
      serviceAccountName: flyte-sandbox-kubernetes-dashboard
      volumes:
      - name: kubernetes-dashboard-certs
        secret:
          secretName: flyte-sandbox-kubernetes-dashboard-certs
      - emptyDir: {}
        name: tmp-volume
---
apiVersion: apps/v1
kind: Deployment
metadata:
  labels:
    app.kubernetes.io/instance: flyte-sandbox
    app.kubernetes.io/managed-by: Helm
    app.kubernetes.io/name: minio
    helm.sh/chart: minio-12.6.7
  name: flyte-sandbox-minio
  namespace: flyte
spec:
  selector:
    matchLabels:
      app.kubernetes.io/instance: flyte-sandbox
      app.kubernetes.io/name: minio
  strategy:
    type: Recreate
  template:
    metadata:
      annotations:
        checksum/credentials-secret: ecce809e3af19025d134846a9a81e163dd41df7e26abf2c6657895d9d13607a9
      labels:
        app.kubernetes.io/instance: flyte-sandbox
        app.kubernetes.io/managed-by: Helm
        app.kubernetes.io/name: minio
        helm.sh/chart: minio-12.6.7
    spec:
      affinity:
        nodeAffinity: null
        podAffinity: null
        podAntiAffinity:
          preferredDuringSchedulingIgnoredDuringExecution:
          - podAffinityTerm:
              labelSelector:
                matchLabels:
                  app.kubernetes.io/instance: flyte-sandbox
                  app.kubernetes.io/name: minio
              topologyKey: kubernetes.io/hostname
            weight: 1
      containers:
      - env:
        - name: BITNAMI_DEBUG
          value: "false"
        - name: MINIO_SCHEME
          value: http
        - name: MINIO_FORCE_NEW_KEYS
          value: "no"
        - name: MINIO_ROOT_USER
          valueFrom:
            secretKeyRef:
              key: root-user
              name: flyte-sandbox-minio
        - name: MINIO_ROOT_PASSWORD
          valueFrom:
            secretKeyRef:
              key: root-password
              name: flyte-sandbox-minio
        - name: MINIO_DEFAULT_BUCKETS
          value: my-s3-bucket
        - name: MINIO_BROWSER
          value: "on"
        - name: MINIO_PROMETHEUS_AUTH_TYPE
          value: public
        - name: MINIO_CONSOLE_PORT_NUMBER
          value: "9001"
        - name: MINIO_BROWSER_REDIRECT_URL
          value: http://localhost:30080/minio
        envFrom: null
        image: docker.io/bitnami/minio:sandbox
        imagePullPolicy: Never
        livenessProbe:
          failureThreshold: 5
          httpGet:
            path: /minio/health/live
            port: minio-api
            scheme: HTTP
          initialDelaySeconds: 5
          periodSeconds: 5
          successThreshold: 1
          timeoutSeconds: 5
        name: minio
        ports:
        - containerPort: 9000
          name: minio-api
          protocol: TCP
        - containerPort: 9001
          name: minio-console
          protocol: TCP
        readinessProbe:
          failureThreshold: 5
          initialDelaySeconds: 5
          periodSeconds: 5
          successThreshold: 1
          tcpSocket:
            port: minio-api
          timeoutSeconds: 1
        resources:
          limits: {}
          requests: {}
        securityContext:
          runAsNonRoot: true
          runAsUser: 1001
        volumeMounts:
        - mountPath: /data
          name: data
      initContainers:
      - command:
        - /bin/bash
        - -ec
        - |
          chown -R 1001:1001 /data
        image: docker.io/bitnami/os-shell:sandbox
        imagePullPolicy: Never
        name: volume-permissions
        resources:
          limits: {}
          requests: {}
        securityContext:
          runAsUser: 0
        volumeMounts:
        - mountPath: /data
          name: data
      securityContext:
        fsGroup: 1001
      serviceAccountName: flyte-sandbox-minio
      volumes:
      - name: data
        persistentVolumeClaim:
          claimName: flyte-sandbox-minio-storage
---
apiVersion: apps/v1
kind: Deployment
metadata:
  labels:
    app.kubernetes.io/instance: flyte-sandbox
    app.kubernetes.io/managed-by: Helm
    app.kubernetes.io/name: flyte-sandbox
    app.kubernetes.io/version: 1.16.1
    helm.sh/chart: flyte-sandbox-0.1.0
  name: flyte-sandbox-proxy
  namespace: flyte
spec:
  replicas: 1
  selector:
    matchLabels:
      app.kubernetes.io/component: proxy
      app.kubernetes.io/instance: flyte-sandbox
      app.kubernetes.io/name: flyte-sandbox
  template:
    metadata:
      labels:
        app.kubernetes.io/component: proxy
        app.kubernetes.io/instance: flyte-sandbox
        app.kubernetes.io/name: flyte-sandbox
    spec:
      containers:
      - image: envoyproxy/envoy:sandbox
        imagePullPolicy: Never
        livenessProbe:
          initialDelaySeconds: 30
          tcpSocket:
            port: http
        name: proxy
        ports:
        - containerPort: 8000
          name: http
        readinessProbe:
          tcpSocket:
            port: http
        volumeMounts:
        - mountPath: /etc/envoy
          name: config
      volumes:
      - configMap:
          name: flyte-sandbox-proxy-config
        name: config
---
apiVersion: apps/v1
kind: StatefulSet
metadata:
  labels:
    app.kubernetes.io/component: primary
    app.kubernetes.io/instance: flyte-sandbox
    app.kubernetes.io/managed-by: Helm
    app.kubernetes.io/name: postgresql
    helm.sh/chart: postgresql-12.8.1
  name: flyte-sandbox-postgresql
  namespace: flyte
spec:
  replicas: 1
  selector:
    matchLabels:
      app.kubernetes.io/component: primary
      app.kubernetes.io/instance: flyte-sandbox
      app.kubernetes.io/name: postgresql
  serviceName: flyte-sandbox-postgresql-hl
  template:
    metadata:
      labels:
        app.kubernetes.io/component: primary
        app.kubernetes.io/instance: flyte-sandbox
        app.kubernetes.io/managed-by: Helm
        app.kubernetes.io/name: postgresql
        helm.sh/chart: postgresql-12.8.1
      name: flyte-sandbox-postgresql
    spec:
      affinity:
        nodeAffinity: null
        podAffinity: null
        podAntiAffinity:
          preferredDuringSchedulingIgnoredDuringExecution:
          - podAffinityTerm:
              labelSelector:
                matchLabels:
                  app.kubernetes.io/component: primary
                  app.kubernetes.io/instance: flyte-sandbox
                  app.kubernetes.io/name: postgresql
              topologyKey: kubernetes.io/hostname
            weight: 1
      containers:
      - env:
        - name: BITNAMI_DEBUG
          value: "false"
        - name: POSTGRESQL_PORT_NUMBER
          value: "5432"
        - name: POSTGRESQL_VOLUME_DIR
          value: /bitnami/postgresql
        - name: PGDATA
          value: /bitnami/postgresql/data
        - name: POSTGRES_PASSWORD
          valueFrom:
            secretKeyRef:
              key: postgres-password
              name: flyte-sandbox-postgresql
        - name: POSTGRESQL_ENABLE_LDAP
          value: "no"
        - name: POSTGRESQL_ENABLE_TLS
          value: "no"
        - name: POSTGRESQL_LOG_HOSTNAME
          value: "false"
        - name: POSTGRESQL_LOG_CONNECTIONS
          value: "false"
        - name: POSTGRESQL_LOG_DISCONNECTIONS
          value: "false"
        - name: POSTGRESQL_PGAUDIT_LOG_CATALOG
          value: "off"
        - name: POSTGRESQL_CLIENT_MIN_MESSAGES
          value: error
        - name: POSTGRESQL_SHARED_PRELOAD_LIBRARIES
          value: pgaudit
        image: docker.io/bitnami/postgresql:sandbox
        imagePullPolicy: Never
        livenessProbe:
          exec:
            command:
            - /bin/sh
            - -c
            - exec pg_isready -U "postgres" -h 127.0.0.1 -p 5432
          failureThreshold: 6
          initialDelaySeconds: 30
          periodSeconds: 10
          successThreshold: 1
          timeoutSeconds: 5
        name: postgresql
        ports:
        - containerPort: 5432
          name: tcp-postgresql
        readinessProbe:
          exec:
            command:
            - /bin/sh
            - -c
            - -e
            - |
              exec pg_isready -U "postgres" -h 127.0.0.1 -p 5432
              [ -f /opt/bitnami/postgresql/tmp/.initialized ] || [ -f /bitnami/postgresql/.initialized ]
          failureThreshold: 6
          initialDelaySeconds: 5
          periodSeconds: 10
          successThreshold: 1
          timeoutSeconds: 5
        resources:
          limits: {}
          requests:
            cpu: 250m
            memory: 256Mi
        securityContext:
          allowPrivilegeEscalation: false
          capabilities:
            drop:
            - ALL
          runAsGroup: 0
          runAsNonRoot: true
          runAsUser: 1001
          seccompProfile:
            type: RuntimeDefault
        volumeMounts:
        - mountPath: /bitnami/postgresql
          name: data
      hostIPC: false
      hostNetwork: false
      initContainers:
      - command:
        - /bin/sh
        - -ec
        - |
          chown 1001:1001 /bitnami/postgresql
          mkdir -p /bitnami/postgresql/data
          chmod 700 /bitnami/postgresql/data
          find /bitnami/postgresql -mindepth 1 -maxdepth 1 -not -name "conf" -not -name ".snapshot" -not -name "lost+found" | \
            xargs -r chown -R 1001:1001
        image: docker.io/bitnami/os-shell:sandbox
        imagePullPolicy: Never
        name: init-chmod-data
        resources:
          limits: {}
          requests: {}
        securityContext:
          runAsGroup: 0
          runAsNonRoot: false
          runAsUser: 0
          seccompProfile:
            type: RuntimeDefault
        volumeMounts:
        - mountPath: /bitnami/postgresql
          name: data
      securityContext:
        fsGroup: 1001
      serviceAccountName: default
      volumes:
      - name: data
        persistentVolumeClaim:
          claimName: flyte-sandbox-db-storage
  updateStrategy:
    rollingUpdate: {}
    type: RollingUpdate<|MERGE_RESOLUTION|>--- conflicted
+++ resolved
@@ -803,11 +803,7 @@
 ---
 apiVersion: v1
 data:
-<<<<<<< HEAD
-  haSharedSecret: OXlGS1l5UHJyY2hWa1ljOQ==
-=======
-  haSharedSecret: UGhIZUtoWkJNZ2E2dnVWVA==
->>>>>>> 08a8d438
+  haSharedSecret: Q3Z0Mm1UNWx1cGdxakR0Ug==
   proxyPassword: ""
   proxyUsername: ""
 kind: Secret
@@ -1205,11 +1201,7 @@
     metadata:
       annotations:
         checksum/cluster-resource-templates: 6fd9b172465e3089fcc59f738b92b8dc4d8939360c19de8ee65f68b0e7422035
-<<<<<<< HEAD
-        checksum/configuration: 05809a59cff9f58809def287a3e0d189d4893484168f235062588c07134f8d29
-=======
-        checksum/configuration: 5f731b4f418804fd9ec32cd3b8abe032230d9fbc200cefb6bd6db75d7f3e5c3f
->>>>>>> 08a8d438
+        checksum/configuration: e339e0d69a863a1e498a17f87abb0978e21eba084a9333b71714a7feeef2ffd9
         checksum/configuration-secret: 09216ffaa3d29e14f88b1f30af580d02a2a5e014de4d750b7f275cc07ed4e914
       labels:
         app.kubernetes.io/component: flyte-binary
@@ -1375,11 +1367,7 @@
     metadata:
       annotations:
         checksum/config: 8f50e768255a87f078ba8b9879a0c174c3e045ffb46ac8723d2eedbe293c8d81
-<<<<<<< HEAD
-        checksum/secret: 96cfcda0c735ea373752f938ddda64e535ab41e8e1fac34328f080921b19de31
-=======
-        checksum/secret: 065640f3125eae2703ccdaade6ed19647c88e1554d48005edc98fd4fd4ee1cce
->>>>>>> 08a8d438
+        checksum/secret: abd67bc4f1a83abbaeb28e8ac0ca4bba37633a88974bd1706e48566ca3dc393a
       labels:
         app: docker-registry
         release: flyte-sandbox
