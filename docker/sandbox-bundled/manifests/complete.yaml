--- conflicted
+++ resolved
@@ -796,11 +796,7 @@
 ---
 apiVersion: v1
 data:
-<<<<<<< HEAD
-  haSharedSecret: MFY3elpMZXcwSnpNMGluVQ==
-=======
-  haSharedSecret: RjR3Qnc0dWtGbHE3S3pnbA==
->>>>>>> 36484407
+  haSharedSecret: RDA5SzdiZnlYZ2N1dmptVg==
   proxyPassword: ""
   proxyUsername: ""
 kind: Secret
@@ -1198,11 +1194,7 @@
     metadata:
       annotations:
         checksum/cluster-resource-templates: 6fd9b172465e3089fcc59f738b92b8dc4d8939360c19de8ee65f68b0e7422035
-<<<<<<< HEAD
-        checksum/configuration: 9cb50a36963e1d23a3b500b148de3407c1fcc1b65da0f7da8b038cfd35c97fca
-=======
-        checksum/configuration: e2233c2adb914be363ec4fae808ed60ffb230367503f73643f011e728b853b49
->>>>>>> 36484407
+        checksum/configuration: 52331d07774723e1045269ebc8e4cdf95e1bdd85ab104699149cae45f1eb0327
         checksum/configuration-secret: 09216ffaa3d29e14f88b1f30af580d02a2a5e014de4d750b7f275cc07ed4e914
       labels:
         app.kubernetes.io/component: flyte-binary
@@ -1367,11 +1359,7 @@
     metadata:
       annotations:
         checksum/config: 8f50e768255a87f078ba8b9879a0c174c3e045ffb46ac8723d2eedbe293c8d81
-<<<<<<< HEAD
-        checksum/secret: dd2f6c079e07610c0ca6492418c78045dec712713bc47c6a0445f44aa98585a8
-=======
-        checksum/secret: d027248867ca693de77339af17e89c22e7ad604b7abe616e40ca947ad0626a83
->>>>>>> 36484407
+        checksum/secret: 0a873610debb725c56886a751c23cc226408d06393d9df513e9d30fbe3e5829c
       labels:
         app: docker-registry
         release: flyte-sandbox
