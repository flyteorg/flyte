apiVersion: v1
kind: Namespace
metadata:
  name: flyte
---
apiVersion: v1
kind: ServiceAccount
metadata:
  labels:
    app.kubernetes.io/instance: flyte-sandbox
    app.kubernetes.io/managed-by: Helm
    app.kubernetes.io/name: flyte-sandbox
    app.kubernetes.io/version: 1.16.0
    helm.sh/chart: flyte-binary-v0.1.10
  name: flyte-sandbox
  namespace: flyte
---
apiVersion: v1
kind: ServiceAccount
metadata:
  labels:
    app.kubernetes.io/instance: flyte-sandbox
    app.kubernetes.io/managed-by: Helm
    app.kubernetes.io/name: kubernetes-dashboard
    app.kubernetes.io/version: 2.7.0
    helm.sh/chart: kubernetes-dashboard-6.0.0
  name: flyte-sandbox-kubernetes-dashboard
  namespace: flyte
---
apiVersion: v1
automountServiceAccountToken: true
kind: ServiceAccount
metadata:
  labels:
    app.kubernetes.io/instance: flyte-sandbox
    app.kubernetes.io/managed-by: Helm
    app.kubernetes.io/name: minio
    helm.sh/chart: minio-12.6.7
  name: flyte-sandbox-minio
  namespace: flyte
secrets:
- name: flyte-sandbox-minio
---
apiVersion: rbac.authorization.k8s.io/v1
kind: Role
metadata:
  labels:
    app.kubernetes.io/instance: flyte-sandbox
    app.kubernetes.io/managed-by: Helm
    app.kubernetes.io/name: kubernetes-dashboard
    app.kubernetes.io/version: 2.7.0
    helm.sh/chart: kubernetes-dashboard-6.0.0
  name: flyte-sandbox-kubernetes-dashboard
  namespace: flyte
rules:
- apiGroups:
  - ""
  resourceNames:
  - kubernetes-dashboard-key-holder
  - kubernetes-dashboard-certs
  - kubernetes-dashboard-csrf
  resources:
  - secrets
  verbs:
  - get
  - update
  - delete
- apiGroups:
  - ""
  resourceNames:
  - kubernetes-dashboard-settings
  resources:
  - configmaps
  verbs:
  - get
  - update
- apiGroups:
  - ""
  resourceNames:
  - heapster
  - dashboard-metrics-scraper
  resources:
  - services
  verbs:
  - proxy
- apiGroups:
  - ""
  resourceNames:
  - heapster
  - 'http:heapster:'
  - 'https:heapster:'
  - dashboard-metrics-scraper
  - http:dashboard-metrics-scraper
  resources:
  - services/proxy
  verbs:
  - get
---
apiVersion: rbac.authorization.k8s.io/v1
kind: ClusterRole
metadata:
  labels:
    app.kubernetes.io/instance: flyte-sandbox
    app.kubernetes.io/managed-by: Helm
    app.kubernetes.io/name: flyte-sandbox
    app.kubernetes.io/version: 1.16.0
    helm.sh/chart: flyte-binary-v0.1.10
  name: flyte-sandbox-cluster-role
  namespace: flyte
rules:
- apiGroups:
  - ""
  resources:
  - namespaces
  - resourcequotas
  - secrets
  - serviceaccounts
  verbs:
  - create
  - get
  - list
  - patch
  - update
- apiGroups:
  - ""
  resources:
  - pods
  verbs:
  - create
  - delete
  - get
  - list
  - patch
  - update
  - watch
- apiGroups:
  - ""
  resources:
  - events
  verbs:
  - create
  - delete
  - patch
  - update
- apiGroups:
  - ""
  resources:
  - podtemplates
  verbs:
  - get
  - list
  - watch
- apiGroups:
  - flyte.lyft.com
  resources:
  - flyteworkflows
  verbs:
  - create
  - delete
  - deletecollection
  - get
  - list
  - patch
  - post
  - update
  - watch
- apiGroups:
  - apiextensions.k8s.io
  resources:
  - customresourcedefinitions
  verbs:
  - create
  - get
  - list
- apiGroups:
  - admissionregistration.k8s.io
  resources:
  - mutatingwebhookconfigurations
  verbs:
  - create
  - get
  - list
  - patch
  - update
- apiGroups:
  - '*'
  resources:
  - '*'
  verbs:
  - '*'
---
apiVersion: rbac.authorization.k8s.io/v1
kind: ClusterRole
metadata:
  labels:
    app.kubernetes.io/instance: flyte-sandbox
    app.kubernetes.io/managed-by: Helm
    app.kubernetes.io/name: kubernetes-dashboard
    app.kubernetes.io/version: 2.7.0
    helm.sh/chart: kubernetes-dashboard-6.0.0
  name: flyte-sandbox-kubernetes-dashboard-readonly
rules:
- apiGroups:
  - ""
  resources:
  - configmaps
  - endpoints
  - persistentvolumeclaims
  - pods
  - replicationcontrollers
  - replicationcontrollers/scale
  - serviceaccounts
  - services
  - nodes
  - persistentvolumeclaims
  - persistentvolumes
  verbs:
  - get
  - list
  - watch
- apiGroups:
  - ""
  resources:
  - bindings
  - events
  - limitranges
  - namespaces/status
  - pods/log
  - pods/status
  - replicationcontrollers/status
  - resourcequotas
  - resourcequotas/status
  verbs:
  - get
  - list
  - watch
- apiGroups:
  - ""
  resources:
  - namespaces
  verbs:
  - get
  - list
  - watch
- apiGroups:
  - apps
  resources:
  - daemonsets
  - deployments
  - deployments/scale
  - replicasets
  - replicasets/scale
  - statefulsets
  verbs:
  - get
  - list
  - watch
- apiGroups:
  - autoscaling
  resources:
  - horizontalpodautoscalers
  verbs:
  - get
  - list
  - watch
- apiGroups:
  - batch
  resources:
  - cronjobs
  - jobs
  verbs:
  - get
  - list
  - watch
- apiGroups:
  - extensions
  resources:
  - daemonsets
  - deployments
  - deployments/scale
  - ingresses
  - networkpolicies
  - replicasets
  - replicasets/scale
  - replicationcontrollers/scale
  verbs:
  - get
  - list
  - watch
- apiGroups:
  - policy
  resources:
  - poddisruptionbudgets
  verbs:
  - get
  - list
  - watch
- apiGroups:
  - networking.k8s.io
  resources:
  - networkpolicies
  - ingresses
  verbs:
  - get
  - list
  - watch
- apiGroups:
  - storage.k8s.io
  resources:
  - storageclasses
  - volumeattachments
  verbs:
  - get
  - list
  - watch
- apiGroups:
  - rbac.authorization.k8s.io
  resources:
  - clusterrolebindings
  - clusterroles
  - roles
  - rolebindings
  verbs:
  - get
  - list
  - watch
---
apiVersion: rbac.authorization.k8s.io/v1
kind: RoleBinding
metadata:
  labels:
    app.kubernetes.io/instance: flyte-sandbox
    app.kubernetes.io/managed-by: Helm
    app.kubernetes.io/name: kubernetes-dashboard
    app.kubernetes.io/version: 2.7.0
    helm.sh/chart: kubernetes-dashboard-6.0.0
  name: flyte-sandbox-kubernetes-dashboard
  namespace: flyte
roleRef:
  apiGroup: rbac.authorization.k8s.io
  kind: Role
  name: flyte-sandbox-kubernetes-dashboard
subjects:
- kind: ServiceAccount
  name: flyte-sandbox-kubernetes-dashboard
  namespace: flyte
---
apiVersion: rbac.authorization.k8s.io/v1
kind: ClusterRoleBinding
metadata:
  labels:
    app.kubernetes.io/instance: flyte-sandbox
    app.kubernetes.io/managed-by: Helm
    app.kubernetes.io/name: flyte-sandbox
    app.kubernetes.io/version: 1.16.0
    helm.sh/chart: flyte-binary-v0.1.10
  name: flyte-sandbox-cluster-role-binding
  namespace: flyte
roleRef:
  apiGroup: rbac.authorization.k8s.io
  kind: ClusterRole
  name: flyte-sandbox-cluster-role
subjects:
- kind: ServiceAccount
  name: flyte-sandbox
  namespace: flyte
---
apiVersion: rbac.authorization.k8s.io/v1
kind: ClusterRoleBinding
metadata:
  labels:
    app.kubernetes.io/instance: flyte-sandbox
    app.kubernetes.io/managed-by: Helm
    app.kubernetes.io/name: kubernetes-dashboard
    app.kubernetes.io/version: 2.7.0
    helm.sh/chart: kubernetes-dashboard-6.0.0
  name: flyte-sandbox-kubernetes-dashboard-readonly
roleRef:
  apiGroup: rbac.authorization.k8s.io
  kind: ClusterRole
  name: flyte-sandbox-kubernetes-dashboard-readonly
subjects:
- kind: ServiceAccount
  name: flyte-sandbox-kubernetes-dashboard
  namespace: flyte
---
apiVersion: v1
data:
  namespace.yaml: |
    apiVersion: v1
    kind: Namespace
    metadata:
      name: '{{ namespace }}'
kind: ConfigMap
metadata:
  labels:
    app.kubernetes.io/instance: flyte-sandbox
    app.kubernetes.io/managed-by: Helm
    app.kubernetes.io/name: flyte-sandbox
    app.kubernetes.io/version: 1.16.0
    helm.sh/chart: flyte-binary-v0.1.10
  name: flyte-sandbox-cluster-resource-templates
  namespace: flyte
---
apiVersion: v1
data:
  000-core.yaml: |
    admin:
      endpoint: localhost:8089
      insecure: true
    catalog-cache:
      endpoint: localhost:8081
      insecure: true
      type: datacatalog
    cluster_resources:
      standaloneDeployment: false
      templatePath: /etc/flyte/cluster-resource-templates
    logger:
      show-source: true
      level: 5
    propeller:
      create-flyteworkflow-crd: true
    webhook:
      certDir: /var/run/flyte/certs
      localCert: true
      secretName: flyte-sandbox-webhook-secret
      serviceName: flyte-sandbox-webhook
      servicePort: 443
    flyte:
      admin:
        disableClusterResourceManager: false
        disableScheduler: false
        disabled: false
        seedProjects:
        - flytesnacks
      dataCatalog:
        disabled: false
      propeller:
        disableWebhook: false
        disabled: false
  001-plugins.yaml: |
    tasks:
      task-plugins:
        default-for-task-types:
          container: container
          container_array: k8s-array
          sidecar: sidecar
        enabled-plugins:
        - container
        - sidecar
        - k8s-array
        - agent-service
        - echo
    plugins:
      logs:
        kubernetes-enabled: true
        kubernetes-template-uri: http://localhost:30080/kubernetes-dashboard/#/log/{{.namespace }}/{{ .podName }}/pod?namespace={{ .namespace }}
        cloudwatch-enabled: false
        stackdriver-enabled: false
      k8s:
        co-pilot:
          image: "cr.flyte.org/flyteorg/flytecopilot:v1.13.1-rc1"
      k8s-array:
        logs:
          config:
            kubernetes-enabled: true
            kubernetes-template-uri: http://localhost:30080/kubernetes-dashboard/#/log/{{.namespace }}/{{ .podName }}/pod?namespace={{ .namespace }}
            cloudwatch-enabled: false
            stackdriver-enabled: false
  002-database.yaml: |
    database:
      postgres:
        username: postgres
        host: flyte-sandbox-postgresql
        port: 5432
        dbname: flyte
        options: "sslmode=disable"
  003-storage.yaml: |
    propeller:
      rawoutput-prefix: s3://my-s3-bucket/data
    storage:
      type: stow
      stow:
        kind: s3
        config:
          region: us-east-1
          disable_ssl: true
          v2_signing: true
          endpoint: http://flyte-sandbox-minio.flyte:9000
          auth_type: accesskey
      container: my-s3-bucket
  100-inline-config.yaml: |
    plugins:
      k8s:
        default-env-vars:
        - FLYTE_AWS_ENDPOINT: http://flyte-sandbox-minio.flyte:9000
        - FLYTE_AWS_ACCESS_KEY_ID: minio
        - FLYTE_AWS_SECRET_ACCESS_KEY: miniostorage
    storage:
      signedURL:
        stowConfigOverride:
          endpoint: http://localhost:30002
    task_resources:
      defaults:
        cpu: 500m
        ephemeralStorage: 0
        gpu: 0
        memory: 1Gi
      limits:
        cpu: 0
        ephemeralStorage: 0
        gpu: 0
        memory: 0
kind: ConfigMap
metadata:
  labels:
    app.kubernetes.io/instance: flyte-sandbox
    app.kubernetes.io/managed-by: Helm
    app.kubernetes.io/name: flyte-sandbox
    app.kubernetes.io/version: 1.16.0
    helm.sh/chart: flyte-binary-v0.1.10
  name: flyte-sandbox-config
  namespace: flyte
---
apiVersion: v1
data:
  config.yml: |-
    health:
      storagedriver:
        enabled: true
        interval: 10s
        threshold: 3
    http:
      addr: :5000
      debug:
        addr: :5001
        prometheus:
          enabled: false
          path: /metrics
      headers:
        X-Content-Type-Options:
        - nosniff
    log:
      fields:
        service: registry
    storage:
      cache:
        blobdescriptor: inmemory
    version: 0.1
kind: ConfigMap
metadata:
  labels:
    app: docker-registry
    chart: docker-registry-2.2.2
    heritage: Helm
    release: flyte-sandbox
  name: flyte-sandbox-docker-registry-config
  namespace: flyte
---
apiVersion: v1
kind: ConfigMap
metadata:
  name: flyte-sandbox-extra-cluster-resource-templates
  namespace: flyte
---
apiVersion: v1
kind: ConfigMap
metadata:
  name: flyte-sandbox-extra-config
  namespace: flyte
---
apiVersion: v1
data:
  envoy.yaml: |
    admin:
        access_log_path: /dev/stdout
    static_resources:
        listeners:
            - address:
                  socket_address:
                      address: 0.0.0.0
                      port_value: 8000
              filter_chains:
                  - filters:
                        - name: envoy.filters.network.http_connection_manager
                          typed_config:
                              "@type": type.googleapis.com/envoy.extensions.filters.network.http_connection_manager.v3.HttpConnectionManager
                              stat_prefix: ingress_http
                              codec_type: AUTO
                              upgrade_configs:
                                  - upgrade_type: websocket
                              route_config:
                                  name: local_route
                                  virtual_hosts:
                                      - name: backend
                                        domains:
                                            - "*"
                                        routes:
                                            - match:
                                                  path: "/"
                                              redirect:
                                                  path_redirect: "/console/"
                                            - match:
                                                  prefix: "/.well-known"
                                              route:
                                                  cluster: flyte
                                            - match:
                                                  prefix: "/__webpack_hmr"
                                              route:
                                                  cluster: flyte
                                            - match:
                                                  prefix: "/api"
                                              route:
                                                  cluster: flyte
                                            - match:
                                                  prefix: "/callback"
                                              route:
                                                  cluster: flyte
                                            - match:
                                                  prefix: "/config"
                                              route:
                                                  cluster: flyte
                                            - match:
                                                  prefix: "/console"
                                              route:
                                                  cluster: flyte
                                            - match:
                                                  prefix: "/healthcheck"
                                              route:
                                                  cluster: flyte
                                            - match:
                                                  prefix: "/login"
                                              route:
                                                  cluster: flyte
                                            - match:
                                                  prefix: "/logout"
                                              route:
                                                  cluster: flyte
                                            - match:
                                                  prefix: "/me"
                                              route:
                                                  cluster: flyte
                                            - match:
                                                  prefix: "/oauth2"
                                              route:
                                                  cluster: flyte
                                            - match:
                                                  prefix: "/v1"
                                              route:
                                                  cluster: flyte
                                            - match:
                                                  prefix: "/flyteidl.service.AdminService"
                                              route:
                                                  cluster: flyte_grpc
                                            - match:
                                                  prefix: "/flyteidl.service.AuthMetadataService"
                                              route:
                                                  cluster: flyte_grpc
                                            - match:
                                                  prefix: "/flyteidl.service.DataProxyService"
                                              route:
                                                  cluster: flyte_grpc
                                            - match:
                                                  prefix: "/flyteidl.service.IdentityService"
                                              route:
                                                  cluster: flyte_grpc
                                            - match:
                                                  prefix: "/grpc.health.v1.Health"
                                              route:
                                                  cluster: flyte_grpc
                                            - match:
                                                  prefix: "/flyteidl.service.SignalService"
                                              route:
                                                  cluster: flyte_grpc
                                            - match:
                                                  path: "/kubernetes-dashboard"
                                              redirect:
                                                  path_redirect: "/kubernetes-dashboard/"
                                            - match:
                                                  prefix: "/kubernetes-dashboard/"
                                              route:
                                                  cluster: kubernetes-dashboard
                                                  prefix_rewrite: /
                                            - match:
                                                  path: "/minio"
                                              redirect:
                                                  path_redirect: "/minio/"
                                            - match:
                                                  prefix: "/minio/"
                                              route:
                                                  cluster: minio
                                                  prefix_rewrite: /
                              http_filters:
                                  - name: envoy.filters.http.router
                                    typed_config:
                                      "@type": type.googleapis.com/envoy.extensions.filters.http.router.v3.Router
        clusters:
            - name: flyte
              connect_timeout: 0.25s
              type: STRICT_DNS
              lb_policy: ROUND_ROBIN
              load_assignment:
                  cluster_name: flyte
                  endpoints:
                      - lb_endpoints:
                            - endpoint:
                                  address:
                                      socket_address:
                                          address: flyte-sandbox-http
                                          port_value: 8088
            - name: flyte_grpc
              connect_timeout: 0.25s
              type: STRICT_DNS
              lb_policy: ROUND_ROBIN
              http2_protocol_options: {}
              load_assignment:
                  cluster_name: flyte_grpc
                  endpoints:
                      - lb_endpoints:
                            - endpoint:
                                  address:
                                      socket_address:
                                          address: flyte-sandbox-grpc
                                          port_value: 8089
            - name: kubernetes-dashboard
              connect_timeout: 0.25s
              type: STRICT_DNS
              lb_policy: ROUND_ROBIN
              load_assignment:
                  cluster_name: kubernetes-dashboard
                  endpoints:
                      - lb_endpoints:
                            - endpoint:
                                  address:
                                      socket_address:
                                          address: flyte-sandbox-kubernetes-dashboard
                                          port_value: 80
            - name: minio
              connect_timeout: 0.25s
              type: STRICT_DNS
              lb_policy: ROUND_ROBIN
              load_assignment:
                  cluster_name: minio
                  endpoints:
                      - lb_endpoints:
                            - endpoint:
                                  address:
                                      socket_address:
                                          address: flyte-sandbox-minio
                                          port_value: 9001
kind: ConfigMap
metadata:
  labels:
    app.kubernetes.io/instance: flyte-sandbox
    app.kubernetes.io/managed-by: Helm
    app.kubernetes.io/name: flyte-sandbox
    app.kubernetes.io/version: 1.16.1
    helm.sh/chart: flyte-sandbox-0.1.0
  name: flyte-sandbox-proxy-config
  namespace: flyte
---
apiVersion: v1
data: null
kind: ConfigMap
metadata:
  labels:
    app.kubernetes.io/instance: flyte-sandbox
    app.kubernetes.io/managed-by: Helm
    app.kubernetes.io/name: kubernetes-dashboard
    app.kubernetes.io/version: 2.7.0
    helm.sh/chart: kubernetes-dashboard-6.0.0
  name: kubernetes-dashboard-settings
  namespace: flyte
---
apiVersion: v1
kind: Secret
metadata:
  labels:
    app.kubernetes.io/instance: flyte-sandbox
    app.kubernetes.io/managed-by: Helm
    app.kubernetes.io/name: flyte-sandbox
    app.kubernetes.io/version: 1.16.0
    helm.sh/chart: flyte-binary-v0.1.10
  name: flyte-sandbox-config-secret
  namespace: flyte
stringData:
  012-database-secrets.yaml: |
    database:
      postgres:
        password: "postgres"
  013-storage-secrets.yaml: |
    storage:
      stow:
        config:
          access_key_id: "minio"
          secret_key: "miniostorage"
type: Opaque
---
apiVersion: v1
data:
<<<<<<< HEAD
  haSharedSecret: V2l5dHkzYWFCR3llcldCYw==
=======
  haSharedSecret: WGJQZFpzb2ZDSkU5dmJReQ==
>>>>>>> 7d59f106
  proxyPassword: ""
  proxyUsername: ""
kind: Secret
metadata:
  labels:
    app: docker-registry
    chart: docker-registry-2.2.2
    heritage: Helm
    release: flyte-sandbox
  name: flyte-sandbox-docker-registry-secret
  namespace: flyte
type: Opaque
---
apiVersion: v1
kind: Secret
metadata:
  labels:
    app.kubernetes.io/instance: flyte-sandbox
    app.kubernetes.io/managed-by: Helm
    app.kubernetes.io/name: kubernetes-dashboard
    app.kubernetes.io/version: 2.7.0
    helm.sh/chart: kubernetes-dashboard-6.0.0
  name: flyte-sandbox-kubernetes-dashboard-certs
  namespace: flyte
type: Opaque
---
apiVersion: v1
data:
  root-password: bWluaW9zdG9yYWdl
  root-user: bWluaW8=
kind: Secret
metadata:
  labels:
    app.kubernetes.io/instance: flyte-sandbox
    app.kubernetes.io/managed-by: Helm
    app.kubernetes.io/name: minio
    helm.sh/chart: minio-12.6.7
  name: flyte-sandbox-minio
  namespace: flyte
type: Opaque
---
apiVersion: v1
data:
  postgres-password: cG9zdGdyZXM=
kind: Secret
metadata:
  labels:
    app.kubernetes.io/instance: flyte-sandbox
    app.kubernetes.io/managed-by: Helm
    app.kubernetes.io/name: postgresql
    helm.sh/chart: postgresql-12.8.1
  name: flyte-sandbox-postgresql
  namespace: flyte
type: Opaque
---
apiVersion: v1
kind: Secret
metadata:
  labels:
    app.kubernetes.io/instance: flyte-sandbox
    app.kubernetes.io/managed-by: Helm
    app.kubernetes.io/name: kubernetes-dashboard
    app.kubernetes.io/version: 2.7.0
    helm.sh/chart: kubernetes-dashboard-6.0.0
  name: kubernetes-dashboard-csrf
  namespace: flyte
type: Opaque
---
apiVersion: v1
kind: Secret
metadata:
  labels:
    app.kubernetes.io/instance: flyte-sandbox
    app.kubernetes.io/managed-by: Helm
    app.kubernetes.io/name: kubernetes-dashboard
    app.kubernetes.io/version: 2.7.0
    helm.sh/chart: kubernetes-dashboard-6.0.0
  name: kubernetes-dashboard-key-holder
  namespace: flyte
type: Opaque
---
apiVersion: v1
kind: Service
metadata:
  labels:
    app: docker-registry
    chart: docker-registry-2.2.2
    heritage: Helm
    release: flyte-sandbox
  name: flyte-sandbox-docker-registry
  namespace: flyte
spec:
  ports:
  - name: http-5000
    nodePort: 30000
    port: 5000
    protocol: TCP
    targetPort: 5000
  selector:
    app: docker-registry
    release: flyte-sandbox
  type: NodePort
---
apiVersion: v1
kind: Service
metadata:
  labels:
    app.kubernetes.io/instance: flyte-sandbox
    app.kubernetes.io/managed-by: Helm
    app.kubernetes.io/name: flyte-sandbox
    app.kubernetes.io/version: 1.16.0
    helm.sh/chart: flyte-binary-v0.1.10
  name: flyte-sandbox-grpc
  namespace: flyte
spec:
  ports:
  - name: grpc
    nodePort: null
    port: 8089
    targetPort: grpc
  selector:
    app.kubernetes.io/component: flyte-binary
    app.kubernetes.io/instance: flyte-sandbox
    app.kubernetes.io/name: flyte-sandbox
  type: ClusterIP
---
apiVersion: v1
kind: Service
metadata:
  labels:
    app.kubernetes.io/instance: flyte-sandbox
    app.kubernetes.io/managed-by: Helm
    app.kubernetes.io/name: flyte-sandbox
    app.kubernetes.io/version: 1.16.0
    helm.sh/chart: flyte-binary-v0.1.10
  name: flyte-sandbox-http
  namespace: flyte
spec:
  ports:
  - name: http
    nodePort: null
    port: 8088
    targetPort: http
  selector:
    app.kubernetes.io/component: flyte-binary
    app.kubernetes.io/instance: flyte-sandbox
    app.kubernetes.io/name: flyte-sandbox
  type: ClusterIP
---
apiVersion: v1
kind: Service
metadata:
  labels:
    app.kubernetes.io/component: kubernetes-dashboard
    app.kubernetes.io/instance: flyte-sandbox
    app.kubernetes.io/managed-by: Helm
    app.kubernetes.io/name: kubernetes-dashboard
    app.kubernetes.io/version: 2.7.0
    helm.sh/chart: kubernetes-dashboard-6.0.0
    kubernetes.io/cluster-service: "true"
  name: flyte-sandbox-kubernetes-dashboard
  namespace: flyte
spec:
  ports:
  - name: http
    port: 80
    targetPort: http
  selector:
    app.kubernetes.io/component: kubernetes-dashboard
    app.kubernetes.io/instance: flyte-sandbox
    app.kubernetes.io/name: kubernetes-dashboard
  type: ClusterIP
---
apiVersion: v1
kind: Service
metadata:
  labels:
    app.kubernetes.io/instance: flyte-sandbox
    app.kubernetes.io/managed-by: Helm
    app.kubernetes.io/name: minio
    helm.sh/chart: minio-12.6.7
  name: flyte-sandbox-minio
  namespace: flyte
spec:
  externalTrafficPolicy: Cluster
  ports:
  - name: minio-api
    nodePort: 30002
    port: 9000
    targetPort: minio-api
  - name: minio-console
    port: 9001
    targetPort: minio-console
  selector:
    app.kubernetes.io/instance: flyte-sandbox
    app.kubernetes.io/name: minio
  type: NodePort
---
apiVersion: v1
kind: Service
metadata:
  labels:
    app.kubernetes.io/component: primary
    app.kubernetes.io/instance: flyte-sandbox
    app.kubernetes.io/managed-by: Helm
    app.kubernetes.io/name: postgresql
    helm.sh/chart: postgresql-12.8.1
  name: flyte-sandbox-postgresql
  namespace: flyte
spec:
  externalTrafficPolicy: Cluster
  ports:
  - name: tcp-postgresql
    nodePort: 30001
    port: 5432
    targetPort: tcp-postgresql
  selector:
    app.kubernetes.io/component: primary
    app.kubernetes.io/instance: flyte-sandbox
    app.kubernetes.io/name: postgresql
  sessionAffinity: None
  type: NodePort
---
apiVersion: v1
kind: Service
metadata:
  labels:
    app.kubernetes.io/component: primary
    app.kubernetes.io/instance: flyte-sandbox
    app.kubernetes.io/managed-by: Helm
    app.kubernetes.io/name: postgresql
    helm.sh/chart: postgresql-12.8.1
    service.alpha.kubernetes.io/tolerate-unready-endpoints: "true"
  name: flyte-sandbox-postgresql-hl
  namespace: flyte
spec:
  clusterIP: None
  ports:
  - name: tcp-postgresql
    port: 5432
    targetPort: tcp-postgresql
  publishNotReadyAddresses: true
  selector:
    app.kubernetes.io/component: primary
    app.kubernetes.io/instance: flyte-sandbox
    app.kubernetes.io/name: postgresql
  type: ClusterIP
---
apiVersion: v1
kind: Service
metadata:
  labels:
    app.kubernetes.io/instance: flyte-sandbox
    app.kubernetes.io/managed-by: Helm
    app.kubernetes.io/name: flyte-sandbox
    app.kubernetes.io/version: 1.16.1
    helm.sh/chart: flyte-sandbox-0.1.0
  name: flyte-sandbox-proxy
  namespace: flyte
spec:
  ports:
  - name: http
    nodePort: 30080
    port: 8000
    protocol: TCP
  selector:
    app.kubernetes.io/component: proxy
    app.kubernetes.io/instance: flyte-sandbox
    app.kubernetes.io/name: flyte-sandbox
  type: NodePort
---
apiVersion: v1
kind: Service
metadata:
  labels:
    app.kubernetes.io/instance: flyte-sandbox
    app.kubernetes.io/managed-by: Helm
    app.kubernetes.io/name: flyte-sandbox
    app.kubernetes.io/version: 1.16.0
    helm.sh/chart: flyte-binary-v0.1.10
  name: flyte-sandbox-webhook
  namespace: flyte
spec:
  ports:
  - name: webhook
    port: 443
    targetPort: webhook
  selector:
    app.kubernetes.io/component: flyte-binary
    app.kubernetes.io/instance: flyte-sandbox
    app.kubernetes.io/name: flyte-sandbox
  type: ClusterIP
---
apiVersion: v1
kind: PersistentVolume
metadata:
  labels:
    app.kubernetes.io/instance: flyte-sandbox
    app.kubernetes.io/managed-by: Helm
    app.kubernetes.io/name: flyte-sandbox
    app.kubernetes.io/version: 1.16.1
    helm.sh/chart: flyte-sandbox-0.1.0
  name: flyte-sandbox-db-storage
  namespace: flyte
spec:
  accessModes:
  - ReadWriteOnce
  capacity:
    storage: 1Gi
  hostPath:
    path: /var/lib/flyte/storage/db
  storageClassName: manual
---
apiVersion: v1
kind: PersistentVolume
metadata:
  labels:
    app.kubernetes.io/instance: flyte-sandbox
    app.kubernetes.io/managed-by: Helm
    app.kubernetes.io/name: flyte-sandbox
    app.kubernetes.io/version: 1.16.1
    helm.sh/chart: flyte-sandbox-0.1.0
  name: flyte-sandbox-minio-storage
  namespace: flyte
spec:
  accessModes:
  - ReadWriteOnce
  capacity:
    storage: 1Gi
  hostPath:
    path: /var/lib/flyte/storage/minio
  storageClassName: manual
---
apiVersion: v1
kind: PersistentVolumeClaim
metadata:
  labels:
    app.kubernetes.io/instance: flyte-sandbox
    app.kubernetes.io/managed-by: Helm
    app.kubernetes.io/name: flyte-sandbox
    app.kubernetes.io/version: 1.16.1
    helm.sh/chart: flyte-sandbox-0.1.0
  name: flyte-sandbox-db-storage
  namespace: flyte
spec:
  accessModes:
  - ReadWriteOnce
  resources:
    requests:
      storage: 1Gi
  storageClassName: manual
  volumeName: flyte-sandbox-db-storage
---
apiVersion: v1
kind: PersistentVolumeClaim
metadata:
  labels:
    app.kubernetes.io/instance: flyte-sandbox
    app.kubernetes.io/managed-by: Helm
    app.kubernetes.io/name: flyte-sandbox
    app.kubernetes.io/version: 1.16.1
    helm.sh/chart: flyte-sandbox-0.1.0
  name: flyte-sandbox-minio-storage
  namespace: flyte
spec:
  accessModes:
  - ReadWriteOnce
  resources:
    requests:
      storage: 1Gi
  storageClassName: manual
  volumeName: flyte-sandbox-minio-storage
---
apiVersion: apps/v1
kind: Deployment
metadata:
  labels:
    app.kubernetes.io/instance: flyte-sandbox
    app.kubernetes.io/managed-by: Helm
    app.kubernetes.io/name: flyte-sandbox
    app.kubernetes.io/version: 1.16.0
    helm.sh/chart: flyte-binary-v0.1.10
  name: flyte-sandbox
  namespace: flyte
spec:
  replicas: 1
  selector:
    matchLabels:
      app.kubernetes.io/component: flyte-binary
      app.kubernetes.io/instance: flyte-sandbox
      app.kubernetes.io/name: flyte-sandbox
  strategy:
    type: Recreate
  template:
    metadata:
      annotations:
        checksum/cluster-resource-templates: 6fd9b172465e3089fcc59f738b92b8dc4d8939360c19de8ee65f68b0e7422035
<<<<<<< HEAD
        checksum/configuration: 1743e4160809eeb0415652b2582b0bfddaef2495b2d76172a7c71368dd679620
=======
        checksum/configuration: 0c0c4c2401e4d6362921a86660489536d0db8e4e66ae09e429adc54665c68021
>>>>>>> 7d59f106
        checksum/configuration-secret: 09216ffaa3d29e14f88b1f30af580d02a2a5e014de4d750b7f275cc07ed4e914
      labels:
        app.kubernetes.io/component: flyte-binary
        app.kubernetes.io/instance: flyte-sandbox
        app.kubernetes.io/name: flyte-sandbox
    spec:
      containers:
      - args:
        - start
        - --config
        - /etc/flyte/config.d/*.yaml
        env:
        - name: POD_NAME
          valueFrom:
            fieldRef:
              fieldPath: metadata.name
        - name: POD_NAMESPACE
          valueFrom:
            fieldRef:
              fieldPath: metadata.namespace
        image: flyte-binary:sandbox
        imagePullPolicy: Never
        livenessProbe:
          httpGet:
            path: /healthcheck
            port: http
          initialDelaySeconds: 30
        name: flyte
        ports:
        - containerPort: 8088
          name: http
        - containerPort: 8089
          name: grpc
        - containerPort: 9443
          name: webhook
        readinessProbe:
          httpGet:
            path: /healthcheck
            port: http
          initialDelaySeconds: 30
        volumeMounts:
        - mountPath: /etc/flyte/cluster-resource-templates
          name: cluster-resource-templates
        - mountPath: /etc/flyte/config.d
          name: config
        - mountPath: /var/run/flyte
          name: state
      initContainers:
      - args:
        - |
          until pg_isready \
            -h flyte-sandbox-postgresql \
            -p 5432 \
            -U postgres
          do
            echo waiting for database
            sleep 0.1
          done
        command:
        - sh
        - -ec
        image: bitnami/postgresql:sandbox
        imagePullPolicy: Never
        name: wait-for-db
      serviceAccountName: flyte-sandbox
      volumes:
      - name: cluster-resource-templates
        projected:
          sources:
          - configMap:
              name: flyte-sandbox-cluster-resource-templates
          - configMap:
              name: flyte-sandbox-extra-cluster-resource-templates
      - name: config
        projected:
          sources:
          - configMap:
              name: flyte-sandbox-config
          - secret:
              name: flyte-sandbox-config-secret
          - configMap:
              name: flyte-sandbox-extra-config
      - emptyDir: {}
        name: state
---
apiVersion: apps/v1
kind: Deployment
metadata:
  labels:
    app.kubernetes.io/instance: flyte-sandbox
    app.kubernetes.io/managed-by: Helm
    app.kubernetes.io/name: flyte-sandbox
    app.kubernetes.io/version: 1.16.1
    helm.sh/chart: flyte-sandbox-0.1.0
  name: flyte-sandbox-buildkit
  namespace: flyte
spec:
  replicas: 1
  selector:
    matchLabels:
      app.kubernetes.io/component: buildkit
      app.kubernetes.io/instance: flyte-sandbox
      app.kubernetes.io/name: flyte-sandbox
  template:
    metadata:
      labels:
        app.kubernetes.io/component: buildkit
        app.kubernetes.io/instance: flyte-sandbox
        app.kubernetes.io/name: flyte-sandbox
    spec:
      containers:
      - args:
        - --addr
        - unix:///run/buildkit/buildkitd.sock
        - --addr
        - tcp://0.0.0.0:30003
        image: moby/buildkit:sandbox
        imagePullPolicy: Never
        livenessProbe:
          exec:
            command:
            - buildctl
            - debug
            - workers
          initialDelaySeconds: 5
          periodSeconds: 30
        name: buildkit
        ports:
        - containerPort: 30003
          name: tcp
          protocol: TCP
        readinessProbe:
          exec:
            command:
            - buildctl
            - debug
            - workers
          initialDelaySeconds: 5
          periodSeconds: 30
        securityContext:
          privileged: true
      dnsPolicy: ClusterFirstWithHostNet
      hostNetwork: true
---
apiVersion: apps/v1
kind: Deployment
metadata:
  labels:
    app: docker-registry
    chart: docker-registry-2.2.2
    heritage: Helm
    release: flyte-sandbox
  name: flyte-sandbox-docker-registry
  namespace: flyte
spec:
  minReadySeconds: 5
  replicas: 1
  selector:
    matchLabels:
      app: docker-registry
      release: flyte-sandbox
  template:
    metadata:
      annotations:
        checksum/config: 8f50e768255a87f078ba8b9879a0c174c3e045ffb46ac8723d2eedbe293c8d81
<<<<<<< HEAD
        checksum/secret: 361542fb053cdc8ba428daae73984aca317ca7ea06f8317194036b7c4fe1a858
=======
        checksum/secret: 20145f8b7e37f104163904f86eeb0a46444c157de19f8e675128b04d16598ee4
>>>>>>> 7d59f106
      labels:
        app: docker-registry
        release: flyte-sandbox
    spec:
      containers:
      - command:
        - /bin/registry
        - serve
        - /etc/docker/registry/config.yml
        env:
        - name: REGISTRY_HTTP_SECRET
          valueFrom:
            secretKeyRef:
              key: haSharedSecret
              name: flyte-sandbox-docker-registry-secret
        - name: REGISTRY_STORAGE_FILESYSTEM_ROOTDIRECTORY
          value: /var/lib/registry
        image: registry:sandbox
        imagePullPolicy: Never
        livenessProbe:
          httpGet:
            path: /
            port: 5000
        name: docker-registry
        ports:
        - containerPort: 5000
        readinessProbe:
          httpGet:
            path: /
            port: 5000
        resources: {}
        volumeMounts:
        - mountPath: /etc/docker/registry
          name: flyte-sandbox-docker-registry-config
        - mountPath: /var/lib/registry/
          name: data
      securityContext:
        fsGroup: 1000
        runAsUser: 1000
      volumes:
      - configMap:
          name: flyte-sandbox-docker-registry-config
        name: flyte-sandbox-docker-registry-config
      - emptyDir: {}
        name: data
---
apiVersion: apps/v1
kind: Deployment
metadata:
  labels:
    app.kubernetes.io/component: kubernetes-dashboard
    app.kubernetes.io/instance: flyte-sandbox
    app.kubernetes.io/managed-by: Helm
    app.kubernetes.io/name: kubernetes-dashboard
    app.kubernetes.io/version: 2.7.0
    helm.sh/chart: kubernetes-dashboard-6.0.0
  name: flyte-sandbox-kubernetes-dashboard
  namespace: flyte
spec:
  replicas: 1
  selector:
    matchLabels:
      app.kubernetes.io/component: kubernetes-dashboard
      app.kubernetes.io/instance: flyte-sandbox
      app.kubernetes.io/name: kubernetes-dashboard
  strategy:
    rollingUpdate:
      maxSurge: 0
      maxUnavailable: 1
    type: RollingUpdate
  template:
    metadata:
      annotations: null
      labels:
        app.kubernetes.io/component: kubernetes-dashboard
        app.kubernetes.io/instance: flyte-sandbox
        app.kubernetes.io/managed-by: Helm
        app.kubernetes.io/name: kubernetes-dashboard
        app.kubernetes.io/version: 2.7.0
        helm.sh/chart: kubernetes-dashboard-6.0.0
    spec:
      containers:
      - args:
        - --namespace=flyte
        - --metrics-provider=none
        - --enable-insecure-login
        - --enable-skip-login
        image: kubernetesui/dashboard:sandbox
        imagePullPolicy: Never
        livenessProbe:
          httpGet:
            path: /
            port: 9090
            scheme: HTTP
          initialDelaySeconds: 30
          timeoutSeconds: 30
        name: kubernetes-dashboard
        ports:
        - containerPort: 9090
          name: http
          protocol: TCP
        resources:
          limits:
            cpu: 2
            memory: 200Mi
          requests:
            cpu: 100m
            memory: 200Mi
        securityContext:
          allowPrivilegeEscalation: false
          readOnlyRootFilesystem: true
          runAsGroup: 2001
          runAsUser: 1001
        volumeMounts:
        - mountPath: /certs
          name: kubernetes-dashboard-certs
        - mountPath: /tmp
          name: tmp-volume
      securityContext:
        seccompProfile:
          type: RuntimeDefault
      serviceAccountName: flyte-sandbox-kubernetes-dashboard
      volumes:
      - name: kubernetes-dashboard-certs
        secret:
          secretName: flyte-sandbox-kubernetes-dashboard-certs
      - emptyDir: {}
        name: tmp-volume
---
apiVersion: apps/v1
kind: Deployment
metadata:
  labels:
    app.kubernetes.io/instance: flyte-sandbox
    app.kubernetes.io/managed-by: Helm
    app.kubernetes.io/name: minio
    helm.sh/chart: minio-12.6.7
  name: flyte-sandbox-minio
  namespace: flyte
spec:
  selector:
    matchLabels:
      app.kubernetes.io/instance: flyte-sandbox
      app.kubernetes.io/name: minio
  strategy:
    type: Recreate
  template:
    metadata:
      annotations:
        checksum/credentials-secret: ecce809e3af19025d134846a9a81e163dd41df7e26abf2c6657895d9d13607a9
      labels:
        app.kubernetes.io/instance: flyte-sandbox
        app.kubernetes.io/managed-by: Helm
        app.kubernetes.io/name: minio
        helm.sh/chart: minio-12.6.7
    spec:
      affinity:
        nodeAffinity: null
        podAffinity: null
        podAntiAffinity:
          preferredDuringSchedulingIgnoredDuringExecution:
          - podAffinityTerm:
              labelSelector:
                matchLabels:
                  app.kubernetes.io/instance: flyte-sandbox
                  app.kubernetes.io/name: minio
              topologyKey: kubernetes.io/hostname
            weight: 1
      containers:
      - env:
        - name: BITNAMI_DEBUG
          value: "false"
        - name: MINIO_SCHEME
          value: http
        - name: MINIO_FORCE_NEW_KEYS
          value: "no"
        - name: MINIO_ROOT_USER
          valueFrom:
            secretKeyRef:
              key: root-user
              name: flyte-sandbox-minio
        - name: MINIO_ROOT_PASSWORD
          valueFrom:
            secretKeyRef:
              key: root-password
              name: flyte-sandbox-minio
        - name: MINIO_DEFAULT_BUCKETS
          value: my-s3-bucket
        - name: MINIO_BROWSER
          value: "on"
        - name: MINIO_PROMETHEUS_AUTH_TYPE
          value: public
        - name: MINIO_CONSOLE_PORT_NUMBER
          value: "9001"
        - name: MINIO_BROWSER_REDIRECT_URL
          value: http://localhost:30080/minio
        envFrom: null
        image: docker.io/bitnami/minio:sandbox
        imagePullPolicy: Never
        livenessProbe:
          failureThreshold: 5
          httpGet:
            path: /minio/health/live
            port: minio-api
            scheme: HTTP
          initialDelaySeconds: 5
          periodSeconds: 5
          successThreshold: 1
          timeoutSeconds: 5
        name: minio
        ports:
        - containerPort: 9000
          name: minio-api
          protocol: TCP
        - containerPort: 9001
          name: minio-console
          protocol: TCP
        readinessProbe:
          failureThreshold: 5
          initialDelaySeconds: 5
          periodSeconds: 5
          successThreshold: 1
          tcpSocket:
            port: minio-api
          timeoutSeconds: 1
        resources:
          limits: {}
          requests: {}
        securityContext:
          runAsNonRoot: true
          runAsUser: 1001
        volumeMounts:
        - mountPath: /data
          name: data
      initContainers:
      - command:
        - /bin/bash
        - -ec
        - |
          chown -R 1001:1001 /data
        image: docker.io/bitnami/os-shell:sandbox
        imagePullPolicy: Never
        name: volume-permissions
        resources:
          limits: {}
          requests: {}
        securityContext:
          runAsUser: 0
        volumeMounts:
        - mountPath: /data
          name: data
      securityContext:
        fsGroup: 1001
      serviceAccountName: flyte-sandbox-minio
      volumes:
      - name: data
        persistentVolumeClaim:
          claimName: flyte-sandbox-minio-storage
---
apiVersion: apps/v1
kind: Deployment
metadata:
  labels:
    app.kubernetes.io/instance: flyte-sandbox
    app.kubernetes.io/managed-by: Helm
    app.kubernetes.io/name: flyte-sandbox
    app.kubernetes.io/version: 1.16.1
    helm.sh/chart: flyte-sandbox-0.1.0
  name: flyte-sandbox-proxy
  namespace: flyte
spec:
  replicas: 1
  selector:
    matchLabels:
      app.kubernetes.io/component: proxy
      app.kubernetes.io/instance: flyte-sandbox
      app.kubernetes.io/name: flyte-sandbox
  template:
    metadata:
      labels:
        app.kubernetes.io/component: proxy
        app.kubernetes.io/instance: flyte-sandbox
        app.kubernetes.io/name: flyte-sandbox
    spec:
      containers:
      - image: envoyproxy/envoy:sandbox
        imagePullPolicy: Never
        livenessProbe:
          initialDelaySeconds: 30
          tcpSocket:
            port: http
        name: proxy
        ports:
        - containerPort: 8000
          name: http
        readinessProbe:
          tcpSocket:
            port: http
        volumeMounts:
        - mountPath: /etc/envoy
          name: config
      volumes:
      - configMap:
          name: flyte-sandbox-proxy-config
        name: config
---
apiVersion: apps/v1
kind: StatefulSet
metadata:
  labels:
    app.kubernetes.io/component: primary
    app.kubernetes.io/instance: flyte-sandbox
    app.kubernetes.io/managed-by: Helm
    app.kubernetes.io/name: postgresql
    helm.sh/chart: postgresql-12.8.1
  name: flyte-sandbox-postgresql
  namespace: flyte
spec:
  replicas: 1
  selector:
    matchLabels:
      app.kubernetes.io/component: primary
      app.kubernetes.io/instance: flyte-sandbox
      app.kubernetes.io/name: postgresql
  serviceName: flyte-sandbox-postgresql-hl
  template:
    metadata:
      labels:
        app.kubernetes.io/component: primary
        app.kubernetes.io/instance: flyte-sandbox
        app.kubernetes.io/managed-by: Helm
        app.kubernetes.io/name: postgresql
        helm.sh/chart: postgresql-12.8.1
      name: flyte-sandbox-postgresql
    spec:
      affinity:
        nodeAffinity: null
        podAffinity: null
        podAntiAffinity:
          preferredDuringSchedulingIgnoredDuringExecution:
          - podAffinityTerm:
              labelSelector:
                matchLabels:
                  app.kubernetes.io/component: primary
                  app.kubernetes.io/instance: flyte-sandbox
                  app.kubernetes.io/name: postgresql
              topologyKey: kubernetes.io/hostname
            weight: 1
      containers:
      - env:
        - name: BITNAMI_DEBUG
          value: "false"
        - name: POSTGRESQL_PORT_NUMBER
          value: "5432"
        - name: POSTGRESQL_VOLUME_DIR
          value: /bitnami/postgresql
        - name: PGDATA
          value: /bitnami/postgresql/data
        - name: POSTGRES_PASSWORD
          valueFrom:
            secretKeyRef:
              key: postgres-password
              name: flyte-sandbox-postgresql
        - name: POSTGRESQL_ENABLE_LDAP
          value: "no"
        - name: POSTGRESQL_ENABLE_TLS
          value: "no"
        - name: POSTGRESQL_LOG_HOSTNAME
          value: "false"
        - name: POSTGRESQL_LOG_CONNECTIONS
          value: "false"
        - name: POSTGRESQL_LOG_DISCONNECTIONS
          value: "false"
        - name: POSTGRESQL_PGAUDIT_LOG_CATALOG
          value: "off"
        - name: POSTGRESQL_CLIENT_MIN_MESSAGES
          value: error
        - name: POSTGRESQL_SHARED_PRELOAD_LIBRARIES
          value: pgaudit
        image: docker.io/bitnami/postgresql:sandbox
        imagePullPolicy: Never
        livenessProbe:
          exec:
            command:
            - /bin/sh
            - -c
            - exec pg_isready -U "postgres" -h 127.0.0.1 -p 5432
          failureThreshold: 6
          initialDelaySeconds: 30
          periodSeconds: 10
          successThreshold: 1
          timeoutSeconds: 5
        name: postgresql
        ports:
        - containerPort: 5432
          name: tcp-postgresql
        readinessProbe:
          exec:
            command:
            - /bin/sh
            - -c
            - -e
            - |
              exec pg_isready -U "postgres" -h 127.0.0.1 -p 5432
              [ -f /opt/bitnami/postgresql/tmp/.initialized ] || [ -f /bitnami/postgresql/.initialized ]
          failureThreshold: 6
          initialDelaySeconds: 5
          periodSeconds: 10
          successThreshold: 1
          timeoutSeconds: 5
        resources:
          limits: {}
          requests:
            cpu: 250m
            memory: 256Mi
        securityContext:
          allowPrivilegeEscalation: false
          capabilities:
            drop:
            - ALL
          runAsGroup: 0
          runAsNonRoot: true
          runAsUser: 1001
          seccompProfile:
            type: RuntimeDefault
        volumeMounts:
        - mountPath: /bitnami/postgresql
          name: data
      hostIPC: false
      hostNetwork: false
      initContainers:
      - command:
        - /bin/sh
        - -ec
        - |
          chown 1001:1001 /bitnami/postgresql
          mkdir -p /bitnami/postgresql/data
          chmod 700 /bitnami/postgresql/data
          find /bitnami/postgresql -mindepth 1 -maxdepth 1 -not -name "conf" -not -name ".snapshot" -not -name "lost+found" | \
            xargs -r chown -R 1001:1001
        image: docker.io/bitnami/os-shell:sandbox
        imagePullPolicy: Never
        name: init-chmod-data
        resources:
          limits: {}
          requests: {}
        securityContext:
          runAsGroup: 0
          runAsNonRoot: false
          runAsUser: 0
          seccompProfile:
            type: RuntimeDefault
        volumeMounts:
        - mountPath: /bitnami/postgresql
          name: data
      securityContext:
        fsGroup: 1001
      serviceAccountName: default
      volumes:
      - name: data
        persistentVolumeClaim:
          claimName: flyte-sandbox-db-storage
  updateStrategy:
    rollingUpdate: {}
    type: RollingUpdate<|MERGE_RESOLUTION|>--- conflicted
+++ resolved
@@ -798,11 +798,7 @@
 ---
 apiVersion: v1
 data:
-<<<<<<< HEAD
-  haSharedSecret: V2l5dHkzYWFCR3llcldCYw==
-=======
-  haSharedSecret: WGJQZFpzb2ZDSkU5dmJReQ==
->>>>>>> 7d59f106
+  haSharedSecret: WEwwemY1Y216MldmM3BKSw==
   proxyPassword: ""
   proxyUsername: ""
 kind: Secret
@@ -1200,11 +1196,7 @@
     metadata:
       annotations:
         checksum/cluster-resource-templates: 6fd9b172465e3089fcc59f738b92b8dc4d8939360c19de8ee65f68b0e7422035
-<<<<<<< HEAD
-        checksum/configuration: 1743e4160809eeb0415652b2582b0bfddaef2495b2d76172a7c71368dd679620
-=======
-        checksum/configuration: 0c0c4c2401e4d6362921a86660489536d0db8e4e66ae09e429adc54665c68021
->>>>>>> 7d59f106
+        checksum/configuration: 7fb60e800970c090055c882a4f678428a41d770200cc38b1516297d5b0b69042
         checksum/configuration-secret: 09216ffaa3d29e14f88b1f30af580d02a2a5e014de4d750b7f275cc07ed4e914
       labels:
         app.kubernetes.io/component: flyte-binary
@@ -1370,11 +1362,7 @@
     metadata:
       annotations:
         checksum/config: 8f50e768255a87f078ba8b9879a0c174c3e045ffb46ac8723d2eedbe293c8d81
-<<<<<<< HEAD
-        checksum/secret: 361542fb053cdc8ba428daae73984aca317ca7ea06f8317194036b7c4fe1a858
-=======
-        checksum/secret: 20145f8b7e37f104163904f86eeb0a46444c157de19f8e675128b04d16598ee4
->>>>>>> 7d59f106
+        checksum/secret: 1b42c4fedcea96118b3a56204bb75f72ea51252d08366503a35ce0ce05b29b62
       labels:
         app: docker-registry
         release: flyte-sandbox
