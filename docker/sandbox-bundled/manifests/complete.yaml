apiVersion: v1
kind: Namespace
metadata:
  name: flyte
---
apiVersion: v1
kind: ServiceAccount
metadata:
  labels:
    app.kubernetes.io/instance: flyte-sandbox
    app.kubernetes.io/managed-by: Helm
    app.kubernetes.io/name: flyte-sandbox
    app.kubernetes.io/version: 1.16.0
    helm.sh/chart: flyte-binary-v0.1.10
  name: flyte-sandbox
  namespace: flyte
---
apiVersion: v1
kind: ServiceAccount
metadata:
  labels:
    app.kubernetes.io/instance: flyte-sandbox
    app.kubernetes.io/managed-by: Helm
    app.kubernetes.io/name: kubernetes-dashboard
    app.kubernetes.io/version: 2.7.0
    helm.sh/chart: kubernetes-dashboard-6.0.0
  name: flyte-sandbox-kubernetes-dashboard
  namespace: flyte
---
apiVersion: v1
automountServiceAccountToken: true
kind: ServiceAccount
metadata:
  labels:
    app.kubernetes.io/instance: flyte-sandbox
    app.kubernetes.io/managed-by: Helm
    app.kubernetes.io/name: minio
    helm.sh/chart: minio-12.6.7
  name: flyte-sandbox-minio
  namespace: flyte
secrets:
- name: flyte-sandbox-minio
---
apiVersion: rbac.authorization.k8s.io/v1
kind: Role
metadata:
  labels:
    app.kubernetes.io/instance: flyte-sandbox
    app.kubernetes.io/managed-by: Helm
    app.kubernetes.io/name: kubernetes-dashboard
    app.kubernetes.io/version: 2.7.0
    helm.sh/chart: kubernetes-dashboard-6.0.0
  name: flyte-sandbox-kubernetes-dashboard
  namespace: flyte
rules:
- apiGroups:
  - ""
  resourceNames:
  - kubernetes-dashboard-key-holder
  - kubernetes-dashboard-certs
  - kubernetes-dashboard-csrf
  resources:
  - secrets
  verbs:
  - get
  - update
  - delete
- apiGroups:
  - ""
  resourceNames:
  - kubernetes-dashboard-settings
  resources:
  - configmaps
  verbs:
  - get
  - update
- apiGroups:
  - ""
  resourceNames:
  - heapster
  - dashboard-metrics-scraper
  resources:
  - services
  verbs:
  - proxy
- apiGroups:
  - ""
  resourceNames:
  - heapster
  - 'http:heapster:'
  - 'https:heapster:'
  - dashboard-metrics-scraper
  - http:dashboard-metrics-scraper
  resources:
  - services/proxy
  verbs:
  - get
---
apiVersion: rbac.authorization.k8s.io/v1
kind: ClusterRole
metadata:
  labels:
    app.kubernetes.io/instance: flyte-sandbox
    app.kubernetes.io/managed-by: Helm
    app.kubernetes.io/name: flyte-sandbox
    app.kubernetes.io/version: 1.16.0
    helm.sh/chart: flyte-binary-v0.1.10
  name: flyte-sandbox-cluster-role
  namespace: flyte
rules:
- apiGroups:
  - ""
  resources:
  - namespaces
  - resourcequotas
  - secrets
  - serviceaccounts
  verbs:
  - create
  - get
  - list
  - patch
  - update
- apiGroups:
  - ""
  resources:
  - pods
  verbs:
  - create
  - delete
  - get
  - list
  - patch
  - update
  - watch
- apiGroups:
  - ""
  resources:
  - events
  verbs:
  - create
  - delete
  - patch
  - update
- apiGroups:
  - ""
  resources:
  - podtemplates
  verbs:
  - get
  - list
  - watch
- apiGroups:
  - flyte.lyft.com
  resources:
  - flyteworkflows
  verbs:
  - create
  - delete
  - deletecollection
  - get
  - list
  - patch
  - post
  - update
  - watch
- apiGroups:
  - apiextensions.k8s.io
  resources:
  - customresourcedefinitions
  verbs:
  - create
  - get
  - list
- apiGroups:
  - admissionregistration.k8s.io
  resources:
  - mutatingwebhookconfigurations
  verbs:
  - create
  - get
  - list
  - patch
  - update
- apiGroups:
  - '*'
  resources:
  - '*'
  verbs:
  - '*'
---
apiVersion: rbac.authorization.k8s.io/v1
kind: ClusterRole
metadata:
  labels:
    app.kubernetes.io/instance: flyte-sandbox
    app.kubernetes.io/managed-by: Helm
    app.kubernetes.io/name: kubernetes-dashboard
    app.kubernetes.io/version: 2.7.0
    helm.sh/chart: kubernetes-dashboard-6.0.0
  name: flyte-sandbox-kubernetes-dashboard-readonly
rules:
- apiGroups:
  - ""
  resources:
  - configmaps
  - endpoints
  - persistentvolumeclaims
  - pods
  - replicationcontrollers
  - replicationcontrollers/scale
  - serviceaccounts
  - services
  - nodes
  - persistentvolumeclaims
  - persistentvolumes
  verbs:
  - get
  - list
  - watch
- apiGroups:
  - ""
  resources:
  - bindings
  - events
  - limitranges
  - namespaces/status
  - pods/log
  - pods/status
  - replicationcontrollers/status
  - resourcequotas
  - resourcequotas/status
  verbs:
  - get
  - list
  - watch
- apiGroups:
  - ""
  resources:
  - namespaces
  verbs:
  - get
  - list
  - watch
- apiGroups:
  - apps
  resources:
  - daemonsets
  - deployments
  - deployments/scale
  - replicasets
  - replicasets/scale
  - statefulsets
  verbs:
  - get
  - list
  - watch
- apiGroups:
  - autoscaling
  resources:
  - horizontalpodautoscalers
  verbs:
  - get
  - list
  - watch
- apiGroups:
  - batch
  resources:
  - cronjobs
  - jobs
  verbs:
  - get
  - list
  - watch
- apiGroups:
  - extensions
  resources:
  - daemonsets
  - deployments
  - deployments/scale
  - ingresses
  - networkpolicies
  - replicasets
  - replicasets/scale
  - replicationcontrollers/scale
  verbs:
  - get
  - list
  - watch
- apiGroups:
  - policy
  resources:
  - poddisruptionbudgets
  verbs:
  - get
  - list
  - watch
- apiGroups:
  - networking.k8s.io
  resources:
  - networkpolicies
  - ingresses
  verbs:
  - get
  - list
  - watch
- apiGroups:
  - storage.k8s.io
  resources:
  - storageclasses
  - volumeattachments
  verbs:
  - get
  - list
  - watch
- apiGroups:
  - rbac.authorization.k8s.io
  resources:
  - clusterrolebindings
  - clusterroles
  - roles
  - rolebindings
  verbs:
  - get
  - list
  - watch
---
apiVersion: rbac.authorization.k8s.io/v1
kind: RoleBinding
metadata:
  labels:
    app.kubernetes.io/instance: flyte-sandbox
    app.kubernetes.io/managed-by: Helm
    app.kubernetes.io/name: kubernetes-dashboard
    app.kubernetes.io/version: 2.7.0
    helm.sh/chart: kubernetes-dashboard-6.0.0
  name: flyte-sandbox-kubernetes-dashboard
  namespace: flyte
roleRef:
  apiGroup: rbac.authorization.k8s.io
  kind: Role
  name: flyte-sandbox-kubernetes-dashboard
subjects:
- kind: ServiceAccount
  name: flyte-sandbox-kubernetes-dashboard
  namespace: flyte
---
apiVersion: rbac.authorization.k8s.io/v1
kind: ClusterRoleBinding
metadata:
  labels:
    app.kubernetes.io/instance: flyte-sandbox
    app.kubernetes.io/managed-by: Helm
    app.kubernetes.io/name: flyte-sandbox
    app.kubernetes.io/version: 1.16.0
    helm.sh/chart: flyte-binary-v0.1.10
  name: flyte-sandbox-cluster-role-binding
  namespace: flyte
roleRef:
  apiGroup: rbac.authorization.k8s.io
  kind: ClusterRole
  name: flyte-sandbox-cluster-role
subjects:
- kind: ServiceAccount
  name: flyte-sandbox
  namespace: flyte
---
apiVersion: rbac.authorization.k8s.io/v1
kind: ClusterRoleBinding
metadata:
  labels:
    app.kubernetes.io/instance: flyte-sandbox
    app.kubernetes.io/managed-by: Helm
    app.kubernetes.io/name: kubernetes-dashboard
    app.kubernetes.io/version: 2.7.0
    helm.sh/chart: kubernetes-dashboard-6.0.0
  name: flyte-sandbox-kubernetes-dashboard-readonly
roleRef:
  apiGroup: rbac.authorization.k8s.io
  kind: ClusterRole
  name: flyte-sandbox-kubernetes-dashboard-readonly
subjects:
- kind: ServiceAccount
  name: flyte-sandbox-kubernetes-dashboard
  namespace: flyte
---
apiVersion: v1
data:
  namespace.yaml: |
    apiVersion: v1
    kind: Namespace
    metadata:
      name: '{{ namespace }}'
kind: ConfigMap
metadata:
  labels:
    app.kubernetes.io/instance: flyte-sandbox
    app.kubernetes.io/managed-by: Helm
    app.kubernetes.io/name: flyte-sandbox
    app.kubernetes.io/version: 1.16.0
    helm.sh/chart: flyte-binary-v0.1.10
  name: flyte-sandbox-cluster-resource-templates
  namespace: flyte
---
apiVersion: v1
data:
  000-core.yaml: |
    admin:
      endpoint: localhost:8089
      insecure: true
    catalog-cache:
      endpoint: localhost:8081
      insecure: true
      type: datacatalog
    cluster_resources:
      standaloneDeployment: false
      templatePath: /etc/flyte/cluster-resource-templates
    logger:
      show-source: true
      level: 5
    propeller:
      create-flyteworkflow-crd: true
    webhook:
      certDir: /var/run/flyte/certs
      localCert: true
      secretName: flyte-sandbox-webhook-secret
      serviceName: flyte-sandbox-webhook
      servicePort: 443
    flyte:
      admin:
        disableClusterResourceManager: false
        disableScheduler: false
        disabled: false
        seedProjects:
        - flytesnacks
        seedProjectsWithDetails:
        - description: Default project setup.
          name: flytesnacks
      dataCatalog:
        disabled: false
      propeller:
        disableWebhook: false
        disabled: false
  001-plugins.yaml: |
    tasks:
      task-plugins:
        default-for-task-types:
          container: container
          container_array: k8s-array
          sidecar: sidecar
        enabled-plugins:
        - container
        - sidecar
        - k8s-array
        - agent-service
        - echo
    plugins:
      logs:
        kubernetes-enabled: true
        kubernetes-template-uri: http://localhost:30080/kubernetes-dashboard/#/log/{{.namespace }}/{{ .podName }}/pod?namespace={{ .namespace }}
        cloudwatch-enabled: false
        stackdriver-enabled: false
      k8s:
        co-pilot:
          image: "cr.flyte.org/flyteorg/flytecopilot:v1.13.2"
      k8s-array:
        logs:
          config:
            kubernetes-enabled: true
            kubernetes-template-uri: http://localhost:30080/kubernetes-dashboard/#/log/{{.namespace }}/{{ .podName }}/pod?namespace={{ .namespace }}
            cloudwatch-enabled: false
            stackdriver-enabled: false
  002-database.yaml: |
    database:
      postgres:
        username: postgres
        host: flyte-sandbox-postgresql
        port: 5432
        dbname: flyte
        options: "sslmode=disable"
  003-storage.yaml: |
    propeller:
      rawoutput-prefix: s3://my-s3-bucket/data
    storage:
      type: stow
      stow:
        kind: s3
        config:
          region: us-east-1
          disable_ssl: true
          v2_signing: true
          endpoint: http://flyte-sandbox-minio.flyte:9000
          auth_type: accesskey
      container: my-s3-bucket
  100-inline-config.yaml: |
    plugins:
      k8s:
        default-env-vars:
        - FLYTE_AWS_ENDPOINT: http://flyte-sandbox-minio.flyte:9000
        - FLYTE_AWS_ACCESS_KEY_ID: minio
        - FLYTE_AWS_SECRET_ACCESS_KEY: miniostorage
        - FLYTE_PLATFORM_URL: 'flyte-sandbox-grpc.flyte:8089'
        - FLYTE_PLATFORM_INSECURE: true
    storage:
      signedURL:
        stowConfigOverride:
          endpoint: http://localhost:30002
    task_resources:
      defaults:
        cpu: 500m
        ephemeralStorage: 0
        gpu: 0
        memory: 1Gi
      limits:
        cpu: 0
        ephemeralStorage: 0
        gpu: 0
        memory: 0
kind: ConfigMap
metadata:
  labels:
    app.kubernetes.io/instance: flyte-sandbox
    app.kubernetes.io/managed-by: Helm
    app.kubernetes.io/name: flyte-sandbox
    app.kubernetes.io/version: 1.16.0
    helm.sh/chart: flyte-binary-v0.1.10
  name: flyte-sandbox-config
  namespace: flyte
---
apiVersion: v1
data:
  config.yml: |-
    health:
      storagedriver:
        enabled: true
        interval: 10s
        threshold: 3
    http:
      addr: :5000
      debug:
        addr: :5001
        prometheus:
          enabled: false
          path: /metrics
      headers:
        X-Content-Type-Options:
        - nosniff
    log:
      fields:
        service: registry
    storage:
      cache:
        blobdescriptor: inmemory
    version: 0.1
kind: ConfigMap
metadata:
  labels:
    app: docker-registry
    chart: docker-registry-2.2.2
    heritage: Helm
    release: flyte-sandbox
  name: flyte-sandbox-docker-registry-config
  namespace: flyte
---
apiVersion: v1
kind: ConfigMap
metadata:
  name: flyte-sandbox-extra-cluster-resource-templates
  namespace: flyte
---
apiVersion: v1
kind: ConfigMap
metadata:
  name: flyte-sandbox-extra-config
  namespace: flyte
---
apiVersion: v1
data:
  envoy.yaml: |
    admin:
        access_log_path: /dev/stdout
    static_resources:
        listeners:
            - address:
                  socket_address:
                      address: 0.0.0.0
                      port_value: 8000
              filter_chains:
                  - filters:
                        - name: envoy.filters.network.http_connection_manager
                          typed_config:
                              "@type": type.googleapis.com/envoy.extensions.filters.network.http_connection_manager.v3.HttpConnectionManager
                              stat_prefix: ingress_http
                              codec_type: AUTO
                              upgrade_configs:
                                  - upgrade_type: websocket
                              route_config:
                                  name: local_route
                                  virtual_hosts:
                                      - name: backend
                                        domains:
                                            - "*"
                                        routes:
                                            - match:
                                                  path: "/"
                                              redirect:
                                                  path_redirect: "/console/"
                                            - match:
                                                  prefix: "/.well-known"
                                              route:
                                                  cluster: flyte
                                            - match:
                                                  prefix: "/__webpack_hmr"
                                              route:
                                                  cluster: flyte
                                            - match:
                                                  prefix: "/api"
                                              route:
                                                  cluster: flyte
                                            - match:
                                                  prefix: "/callback"
                                              route:
                                                  cluster: flyte
                                            - match:
                                                  prefix: "/config"
                                              route:
                                                  cluster: flyte
                                            - match:
                                                  prefix: "/console"
                                              route:
                                                  cluster: flyte
                                            - match:
                                                  prefix: "/healthcheck"
                                              route:
                                                  cluster: flyte
                                            - match:
                                                  prefix: "/login"
                                              route:
                                                  cluster: flyte
                                            - match:
                                                  prefix: "/logout"
                                              route:
                                                  cluster: flyte
                                            - match:
                                                  prefix: "/me"
                                              route:
                                                  cluster: flyte
                                            - match:
                                                  prefix: "/oauth2"
                                              route:
                                                  cluster: flyte
                                            - match:
                                                  prefix: "/v1"
                                              route:
                                                  cluster: flyte
                                            - match:
                                                  prefix: "/flyteidl.service.AdminService"
                                              route:
                                                  cluster: flyte_grpc
                                            - match:
                                                  prefix: "/flyteidl.service.AuthMetadataService"
                                              route:
                                                  cluster: flyte_grpc
                                            - match:
                                                  prefix: "/flyteidl.service.DataProxyService"
                                              route:
                                                  cluster: flyte_grpc
                                            - match:
                                                  prefix: "/flyteidl.service.IdentityService"
                                              route:
                                                  cluster: flyte_grpc
                                            - match:
                                                  prefix: "/grpc.health.v1.Health"
                                              route:
                                                  cluster: flyte_grpc
                                            - match:
                                                  prefix: "/flyteidl.service.SignalService"
                                              route:
                                                  cluster: flyte_grpc
                                            - match:
                                                  path: "/kubernetes-dashboard"
                                              redirect:
                                                  path_redirect: "/kubernetes-dashboard/"
                                            - match:
                                                  prefix: "/kubernetes-dashboard/"
                                              route:
                                                  cluster: kubernetes-dashboard
                                                  prefix_rewrite: /
                                            - match:
                                                  path: "/minio"
                                              redirect:
                                                  path_redirect: "/minio/"
                                            - match:
                                                  prefix: "/minio/"
                                              route:
                                                  cluster: minio
                                                  prefix_rewrite: /
                              http_filters:
                                  - name: envoy.filters.http.router
                                    typed_config:
                                      "@type": type.googleapis.com/envoy.extensions.filters.http.router.v3.Router
        clusters:
            - name: flyte
              connect_timeout: 0.25s
              type: STRICT_DNS
              lb_policy: ROUND_ROBIN
              load_assignment:
                  cluster_name: flyte
                  endpoints:
                      - lb_endpoints:
                            - endpoint:
                                  address:
                                      socket_address:
                                          address: flyte-sandbox-http
                                          port_value: 8088
            - name: flyte_grpc
              connect_timeout: 0.25s
              type: STRICT_DNS
              lb_policy: ROUND_ROBIN
              http2_protocol_options: {}
              load_assignment:
                  cluster_name: flyte_grpc
                  endpoints:
                      - lb_endpoints:
                            - endpoint:
                                  address:
                                      socket_address:
                                          address: flyte-sandbox-grpc
                                          port_value: 8089
            - name: kubernetes-dashboard
              connect_timeout: 0.25s
              type: STRICT_DNS
              lb_policy: ROUND_ROBIN
              load_assignment:
                  cluster_name: kubernetes-dashboard
                  endpoints:
                      - lb_endpoints:
                            - endpoint:
                                  address:
                                      socket_address:
                                          address: flyte-sandbox-kubernetes-dashboard
                                          port_value: 80
            - name: minio
              connect_timeout: 0.25s
              type: STRICT_DNS
              lb_policy: ROUND_ROBIN
              load_assignment:
                  cluster_name: minio
                  endpoints:
                      - lb_endpoints:
                            - endpoint:
                                  address:
                                      socket_address:
                                          address: flyte-sandbox-minio
                                          port_value: 9001
kind: ConfigMap
metadata:
  labels:
    app.kubernetes.io/instance: flyte-sandbox
    app.kubernetes.io/managed-by: Helm
    app.kubernetes.io/name: flyte-sandbox
    app.kubernetes.io/version: 1.16.1
    helm.sh/chart: flyte-sandbox-0.1.0
  name: flyte-sandbox-proxy-config
  namespace: flyte
---
apiVersion: v1
data: null
kind: ConfigMap
metadata:
  labels:
    app.kubernetes.io/instance: flyte-sandbox
    app.kubernetes.io/managed-by: Helm
    app.kubernetes.io/name: kubernetes-dashboard
    app.kubernetes.io/version: 2.7.0
    helm.sh/chart: kubernetes-dashboard-6.0.0
  name: kubernetes-dashboard-settings
  namespace: flyte
---
apiVersion: v1
kind: Secret
metadata:
  labels:
    app.kubernetes.io/instance: flyte-sandbox
    app.kubernetes.io/managed-by: Helm
    app.kubernetes.io/name: flyte-sandbox
    app.kubernetes.io/version: 1.16.0
    helm.sh/chart: flyte-binary-v0.1.10
  name: flyte-sandbox-config-secret
  namespace: flyte
stringData:
  012-database-secrets.yaml: |
    database:
      postgres:
        password: "postgres"
  013-storage-secrets.yaml: |
    storage:
      stow:
        config:
          access_key_id: "minio"
          secret_key: "miniostorage"
type: Opaque
---
apiVersion: v1
data:
<<<<<<< HEAD
  haSharedSecret: UVc1NklJQVV6SUJrdWx4bw==
=======
  haSharedSecret: VWxGQXNKU1RyMk5haUpZWA==
>>>>>>> de12c820
  proxyPassword: ""
  proxyUsername: ""
kind: Secret
metadata:
  labels:
    app: docker-registry
    chart: docker-registry-2.2.2
    heritage: Helm
    release: flyte-sandbox
  name: flyte-sandbox-docker-registry-secret
  namespace: flyte
type: Opaque
---
apiVersion: v1
kind: Secret
metadata:
  labels:
    app.kubernetes.io/instance: flyte-sandbox
    app.kubernetes.io/managed-by: Helm
    app.kubernetes.io/name: kubernetes-dashboard
    app.kubernetes.io/version: 2.7.0
    helm.sh/chart: kubernetes-dashboard-6.0.0
  name: flyte-sandbox-kubernetes-dashboard-certs
  namespace: flyte
type: Opaque
---
apiVersion: v1
data:
  root-password: bWluaW9zdG9yYWdl
  root-user: bWluaW8=
kind: Secret
metadata:
  labels:
    app.kubernetes.io/instance: flyte-sandbox
    app.kubernetes.io/managed-by: Helm
    app.kubernetes.io/name: minio
    helm.sh/chart: minio-12.6.7
  name: flyte-sandbox-minio
  namespace: flyte
type: Opaque
---
apiVersion: v1
data:
  postgres-password: cG9zdGdyZXM=
kind: Secret
metadata:
  labels:
    app.kubernetes.io/instance: flyte-sandbox
    app.kubernetes.io/managed-by: Helm
    app.kubernetes.io/name: postgresql
    helm.sh/chart: postgresql-12.8.1
  name: flyte-sandbox-postgresql
  namespace: flyte
type: Opaque
---
apiVersion: v1
kind: Secret
metadata:
  labels:
    app.kubernetes.io/instance: flyte-sandbox
    app.kubernetes.io/managed-by: Helm
    app.kubernetes.io/name: kubernetes-dashboard
    app.kubernetes.io/version: 2.7.0
    helm.sh/chart: kubernetes-dashboard-6.0.0
  name: kubernetes-dashboard-csrf
  namespace: flyte
type: Opaque
---
apiVersion: v1
kind: Secret
metadata:
  labels:
    app.kubernetes.io/instance: flyte-sandbox
    app.kubernetes.io/managed-by: Helm
    app.kubernetes.io/name: kubernetes-dashboard
    app.kubernetes.io/version: 2.7.0
    helm.sh/chart: kubernetes-dashboard-6.0.0
  name: kubernetes-dashboard-key-holder
  namespace: flyte
type: Opaque
---
apiVersion: v1
kind: Service
metadata:
  labels:
    app: docker-registry
    chart: docker-registry-2.2.2
    heritage: Helm
    release: flyte-sandbox
  name: flyte-sandbox-docker-registry
  namespace: flyte
spec:
  ports:
  - name: http-5000
    nodePort: 30000
    port: 5000
    protocol: TCP
    targetPort: 5000
  selector:
    app: docker-registry
    release: flyte-sandbox
  type: NodePort
---
apiVersion: v1
kind: Service
metadata:
  labels:
    app.kubernetes.io/instance: flyte-sandbox
    app.kubernetes.io/managed-by: Helm
    app.kubernetes.io/name: flyte-sandbox
    app.kubernetes.io/version: 1.16.0
    helm.sh/chart: flyte-binary-v0.1.10
  name: flyte-sandbox-grpc
  namespace: flyte
spec:
  ports:
  - name: grpc
    nodePort: null
    port: 8089
    targetPort: grpc
  selector:
    app.kubernetes.io/component: flyte-binary
    app.kubernetes.io/instance: flyte-sandbox
    app.kubernetes.io/name: flyte-sandbox
  type: ClusterIP
---
apiVersion: v1
kind: Service
metadata:
  labels:
    app.kubernetes.io/instance: flyte-sandbox
    app.kubernetes.io/managed-by: Helm
    app.kubernetes.io/name: flyte-sandbox
    app.kubernetes.io/version: 1.16.0
    helm.sh/chart: flyte-binary-v0.1.10
  name: flyte-sandbox-http
  namespace: flyte
spec:
  ports:
  - name: http
    nodePort: null
    port: 8088
    targetPort: http
  selector:
    app.kubernetes.io/component: flyte-binary
    app.kubernetes.io/instance: flyte-sandbox
    app.kubernetes.io/name: flyte-sandbox
  type: ClusterIP
---
apiVersion: v1
kind: Service
metadata:
  labels:
    app.kubernetes.io/component: kubernetes-dashboard
    app.kubernetes.io/instance: flyte-sandbox
    app.kubernetes.io/managed-by: Helm
    app.kubernetes.io/name: kubernetes-dashboard
    app.kubernetes.io/version: 2.7.0
    helm.sh/chart: kubernetes-dashboard-6.0.0
    kubernetes.io/cluster-service: "true"
  name: flyte-sandbox-kubernetes-dashboard
  namespace: flyte
spec:
  ports:
  - name: http
    port: 80
    targetPort: http
  selector:
    app.kubernetes.io/component: kubernetes-dashboard
    app.kubernetes.io/instance: flyte-sandbox
    app.kubernetes.io/name: kubernetes-dashboard
  type: ClusterIP
---
apiVersion: v1
kind: Service
metadata:
  labels:
    app.kubernetes.io/instance: flyte-sandbox
    app.kubernetes.io/managed-by: Helm
    app.kubernetes.io/name: minio
    helm.sh/chart: minio-12.6.7
  name: flyte-sandbox-minio
  namespace: flyte
spec:
  externalTrafficPolicy: Cluster
  ports:
  - name: minio-api
    nodePort: 30002
    port: 9000
    targetPort: minio-api
  - name: minio-console
    port: 9001
    targetPort: minio-console
  selector:
    app.kubernetes.io/instance: flyte-sandbox
    app.kubernetes.io/name: minio
  type: NodePort
---
apiVersion: v1
kind: Service
metadata:
  labels:
    app.kubernetes.io/component: primary
    app.kubernetes.io/instance: flyte-sandbox
    app.kubernetes.io/managed-by: Helm
    app.kubernetes.io/name: postgresql
    helm.sh/chart: postgresql-12.8.1
  name: flyte-sandbox-postgresql
  namespace: flyte
spec:
  externalTrafficPolicy: Cluster
  ports:
  - name: tcp-postgresql
    nodePort: 30001
    port: 5432
    targetPort: tcp-postgresql
  selector:
    app.kubernetes.io/component: primary
    app.kubernetes.io/instance: flyte-sandbox
    app.kubernetes.io/name: postgresql
  sessionAffinity: None
  type: NodePort
---
apiVersion: v1
kind: Service
metadata:
  labels:
    app.kubernetes.io/component: primary
    app.kubernetes.io/instance: flyte-sandbox
    app.kubernetes.io/managed-by: Helm
    app.kubernetes.io/name: postgresql
    helm.sh/chart: postgresql-12.8.1
    service.alpha.kubernetes.io/tolerate-unready-endpoints: "true"
  name: flyte-sandbox-postgresql-hl
  namespace: flyte
spec:
  clusterIP: None
  ports:
  - name: tcp-postgresql
    port: 5432
    targetPort: tcp-postgresql
  publishNotReadyAddresses: true
  selector:
    app.kubernetes.io/component: primary
    app.kubernetes.io/instance: flyte-sandbox
    app.kubernetes.io/name: postgresql
  type: ClusterIP
---
apiVersion: v1
kind: Service
metadata:
  labels:
    app.kubernetes.io/instance: flyte-sandbox
    app.kubernetes.io/managed-by: Helm
    app.kubernetes.io/name: flyte-sandbox
    app.kubernetes.io/version: 1.16.1
    helm.sh/chart: flyte-sandbox-0.1.0
  name: flyte-sandbox-proxy
  namespace: flyte
spec:
  ports:
  - name: http
    nodePort: 30080
    port: 8000
    protocol: TCP
  selector:
    app.kubernetes.io/component: proxy
    app.kubernetes.io/instance: flyte-sandbox
    app.kubernetes.io/name: flyte-sandbox
  type: NodePort
---
apiVersion: v1
kind: Service
metadata:
  labels:
    app.kubernetes.io/instance: flyte-sandbox
    app.kubernetes.io/managed-by: Helm
    app.kubernetes.io/name: flyte-sandbox
    app.kubernetes.io/version: 1.16.0
    helm.sh/chart: flyte-binary-v0.1.10
  name: flyte-sandbox-webhook
  namespace: flyte
spec:
  ports:
  - name: webhook
    port: 443
    targetPort: webhook
  selector:
    app.kubernetes.io/component: flyte-binary
    app.kubernetes.io/instance: flyte-sandbox
    app.kubernetes.io/name: flyte-sandbox
  type: ClusterIP
---
apiVersion: v1
kind: PersistentVolume
metadata:
  labels:
    app.kubernetes.io/instance: flyte-sandbox
    app.kubernetes.io/managed-by: Helm
    app.kubernetes.io/name: flyte-sandbox
    app.kubernetes.io/version: 1.16.1
    helm.sh/chart: flyte-sandbox-0.1.0
  name: flyte-sandbox-db-storage
  namespace: flyte
spec:
  accessModes:
  - ReadWriteOnce
  capacity:
    storage: 1Gi
  hostPath:
    path: /var/lib/flyte/storage/db
  storageClassName: manual
---
apiVersion: v1
kind: PersistentVolume
metadata:
  labels:
    app.kubernetes.io/instance: flyte-sandbox
    app.kubernetes.io/managed-by: Helm
    app.kubernetes.io/name: flyte-sandbox
    app.kubernetes.io/version: 1.16.1
    helm.sh/chart: flyte-sandbox-0.1.0
  name: flyte-sandbox-minio-storage
  namespace: flyte
spec:
  accessModes:
  - ReadWriteOnce
  capacity:
    storage: 1Gi
  hostPath:
    path: /var/lib/flyte/storage/minio
  storageClassName: manual
---
apiVersion: v1
kind: PersistentVolumeClaim
metadata:
  labels:
    app.kubernetes.io/instance: flyte-sandbox
    app.kubernetes.io/managed-by: Helm
    app.kubernetes.io/name: flyte-sandbox
    app.kubernetes.io/version: 1.16.1
    helm.sh/chart: flyte-sandbox-0.1.0
  name: flyte-sandbox-db-storage
  namespace: flyte
spec:
  accessModes:
  - ReadWriteOnce
  resources:
    requests:
      storage: 1Gi
  storageClassName: manual
  volumeName: flyte-sandbox-db-storage
---
apiVersion: v1
kind: PersistentVolumeClaim
metadata:
  labels:
    app.kubernetes.io/instance: flyte-sandbox
    app.kubernetes.io/managed-by: Helm
    app.kubernetes.io/name: flyte-sandbox
    app.kubernetes.io/version: 1.16.1
    helm.sh/chart: flyte-sandbox-0.1.0
  name: flyte-sandbox-minio-storage
  namespace: flyte
spec:
  accessModes:
  - ReadWriteOnce
  resources:
    requests:
      storage: 1Gi
  storageClassName: manual
  volumeName: flyte-sandbox-minio-storage
---
apiVersion: apps/v1
kind: Deployment
metadata:
  labels:
    app.kubernetes.io/instance: flyte-sandbox
    app.kubernetes.io/managed-by: Helm
    app.kubernetes.io/name: flyte-sandbox
    app.kubernetes.io/version: 1.16.0
    helm.sh/chart: flyte-binary-v0.1.10
  name: flyte-sandbox
  namespace: flyte
spec:
  replicas: 1
  selector:
    matchLabels:
      app.kubernetes.io/component: flyte-binary
      app.kubernetes.io/instance: flyte-sandbox
      app.kubernetes.io/name: flyte-sandbox
  strategy:
    type: Recreate
  template:
    metadata:
      annotations:
        checksum/cluster-resource-templates: 6fd9b172465e3089fcc59f738b92b8dc4d8939360c19de8ee65f68b0e7422035
        checksum/configuration: 956d7a4502a3f977583a7b1bf4da2e985d64c09c94f357798ce289efa25facd7
        checksum/configuration-secret: 09216ffaa3d29e14f88b1f30af580d02a2a5e014de4d750b7f275cc07ed4e914
      labels:
        app.kubernetes.io/component: flyte-binary
        app.kubernetes.io/instance: flyte-sandbox
        app.kubernetes.io/name: flyte-sandbox
    spec:
      containers:
      - args:
        - start
        - --config
        - /etc/flyte/config.d/*.yaml
        env:
        - name: POD_NAME
          valueFrom:
            fieldRef:
              fieldPath: metadata.name
        - name: POD_NAMESPACE
          valueFrom:
            fieldRef:
              fieldPath: metadata.namespace
        image: flyte-binary:sandbox
        imagePullPolicy: Never
        livenessProbe:
          httpGet:
            path: /healthcheck
            port: http
          initialDelaySeconds: 30
        name: flyte
        ports:
        - containerPort: 8088
          name: http
        - containerPort: 8089
          name: grpc
        - containerPort: 9443
          name: webhook
        readinessProbe:
          httpGet:
            path: /healthcheck
            port: http
          initialDelaySeconds: 30
        volumeMounts:
        - mountPath: /etc/flyte/cluster-resource-templates
          name: cluster-resource-templates
        - mountPath: /etc/flyte/config.d
          name: config
        - mountPath: /var/run/flyte
          name: state
      initContainers:
      - args:
        - |
          until pg_isready \
            -h flyte-sandbox-postgresql \
            -p 5432 \
            -U postgres
          do
            echo waiting for database
            sleep 0.1
          done
        command:
        - sh
        - -ec
        image: bitnami/postgresql:sandbox
        imagePullPolicy: Never
        name: wait-for-db
      serviceAccountName: flyte-sandbox
      volumes:
      - name: cluster-resource-templates
        projected:
          sources:
          - configMap:
              name: flyte-sandbox-cluster-resource-templates
          - configMap:
              name: flyte-sandbox-extra-cluster-resource-templates
      - name: config
        projected:
          sources:
          - configMap:
              name: flyte-sandbox-config
          - secret:
              name: flyte-sandbox-config-secret
          - configMap:
              name: flyte-sandbox-extra-config
      - emptyDir: {}
        name: state
---
apiVersion: apps/v1
kind: Deployment
metadata:
  labels:
    app.kubernetes.io/instance: flyte-sandbox
    app.kubernetes.io/managed-by: Helm
    app.kubernetes.io/name: flyte-sandbox
    app.kubernetes.io/version: 1.16.1
    helm.sh/chart: flyte-sandbox-0.1.0
  name: flyte-sandbox-buildkit
  namespace: flyte
spec:
  replicas: 1
  selector:
    matchLabels:
      app.kubernetes.io/component: buildkit
      app.kubernetes.io/instance: flyte-sandbox
      app.kubernetes.io/name: flyte-sandbox
  template:
    metadata:
      labels:
        app.kubernetes.io/component: buildkit
        app.kubernetes.io/instance: flyte-sandbox
        app.kubernetes.io/name: flyte-sandbox
    spec:
      containers:
      - args:
        - --addr
        - unix:///run/buildkit/buildkitd.sock
        - --addr
        - tcp://0.0.0.0:30003
        image: moby/buildkit:sandbox
        imagePullPolicy: Never
        livenessProbe:
          exec:
            command:
            - buildctl
            - debug
            - workers
          initialDelaySeconds: 5
          periodSeconds: 30
        name: buildkit
        ports:
        - containerPort: 30003
          name: tcp
          protocol: TCP
        readinessProbe:
          exec:
            command:
            - buildctl
            - debug
            - workers
          initialDelaySeconds: 5
          periodSeconds: 30
        securityContext:
          privileged: true
      dnsPolicy: ClusterFirstWithHostNet
      hostNetwork: true
---
apiVersion: apps/v1
kind: Deployment
metadata:
  labels:
    app: docker-registry
    chart: docker-registry-2.2.2
    heritage: Helm
    release: flyte-sandbox
  name: flyte-sandbox-docker-registry
  namespace: flyte
spec:
  minReadySeconds: 5
  replicas: 1
  selector:
    matchLabels:
      app: docker-registry
      release: flyte-sandbox
  template:
    metadata:
      annotations:
        checksum/config: 8f50e768255a87f078ba8b9879a0c174c3e045ffb46ac8723d2eedbe293c8d81
<<<<<<< HEAD
        checksum/secret: 8bb91d4715c3fa73d3ba293ae280b3712cdea39180b99789415d590927199169
=======
        checksum/secret: 421896ac3426efc3fb1d427ce98c9c6d631de7dcc4599a53726fb37eb59e6aad
>>>>>>> de12c820
      labels:
        app: docker-registry
        release: flyte-sandbox
    spec:
      containers:
      - command:
        - /bin/registry
        - serve
        - /etc/docker/registry/config.yml
        env:
        - name: REGISTRY_HTTP_SECRET
          valueFrom:
            secretKeyRef:
              key: haSharedSecret
              name: flyte-sandbox-docker-registry-secret
        - name: REGISTRY_STORAGE_FILESYSTEM_ROOTDIRECTORY
          value: /var/lib/registry
        image: registry:sandbox
        imagePullPolicy: Never
        livenessProbe:
          httpGet:
            path: /
            port: 5000
        name: docker-registry
        ports:
        - containerPort: 5000
        readinessProbe:
          httpGet:
            path: /
            port: 5000
        resources: {}
        volumeMounts:
        - mountPath: /etc/docker/registry
          name: flyte-sandbox-docker-registry-config
        - mountPath: /var/lib/registry/
          name: data
      securityContext:
        fsGroup: 1000
        runAsUser: 1000
      volumes:
      - configMap:
          name: flyte-sandbox-docker-registry-config
        name: flyte-sandbox-docker-registry-config
      - emptyDir: {}
        name: data
---
apiVersion: apps/v1
kind: Deployment
metadata:
  labels:
    app.kubernetes.io/component: kubernetes-dashboard
    app.kubernetes.io/instance: flyte-sandbox
    app.kubernetes.io/managed-by: Helm
    app.kubernetes.io/name: kubernetes-dashboard
    app.kubernetes.io/version: 2.7.0
    helm.sh/chart: kubernetes-dashboard-6.0.0
  name: flyte-sandbox-kubernetes-dashboard
  namespace: flyte
spec:
  replicas: 1
  selector:
    matchLabels:
      app.kubernetes.io/component: kubernetes-dashboard
      app.kubernetes.io/instance: flyte-sandbox
      app.kubernetes.io/name: kubernetes-dashboard
  strategy:
    rollingUpdate:
      maxSurge: 0
      maxUnavailable: 1
    type: RollingUpdate
  template:
    metadata:
      annotations: null
      labels:
        app.kubernetes.io/component: kubernetes-dashboard
        app.kubernetes.io/instance: flyte-sandbox
        app.kubernetes.io/managed-by: Helm
        app.kubernetes.io/name: kubernetes-dashboard
        app.kubernetes.io/version: 2.7.0
        helm.sh/chart: kubernetes-dashboard-6.0.0
    spec:
      containers:
      - args:
        - --namespace=flyte
        - --metrics-provider=none
        - --enable-insecure-login
        - --enable-skip-login
        image: kubernetesui/dashboard:sandbox
        imagePullPolicy: Never
        livenessProbe:
          httpGet:
            path: /
            port: 9090
            scheme: HTTP
          initialDelaySeconds: 30
          timeoutSeconds: 30
        name: kubernetes-dashboard
        ports:
        - containerPort: 9090
          name: http
          protocol: TCP
        resources:
          limits:
            cpu: 2
            memory: 200Mi
          requests:
            cpu: 100m
            memory: 200Mi
        securityContext:
          allowPrivilegeEscalation: false
          readOnlyRootFilesystem: true
          runAsGroup: 2001
          runAsUser: 1001
        volumeMounts:
        - mountPath: /certs
          name: kubernetes-dashboard-certs
        - mountPath: /tmp
          name: tmp-volume
      securityContext:
        seccompProfile:
          type: RuntimeDefault
      serviceAccountName: flyte-sandbox-kubernetes-dashboard
      volumes:
      - name: kubernetes-dashboard-certs
        secret:
          secretName: flyte-sandbox-kubernetes-dashboard-certs
      - emptyDir: {}
        name: tmp-volume
---
apiVersion: apps/v1
kind: Deployment
metadata:
  labels:
    app.kubernetes.io/instance: flyte-sandbox
    app.kubernetes.io/managed-by: Helm
    app.kubernetes.io/name: minio
    helm.sh/chart: minio-12.6.7
  name: flyte-sandbox-minio
  namespace: flyte
spec:
  selector:
    matchLabels:
      app.kubernetes.io/instance: flyte-sandbox
      app.kubernetes.io/name: minio
  strategy:
    type: Recreate
  template:
    metadata:
      annotations:
        checksum/credentials-secret: ecce809e3af19025d134846a9a81e163dd41df7e26abf2c6657895d9d13607a9
      labels:
        app.kubernetes.io/instance: flyte-sandbox
        app.kubernetes.io/managed-by: Helm
        app.kubernetes.io/name: minio
        helm.sh/chart: minio-12.6.7
    spec:
      affinity:
        nodeAffinity: null
        podAffinity: null
        podAntiAffinity:
          preferredDuringSchedulingIgnoredDuringExecution:
          - podAffinityTerm:
              labelSelector:
                matchLabels:
                  app.kubernetes.io/instance: flyte-sandbox
                  app.kubernetes.io/name: minio
              topologyKey: kubernetes.io/hostname
            weight: 1
      containers:
      - env:
        - name: BITNAMI_DEBUG
          value: "false"
        - name: MINIO_SCHEME
          value: http
        - name: MINIO_FORCE_NEW_KEYS
          value: "no"
        - name: MINIO_ROOT_USER
          valueFrom:
            secretKeyRef:
              key: root-user
              name: flyte-sandbox-minio
        - name: MINIO_ROOT_PASSWORD
          valueFrom:
            secretKeyRef:
              key: root-password
              name: flyte-sandbox-minio
        - name: MINIO_DEFAULT_BUCKETS
          value: my-s3-bucket
        - name: MINIO_BROWSER
          value: "on"
        - name: MINIO_PROMETHEUS_AUTH_TYPE
          value: public
        - name: MINIO_CONSOLE_PORT_NUMBER
          value: "9001"
        - name: MINIO_BROWSER_REDIRECT_URL
          value: http://localhost:30080/minio
        envFrom: null
        image: docker.io/bitnami/minio:sandbox
        imagePullPolicy: Never
        livenessProbe:
          failureThreshold: 5
          httpGet:
            path: /minio/health/live
            port: minio-api
            scheme: HTTP
          initialDelaySeconds: 5
          periodSeconds: 5
          successThreshold: 1
          timeoutSeconds: 5
        name: minio
        ports:
        - containerPort: 9000
          name: minio-api
          protocol: TCP
        - containerPort: 9001
          name: minio-console
          protocol: TCP
        readinessProbe:
          failureThreshold: 5
          initialDelaySeconds: 5
          periodSeconds: 5
          successThreshold: 1
          tcpSocket:
            port: minio-api
          timeoutSeconds: 1
        resources:
          limits: {}
          requests: {}
        securityContext:
          runAsNonRoot: true
          runAsUser: 1001
        volumeMounts:
        - mountPath: /data
          name: data
      initContainers:
      - command:
        - /bin/bash
        - -ec
        - |
          chown -R 1001:1001 /data
        image: docker.io/bitnami/os-shell:sandbox
        imagePullPolicy: Never
        name: volume-permissions
        resources:
          limits: {}
          requests: {}
        securityContext:
          runAsUser: 0
        volumeMounts:
        - mountPath: /data
          name: data
      securityContext:
        fsGroup: 1001
      serviceAccountName: flyte-sandbox-minio
      volumes:
      - name: data
        persistentVolumeClaim:
          claimName: flyte-sandbox-minio-storage
---
apiVersion: apps/v1
kind: Deployment
metadata:
  labels:
    app.kubernetes.io/instance: flyte-sandbox
    app.kubernetes.io/managed-by: Helm
    app.kubernetes.io/name: flyte-sandbox
    app.kubernetes.io/version: 1.16.1
    helm.sh/chart: flyte-sandbox-0.1.0
  name: flyte-sandbox-proxy
  namespace: flyte
spec:
  replicas: 1
  selector:
    matchLabels:
      app.kubernetes.io/component: proxy
      app.kubernetes.io/instance: flyte-sandbox
      app.kubernetes.io/name: flyte-sandbox
  template:
    metadata:
      labels:
        app.kubernetes.io/component: proxy
        app.kubernetes.io/instance: flyte-sandbox
        app.kubernetes.io/name: flyte-sandbox
    spec:
      containers:
      - image: envoyproxy/envoy:sandbox
        imagePullPolicy: Never
        livenessProbe:
          initialDelaySeconds: 30
          tcpSocket:
            port: http
        name: proxy
        ports:
        - containerPort: 8000
          name: http
        readinessProbe:
          tcpSocket:
            port: http
        volumeMounts:
        - mountPath: /etc/envoy
          name: config
      volumes:
      - configMap:
          name: flyte-sandbox-proxy-config
        name: config
---
apiVersion: apps/v1
kind: StatefulSet
metadata:
  labels:
    app.kubernetes.io/component: primary
    app.kubernetes.io/instance: flyte-sandbox
    app.kubernetes.io/managed-by: Helm
    app.kubernetes.io/name: postgresql
    helm.sh/chart: postgresql-12.8.1
  name: flyte-sandbox-postgresql
  namespace: flyte
spec:
  replicas: 1
  selector:
    matchLabels:
      app.kubernetes.io/component: primary
      app.kubernetes.io/instance: flyte-sandbox
      app.kubernetes.io/name: postgresql
  serviceName: flyte-sandbox-postgresql-hl
  template:
    metadata:
      labels:
        app.kubernetes.io/component: primary
        app.kubernetes.io/instance: flyte-sandbox
        app.kubernetes.io/managed-by: Helm
        app.kubernetes.io/name: postgresql
        helm.sh/chart: postgresql-12.8.1
      name: flyte-sandbox-postgresql
    spec:
      affinity:
        nodeAffinity: null
        podAffinity: null
        podAntiAffinity:
          preferredDuringSchedulingIgnoredDuringExecution:
          - podAffinityTerm:
              labelSelector:
                matchLabels:
                  app.kubernetes.io/component: primary
                  app.kubernetes.io/instance: flyte-sandbox
                  app.kubernetes.io/name: postgresql
              topologyKey: kubernetes.io/hostname
            weight: 1
      containers:
      - env:
        - name: BITNAMI_DEBUG
          value: "false"
        - name: POSTGRESQL_PORT_NUMBER
          value: "5432"
        - name: POSTGRESQL_VOLUME_DIR
          value: /bitnami/postgresql
        - name: PGDATA
          value: /bitnami/postgresql/data
        - name: POSTGRES_PASSWORD
          valueFrom:
            secretKeyRef:
              key: postgres-password
              name: flyte-sandbox-postgresql
        - name: POSTGRESQL_ENABLE_LDAP
          value: "no"
        - name: POSTGRESQL_ENABLE_TLS
          value: "no"
        - name: POSTGRESQL_LOG_HOSTNAME
          value: "false"
        - name: POSTGRESQL_LOG_CONNECTIONS
          value: "false"
        - name: POSTGRESQL_LOG_DISCONNECTIONS
          value: "false"
        - name: POSTGRESQL_PGAUDIT_LOG_CATALOG
          value: "off"
        - name: POSTGRESQL_CLIENT_MIN_MESSAGES
          value: error
        - name: POSTGRESQL_SHARED_PRELOAD_LIBRARIES
          value: pgaudit
        image: docker.io/bitnami/postgresql:sandbox
        imagePullPolicy: Never
        livenessProbe:
          exec:
            command:
            - /bin/sh
            - -c
            - exec pg_isready -U "postgres" -h 127.0.0.1 -p 5432
          failureThreshold: 6
          initialDelaySeconds: 30
          periodSeconds: 10
          successThreshold: 1
          timeoutSeconds: 5
        name: postgresql
        ports:
        - containerPort: 5432
          name: tcp-postgresql
        readinessProbe:
          exec:
            command:
            - /bin/sh
            - -c
            - -e
            - |
              exec pg_isready -U "postgres" -h 127.0.0.1 -p 5432
              [ -f /opt/bitnami/postgresql/tmp/.initialized ] || [ -f /bitnami/postgresql/.initialized ]
          failureThreshold: 6
          initialDelaySeconds: 5
          periodSeconds: 10
          successThreshold: 1
          timeoutSeconds: 5
        resources:
          limits: {}
          requests:
            cpu: 250m
            memory: 256Mi
        securityContext:
          allowPrivilegeEscalation: false
          capabilities:
            drop:
            - ALL
          runAsGroup: 0
          runAsNonRoot: true
          runAsUser: 1001
          seccompProfile:
            type: RuntimeDefault
        volumeMounts:
        - mountPath: /bitnami/postgresql
          name: data
      hostIPC: false
      hostNetwork: false
      initContainers:
      - command:
        - /bin/sh
        - -ec
        - |
          chown 1001:1001 /bitnami/postgresql
          mkdir -p /bitnami/postgresql/data
          chmod 700 /bitnami/postgresql/data
          find /bitnami/postgresql -mindepth 1 -maxdepth 1 -not -name "conf" -not -name ".snapshot" -not -name "lost+found" | \
            xargs -r chown -R 1001:1001
        image: docker.io/bitnami/os-shell:sandbox
        imagePullPolicy: Never
        name: init-chmod-data
        resources:
          limits: {}
          requests: {}
        securityContext:
          runAsGroup: 0
          runAsNonRoot: false
          runAsUser: 0
          seccompProfile:
            type: RuntimeDefault
        volumeMounts:
        - mountPath: /bitnami/postgresql
          name: data
      securityContext:
        fsGroup: 1001
      serviceAccountName: default
      volumes:
      - name: data
        persistentVolumeClaim:
          claimName: flyte-sandbox-db-storage
  updateStrategy:
    rollingUpdate: {}
    type: RollingUpdate<|MERGE_RESOLUTION|>--- conflicted
+++ resolved
@@ -803,11 +803,7 @@
 ---
 apiVersion: v1
 data:
-<<<<<<< HEAD
-  haSharedSecret: UVc1NklJQVV6SUJrdWx4bw==
-=======
-  haSharedSecret: VWxGQXNKU1RyMk5haUpZWA==
->>>>>>> de12c820
+  haSharedSecret: b3pESlBJbFBGdjBHQjUzTQ==
   proxyPassword: ""
   proxyUsername: ""
 kind: Secret
@@ -1371,11 +1367,7 @@
     metadata:
       annotations:
         checksum/config: 8f50e768255a87f078ba8b9879a0c174c3e045ffb46ac8723d2eedbe293c8d81
-<<<<<<< HEAD
-        checksum/secret: 8bb91d4715c3fa73d3ba293ae280b3712cdea39180b99789415d590927199169
-=======
-        checksum/secret: 421896ac3426efc3fb1d427ce98c9c6d631de7dcc4599a53726fb37eb59e6aad
->>>>>>> de12c820
+        checksum/secret: beed8c901d51f3266dcdb7285b489264504d92a294a89b70320a4160fbbe3692
       labels:
         app: docker-registry
         release: flyte-sandbox
