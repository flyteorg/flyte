apiVersion: v1
kind: Namespace
metadata:
  name: flyte
---
apiVersion: v1
kind: ServiceAccount
metadata:
  labels:
    app.kubernetes.io/instance: flyte-sandbox
    app.kubernetes.io/managed-by: Helm
    app.kubernetes.io/name: flyte-sandbox
    app.kubernetes.io/version: 1.16.0
    helm.sh/chart: flyte-binary-v0.1.10
  name: flyte-sandbox
  namespace: flyte
---
apiVersion: v1
kind: ServiceAccount
metadata:
  labels:
    app.kubernetes.io/instance: flyte-sandbox
    app.kubernetes.io/managed-by: Helm
    app.kubernetes.io/name: kubernetes-dashboard
    app.kubernetes.io/version: 2.7.0
    helm.sh/chart: kubernetes-dashboard-6.0.0
  name: flyte-sandbox-kubernetes-dashboard
  namespace: flyte
---
apiVersion: v1
automountServiceAccountToken: true
kind: ServiceAccount
metadata:
  labels:
    app.kubernetes.io/instance: flyte-sandbox
    app.kubernetes.io/managed-by: Helm
    app.kubernetes.io/name: minio
    helm.sh/chart: minio-12.1.1
  name: flyte-sandbox-minio
  namespace: flyte
secrets:
- name: flyte-sandbox-minio
---
apiVersion: rbac.authorization.k8s.io/v1
kind: Role
metadata:
  labels:
    app.kubernetes.io/instance: flyte-sandbox
    app.kubernetes.io/managed-by: Helm
    app.kubernetes.io/name: kubernetes-dashboard
    app.kubernetes.io/version: 2.7.0
    helm.sh/chart: kubernetes-dashboard-6.0.0
  name: flyte-sandbox-kubernetes-dashboard
  namespace: flyte
rules:
- apiGroups:
  - ""
  resourceNames:
  - kubernetes-dashboard-key-holder
  - kubernetes-dashboard-certs
  - kubernetes-dashboard-csrf
  resources:
  - secrets
  verbs:
  - get
  - update
  - delete
- apiGroups:
  - ""
  resourceNames:
  - kubernetes-dashboard-settings
  resources:
  - configmaps
  verbs:
  - get
  - update
- apiGroups:
  - ""
  resourceNames:
  - heapster
  - dashboard-metrics-scraper
  resources:
  - services
  verbs:
  - proxy
- apiGroups:
  - ""
  resourceNames:
  - heapster
  - 'http:heapster:'
  - 'https:heapster:'
  - dashboard-metrics-scraper
  - http:dashboard-metrics-scraper
  resources:
  - services/proxy
  verbs:
  - get
---
apiVersion: rbac.authorization.k8s.io/v1
kind: ClusterRole
metadata:
  labels:
    app.kubernetes.io/instance: flyte-sandbox
    app.kubernetes.io/managed-by: Helm
    app.kubernetes.io/name: flyte-sandbox
    app.kubernetes.io/version: 1.16.0
    helm.sh/chart: flyte-binary-v0.1.10
  name: flyte-sandbox-cluster-role
  namespace: flyte
rules:
- apiGroups:
  - ""
  resources:
  - namespaces
  - resourcequotas
  - secrets
  verbs:
  - create
  - get
  - list
  - patch
  - update
- apiGroups:
  - ""
  resources:
  - pods
  verbs:
  - create
  - delete
  - get
  - list
  - patch
  - update
  - watch
- apiGroups:
  - ""
  resources:
  - events
  verbs:
  - create
  - delete
  - patch
  - update
- apiGroups:
  - ""
  resources:
  - podtemplates
  verbs:
  - get
  - list
  - watch
- apiGroups:
  - flyte.lyft.com
  resources:
  - flyteworkflows
  verbs:
  - create
  - delete
  - deletecollection
  - get
  - list
  - patch
  - post
  - update
  - watch
- apiGroups:
  - apiextensions.k8s.io
  resources:
  - customresourcedefinitions
  verbs:
  - create
  - get
  - list
- apiGroups:
  - admissionregistration.k8s.io
  resources:
  - mutatingwebhookconfigurations
  verbs:
  - create
  - get
  - list
  - patch
  - update
- apiGroups:
  - '*'
  resources:
  - '*'
  verbs:
  - '*'
---
apiVersion: rbac.authorization.k8s.io/v1
kind: ClusterRole
metadata:
  labels:
    app.kubernetes.io/instance: flyte-sandbox
    app.kubernetes.io/managed-by: Helm
    app.kubernetes.io/name: kubernetes-dashboard
    app.kubernetes.io/version: 2.7.0
    helm.sh/chart: kubernetes-dashboard-6.0.0
  name: flyte-sandbox-kubernetes-dashboard-readonly
rules:
- apiGroups:
  - ""
  resources:
  - configmaps
  - endpoints
  - persistentvolumeclaims
  - pods
  - replicationcontrollers
  - replicationcontrollers/scale
  - serviceaccounts
  - services
  - nodes
  - persistentvolumeclaims
  - persistentvolumes
  verbs:
  - get
  - list
  - watch
- apiGroups:
  - ""
  resources:
  - bindings
  - events
  - limitranges
  - namespaces/status
  - pods/log
  - pods/status
  - replicationcontrollers/status
  - resourcequotas
  - resourcequotas/status
  verbs:
  - get
  - list
  - watch
- apiGroups:
  - ""
  resources:
  - namespaces
  verbs:
  - get
  - list
  - watch
- apiGroups:
  - apps
  resources:
  - daemonsets
  - deployments
  - deployments/scale
  - replicasets
  - replicasets/scale
  - statefulsets
  verbs:
  - get
  - list
  - watch
- apiGroups:
  - autoscaling
  resources:
  - horizontalpodautoscalers
  verbs:
  - get
  - list
  - watch
- apiGroups:
  - batch
  resources:
  - cronjobs
  - jobs
  verbs:
  - get
  - list
  - watch
- apiGroups:
  - extensions
  resources:
  - daemonsets
  - deployments
  - deployments/scale
  - ingresses
  - networkpolicies
  - replicasets
  - replicasets/scale
  - replicationcontrollers/scale
  verbs:
  - get
  - list
  - watch
- apiGroups:
  - policy
  resources:
  - poddisruptionbudgets
  verbs:
  - get
  - list
  - watch
- apiGroups:
  - networking.k8s.io
  resources:
  - networkpolicies
  - ingresses
  verbs:
  - get
  - list
  - watch
- apiGroups:
  - storage.k8s.io
  resources:
  - storageclasses
  - volumeattachments
  verbs:
  - get
  - list
  - watch
- apiGroups:
  - rbac.authorization.k8s.io
  resources:
  - clusterrolebindings
  - clusterroles
  - roles
  - rolebindings
  verbs:
  - get
  - list
  - watch
---
apiVersion: rbac.authorization.k8s.io/v1
kind: RoleBinding
metadata:
  labels:
    app.kubernetes.io/instance: flyte-sandbox
    app.kubernetes.io/managed-by: Helm
    app.kubernetes.io/name: kubernetes-dashboard
    app.kubernetes.io/version: 2.7.0
    helm.sh/chart: kubernetes-dashboard-6.0.0
  name: flyte-sandbox-kubernetes-dashboard
  namespace: flyte
roleRef:
  apiGroup: rbac.authorization.k8s.io
  kind: Role
  name: flyte-sandbox-kubernetes-dashboard
subjects:
- kind: ServiceAccount
  name: flyte-sandbox-kubernetes-dashboard
  namespace: flyte
---
apiVersion: rbac.authorization.k8s.io/v1
kind: ClusterRoleBinding
metadata:
  labels:
    app.kubernetes.io/instance: flyte-sandbox
    app.kubernetes.io/managed-by: Helm
    app.kubernetes.io/name: flyte-sandbox
    app.kubernetes.io/version: 1.16.0
    helm.sh/chart: flyte-binary-v0.1.10
  name: flyte-sandbox-cluster-role-binding
  namespace: flyte
roleRef:
  apiGroup: rbac.authorization.k8s.io
  kind: ClusterRole
  name: flyte-sandbox-cluster-role
subjects:
- kind: ServiceAccount
  name: flyte-sandbox
  namespace: flyte
---
apiVersion: rbac.authorization.k8s.io/v1
kind: ClusterRoleBinding
metadata:
  labels:
    app.kubernetes.io/instance: flyte-sandbox
    app.kubernetes.io/managed-by: Helm
    app.kubernetes.io/name: kubernetes-dashboard
    app.kubernetes.io/version: 2.7.0
    helm.sh/chart: kubernetes-dashboard-6.0.0
  name: flyte-sandbox-kubernetes-dashboard-readonly
roleRef:
  apiGroup: rbac.authorization.k8s.io
  kind: ClusterRole
  name: flyte-sandbox-kubernetes-dashboard-readonly
subjects:
- kind: ServiceAccount
  name: flyte-sandbox-kubernetes-dashboard
  namespace: flyte
---
apiVersion: v1
data:
  namespace.yaml: |
    apiVersion: v1
    kind: Namespace
    metadata:
      name: '{{ namespace }}'
kind: ConfigMap
metadata:
  labels:
    app.kubernetes.io/instance: flyte-sandbox
    app.kubernetes.io/managed-by: Helm
    app.kubernetes.io/name: flyte-sandbox
    app.kubernetes.io/version: 1.16.0
    helm.sh/chart: flyte-binary-v0.1.10
  name: flyte-sandbox-cluster-resource-templates
  namespace: flyte
---
apiVersion: v1
data:
  000-core.yaml: |
    admin:
      endpoint: localhost:8089
      insecure: true
    catalog-cache:
      endpoint: localhost:8081
      insecure: true
      type: datacatalog
    cluster_resources:
      standaloneDeployment: false
      templatePath: /etc/flyte/cluster-resource-templates
    logger:
      show-source: true
      level: 6
    propeller:
      create-flyteworkflow-crd: true
    webhook:
      certDir: /var/run/flyte/certs
      localCert: true
      secretName: flyte-sandbox-webhook-secret
      serviceName: flyte-sandbox-webhook
      servicePort: 443
    flyte:
      admin:
        disableClusterResourceManager: false
        disableScheduler: false
        disabled: false
        seedProjects:
        - flytesnacks
      dataCatalog:
        disabled: false
      propeller:
        disableWebhook: false
        disabled: false
  001-plugins.yaml: |
    tasks:
      task-plugins:
        default-for-task-types:
          container: container
          container_array: k8s-array
          sidecar: sidecar
        enabled-plugins:
        - container
        - sidecar
        - k8s-array
        - agent-service
    plugins:
      logs:
        kubernetes-enabled: true
        kubernetes-template-uri: http://localhost:30080/kubernetes-dashboard/#/log/{{.namespace }}/{{ .podName }}/pod?namespace={{ .namespace }}
        cloudwatch-enabled: false
        stackdriver-enabled: false
      k8s:
        co-pilot:
          image: "cr.flyte.org/flyteorg/flytecopilot:v1.9.37"
      k8s-array:
        logs:
          config:
            kubernetes-enabled: true
            kubernetes-template-uri: http://localhost:30080/kubernetes-dashboard/#/log/{{.namespace }}/{{ .podName }}/pod?namespace={{ .namespace }}
            cloudwatch-enabled: false
            stackdriver-enabled: false
      agent-service:
        defaultAgent:
          defaultTimeout: 10s
          endpoint: dns:///flyteagent.flyte.svc.cluster.local:8000
          insecure: true
          timeouts:
            GetTask: 10s
        supportedTaskTypes:
        - default_task
  002-database.yaml: |
    database:
      postgres:
        username: postgres
        host: flyte-sandbox-postgresql
        port: 5432
        dbname: flyte
        options: "sslmode=disable"
  003-storage.yaml: |
    propeller:
      rawoutput-prefix: s3://my-s3-bucket/data
    storage:
      type: stow
      stow:
        kind: s3
        config:
          region: us-east-1
          disable_ssl: true
          v2_signing: true
          endpoint: http://flyte-sandbox-minio.flyte:9000
          auth_type: accesskey
      container: my-s3-bucket
  100-inline-config.yaml: |
    plugins:
      k8s:
        default-env-vars:
        - FLYTE_AWS_ENDPOINT: http://flyte-sandbox-minio.flyte:9000
        - FLYTE_AWS_ACCESS_KEY_ID: minio
        - FLYTE_AWS_SECRET_ACCESS_KEY: miniostorage
    storage:
      signedURL:
        stowConfigOverride:
          endpoint: http://localhost:30002
    task_resources:
      defaults:
        cpu: 500m
        ephemeralStorage: 0
        gpu: 0
        memory: 1Gi
      limits:
        cpu: 0
        ephemeralStorage: 0
        gpu: 0
        memory: 0
kind: ConfigMap
metadata:
  labels:
    app.kubernetes.io/instance: flyte-sandbox
    app.kubernetes.io/managed-by: Helm
    app.kubernetes.io/name: flyte-sandbox
    app.kubernetes.io/version: 1.16.0
    helm.sh/chart: flyte-binary-v0.1.10
  name: flyte-sandbox-config
  namespace: flyte
---
apiVersion: v1
data:
  config.yml: |-
    health:
      storagedriver:
        enabled: true
        interval: 10s
        threshold: 3
    http:
      addr: :5000
      debug:
        addr: :5001
        prometheus:
          enabled: false
          path: /metrics
      headers:
        X-Content-Type-Options:
        - nosniff
    log:
      fields:
        service: registry
    storage:
      cache:
        blobdescriptor: inmemory
    version: 0.1
kind: ConfigMap
metadata:
  labels:
    app: docker-registry
    chart: docker-registry-2.2.2
    heritage: Helm
    release: flyte-sandbox
  name: flyte-sandbox-docker-registry-config
  namespace: flyte
---
apiVersion: v1
kind: ConfigMap
metadata:
  name: flyte-sandbox-extra-cluster-resource-templates
  namespace: flyte
---
apiVersion: v1
kind: ConfigMap
metadata:
  name: flyte-sandbox-extra-config
  namespace: flyte
---
apiVersion: v1
data:
  envoy.yaml: |
    admin:
        access_log_path: /dev/stdout
    static_resources:
        listeners:
            - address:
                  socket_address:
                      address: 0.0.0.0
                      port_value: 8000
              filter_chains:
                  - filters:
                        - name: envoy.filters.network.http_connection_manager
                          typed_config:
                              "@type": type.googleapis.com/envoy.extensions.filters.network.http_connection_manager.v3.HttpConnectionManager
                              stat_prefix: ingress_http
                              codec_type: AUTO
                              upgrade_configs:
                                  - upgrade_type: websocket
                              route_config:
                                  name: local_route
                                  virtual_hosts:
                                      - name: backend
                                        domains:
                                            - "*"
                                        routes:
                                            - match:
                                                  path: "/"
                                              redirect:
                                                  path_redirect: "/console/"
                                            - match:
                                                  prefix: "/.well-known"
                                              route:
                                                  cluster: flyte
                                            - match:
                                                  prefix: "/__webpack_hmr"
                                              route:
                                                  cluster: flyte
                                            - match:
                                                  prefix: "/api"
                                              route:
                                                  cluster: flyte
                                            - match:
                                                  prefix: "/callback"
                                              route:
                                                  cluster: flyte
                                            - match:
                                                  prefix: "/config"
                                              route:
                                                  cluster: flyte
                                            - match:
                                                  prefix: "/console"
                                              route:
                                                  cluster: flyte
                                            - match:
                                                  prefix: "/healthcheck"
                                              route:
                                                  cluster: flyte
                                            - match:
                                                  prefix: "/login"
                                              route:
                                                  cluster: flyte
                                            - match:
                                                  prefix: "/logout"
                                              route:
                                                  cluster: flyte
                                            - match:
                                                  prefix: "/me"
                                              route:
                                                  cluster: flyte
                                            - match:
                                                  prefix: "/oauth2"
                                              route:
                                                  cluster: flyte
                                            - match:
                                                  prefix: "/v1"
                                              route:
                                                  cluster: flyte
                                            - match:
                                                  prefix: "/flyteidl.service.AdminService"
                                              route:
                                                  cluster: flyte_grpc
                                            - match:
                                                  prefix: "/flyteidl.service.AuthMetadataService"
                                              route:
                                                  cluster: flyte_grpc
                                            - match:
                                                  prefix: "/flyteidl.service.DataProxyService"
                                              route:
                                                  cluster: flyte_grpc
                                            - match:
                                                  prefix: "/flyteidl.service.IdentityService"
                                              route:
                                                  cluster: flyte_grpc
                                            - match:
                                                  prefix: "/grpc.health.v1.Health"
                                              route:
                                                  cluster: flyte_grpc
                                            - match:
                                                  prefix: "/flyteidl.service.SignalService"
                                              route:
                                                  cluster: flyte_grpc
                                            - match:
                                                  path: "/kubernetes-dashboard"
                                              redirect:
                                                  path_redirect: "/kubernetes-dashboard/"
                                            - match:
                                                  prefix: "/kubernetes-dashboard/"
                                              route:
                                                  cluster: kubernetes-dashboard
                                                  prefix_rewrite: /
                                            - match:
                                                  path: "/minio"
                                              redirect:
                                                  path_redirect: "/minio/"
                                            - match:
                                                  prefix: "/minio/"
                                              route:
                                                  cluster: minio
                                                  prefix_rewrite: /
                              http_filters:
                                  - name: envoy.filters.http.router
                                    typed_config:
                                      "@type": type.googleapis.com/envoy.extensions.filters.http.router.v3.Router
        clusters:
            - name: flyte
              connect_timeout: 0.25s
              type: STRICT_DNS
              lb_policy: ROUND_ROBIN
              load_assignment:
                  cluster_name: flyte
                  endpoints:
                      - lb_endpoints:
                            - endpoint:
                                  address:
                                      socket_address:
                                          address: flyte-sandbox-http
                                          port_value: 8088
            - name: flyte_grpc
              connect_timeout: 0.25s
              type: STRICT_DNS
              lb_policy: ROUND_ROBIN
              http2_protocol_options: {}
              load_assignment:
                  cluster_name: flyte_grpc
                  endpoints:
                      - lb_endpoints:
                            - endpoint:
                                  address:
                                      socket_address:
                                          address: flyte-sandbox-grpc
                                          port_value: 8089
            - name: kubernetes-dashboard
              connect_timeout: 0.25s
              type: STRICT_DNS
              lb_policy: ROUND_ROBIN
              load_assignment:
                  cluster_name: kubernetes-dashboard
                  endpoints:
                      - lb_endpoints:
                            - endpoint:
                                  address:
                                      socket_address:
                                          address: flyte-sandbox-kubernetes-dashboard
                                          port_value: 80
            - name: minio
              connect_timeout: 0.25s
              type: STRICT_DNS
              lb_policy: ROUND_ROBIN
              load_assignment:
                  cluster_name: minio
                  endpoints:
                      - lb_endpoints:
                            - endpoint:
                                  address:
                                      socket_address:
                                          address: flyte-sandbox-minio
                                          port_value: 9001
kind: ConfigMap
metadata:
  labels:
    app.kubernetes.io/instance: flyte-sandbox
    app.kubernetes.io/managed-by: Helm
    app.kubernetes.io/name: flyte-sandbox
    app.kubernetes.io/version: 1.16.0
    helm.sh/chart: flyte-sandbox-0.1.0
  name: flyte-sandbox-proxy-config
  namespace: flyte
---
apiVersion: v1
data: null
kind: ConfigMap
metadata:
  labels:
    app.kubernetes.io/instance: flyte-sandbox
    app.kubernetes.io/managed-by: Helm
    app.kubernetes.io/name: kubernetes-dashboard
    app.kubernetes.io/version: 2.7.0
    helm.sh/chart: kubernetes-dashboard-6.0.0
  name: kubernetes-dashboard-settings
  namespace: flyte
---
apiVersion: v1
kind: Secret
metadata:
  labels:
    app.kubernetes.io/instance: flyte-sandbox
    app.kubernetes.io/managed-by: Helm
    app.kubernetes.io/name: flyte-sandbox
    app.kubernetes.io/version: 1.16.0
    helm.sh/chart: flyte-binary-v0.1.10
  name: flyte-sandbox-config-secret
  namespace: flyte
stringData:
  012-database-secrets.yaml: |
    database:
      postgres:
        password: "postgres"
  013-storage-secrets.yaml: |
    storage:
      stow:
        config:
          access_key_id: "minio"
          secret_key: "miniostorage"
type: Opaque
---
apiVersion: v1
data:
<<<<<<< HEAD
  haSharedSecret: Z2JmOWxNNnpXN0RNU01oMg==
=======
  haSharedSecret: UUREcXo3a1VGNnlyc1RCWg==
>>>>>>> 4fc49884
  proxyPassword: ""
  proxyUsername: ""
kind: Secret
metadata:
  labels:
    app: docker-registry
    chart: docker-registry-2.2.2
    heritage: Helm
    release: flyte-sandbox
  name: flyte-sandbox-docker-registry-secret
  namespace: flyte
type: Opaque
---
apiVersion: v1
kind: Secret
metadata:
  labels:
    app.kubernetes.io/instance: flyte-sandbox
    app.kubernetes.io/managed-by: Helm
    app.kubernetes.io/name: kubernetes-dashboard
    app.kubernetes.io/version: 2.7.0
    helm.sh/chart: kubernetes-dashboard-6.0.0
  name: flyte-sandbox-kubernetes-dashboard-certs
  namespace: flyte
type: Opaque
---
apiVersion: v1
data:
  root-password: bWluaW9zdG9yYWdl
  root-user: bWluaW8=
kind: Secret
metadata:
  labels:
    app.kubernetes.io/instance: flyte-sandbox
    app.kubernetes.io/managed-by: Helm
    app.kubernetes.io/name: minio
    helm.sh/chart: minio-12.1.1
  name: flyte-sandbox-minio
  namespace: flyte
type: Opaque
---
apiVersion: v1
data:
  postgres-password: cG9zdGdyZXM=
kind: Secret
metadata:
  labels:
    app.kubernetes.io/instance: flyte-sandbox
    app.kubernetes.io/managed-by: Helm
    app.kubernetes.io/name: postgresql
    helm.sh/chart: postgresql-12.1.9
  name: flyte-sandbox-postgresql
  namespace: flyte
type: Opaque
---
apiVersion: v1
kind: Secret
metadata:
  labels:
    app.kubernetes.io/instance: flyte-sandbox
    app.kubernetes.io/managed-by: Helm
    app.kubernetes.io/name: kubernetes-dashboard
    app.kubernetes.io/version: 2.7.0
    helm.sh/chart: kubernetes-dashboard-6.0.0
  name: kubernetes-dashboard-csrf
  namespace: flyte
type: Opaque
---
apiVersion: v1
kind: Secret
metadata:
  labels:
    app.kubernetes.io/instance: flyte-sandbox
    app.kubernetes.io/managed-by: Helm
    app.kubernetes.io/name: kubernetes-dashboard
    app.kubernetes.io/version: 2.7.0
    helm.sh/chart: kubernetes-dashboard-6.0.0
  name: kubernetes-dashboard-key-holder
  namespace: flyte
type: Opaque
---
apiVersion: v1
kind: Service
metadata:
  labels:
    app: docker-registry
    chart: docker-registry-2.2.2
    heritage: Helm
    release: flyte-sandbox
  name: flyte-sandbox-docker-registry
  namespace: flyte
spec:
  ports:
  - name: http-5000
    nodePort: 30000
    port: 5000
    protocol: TCP
    targetPort: 5000
  selector:
    app: docker-registry
    release: flyte-sandbox
  type: NodePort
---
apiVersion: v1
kind: Service
metadata:
  labels:
    app.kubernetes.io/instance: flyte-sandbox
    app.kubernetes.io/managed-by: Helm
    app.kubernetes.io/name: flyte-sandbox
    app.kubernetes.io/version: 1.16.0
    helm.sh/chart: flyte-binary-v0.1.10
  name: flyte-sandbox-grpc
  namespace: flyte
spec:
  ports:
  - name: grpc
    nodePort: null
    port: 8089
    targetPort: grpc
  selector:
    app.kubernetes.io/component: flyte-binary
    app.kubernetes.io/instance: flyte-sandbox
    app.kubernetes.io/name: flyte-sandbox
  type: ClusterIP
---
apiVersion: v1
kind: Service
metadata:
  labels:
    app.kubernetes.io/instance: flyte-sandbox
    app.kubernetes.io/managed-by: Helm
    app.kubernetes.io/name: flyte-sandbox
    app.kubernetes.io/version: 1.16.0
    helm.sh/chart: flyte-binary-v0.1.10
  name: flyte-sandbox-http
  namespace: flyte
spec:
  ports:
  - name: http
    nodePort: null
    port: 8088
    targetPort: http
  selector:
    app.kubernetes.io/component: flyte-binary
    app.kubernetes.io/instance: flyte-sandbox
    app.kubernetes.io/name: flyte-sandbox
  type: ClusterIP
---
apiVersion: v1
kind: Service
metadata:
  labels:
    app.kubernetes.io/component: kubernetes-dashboard
    app.kubernetes.io/instance: flyte-sandbox
    app.kubernetes.io/managed-by: Helm
    app.kubernetes.io/name: kubernetes-dashboard
    app.kubernetes.io/version: 2.7.0
    helm.sh/chart: kubernetes-dashboard-6.0.0
    kubernetes.io/cluster-service: "true"
  name: flyte-sandbox-kubernetes-dashboard
  namespace: flyte
spec:
  ports:
  - name: http
    port: 80
    targetPort: http
  selector:
    app.kubernetes.io/component: kubernetes-dashboard
    app.kubernetes.io/instance: flyte-sandbox
    app.kubernetes.io/name: kubernetes-dashboard
  type: ClusterIP
---
apiVersion: v1
kind: Service
metadata:
  labels:
    app.kubernetes.io/instance: flyte-sandbox
    app.kubernetes.io/managed-by: Helm
    app.kubernetes.io/name: minio
    helm.sh/chart: minio-12.1.1
  name: flyte-sandbox-minio
  namespace: flyte
spec:
  externalTrafficPolicy: Cluster
  ports:
  - name: minio-api
    nodePort: 30002
    port: 9000
    targetPort: minio-api
  - name: minio-console
    port: 9001
    targetPort: minio-console
  selector:
    app.kubernetes.io/instance: flyte-sandbox
    app.kubernetes.io/name: minio
  type: NodePort
---
apiVersion: v1
kind: Service
metadata:
  labels:
    app.kubernetes.io/component: primary
    app.kubernetes.io/instance: flyte-sandbox
    app.kubernetes.io/managed-by: Helm
    app.kubernetes.io/name: postgresql
    helm.sh/chart: postgresql-12.1.9
  name: flyte-sandbox-postgresql
  namespace: flyte
spec:
  externalTrafficPolicy: Cluster
  ports:
  - name: tcp-postgresql
    nodePort: 30001
    port: 5432
    targetPort: tcp-postgresql
  selector:
    app.kubernetes.io/component: primary
    app.kubernetes.io/instance: flyte-sandbox
    app.kubernetes.io/name: postgresql
  sessionAffinity: None
  type: NodePort
---
apiVersion: v1
kind: Service
metadata:
  labels:
    app.kubernetes.io/component: primary
    app.kubernetes.io/instance: flyte-sandbox
    app.kubernetes.io/managed-by: Helm
    app.kubernetes.io/name: postgresql
    helm.sh/chart: postgresql-12.1.9
    service.alpha.kubernetes.io/tolerate-unready-endpoints: "true"
  name: flyte-sandbox-postgresql-hl
  namespace: flyte
spec:
  clusterIP: None
  ports:
  - name: tcp-postgresql
    port: 5432
    targetPort: tcp-postgresql
  publishNotReadyAddresses: true
  selector:
    app.kubernetes.io/component: primary
    app.kubernetes.io/instance: flyte-sandbox
    app.kubernetes.io/name: postgresql
  type: ClusterIP
---
apiVersion: v1
kind: Service
metadata:
  labels:
    app.kubernetes.io/instance: flyte-sandbox
    app.kubernetes.io/managed-by: Helm
    app.kubernetes.io/name: flyte-sandbox
    app.kubernetes.io/version: 1.16.0
    helm.sh/chart: flyte-sandbox-0.1.0
  name: flyte-sandbox-proxy
  namespace: flyte
spec:
  ports:
  - name: http
    nodePort: 30080
    port: 8000
    protocol: TCP
  selector:
    app.kubernetes.io/component: proxy
    app.kubernetes.io/instance: flyte-sandbox
    app.kubernetes.io/name: flyte-sandbox
  type: NodePort
---
apiVersion: v1
kind: Service
metadata:
  labels:
    app.kubernetes.io/instance: flyte-sandbox
    app.kubernetes.io/managed-by: Helm
    app.kubernetes.io/name: flyte-sandbox
    app.kubernetes.io/version: 1.16.0
    helm.sh/chart: flyte-binary-v0.1.10
  name: flyte-sandbox-webhook
  namespace: flyte
spec:
  ports:
  - name: webhook
    port: 443
    targetPort: webhook
  selector:
    app.kubernetes.io/component: flyte-binary
    app.kubernetes.io/instance: flyte-sandbox
    app.kubernetes.io/name: flyte-sandbox
  type: ClusterIP
---
apiVersion: v1
kind: PersistentVolume
metadata:
  labels:
    app.kubernetes.io/instance: flyte-sandbox
    app.kubernetes.io/managed-by: Helm
    app.kubernetes.io/name: flyte-sandbox
    app.kubernetes.io/version: 1.16.0
    helm.sh/chart: flyte-sandbox-0.1.0
  name: flyte-sandbox-db-storage
  namespace: flyte
spec:
  accessModes:
  - ReadWriteOnce
  capacity:
    storage: 1Gi
  hostPath:
    path: /var/lib/flyte/storage/db
  storageClassName: manual
---
apiVersion: v1
kind: PersistentVolume
metadata:
  labels:
    app.kubernetes.io/instance: flyte-sandbox
    app.kubernetes.io/managed-by: Helm
    app.kubernetes.io/name: flyte-sandbox
    app.kubernetes.io/version: 1.16.0
    helm.sh/chart: flyte-sandbox-0.1.0
  name: flyte-sandbox-minio-storage
  namespace: flyte
spec:
  accessModes:
  - ReadWriteOnce
  capacity:
    storage: 1Gi
  hostPath:
    path: /var/lib/flyte/storage/minio
  storageClassName: manual
---
apiVersion: v1
kind: PersistentVolumeClaim
metadata:
  labels:
    app.kubernetes.io/instance: flyte-sandbox
    app.kubernetes.io/managed-by: Helm
    app.kubernetes.io/name: flyte-sandbox
    app.kubernetes.io/version: 1.16.0
    helm.sh/chart: flyte-sandbox-0.1.0
  name: flyte-sandbox-db-storage
  namespace: flyte
spec:
  accessModes:
  - ReadWriteOnce
  resources:
    requests:
      storage: 1Gi
  storageClassName: manual
  volumeName: flyte-sandbox-db-storage
---
apiVersion: v1
kind: PersistentVolumeClaim
metadata:
  labels:
    app.kubernetes.io/instance: flyte-sandbox
    app.kubernetes.io/managed-by: Helm
    app.kubernetes.io/name: flyte-sandbox
    app.kubernetes.io/version: 1.16.0
    helm.sh/chart: flyte-sandbox-0.1.0
  name: flyte-sandbox-minio-storage
  namespace: flyte
spec:
  accessModes:
  - ReadWriteOnce
  resources:
    requests:
      storage: 1Gi
  storageClassName: manual
  volumeName: flyte-sandbox-minio-storage
---
apiVersion: apps/v1
kind: Deployment
metadata:
  labels:
    app.kubernetes.io/instance: flyte-sandbox
    app.kubernetes.io/managed-by: Helm
    app.kubernetes.io/name: flyte-sandbox
    app.kubernetes.io/version: 1.16.0
    helm.sh/chart: flyte-binary-v0.1.10
  name: flyte-sandbox
  namespace: flyte
spec:
  replicas: 1
  selector:
    matchLabels:
      app.kubernetes.io/component: flyte-binary
      app.kubernetes.io/instance: flyte-sandbox
      app.kubernetes.io/name: flyte-sandbox
  strategy:
    type: Recreate
  template:
    metadata:
      annotations:
        checksum/cluster-resource-templates: 6fd9b172465e3089fcc59f738b92b8dc4d8939360c19de8ee65f68b0e7422035
        checksum/configuration: b051b935f0b2cf878f2f2f2ed160c017053123ab4d8d46d2214084233a5623c5
        checksum/configuration-secret: 09216ffaa3d29e14f88b1f30af580d02a2a5e014de4d750b7f275cc07ed4e914
      labels:
        app.kubernetes.io/component: flyte-binary
        app.kubernetes.io/instance: flyte-sandbox
        app.kubernetes.io/name: flyte-sandbox
    spec:
      containers:
      - args:
        - start
        - --config
        - /etc/flyte/config.d/*.yaml
        env:
        - name: POD_NAME
          valueFrom:
            fieldRef:
              fieldPath: metadata.name
        - name: POD_NAMESPACE
          valueFrom:
            fieldRef:
              fieldPath: metadata.namespace
        image: flyte-binary:sandbox
        imagePullPolicy: Never
        livenessProbe:
          httpGet:
            path: /healthcheck
            port: http
        name: flyte
        ports:
        - containerPort: 8088
          name: http
        - containerPort: 8089
          name: grpc
        - containerPort: 9443
          name: webhook
        readinessProbe:
          httpGet:
            path: /healthcheck
            port: http
        volumeMounts:
        - mountPath: /etc/flyte/cluster-resource-templates
          name: cluster-resource-templates
        - mountPath: /etc/flyte/config.d
          name: config
        - mountPath: /var/run/flyte
          name: state
      initContainers:
      - args:
        - |
          until pg_isready \
            -h flyte-sandbox-postgresql \
            -p 5432 \
            -U postgres
          do
            echo waiting for database
            sleep 0.1
          done
        command:
        - sh
        - -ec
        image: bitnami/postgresql:sandbox
        imagePullPolicy: Never
        name: wait-for-db
      serviceAccountName: flyte-sandbox
      volumes:
      - name: cluster-resource-templates
        projected:
          sources:
          - configMap:
              name: flyte-sandbox-cluster-resource-templates
          - configMap:
              name: flyte-sandbox-extra-cluster-resource-templates
      - name: config
        projected:
          sources:
          - configMap:
              name: flyte-sandbox-config
          - secret:
              name: flyte-sandbox-config-secret
          - configMap:
              name: flyte-sandbox-extra-config
      - emptyDir: {}
        name: state
---
apiVersion: apps/v1
kind: Deployment
metadata:
  labels:
    app.kubernetes.io/instance: flyte-sandbox
    app.kubernetes.io/managed-by: Helm
    app.kubernetes.io/name: flyte-sandbox
    app.kubernetes.io/version: 1.16.0
    helm.sh/chart: flyte-sandbox-0.1.0
  name: flyte-sandbox-buildkit
  namespace: flyte
spec:
  replicas: 1
  selector:
    matchLabels:
      app.kubernetes.io/component: buildkit
      app.kubernetes.io/instance: flyte-sandbox
      app.kubernetes.io/name: flyte-sandbox
  template:
    metadata:
      labels:
        app.kubernetes.io/component: buildkit
        app.kubernetes.io/instance: flyte-sandbox
        app.kubernetes.io/name: flyte-sandbox
    spec:
      containers:
      - args:
        - --addr
        - unix:///run/buildkit/buildkitd.sock
        - --addr
        - tcp://0.0.0.0:30003
        image: moby/buildkit:sandbox
        imagePullPolicy: Never
        livenessProbe:
          exec:
            command:
            - buildctl
            - debug
            - workers
          initialDelaySeconds: 5
          periodSeconds: 30
        name: buildkit
        ports:
        - containerPort: 30003
          name: tcp
          protocol: TCP
        readinessProbe:
          exec:
            command:
            - buildctl
            - debug
            - workers
          initialDelaySeconds: 5
          periodSeconds: 30
        securityContext:
          privileged: true
      hostNetwork: true
---
apiVersion: apps/v1
kind: Deployment
metadata:
  labels:
    app: docker-registry
    chart: docker-registry-2.2.2
    heritage: Helm
    release: flyte-sandbox
  name: flyte-sandbox-docker-registry
  namespace: flyte
spec:
  minReadySeconds: 5
  replicas: 1
  selector:
    matchLabels:
      app: docker-registry
      release: flyte-sandbox
  template:
    metadata:
      annotations:
        checksum/config: 8f50e768255a87f078ba8b9879a0c174c3e045ffb46ac8723d2eedbe293c8d81
<<<<<<< HEAD
        checksum/secret: 57a7056ad885316655ca974bb2a8fc28874a43fbfbe92ca71dd609c12e32f122
=======
        checksum/secret: cfe2089fc583f69d068c3b3d56e875082a5d926c70b00b32f094d587df7396a5
>>>>>>> 4fc49884
      labels:
        app: docker-registry
        release: flyte-sandbox
    spec:
      containers:
      - command:
        - /bin/registry
        - serve
        - /etc/docker/registry/config.yml
        env:
        - name: REGISTRY_HTTP_SECRET
          valueFrom:
            secretKeyRef:
              key: haSharedSecret
              name: flyte-sandbox-docker-registry-secret
        - name: REGISTRY_STORAGE_FILESYSTEM_ROOTDIRECTORY
          value: /var/lib/registry
        image: registry:sandbox
        imagePullPolicy: Never
        livenessProbe:
          httpGet:
            path: /
            port: 5000
        name: docker-registry
        ports:
        - containerPort: 5000
        readinessProbe:
          httpGet:
            path: /
            port: 5000
        resources: {}
        volumeMounts:
        - mountPath: /etc/docker/registry
          name: flyte-sandbox-docker-registry-config
        - mountPath: /var/lib/registry/
          name: data
      securityContext:
        fsGroup: 1000
        runAsUser: 1000
      volumes:
      - configMap:
          name: flyte-sandbox-docker-registry-config
        name: flyte-sandbox-docker-registry-config
      - emptyDir: {}
        name: data
---
apiVersion: apps/v1
kind: Deployment
metadata:
  labels:
    app.kubernetes.io/component: kubernetes-dashboard
    app.kubernetes.io/instance: flyte-sandbox
    app.kubernetes.io/managed-by: Helm
    app.kubernetes.io/name: kubernetes-dashboard
    app.kubernetes.io/version: 2.7.0
    helm.sh/chart: kubernetes-dashboard-6.0.0
  name: flyte-sandbox-kubernetes-dashboard
  namespace: flyte
spec:
  replicas: 1
  selector:
    matchLabels:
      app.kubernetes.io/component: kubernetes-dashboard
      app.kubernetes.io/instance: flyte-sandbox
      app.kubernetes.io/name: kubernetes-dashboard
  strategy:
    rollingUpdate:
      maxSurge: 0
      maxUnavailable: 1
    type: RollingUpdate
  template:
    metadata:
      annotations: null
      labels:
        app.kubernetes.io/component: kubernetes-dashboard
        app.kubernetes.io/instance: flyte-sandbox
        app.kubernetes.io/managed-by: Helm
        app.kubernetes.io/name: kubernetes-dashboard
        app.kubernetes.io/version: 2.7.0
        helm.sh/chart: kubernetes-dashboard-6.0.0
    spec:
      containers:
      - args:
        - --namespace=flyte
        - --metrics-provider=none
        - --enable-insecure-login
        - --enable-skip-login
        image: kubernetesui/dashboard:sandbox
        imagePullPolicy: Never
        livenessProbe:
          httpGet:
            path: /
            port: 9090
            scheme: HTTP
          initialDelaySeconds: 30
          timeoutSeconds: 30
        name: kubernetes-dashboard
        ports:
        - containerPort: 9090
          name: http
          protocol: TCP
        resources:
          limits:
            cpu: 2
            memory: 200Mi
          requests:
            cpu: 100m
            memory: 200Mi
        securityContext:
          allowPrivilegeEscalation: false
          readOnlyRootFilesystem: true
          runAsGroup: 2001
          runAsUser: 1001
        volumeMounts:
        - mountPath: /certs
          name: kubernetes-dashboard-certs
        - mountPath: /tmp
          name: tmp-volume
      securityContext:
        seccompProfile:
          type: RuntimeDefault
      serviceAccountName: flyte-sandbox-kubernetes-dashboard
      volumes:
      - name: kubernetes-dashboard-certs
        secret:
          secretName: flyte-sandbox-kubernetes-dashboard-certs
      - emptyDir: {}
        name: tmp-volume
---
apiVersion: apps/v1
kind: Deployment
metadata:
  labels:
    app.kubernetes.io/instance: flyte-sandbox
    app.kubernetes.io/managed-by: Helm
    app.kubernetes.io/name: minio
    helm.sh/chart: minio-12.1.1
  name: flyte-sandbox-minio
  namespace: flyte
spec:
  selector:
    matchLabels:
      app.kubernetes.io/instance: flyte-sandbox
      app.kubernetes.io/name: minio
  strategy:
    type: Recreate
  template:
    metadata:
      annotations:
        checksum/credentials-secret: c199ac45f9d95d97966921c814d6c8b38cbf7416458e19cbe6d001a04c264448
      labels:
        app.kubernetes.io/instance: flyte-sandbox
        app.kubernetes.io/managed-by: Helm
        app.kubernetes.io/name: minio
        helm.sh/chart: minio-12.1.1
    spec:
      affinity:
        nodeAffinity: null
        podAffinity: null
        podAntiAffinity:
          preferredDuringSchedulingIgnoredDuringExecution:
          - podAffinityTerm:
              labelSelector:
                matchLabels:
                  app.kubernetes.io/instance: flyte-sandbox
                  app.kubernetes.io/name: minio
              topologyKey: kubernetes.io/hostname
            weight: 1
      containers:
      - env:
        - name: BITNAMI_DEBUG
          value: "false"
        - name: MINIO_SCHEME
          value: http
        - name: MINIO_FORCE_NEW_KEYS
          value: "no"
        - name: MINIO_ROOT_USER
          valueFrom:
            secretKeyRef:
              key: root-user
              name: flyte-sandbox-minio
        - name: MINIO_ROOT_PASSWORD
          valueFrom:
            secretKeyRef:
              key: root-password
              name: flyte-sandbox-minio
        - name: MINIO_DEFAULT_BUCKETS
          value: my-s3-bucket
        - name: MINIO_BROWSER
          value: "on"
        - name: MINIO_PROMETHEUS_AUTH_TYPE
          value: public
        - name: MINIO_CONSOLE_PORT_NUMBER
          value: "9001"
        - name: MINIO_BROWSER_REDIRECT_URL
          value: http://localhost:30080/minio
        envFrom: null
        image: docker.io/bitnami/minio:sandbox
        imagePullPolicy: Never
        livenessProbe:
          failureThreshold: 5
          httpGet:
            path: /minio/health/live
            port: minio-api
            scheme: HTTP
          initialDelaySeconds: 5
          periodSeconds: 5
          successThreshold: 1
          timeoutSeconds: 5
        name: minio
        ports:
        - containerPort: 9000
          name: minio-api
          protocol: TCP
        - containerPort: 9001
          name: minio-console
          protocol: TCP
        readinessProbe:
          failureThreshold: 5
          initialDelaySeconds: 5
          periodSeconds: 5
          successThreshold: 1
          tcpSocket:
            port: minio-api
          timeoutSeconds: 1
        resources:
          limits: {}
          requests: {}
        securityContext:
          runAsNonRoot: true
          runAsUser: 1001
        volumeMounts:
        - mountPath: /data
          name: data
      initContainers:
      - command:
        - /bin/bash
        - -ec
        - |
          chown -R 1001:1001 /data
        image: docker.io/bitnami/bitnami-shell:sandbox
        imagePullPolicy: Never
        name: volume-permissions
        resources:
          limits: {}
          requests: {}
        securityContext:
          runAsUser: 0
        volumeMounts:
        - mountPath: /data
          name: data
      securityContext:
        fsGroup: 1001
      serviceAccountName: flyte-sandbox-minio
      volumes:
      - name: data
        persistentVolumeClaim:
          claimName: flyte-sandbox-minio-storage
---
apiVersion: apps/v1
kind: Deployment
metadata:
  labels:
    app.kubernetes.io/instance: flyte-sandbox
    app.kubernetes.io/managed-by: Helm
    app.kubernetes.io/name: flyte-sandbox
    app.kubernetes.io/version: 1.16.0
    helm.sh/chart: flyte-sandbox-0.1.0
  name: flyte-sandbox-proxy
  namespace: flyte
spec:
  replicas: 1
  selector:
    matchLabels:
      app.kubernetes.io/component: proxy
      app.kubernetes.io/instance: flyte-sandbox
      app.kubernetes.io/name: flyte-sandbox
  template:
    metadata:
      labels:
        app.kubernetes.io/component: proxy
        app.kubernetes.io/instance: flyte-sandbox
        app.kubernetes.io/name: flyte-sandbox
    spec:
      containers:
      - image: envoyproxy/envoy:sandbox
        imagePullPolicy: Never
        name: proxy
        ports:
        - containerPort: 8000
          name: http
        volumeMounts:
        - mountPath: /etc/envoy
          name: config
      volumes:
      - configMap:
          name: flyte-sandbox-proxy-config
        name: config
---
apiVersion: apps/v1
kind: StatefulSet
metadata:
  labels:
    app.kubernetes.io/component: primary
    app.kubernetes.io/instance: flyte-sandbox
    app.kubernetes.io/managed-by: Helm
    app.kubernetes.io/name: postgresql
    helm.sh/chart: postgresql-12.1.9
  name: flyte-sandbox-postgresql
  namespace: flyte
spec:
  replicas: 1
  selector:
    matchLabels:
      app.kubernetes.io/component: primary
      app.kubernetes.io/instance: flyte-sandbox
      app.kubernetes.io/name: postgresql
  serviceName: flyte-sandbox-postgresql-hl
  template:
    metadata:
      annotations: null
      labels:
        app.kubernetes.io/component: primary
        app.kubernetes.io/instance: flyte-sandbox
        app.kubernetes.io/managed-by: Helm
        app.kubernetes.io/name: postgresql
        helm.sh/chart: postgresql-12.1.9
      name: flyte-sandbox-postgresql
    spec:
      affinity:
        nodeAffinity: null
        podAffinity: null
        podAntiAffinity:
          preferredDuringSchedulingIgnoredDuringExecution:
          - podAffinityTerm:
              labelSelector:
                matchLabels:
                  app.kubernetes.io/component: primary
                  app.kubernetes.io/instance: flyte-sandbox
                  app.kubernetes.io/name: postgresql
              topologyKey: kubernetes.io/hostname
            weight: 1
      containers:
      - env:
        - name: BITNAMI_DEBUG
          value: "false"
        - name: POSTGRESQL_PORT_NUMBER
          value: "5432"
        - name: POSTGRESQL_VOLUME_DIR
          value: /bitnami/postgresql
        - name: PGDATA
          value: /bitnami/postgresql/data
        - name: POSTGRES_PASSWORD
          valueFrom:
            secretKeyRef:
              key: postgres-password
              name: flyte-sandbox-postgresql
        - name: POSTGRESQL_ENABLE_LDAP
          value: "no"
        - name: POSTGRESQL_ENABLE_TLS
          value: "no"
        - name: POSTGRESQL_LOG_HOSTNAME
          value: "false"
        - name: POSTGRESQL_LOG_CONNECTIONS
          value: "false"
        - name: POSTGRESQL_LOG_DISCONNECTIONS
          value: "false"
        - name: POSTGRESQL_PGAUDIT_LOG_CATALOG
          value: "off"
        - name: POSTGRESQL_CLIENT_MIN_MESSAGES
          value: error
        - name: POSTGRESQL_SHARED_PRELOAD_LIBRARIES
          value: pgaudit
        image: docker.io/bitnami/postgresql:sandbox
        imagePullPolicy: Never
        livenessProbe:
          exec:
            command:
            - /bin/sh
            - -c
            - exec pg_isready -U "postgres" -h 127.0.0.1 -p 5432
          failureThreshold: 6
          initialDelaySeconds: 30
          periodSeconds: 10
          successThreshold: 1
          timeoutSeconds: 5
        name: postgresql
        ports:
        - containerPort: 5432
          name: tcp-postgresql
        readinessProbe:
          exec:
            command:
            - /bin/sh
            - -c
            - -e
            - |
              exec pg_isready -U "postgres" -h 127.0.0.1 -p 5432
              [ -f /opt/bitnami/postgresql/tmp/.initialized ] || [ -f /bitnami/postgresql/.initialized ]
          failureThreshold: 6
          initialDelaySeconds: 5
          periodSeconds: 10
          successThreshold: 1
          timeoutSeconds: 5
        resources:
          limits: {}
          requests:
            cpu: 250m
            memory: 256Mi
        securityContext:
          runAsUser: 1001
        volumeMounts:
        - mountPath: /bitnami/postgresql
          name: data
      hostIPC: false
      hostNetwork: false
      initContainers:
      - command:
        - /bin/sh
        - -ec
        - |
          chown 1001:1001 /bitnami/postgresql
          mkdir -p /bitnami/postgresql/data
          chmod 700 /bitnami/postgresql/data
          find /bitnami/postgresql -mindepth 1 -maxdepth 1 -not -name "conf" -not -name ".snapshot" -not -name "lost+found" | \
            xargs -r chown -R 1001:1001
        image: docker.io/bitnami/bitnami-shell:sandbox
        imagePullPolicy: Never
        name: init-chmod-data
        resources:
          limits: {}
          requests: {}
        securityContext:
          runAsUser: 0
        volumeMounts:
        - mountPath: /bitnami/postgresql
          name: data
      securityContext:
        fsGroup: 1001
      serviceAccountName: default
      volumes:
      - name: data
        persistentVolumeClaim:
          claimName: flyte-sandbox-db-storage
  updateStrategy:
    rollingUpdate: {}
    type: RollingUpdate
---
apiVersion: helm.cattle.io/v1
kind: HelmChart
metadata:
  name: nvidia-device-plugin
  namespace: kube-system
spec:
  chart: nvidia-device-plugin
  repo: https://nvidia.github.io/k8s-device-plugin<|MERGE_RESOLUTION|>--- conflicted
+++ resolved
@@ -805,11 +805,7 @@
 ---
 apiVersion: v1
 data:
-<<<<<<< HEAD
   haSharedSecret: Z2JmOWxNNnpXN0RNU01oMg==
-=======
-  haSharedSecret: UUREcXo3a1VGNnlyc1RCWg==
->>>>>>> 4fc49884
   proxyPassword: ""
   proxyUsername: ""
 kind: Secret
@@ -1370,11 +1366,7 @@
     metadata:
       annotations:
         checksum/config: 8f50e768255a87f078ba8b9879a0c174c3e045ffb46ac8723d2eedbe293c8d81
-<<<<<<< HEAD
         checksum/secret: 57a7056ad885316655ca974bb2a8fc28874a43fbfbe92ca71dd609c12e32f122
-=======
-        checksum/secret: cfe2089fc583f69d068c3b3d56e875082a5d926c70b00b32f094d587df7396a5
->>>>>>> 4fc49884
       labels:
         app: docker-registry
         release: flyte-sandbox
