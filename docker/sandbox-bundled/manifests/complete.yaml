apiVersion: v1
kind: Namespace
metadata:
  name: flyte
---
apiVersion: v1
kind: ServiceAccount
metadata:
  labels:
    app.kubernetes.io/instance: flyte-sandbox
    app.kubernetes.io/managed-by: Helm
    app.kubernetes.io/name: flyte-sandbox
    app.kubernetes.io/version: 1.16.0
    helm.sh/chart: flyte-binary-v0.1.10
  name: flyte-sandbox
  namespace: flyte
---
apiVersion: v1
kind: ServiceAccount
metadata:
  labels:
    app.kubernetes.io/instance: flyte-sandbox
    app.kubernetes.io/managed-by: Helm
    app.kubernetes.io/name: kubernetes-dashboard
    app.kubernetes.io/version: 2.7.0
    helm.sh/chart: kubernetes-dashboard-6.0.0
  name: flyte-sandbox-kubernetes-dashboard
  namespace: flyte
---
apiVersion: v1
automountServiceAccountToken: true
kind: ServiceAccount
metadata:
  labels:
    app.kubernetes.io/instance: flyte-sandbox
    app.kubernetes.io/managed-by: Helm
    app.kubernetes.io/name: minio
    helm.sh/chart: minio-12.6.7
  name: flyte-sandbox-minio
  namespace: flyte
secrets:
- name: flyte-sandbox-minio
---
apiVersion: rbac.authorization.k8s.io/v1
kind: Role
metadata:
  labels:
    app.kubernetes.io/instance: flyte-sandbox
    app.kubernetes.io/managed-by: Helm
    app.kubernetes.io/name: kubernetes-dashboard
    app.kubernetes.io/version: 2.7.0
    helm.sh/chart: kubernetes-dashboard-6.0.0
  name: flyte-sandbox-kubernetes-dashboard
  namespace: flyte
rules:
- apiGroups:
  - ""
  resourceNames:
  - kubernetes-dashboard-key-holder
  - kubernetes-dashboard-certs
  - kubernetes-dashboard-csrf
  resources:
  - secrets
  verbs:
  - get
  - update
  - delete
- apiGroups:
  - ""
  resourceNames:
  - kubernetes-dashboard-settings
  resources:
  - configmaps
  verbs:
  - get
  - update
- apiGroups:
  - ""
  resourceNames:
  - heapster
  - dashboard-metrics-scraper
  resources:
  - services
  verbs:
  - proxy
- apiGroups:
  - ""
  resourceNames:
  - heapster
  - 'http:heapster:'
  - 'https:heapster:'
  - dashboard-metrics-scraper
  - http:dashboard-metrics-scraper
  resources:
  - services/proxy
  verbs:
  - get
---
apiVersion: rbac.authorization.k8s.io/v1
kind: ClusterRole
metadata:
  labels:
    app.kubernetes.io/instance: flyte-sandbox
    app.kubernetes.io/managed-by: Helm
    app.kubernetes.io/name: flyte-sandbox
    app.kubernetes.io/version: 1.16.0
    helm.sh/chart: flyte-binary-v0.1.10
  name: flyte-sandbox-cluster-role
  namespace: flyte
rules:
- apiGroups:
  - ""
  resources:
  - namespaces
  - resourcequotas
  - secrets
  verbs:
  - create
  - get
  - list
  - patch
  - update
- apiGroups:
  - ""
  resources:
  - pods
  verbs:
  - create
  - delete
  - get
  - list
  - patch
  - update
  - watch
- apiGroups:
  - ""
  resources:
  - events
  verbs:
  - create
  - delete
  - patch
  - update
- apiGroups:
  - ""
  resources:
  - podtemplates
  verbs:
  - get
  - list
  - watch
- apiGroups:
  - flyte.lyft.com
  resources:
  - flyteworkflows
  verbs:
  - create
  - delete
  - deletecollection
  - get
  - list
  - patch
  - post
  - update
  - watch
- apiGroups:
  - apiextensions.k8s.io
  resources:
  - customresourcedefinitions
  verbs:
  - create
  - get
  - list
- apiGroups:
  - admissionregistration.k8s.io
  resources:
  - mutatingwebhookconfigurations
  verbs:
  - create
  - get
  - list
  - patch
  - update
- apiGroups:
  - '*'
  resources:
  - '*'
  verbs:
  - '*'
---
apiVersion: rbac.authorization.k8s.io/v1
kind: ClusterRole
metadata:
  labels:
    app.kubernetes.io/instance: flyte-sandbox
    app.kubernetes.io/managed-by: Helm
    app.kubernetes.io/name: kubernetes-dashboard
    app.kubernetes.io/version: 2.7.0
    helm.sh/chart: kubernetes-dashboard-6.0.0
  name: flyte-sandbox-kubernetes-dashboard-readonly
rules:
- apiGroups:
  - ""
  resources:
  - configmaps
  - endpoints
  - persistentvolumeclaims
  - pods
  - replicationcontrollers
  - replicationcontrollers/scale
  - serviceaccounts
  - services
  - nodes
  - persistentvolumeclaims
  - persistentvolumes
  verbs:
  - get
  - list
  - watch
- apiGroups:
  - ""
  resources:
  - bindings
  - events
  - limitranges
  - namespaces/status
  - pods/log
  - pods/status
  - replicationcontrollers/status
  - resourcequotas
  - resourcequotas/status
  verbs:
  - get
  - list
  - watch
- apiGroups:
  - ""
  resources:
  - namespaces
  verbs:
  - get
  - list
  - watch
- apiGroups:
  - apps
  resources:
  - daemonsets
  - deployments
  - deployments/scale
  - replicasets
  - replicasets/scale
  - statefulsets
  verbs:
  - get
  - list
  - watch
- apiGroups:
  - autoscaling
  resources:
  - horizontalpodautoscalers
  verbs:
  - get
  - list
  - watch
- apiGroups:
  - batch
  resources:
  - cronjobs
  - jobs
  verbs:
  - get
  - list
  - watch
- apiGroups:
  - extensions
  resources:
  - daemonsets
  - deployments
  - deployments/scale
  - ingresses
  - networkpolicies
  - replicasets
  - replicasets/scale
  - replicationcontrollers/scale
  verbs:
  - get
  - list
  - watch
- apiGroups:
  - policy
  resources:
  - poddisruptionbudgets
  verbs:
  - get
  - list
  - watch
- apiGroups:
  - networking.k8s.io
  resources:
  - networkpolicies
  - ingresses
  verbs:
  - get
  - list
  - watch
- apiGroups:
  - storage.k8s.io
  resources:
  - storageclasses
  - volumeattachments
  verbs:
  - get
  - list
  - watch
- apiGroups:
  - rbac.authorization.k8s.io
  resources:
  - clusterrolebindings
  - clusterroles
  - roles
  - rolebindings
  verbs:
  - get
  - list
  - watch
---
apiVersion: rbac.authorization.k8s.io/v1
kind: RoleBinding
metadata:
  labels:
    app.kubernetes.io/instance: flyte-sandbox
    app.kubernetes.io/managed-by: Helm
    app.kubernetes.io/name: kubernetes-dashboard
    app.kubernetes.io/version: 2.7.0
    helm.sh/chart: kubernetes-dashboard-6.0.0
  name: flyte-sandbox-kubernetes-dashboard
  namespace: flyte
roleRef:
  apiGroup: rbac.authorization.k8s.io
  kind: Role
  name: flyte-sandbox-kubernetes-dashboard
subjects:
- kind: ServiceAccount
  name: flyte-sandbox-kubernetes-dashboard
  namespace: flyte
---
apiVersion: rbac.authorization.k8s.io/v1
kind: ClusterRoleBinding
metadata:
  labels:
    app.kubernetes.io/instance: flyte-sandbox
    app.kubernetes.io/managed-by: Helm
    app.kubernetes.io/name: flyte-sandbox
    app.kubernetes.io/version: 1.16.0
    helm.sh/chart: flyte-binary-v0.1.10
  name: flyte-sandbox-cluster-role-binding
  namespace: flyte
roleRef:
  apiGroup: rbac.authorization.k8s.io
  kind: ClusterRole
  name: flyte-sandbox-cluster-role
subjects:
- kind: ServiceAccount
  name: flyte-sandbox
  namespace: flyte
---
apiVersion: rbac.authorization.k8s.io/v1
kind: ClusterRoleBinding
metadata:
  labels:
    app.kubernetes.io/instance: flyte-sandbox
    app.kubernetes.io/managed-by: Helm
    app.kubernetes.io/name: kubernetes-dashboard
    app.kubernetes.io/version: 2.7.0
    helm.sh/chart: kubernetes-dashboard-6.0.0
  name: flyte-sandbox-kubernetes-dashboard-readonly
roleRef:
  apiGroup: rbac.authorization.k8s.io
  kind: ClusterRole
  name: flyte-sandbox-kubernetes-dashboard-readonly
subjects:
- kind: ServiceAccount
  name: flyte-sandbox-kubernetes-dashboard
  namespace: flyte
---
apiVersion: v1
data:
  namespace.yaml: |
    apiVersion: v1
    kind: Namespace
    metadata:
      name: '{{ namespace }}'
kind: ConfigMap
metadata:
  labels:
    app.kubernetes.io/instance: flyte-sandbox
    app.kubernetes.io/managed-by: Helm
    app.kubernetes.io/name: flyte-sandbox
    app.kubernetes.io/version: 1.16.0
    helm.sh/chart: flyte-binary-v0.1.10
  name: flyte-sandbox-cluster-resource-templates
  namespace: flyte
---
apiVersion: v1
data:
  000-core.yaml: |
    admin:
      endpoint: localhost:8089
      insecure: true
    catalog-cache:
      endpoint: localhost:8081
      insecure: true
      type: datacatalog
    cluster_resources:
      standaloneDeployment: false
      templatePath: /etc/flyte/cluster-resource-templates
    logger:
      show-source: true
      level: 5
    propeller:
      create-flyteworkflow-crd: true
    webhook:
      certDir: /var/run/flyte/certs
      localCert: true
      secretName: flyte-sandbox-webhook-secret
      serviceName: flyte-sandbox-webhook
      servicePort: 443
    flyte:
      admin:
        disableClusterResourceManager: false
        disableScheduler: false
        disabled: false
        seedProjects:
        - flytesnacks
      dataCatalog:
        disabled: false
      propeller:
        disableWebhook: false
        disabled: false
  001-plugins.yaml: |
    tasks:
      task-plugins:
        default-for-task-types:
          container: container
          container_array: k8s-array
          sidecar: sidecar
        enabled-plugins:
        - container
        - sidecar
        - k8s-array
        - agent-service
    plugins:
      logs:
        kubernetes-enabled: true
        kubernetes-template-uri: http://localhost:30080/kubernetes-dashboard/#/log/{{.namespace }}/{{ .podName }}/pod?namespace={{ .namespace }}
        cloudwatch-enabled: false
        stackdriver-enabled: false
      k8s:
        co-pilot:
          image: "cr.flyte.org/flyteorg/flytecopilot:v1.11.0-b1"
      k8s-array:
        logs:
          config:
            kubernetes-enabled: true
            kubernetes-template-uri: http://localhost:30080/kubernetes-dashboard/#/log/{{.namespace }}/{{ .podName }}/pod?namespace={{ .namespace }}
            cloudwatch-enabled: false
            stackdriver-enabled: false
  002-database.yaml: |
    database:
      postgres:
        username: postgres
        host: flyte-sandbox-postgresql
        port: 5432
        dbname: flyte
        options: "sslmode=disable"
  003-storage.yaml: |
    propeller:
      rawoutput-prefix: s3://my-s3-bucket/data
    storage:
      type: stow
      stow:
        kind: s3
        config:
          region: us-east-1
          disable_ssl: true
          v2_signing: true
          endpoint: http://flyte-sandbox-minio.flyte:9000
          auth_type: accesskey
      container: my-s3-bucket
  100-inline-config.yaml: |
    plugins:
      k8s:
        default-env-vars:
        - FLYTE_AWS_ENDPOINT: http://flyte-sandbox-minio.flyte:9000
        - FLYTE_AWS_ACCESS_KEY_ID: minio
        - FLYTE_AWS_SECRET_ACCESS_KEY: miniostorage
    storage:
      signedURL:
        stowConfigOverride:
          endpoint: http://localhost:30002
    task_resources:
      defaults:
        cpu: 500m
        ephemeralStorage: 0
        gpu: 0
        memory: 1Gi
      limits:
        cpu: 0
        ephemeralStorage: 0
        gpu: 0
        memory: 0
kind: ConfigMap
metadata:
  labels:
    app.kubernetes.io/instance: flyte-sandbox
    app.kubernetes.io/managed-by: Helm
    app.kubernetes.io/name: flyte-sandbox
    app.kubernetes.io/version: 1.16.0
    helm.sh/chart: flyte-binary-v0.1.10
  name: flyte-sandbox-config
  namespace: flyte
---
apiVersion: v1
data:
  config.yml: |-
    health:
      storagedriver:
        enabled: true
        interval: 10s
        threshold: 3
    http:
      addr: :5000
      debug:
        addr: :5001
        prometheus:
          enabled: false
          path: /metrics
      headers:
        X-Content-Type-Options:
        - nosniff
    log:
      fields:
        service: registry
    storage:
      cache:
        blobdescriptor: inmemory
    version: 0.1
kind: ConfigMap
metadata:
  labels:
    app: docker-registry
    chart: docker-registry-2.2.2
    heritage: Helm
    release: flyte-sandbox
  name: flyte-sandbox-docker-registry-config
  namespace: flyte
---
apiVersion: v1
kind: ConfigMap
metadata:
  name: flyte-sandbox-extra-cluster-resource-templates
  namespace: flyte
---
apiVersion: v1
kind: ConfigMap
metadata:
  name: flyte-sandbox-extra-config
  namespace: flyte
---
apiVersion: v1
data:
  envoy.yaml: |
    admin:
        access_log_path: /dev/stdout
    static_resources:
        listeners:
            - address:
                  socket_address:
                      address: 0.0.0.0
                      port_value: 8000
              filter_chains:
                  - filters:
                        - name: envoy.filters.network.http_connection_manager
                          typed_config:
                              "@type": type.googleapis.com/envoy.extensions.filters.network.http_connection_manager.v3.HttpConnectionManager
                              stat_prefix: ingress_http
                              codec_type: AUTO
                              upgrade_configs:
                                  - upgrade_type: websocket
                              route_config:
                                  name: local_route
                                  virtual_hosts:
                                      - name: backend
                                        domains:
                                            - "*"
                                        routes:
                                            - match:
                                                  path: "/"
                                              redirect:
                                                  path_redirect: "/console/"
                                            - match:
                                                  prefix: "/.well-known"
                                              route:
                                                  cluster: flyte
                                            - match:
                                                  prefix: "/__webpack_hmr"
                                              route:
                                                  cluster: flyte
                                            - match:
                                                  prefix: "/api"
                                              route:
                                                  cluster: flyte
                                            - match:
                                                  prefix: "/callback"
                                              route:
                                                  cluster: flyte
                                            - match:
                                                  prefix: "/config"
                                              route:
                                                  cluster: flyte
                                            - match:
                                                  prefix: "/console"
                                              route:
                                                  cluster: flyte
                                            - match:
                                                  prefix: "/healthcheck"
                                              route:
                                                  cluster: flyte
                                            - match:
                                                  prefix: "/login"
                                              route:
                                                  cluster: flyte
                                            - match:
                                                  prefix: "/logout"
                                              route:
                                                  cluster: flyte
                                            - match:
                                                  prefix: "/me"
                                              route:
                                                  cluster: flyte
                                            - match:
                                                  prefix: "/oauth2"
                                              route:
                                                  cluster: flyte
                                            - match:
                                                  prefix: "/v1"
                                              route:
                                                  cluster: flyte
                                            - match:
                                                  prefix: "/flyteidl.service.AdminService"
                                              route:
                                                  cluster: flyte_grpc
                                            - match:
                                                  prefix: "/flyteidl.service.AuthMetadataService"
                                              route:
                                                  cluster: flyte_grpc
                                            - match:
                                                  prefix: "/flyteidl.service.DataProxyService"
                                              route:
                                                  cluster: flyte_grpc
                                            - match:
                                                  prefix: "/flyteidl.service.IdentityService"
                                              route:
                                                  cluster: flyte_grpc
                                            - match:
                                                  prefix: "/grpc.health.v1.Health"
                                              route:
                                                  cluster: flyte_grpc
                                            - match:
                                                  prefix: "/flyteidl.service.SignalService"
                                              route:
                                                  cluster: flyte_grpc
                                            - match:
                                                  path: "/kubernetes-dashboard"
                                              redirect:
                                                  path_redirect: "/kubernetes-dashboard/"
                                            - match:
                                                  prefix: "/kubernetes-dashboard/"
                                              route:
                                                  cluster: kubernetes-dashboard
                                                  prefix_rewrite: /
                                            - match:
                                                  path: "/minio"
                                              redirect:
                                                  path_redirect: "/minio/"
                                            - match:
                                                  prefix: "/minio/"
                                              route:
                                                  cluster: minio
                                                  prefix_rewrite: /
                              http_filters:
                                  - name: envoy.filters.http.router
                                    typed_config:
                                      "@type": type.googleapis.com/envoy.extensions.filters.http.router.v3.Router
        clusters:
            - name: flyte
              connect_timeout: 0.25s
              type: STRICT_DNS
              lb_policy: ROUND_ROBIN
              load_assignment:
                  cluster_name: flyte
                  endpoints:
                      - lb_endpoints:
                            - endpoint:
                                  address:
                                      socket_address:
                                          address: flyte-sandbox-http
                                          port_value: 8088
            - name: flyte_grpc
              connect_timeout: 0.25s
              type: STRICT_DNS
              lb_policy: ROUND_ROBIN
              http2_protocol_options: {}
              load_assignment:
                  cluster_name: flyte_grpc
                  endpoints:
                      - lb_endpoints:
                            - endpoint:
                                  address:
                                      socket_address:
                                          address: flyte-sandbox-grpc
                                          port_value: 8089
            - name: kubernetes-dashboard
              connect_timeout: 0.25s
              type: STRICT_DNS
              lb_policy: ROUND_ROBIN
              load_assignment:
                  cluster_name: kubernetes-dashboard
                  endpoints:
                      - lb_endpoints:
                            - endpoint:
                                  address:
                                      socket_address:
                                          address: flyte-sandbox-kubernetes-dashboard
                                          port_value: 80
            - name: minio
              connect_timeout: 0.25s
              type: STRICT_DNS
              lb_policy: ROUND_ROBIN
              load_assignment:
                  cluster_name: minio
                  endpoints:
                      - lb_endpoints:
                            - endpoint:
                                  address:
                                      socket_address:
                                          address: flyte-sandbox-minio
                                          port_value: 9001
kind: ConfigMap
metadata:
  labels:
    app.kubernetes.io/instance: flyte-sandbox
    app.kubernetes.io/managed-by: Helm
    app.kubernetes.io/name: flyte-sandbox
    app.kubernetes.io/version: 1.16.1
    helm.sh/chart: flyte-sandbox-0.1.0
  name: flyte-sandbox-proxy-config
  namespace: flyte
---
apiVersion: v1
data: null
kind: ConfigMap
metadata:
  labels:
    app.kubernetes.io/instance: flyte-sandbox
    app.kubernetes.io/managed-by: Helm
    app.kubernetes.io/name: kubernetes-dashboard
    app.kubernetes.io/version: 2.7.0
    helm.sh/chart: kubernetes-dashboard-6.0.0
  name: kubernetes-dashboard-settings
  namespace: flyte
---
apiVersion: v1
kind: Secret
metadata:
  labels:
    app.kubernetes.io/instance: flyte-sandbox
    app.kubernetes.io/managed-by: Helm
    app.kubernetes.io/name: flyte-sandbox
    app.kubernetes.io/version: 1.16.0
    helm.sh/chart: flyte-binary-v0.1.10
  name: flyte-sandbox-config-secret
  namespace: flyte
stringData:
  012-database-secrets.yaml: |
    database:
      postgres:
        password: "postgres"
  013-storage-secrets.yaml: |
    storage:
      stow:
        config:
          access_key_id: "minio"
          secret_key: "miniostorage"
type: Opaque
---
apiVersion: v1
data:
<<<<<<< HEAD
  haSharedSecret: c0xndlhOU3dyRWhSaVdWaQ==
=======
  haSharedSecret: cnBScDd2Y3Y0a2JlcHlzVQ==
>>>>>>> aea794fc
  proxyPassword: ""
  proxyUsername: ""
kind: Secret
metadata:
  labels:
    app: docker-registry
    chart: docker-registry-2.2.2
    heritage: Helm
    release: flyte-sandbox
  name: flyte-sandbox-docker-registry-secret
  namespace: flyte
type: Opaque
---
apiVersion: v1
kind: Secret
metadata:
  labels:
    app.kubernetes.io/instance: flyte-sandbox
    app.kubernetes.io/managed-by: Helm
    app.kubernetes.io/name: kubernetes-dashboard
    app.kubernetes.io/version: 2.7.0
    helm.sh/chart: kubernetes-dashboard-6.0.0
  name: flyte-sandbox-kubernetes-dashboard-certs
  namespace: flyte
type: Opaque
---
apiVersion: v1
data:
  root-password: bWluaW9zdG9yYWdl
  root-user: bWluaW8=
kind: Secret
metadata:
  labels:
    app.kubernetes.io/instance: flyte-sandbox
    app.kubernetes.io/managed-by: Helm
    app.kubernetes.io/name: minio
    helm.sh/chart: minio-12.6.7
  name: flyte-sandbox-minio
  namespace: flyte
type: Opaque
---
apiVersion: v1
data:
  postgres-password: cG9zdGdyZXM=
kind: Secret
metadata:
  labels:
    app.kubernetes.io/instance: flyte-sandbox
    app.kubernetes.io/managed-by: Helm
    app.kubernetes.io/name: postgresql
    helm.sh/chart: postgresql-12.8.1
  name: flyte-sandbox-postgresql
  namespace: flyte
type: Opaque
---
apiVersion: v1
kind: Secret
metadata:
  labels:
    app.kubernetes.io/instance: flyte-sandbox
    app.kubernetes.io/managed-by: Helm
    app.kubernetes.io/name: kubernetes-dashboard
    app.kubernetes.io/version: 2.7.0
    helm.sh/chart: kubernetes-dashboard-6.0.0
  name: kubernetes-dashboard-csrf
  namespace: flyte
type: Opaque
---
apiVersion: v1
kind: Secret
metadata:
  labels:
    app.kubernetes.io/instance: flyte-sandbox
    app.kubernetes.io/managed-by: Helm
    app.kubernetes.io/name: kubernetes-dashboard
    app.kubernetes.io/version: 2.7.0
    helm.sh/chart: kubernetes-dashboard-6.0.0
  name: kubernetes-dashboard-key-holder
  namespace: flyte
type: Opaque
---
apiVersion: v1
kind: Service
metadata:
  labels:
    app: docker-registry
    chart: docker-registry-2.2.2
    heritage: Helm
    release: flyte-sandbox
  name: flyte-sandbox-docker-registry
  namespace: flyte
spec:
  ports:
  - name: http-5000
    nodePort: 30000
    port: 5000
    protocol: TCP
    targetPort: 5000
  selector:
    app: docker-registry
    release: flyte-sandbox
  type: NodePort
---
apiVersion: v1
kind: Service
metadata:
  labels:
    app.kubernetes.io/instance: flyte-sandbox
    app.kubernetes.io/managed-by: Helm
    app.kubernetes.io/name: flyte-sandbox
    app.kubernetes.io/version: 1.16.0
    helm.sh/chart: flyte-binary-v0.1.10
  name: flyte-sandbox-grpc
  namespace: flyte
spec:
  ports:
  - name: grpc
    nodePort: null
    port: 8089
    targetPort: grpc
  selector:
    app.kubernetes.io/component: flyte-binary
    app.kubernetes.io/instance: flyte-sandbox
    app.kubernetes.io/name: flyte-sandbox
  type: ClusterIP
---
apiVersion: v1
kind: Service
metadata:
  labels:
    app.kubernetes.io/instance: flyte-sandbox
    app.kubernetes.io/managed-by: Helm
    app.kubernetes.io/name: flyte-sandbox
    app.kubernetes.io/version: 1.16.0
    helm.sh/chart: flyte-binary-v0.1.10
  name: flyte-sandbox-http
  namespace: flyte
spec:
  ports:
  - name: http
    nodePort: null
    port: 8088
    targetPort: http
  selector:
    app.kubernetes.io/component: flyte-binary
    app.kubernetes.io/instance: flyte-sandbox
    app.kubernetes.io/name: flyte-sandbox
  type: ClusterIP
---
apiVersion: v1
kind: Service
metadata:
  labels:
    app.kubernetes.io/component: kubernetes-dashboard
    app.kubernetes.io/instance: flyte-sandbox
    app.kubernetes.io/managed-by: Helm
    app.kubernetes.io/name: kubernetes-dashboard
    app.kubernetes.io/version: 2.7.0
    helm.sh/chart: kubernetes-dashboard-6.0.0
    kubernetes.io/cluster-service: "true"
  name: flyte-sandbox-kubernetes-dashboard
  namespace: flyte
spec:
  ports:
  - name: http
    port: 80
    targetPort: http
  selector:
    app.kubernetes.io/component: kubernetes-dashboard
    app.kubernetes.io/instance: flyte-sandbox
    app.kubernetes.io/name: kubernetes-dashboard
  type: ClusterIP
---
apiVersion: v1
kind: Service
metadata:
  labels:
    app.kubernetes.io/instance: flyte-sandbox
    app.kubernetes.io/managed-by: Helm
    app.kubernetes.io/name: minio
    helm.sh/chart: minio-12.6.7
  name: flyte-sandbox-minio
  namespace: flyte
spec:
  externalTrafficPolicy: Cluster
  ports:
  - name: minio-api
    nodePort: 30002
    port: 9000
    targetPort: minio-api
  - name: minio-console
    port: 9001
    targetPort: minio-console
  selector:
    app.kubernetes.io/instance: flyte-sandbox
    app.kubernetes.io/name: minio
  type: NodePort
---
apiVersion: v1
kind: Service
metadata:
  labels:
    app.kubernetes.io/component: primary
    app.kubernetes.io/instance: flyte-sandbox
    app.kubernetes.io/managed-by: Helm
    app.kubernetes.io/name: postgresql
    helm.sh/chart: postgresql-12.8.1
  name: flyte-sandbox-postgresql
  namespace: flyte
spec:
  externalTrafficPolicy: Cluster
  ports:
  - name: tcp-postgresql
    nodePort: 30001
    port: 5432
    targetPort: tcp-postgresql
  selector:
    app.kubernetes.io/component: primary
    app.kubernetes.io/instance: flyte-sandbox
    app.kubernetes.io/name: postgresql
  sessionAffinity: None
  type: NodePort
---
apiVersion: v1
kind: Service
metadata:
  labels:
    app.kubernetes.io/component: primary
    app.kubernetes.io/instance: flyte-sandbox
    app.kubernetes.io/managed-by: Helm
    app.kubernetes.io/name: postgresql
    helm.sh/chart: postgresql-12.8.1
    service.alpha.kubernetes.io/tolerate-unready-endpoints: "true"
  name: flyte-sandbox-postgresql-hl
  namespace: flyte
spec:
  clusterIP: None
  ports:
  - name: tcp-postgresql
    port: 5432
    targetPort: tcp-postgresql
  publishNotReadyAddresses: true
  selector:
    app.kubernetes.io/component: primary
    app.kubernetes.io/instance: flyte-sandbox
    app.kubernetes.io/name: postgresql
  type: ClusterIP
---
apiVersion: v1
kind: Service
metadata:
  labels:
    app.kubernetes.io/instance: flyte-sandbox
    app.kubernetes.io/managed-by: Helm
    app.kubernetes.io/name: flyte-sandbox
    app.kubernetes.io/version: 1.16.1
    helm.sh/chart: flyte-sandbox-0.1.0
  name: flyte-sandbox-proxy
  namespace: flyte
spec:
  ports:
  - name: http
    nodePort: 30080
    port: 8000
    protocol: TCP
  selector:
    app.kubernetes.io/component: proxy
    app.kubernetes.io/instance: flyte-sandbox
    app.kubernetes.io/name: flyte-sandbox
  type: NodePort
---
apiVersion: v1
kind: Service
metadata:
  labels:
    app.kubernetes.io/instance: flyte-sandbox
    app.kubernetes.io/managed-by: Helm
    app.kubernetes.io/name: flyte-sandbox
    app.kubernetes.io/version: 1.16.0
    helm.sh/chart: flyte-binary-v0.1.10
  name: flyte-sandbox-webhook
  namespace: flyte
spec:
  ports:
  - name: webhook
    port: 443
    targetPort: webhook
  selector:
    app.kubernetes.io/component: flyte-binary
    app.kubernetes.io/instance: flyte-sandbox
    app.kubernetes.io/name: flyte-sandbox
  type: ClusterIP
---
apiVersion: v1
kind: PersistentVolume
metadata:
  labels:
    app.kubernetes.io/instance: flyte-sandbox
    app.kubernetes.io/managed-by: Helm
    app.kubernetes.io/name: flyte-sandbox
    app.kubernetes.io/version: 1.16.1
    helm.sh/chart: flyte-sandbox-0.1.0
  name: flyte-sandbox-db-storage
  namespace: flyte
spec:
  accessModes:
  - ReadWriteOnce
  capacity:
    storage: 1Gi
  hostPath:
    path: /var/lib/flyte/storage/db
  storageClassName: manual
---
apiVersion: v1
kind: PersistentVolume
metadata:
  labels:
    app.kubernetes.io/instance: flyte-sandbox
    app.kubernetes.io/managed-by: Helm
    app.kubernetes.io/name: flyte-sandbox
    app.kubernetes.io/version: 1.16.1
    helm.sh/chart: flyte-sandbox-0.1.0
  name: flyte-sandbox-minio-storage
  namespace: flyte
spec:
  accessModes:
  - ReadWriteOnce
  capacity:
    storage: 1Gi
  hostPath:
    path: /var/lib/flyte/storage/minio
  storageClassName: manual
---
apiVersion: v1
kind: PersistentVolumeClaim
metadata:
  labels:
    app.kubernetes.io/instance: flyte-sandbox
    app.kubernetes.io/managed-by: Helm
    app.kubernetes.io/name: flyte-sandbox
    app.kubernetes.io/version: 1.16.1
    helm.sh/chart: flyte-sandbox-0.1.0
  name: flyte-sandbox-db-storage
  namespace: flyte
spec:
  accessModes:
  - ReadWriteOnce
  resources:
    requests:
      storage: 1Gi
  storageClassName: manual
  volumeName: flyte-sandbox-db-storage
---
apiVersion: v1
kind: PersistentVolumeClaim
metadata:
  labels:
    app.kubernetes.io/instance: flyte-sandbox
    app.kubernetes.io/managed-by: Helm
    app.kubernetes.io/name: flyte-sandbox
    app.kubernetes.io/version: 1.16.1
    helm.sh/chart: flyte-sandbox-0.1.0
  name: flyte-sandbox-minio-storage
  namespace: flyte
spec:
  accessModes:
  - ReadWriteOnce
  resources:
    requests:
      storage: 1Gi
  storageClassName: manual
  volumeName: flyte-sandbox-minio-storage
---
apiVersion: apps/v1
kind: Deployment
metadata:
  labels:
    app.kubernetes.io/instance: flyte-sandbox
    app.kubernetes.io/managed-by: Helm
    app.kubernetes.io/name: flyte-sandbox
    app.kubernetes.io/version: 1.16.0
    helm.sh/chart: flyte-binary-v0.1.10
  name: flyte-sandbox
  namespace: flyte
spec:
  replicas: 1
  selector:
    matchLabels:
      app.kubernetes.io/component: flyte-binary
      app.kubernetes.io/instance: flyte-sandbox
      app.kubernetes.io/name: flyte-sandbox
  strategy:
    type: Recreate
  template:
    metadata:
      annotations:
        checksum/cluster-resource-templates: 6fd9b172465e3089fcc59f738b92b8dc4d8939360c19de8ee65f68b0e7422035
        checksum/configuration: 1362bc266b00c161aac0a24f7db312b9d6b9e68d7d8d8859ec8e171b9dc3e2bd
        checksum/configuration-secret: 09216ffaa3d29e14f88b1f30af580d02a2a5e014de4d750b7f275cc07ed4e914
      labels:
        app.kubernetes.io/component: flyte-binary
        app.kubernetes.io/instance: flyte-sandbox
        app.kubernetes.io/name: flyte-sandbox
    spec:
      containers:
      - args:
        - start
        - --config
        - /etc/flyte/config.d/*.yaml
        env:
        - name: POD_NAME
          valueFrom:
            fieldRef:
              fieldPath: metadata.name
        - name: POD_NAMESPACE
          valueFrom:
            fieldRef:
              fieldPath: metadata.namespace
        image: flyte-binary:sandbox
        imagePullPolicy: Never
        livenessProbe:
          httpGet:
            path: /healthcheck
            port: http
          initialDelaySeconds: 30
        name: flyte
        ports:
        - containerPort: 8088
          name: http
        - containerPort: 8089
          name: grpc
        - containerPort: 9443
          name: webhook
        readinessProbe:
          httpGet:
            path: /healthcheck
            port: http
          initialDelaySeconds: 30
        volumeMounts:
        - mountPath: /etc/flyte/cluster-resource-templates
          name: cluster-resource-templates
        - mountPath: /etc/flyte/config.d
          name: config
        - mountPath: /var/run/flyte
          name: state
      initContainers:
      - args:
        - |
          until pg_isready \
            -h flyte-sandbox-postgresql \
            -p 5432 \
            -U postgres
          do
            echo waiting for database
            sleep 0.1
          done
        command:
        - sh
        - -ec
        image: bitnami/postgresql:sandbox
        imagePullPolicy: Never
        name: wait-for-db
      serviceAccountName: flyte-sandbox
      volumes:
      - name: cluster-resource-templates
        projected:
          sources:
          - configMap:
              name: flyte-sandbox-cluster-resource-templates
          - configMap:
              name: flyte-sandbox-extra-cluster-resource-templates
      - name: config
        projected:
          sources:
          - configMap:
              name: flyte-sandbox-config
          - secret:
              name: flyte-sandbox-config-secret
          - configMap:
              name: flyte-sandbox-extra-config
      - emptyDir: {}
        name: state
---
apiVersion: apps/v1
kind: Deployment
metadata:
  labels:
    app.kubernetes.io/instance: flyte-sandbox
    app.kubernetes.io/managed-by: Helm
    app.kubernetes.io/name: flyte-sandbox
    app.kubernetes.io/version: 1.16.1
    helm.sh/chart: flyte-sandbox-0.1.0
  name: flyte-sandbox-buildkit
  namespace: flyte
spec:
  replicas: 1
  selector:
    matchLabels:
      app.kubernetes.io/component: buildkit
      app.kubernetes.io/instance: flyte-sandbox
      app.kubernetes.io/name: flyte-sandbox
  template:
    metadata:
      labels:
        app.kubernetes.io/component: buildkit
        app.kubernetes.io/instance: flyte-sandbox
        app.kubernetes.io/name: flyte-sandbox
    spec:
      containers:
      - args:
        - --addr
        - unix:///run/buildkit/buildkitd.sock
        - --addr
        - tcp://0.0.0.0:30003
        image: moby/buildkit:sandbox
        imagePullPolicy: Never
        livenessProbe:
          exec:
            command:
            - buildctl
            - debug
            - workers
          initialDelaySeconds: 5
          periodSeconds: 30
        name: buildkit
        ports:
        - containerPort: 30003
          name: tcp
          protocol: TCP
        readinessProbe:
          exec:
            command:
            - buildctl
            - debug
            - workers
          initialDelaySeconds: 5
          periodSeconds: 30
        securityContext:
          privileged: true
      dnsPolicy: ClusterFirstWithHostNet
      hostNetwork: true
---
apiVersion: apps/v1
kind: Deployment
metadata:
  labels:
    app: docker-registry
    chart: docker-registry-2.2.2
    heritage: Helm
    release: flyte-sandbox
  name: flyte-sandbox-docker-registry
  namespace: flyte
spec:
  minReadySeconds: 5
  replicas: 1
  selector:
    matchLabels:
      app: docker-registry
      release: flyte-sandbox
  template:
    metadata:
      annotations:
        checksum/config: 8f50e768255a87f078ba8b9879a0c174c3e045ffb46ac8723d2eedbe293c8d81
<<<<<<< HEAD
        checksum/secret: 23fa71a07e6c118759fb40430478613e74192cd392095613b84193091083bf30
=======
        checksum/secret: 459fe43b90e7be7fce10bc94020ba94037c1a21501b61d4e7121c84251f1b198
>>>>>>> aea794fc
      labels:
        app: docker-registry
        release: flyte-sandbox
    spec:
      containers:
      - command:
        - /bin/registry
        - serve
        - /etc/docker/registry/config.yml
        env:
        - name: REGISTRY_HTTP_SECRET
          valueFrom:
            secretKeyRef:
              key: haSharedSecret
              name: flyte-sandbox-docker-registry-secret
        - name: REGISTRY_STORAGE_FILESYSTEM_ROOTDIRECTORY
          value: /var/lib/registry
        image: registry:sandbox
        imagePullPolicy: Never
        livenessProbe:
          httpGet:
            path: /
            port: 5000
        name: docker-registry
        ports:
        - containerPort: 5000
        readinessProbe:
          httpGet:
            path: /
            port: 5000
        resources: {}
        volumeMounts:
        - mountPath: /etc/docker/registry
          name: flyte-sandbox-docker-registry-config
        - mountPath: /var/lib/registry/
          name: data
      securityContext:
        fsGroup: 1000
        runAsUser: 1000
      volumes:
      - configMap:
          name: flyte-sandbox-docker-registry-config
        name: flyte-sandbox-docker-registry-config
      - emptyDir: {}
        name: data
---
apiVersion: apps/v1
kind: Deployment
metadata:
  labels:
    app.kubernetes.io/component: kubernetes-dashboard
    app.kubernetes.io/instance: flyte-sandbox
    app.kubernetes.io/managed-by: Helm
    app.kubernetes.io/name: kubernetes-dashboard
    app.kubernetes.io/version: 2.7.0
    helm.sh/chart: kubernetes-dashboard-6.0.0
  name: flyte-sandbox-kubernetes-dashboard
  namespace: flyte
spec:
  replicas: 1
  selector:
    matchLabels:
      app.kubernetes.io/component: kubernetes-dashboard
      app.kubernetes.io/instance: flyte-sandbox
      app.kubernetes.io/name: kubernetes-dashboard
  strategy:
    rollingUpdate:
      maxSurge: 0
      maxUnavailable: 1
    type: RollingUpdate
  template:
    metadata:
      annotations: null
      labels:
        app.kubernetes.io/component: kubernetes-dashboard
        app.kubernetes.io/instance: flyte-sandbox
        app.kubernetes.io/managed-by: Helm
        app.kubernetes.io/name: kubernetes-dashboard
        app.kubernetes.io/version: 2.7.0
        helm.sh/chart: kubernetes-dashboard-6.0.0
    spec:
      containers:
      - args:
        - --namespace=flyte
        - --metrics-provider=none
        - --enable-insecure-login
        - --enable-skip-login
        image: kubernetesui/dashboard:sandbox
        imagePullPolicy: Never
        livenessProbe:
          httpGet:
            path: /
            port: 9090
            scheme: HTTP
          initialDelaySeconds: 30
          timeoutSeconds: 30
        name: kubernetes-dashboard
        ports:
        - containerPort: 9090
          name: http
          protocol: TCP
        resources:
          limits:
            cpu: 2
            memory: 200Mi
          requests:
            cpu: 100m
            memory: 200Mi
        securityContext:
          allowPrivilegeEscalation: false
          readOnlyRootFilesystem: true
          runAsGroup: 2001
          runAsUser: 1001
        volumeMounts:
        - mountPath: /certs
          name: kubernetes-dashboard-certs
        - mountPath: /tmp
          name: tmp-volume
      securityContext:
        seccompProfile:
          type: RuntimeDefault
      serviceAccountName: flyte-sandbox-kubernetes-dashboard
      volumes:
      - name: kubernetes-dashboard-certs
        secret:
          secretName: flyte-sandbox-kubernetes-dashboard-certs
      - emptyDir: {}
        name: tmp-volume
---
apiVersion: apps/v1
kind: Deployment
metadata:
  labels:
    app.kubernetes.io/instance: flyte-sandbox
    app.kubernetes.io/managed-by: Helm
    app.kubernetes.io/name: minio
    helm.sh/chart: minio-12.6.7
  name: flyte-sandbox-minio
  namespace: flyte
spec:
  selector:
    matchLabels:
      app.kubernetes.io/instance: flyte-sandbox
      app.kubernetes.io/name: minio
  strategy:
    type: Recreate
  template:
    metadata:
      annotations:
        checksum/credentials-secret: ecce809e3af19025d134846a9a81e163dd41df7e26abf2c6657895d9d13607a9
      labels:
        app.kubernetes.io/instance: flyte-sandbox
        app.kubernetes.io/managed-by: Helm
        app.kubernetes.io/name: minio
        helm.sh/chart: minio-12.6.7
    spec:
      affinity:
        nodeAffinity: null
        podAffinity: null
        podAntiAffinity:
          preferredDuringSchedulingIgnoredDuringExecution:
          - podAffinityTerm:
              labelSelector:
                matchLabels:
                  app.kubernetes.io/instance: flyte-sandbox
                  app.kubernetes.io/name: minio
              topologyKey: kubernetes.io/hostname
            weight: 1
      containers:
      - env:
        - name: BITNAMI_DEBUG
          value: "false"
        - name: MINIO_SCHEME
          value: http
        - name: MINIO_FORCE_NEW_KEYS
          value: "no"
        - name: MINIO_ROOT_USER
          valueFrom:
            secretKeyRef:
              key: root-user
              name: flyte-sandbox-minio
        - name: MINIO_ROOT_PASSWORD
          valueFrom:
            secretKeyRef:
              key: root-password
              name: flyte-sandbox-minio
        - name: MINIO_DEFAULT_BUCKETS
          value: my-s3-bucket
        - name: MINIO_BROWSER
          value: "on"
        - name: MINIO_PROMETHEUS_AUTH_TYPE
          value: public
        - name: MINIO_CONSOLE_PORT_NUMBER
          value: "9001"
        - name: MINIO_BROWSER_REDIRECT_URL
          value: http://localhost:30080/minio
        envFrom: null
        image: docker.io/bitnami/minio:sandbox
        imagePullPolicy: Never
        livenessProbe:
          failureThreshold: 5
          httpGet:
            path: /minio/health/live
            port: minio-api
            scheme: HTTP
          initialDelaySeconds: 5
          periodSeconds: 5
          successThreshold: 1
          timeoutSeconds: 5
        name: minio
        ports:
        - containerPort: 9000
          name: minio-api
          protocol: TCP
        - containerPort: 9001
          name: minio-console
          protocol: TCP
        readinessProbe:
          failureThreshold: 5
          initialDelaySeconds: 5
          periodSeconds: 5
          successThreshold: 1
          tcpSocket:
            port: minio-api
          timeoutSeconds: 1
        resources:
          limits: {}
          requests: {}
        securityContext:
          runAsNonRoot: true
          runAsUser: 1001
        volumeMounts:
        - mountPath: /data
          name: data
      initContainers:
      - command:
        - /bin/bash
        - -ec
        - |
          chown -R 1001:1001 /data
        image: docker.io/bitnami/os-shell:sandbox
        imagePullPolicy: Never
        name: volume-permissions
        resources:
          limits: {}
          requests: {}
        securityContext:
          runAsUser: 0
        volumeMounts:
        - mountPath: /data
          name: data
      securityContext:
        fsGroup: 1001
      serviceAccountName: flyte-sandbox-minio
      volumes:
      - name: data
        persistentVolumeClaim:
          claimName: flyte-sandbox-minio-storage
---
apiVersion: apps/v1
kind: Deployment
metadata:
  labels:
    app.kubernetes.io/instance: flyte-sandbox
    app.kubernetes.io/managed-by: Helm
    app.kubernetes.io/name: flyte-sandbox
    app.kubernetes.io/version: 1.16.1
    helm.sh/chart: flyte-sandbox-0.1.0
  name: flyte-sandbox-proxy
  namespace: flyte
spec:
  replicas: 1
  selector:
    matchLabels:
      app.kubernetes.io/component: proxy
      app.kubernetes.io/instance: flyte-sandbox
      app.kubernetes.io/name: flyte-sandbox
  template:
    metadata:
      labels:
        app.kubernetes.io/component: proxy
        app.kubernetes.io/instance: flyte-sandbox
        app.kubernetes.io/name: flyte-sandbox
    spec:
      containers:
      - image: envoyproxy/envoy:sandbox
        imagePullPolicy: Never
        livenessProbe:
          initialDelaySeconds: 30
          tcpSocket:
            port: http
        name: proxy
        ports:
        - containerPort: 8000
          name: http
        readinessProbe:
          tcpSocket:
            port: http
        volumeMounts:
        - mountPath: /etc/envoy
          name: config
      volumes:
      - configMap:
          name: flyte-sandbox-proxy-config
        name: config
---
apiVersion: apps/v1
kind: StatefulSet
metadata:
  labels:
    app.kubernetes.io/component: primary
    app.kubernetes.io/instance: flyte-sandbox
    app.kubernetes.io/managed-by: Helm
    app.kubernetes.io/name: postgresql
    helm.sh/chart: postgresql-12.8.1
  name: flyte-sandbox-postgresql
  namespace: flyte
spec:
  replicas: 1
  selector:
    matchLabels:
      app.kubernetes.io/component: primary
      app.kubernetes.io/instance: flyte-sandbox
      app.kubernetes.io/name: postgresql
  serviceName: flyte-sandbox-postgresql-hl
  template:
    metadata:
      labels:
        app.kubernetes.io/component: primary
        app.kubernetes.io/instance: flyte-sandbox
        app.kubernetes.io/managed-by: Helm
        app.kubernetes.io/name: postgresql
        helm.sh/chart: postgresql-12.8.1
      name: flyte-sandbox-postgresql
    spec:
      affinity:
        nodeAffinity: null
        podAffinity: null
        podAntiAffinity:
          preferredDuringSchedulingIgnoredDuringExecution:
          - podAffinityTerm:
              labelSelector:
                matchLabels:
                  app.kubernetes.io/component: primary
                  app.kubernetes.io/instance: flyte-sandbox
                  app.kubernetes.io/name: postgresql
              topologyKey: kubernetes.io/hostname
            weight: 1
      containers:
      - env:
        - name: BITNAMI_DEBUG
          value: "false"
        - name: POSTGRESQL_PORT_NUMBER
          value: "5432"
        - name: POSTGRESQL_VOLUME_DIR
          value: /bitnami/postgresql
        - name: PGDATA
          value: /bitnami/postgresql/data
        - name: POSTGRES_PASSWORD
          valueFrom:
            secretKeyRef:
              key: postgres-password
              name: flyte-sandbox-postgresql
        - name: POSTGRESQL_ENABLE_LDAP
          value: "no"
        - name: POSTGRESQL_ENABLE_TLS
          value: "no"
        - name: POSTGRESQL_LOG_HOSTNAME
          value: "false"
        - name: POSTGRESQL_LOG_CONNECTIONS
          value: "false"
        - name: POSTGRESQL_LOG_DISCONNECTIONS
          value: "false"
        - name: POSTGRESQL_PGAUDIT_LOG_CATALOG
          value: "off"
        - name: POSTGRESQL_CLIENT_MIN_MESSAGES
          value: error
        - name: POSTGRESQL_SHARED_PRELOAD_LIBRARIES
          value: pgaudit
        image: docker.io/bitnami/postgresql:sandbox
        imagePullPolicy: Never
        livenessProbe:
          exec:
            command:
            - /bin/sh
            - -c
            - exec pg_isready -U "postgres" -h 127.0.0.1 -p 5432
          failureThreshold: 6
          initialDelaySeconds: 30
          periodSeconds: 10
          successThreshold: 1
          timeoutSeconds: 5
        name: postgresql
        ports:
        - containerPort: 5432
          name: tcp-postgresql
        readinessProbe:
          exec:
            command:
            - /bin/sh
            - -c
            - -e
            - |
              exec pg_isready -U "postgres" -h 127.0.0.1 -p 5432
              [ -f /opt/bitnami/postgresql/tmp/.initialized ] || [ -f /bitnami/postgresql/.initialized ]
          failureThreshold: 6
          initialDelaySeconds: 5
          periodSeconds: 10
          successThreshold: 1
          timeoutSeconds: 5
        resources:
          limits: {}
          requests:
            cpu: 250m
            memory: 256Mi
        securityContext:
          allowPrivilegeEscalation: false
          capabilities:
            drop:
            - ALL
          runAsGroup: 0
          runAsNonRoot: true
          runAsUser: 1001
          seccompProfile:
            type: RuntimeDefault
        volumeMounts:
        - mountPath: /bitnami/postgresql
          name: data
      hostIPC: false
      hostNetwork: false
      initContainers:
      - command:
        - /bin/sh
        - -ec
        - |
          chown 1001:1001 /bitnami/postgresql
          mkdir -p /bitnami/postgresql/data
          chmod 700 /bitnami/postgresql/data
          find /bitnami/postgresql -mindepth 1 -maxdepth 1 -not -name "conf" -not -name ".snapshot" -not -name "lost+found" | \
            xargs -r chown -R 1001:1001
        image: docker.io/bitnami/os-shell:sandbox
        imagePullPolicy: Never
        name: init-chmod-data
        resources:
          limits: {}
          requests: {}
        securityContext:
          runAsGroup: 0
          runAsNonRoot: false
          runAsUser: 0
          seccompProfile:
            type: RuntimeDefault
        volumeMounts:
        - mountPath: /bitnami/postgresql
          name: data
      securityContext:
        fsGroup: 1001
      serviceAccountName: default
      volumes:
      - name: data
        persistentVolumeClaim:
          claimName: flyte-sandbox-db-storage
  updateStrategy:
    rollingUpdate: {}
    type: RollingUpdate<|MERGE_RESOLUTION|>--- conflicted
+++ resolved
@@ -796,11 +796,7 @@
 ---
 apiVersion: v1
 data:
-<<<<<<< HEAD
-  haSharedSecret: c0xndlhOU3dyRWhSaVdWaQ==
-=======
   haSharedSecret: cnBScDd2Y3Y0a2JlcHlzVQ==
->>>>>>> aea794fc
   proxyPassword: ""
   proxyUsername: ""
 kind: Secret
@@ -1364,11 +1360,7 @@
     metadata:
       annotations:
         checksum/config: 8f50e768255a87f078ba8b9879a0c174c3e045ffb46ac8723d2eedbe293c8d81
-<<<<<<< HEAD
-        checksum/secret: 23fa71a07e6c118759fb40430478613e74192cd392095613b84193091083bf30
-=======
         checksum/secret: 459fe43b90e7be7fce10bc94020ba94037c1a21501b61d4e7121c84251f1b198
->>>>>>> aea794fc
       labels:
         app: docker-registry
         release: flyte-sandbox
