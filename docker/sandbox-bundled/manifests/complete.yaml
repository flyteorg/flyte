--- conflicted
+++ resolved
@@ -805,11 +805,7 @@
 ---
 apiVersion: v1
 data:
-<<<<<<< HEAD
-  haSharedSecret: b3pESlBJbFBGdjBHQjUzTQ==
-=======
-  haSharedSecret: YmtheFJhUGp0WTh5dEo4Ug==
->>>>>>> 7aeaa268
+  haSharedSecret: VXRnT3hJaE9CMEZldDJubg==
   proxyPassword: ""
   proxyUsername: ""
 kind: Secret
@@ -1373,11 +1369,7 @@
     metadata:
       annotations:
         checksum/config: 8f50e768255a87f078ba8b9879a0c174c3e045ffb46ac8723d2eedbe293c8d81
-<<<<<<< HEAD
-        checksum/secret: beed8c901d51f3266dcdb7285b489264504d92a294a89b70320a4160fbbe3692
-=======
-        checksum/secret: 249d45f57d99d60d9ba687a2b5451154fa1e5a1be8c5e399d769b7e0c73c5aaa
->>>>>>> 7aeaa268
+        checksum/secret: 8a6224d331e9ccebb789367315d7f9677d9f4c7886640c8baeea547432cca5ad
       labels:
         app: docker-registry
         release: flyte-sandbox
