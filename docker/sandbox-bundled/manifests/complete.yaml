--- conflicted
+++ resolved
@@ -805,11 +805,7 @@
 ---
 apiVersion: v1
 data:
-<<<<<<< HEAD
-  haSharedSecret: OVRlcXBXS2NkUTc0czEwQg==
-=======
   haSharedSecret: Y2dKT2xJeEhXaWUyZUcwMg==
->>>>>>> e7940630
   proxyPassword: ""
   proxyUsername: ""
 kind: Secret
@@ -1371,11 +1367,7 @@
     metadata:
       annotations:
         checksum/config: 8f50e768255a87f078ba8b9879a0c174c3e045ffb46ac8723d2eedbe293c8d81
-<<<<<<< HEAD
-        checksum/secret: 17ec194cf72de1676eef76a26280b2056a6b549bb06b25cf333e4b5f62562ab3
-=======
         checksum/secret: 9a48d62cb53f25eaefca010e49af275334df350c757deb72a31fca6dcb2cdb95
->>>>>>> e7940630
       labels:
         app: docker-registry
         release: flyte-sandbox
