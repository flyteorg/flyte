--- conflicted
+++ resolved
@@ -796,11 +796,7 @@
 ---
 apiVersion: v1
 data:
-<<<<<<< HEAD
-  haSharedSecret: OHBWcEpOdXhqZHVIRFJHbQ==
-=======
   haSharedSecret: MGs1QlJSY2VKM3I0cEQ2bw==
->>>>>>> 2528de73
   proxyPassword: ""
   proxyUsername: ""
 kind: Secret
@@ -1364,11 +1360,7 @@
     metadata:
       annotations:
         checksum/config: 8f50e768255a87f078ba8b9879a0c174c3e045ffb46ac8723d2eedbe293c8d81
-<<<<<<< HEAD
-        checksum/secret: 2a295dba90805d8df9af4250a168421fa16934a6365bfd7c2a75884acd469bc1
-=======
         checksum/secret: d2a40d222d6f4b81e6186400d7fc9818c90e07068ccc2569cfdb212ad7782e98
->>>>>>> 2528de73
       labels:
         app: docker-registry
         release: flyte-sandbox
