--- conflicted
+++ resolved
@@ -432,11 +432,11 @@
           - container
           - sidecar
           - K8S-ARRAY
-          - grpc
+          - flyteplugins-service
         default-for-task-types:
           - container: container
           - container_array: K8S-ARRAY
-          - bigquery_query_job_task: grpc
+          - bigquery_query_job_task: flyteplugins-service
     plugins:
       logs:
         kubernetes-enabled: true
@@ -450,6 +450,8 @@
             kubernetes-template-uri: http://localhost:30080/kubernetes-dashboard/#/log/{{.namespace }}/{{ .podName }}/pod?namespace={{ .namespace }}
             cloudwatch-enabled: false
             stackdriver-enabled: false
+      grpc:
+        grpcEndpoint: flyte-sandbox.flyte.svc.cluster.local:8000
   002-database.yaml: |
     database:
       postgres:
@@ -764,11 +766,7 @@
 ---
 apiVersion: v1
 data:
-<<<<<<< HEAD
-  haSharedSecret: b1o5RnUzdW9TaVJCVlI5Qg==
-=======
-  haSharedSecret: R2ZBT0pkdGtuZ0tQeHFuSg==
->>>>>>> b82eaa5c
+  haSharedSecret: cVdBSk5SaW1UNXpsNDNUbQ==
   proxyPassword: ""
   proxyUsername: ""
 kind: Secret
@@ -1147,7 +1145,7 @@
     metadata:
       annotations:
         checksum/cluster-resource-templates: 6fd9b172465e3089fcc59f738b92b8dc4d8939360c19de8ee65f68b0e7422035
-        checksum/configuration: 15f224b0c221f418f292cef5fee829900cc8c53a80439bb354bd31a366eebd2d
+        checksum/configuration: be351884d663b7e7bc409328261bd201b6eaf886b2a1198eec54eff4a130eed1
         checksum/db-password-secret: 669e1cdf4633c6dd40085f78d1bb6b9672d8120ff1f62077a879a4d46db133e2
       labels:
         app.kubernetes.io/instance: flyte-sandbox
@@ -1261,11 +1259,7 @@
     metadata:
       annotations:
         checksum/config: 8f50e768255a87f078ba8b9879a0c174c3e045ffb46ac8723d2eedbe293c8d81
-<<<<<<< HEAD
-        checksum/secret: 72ae7ada930f62c4bedda9fe3892657baabe7237771491d13a8c8fec7a7f0c44
-=======
-        checksum/secret: b7af65b89a798a2365e092b31a46eaacce978a64328b65fea14f014dee5e5d79
->>>>>>> b82eaa5c
+        checksum/secret: 7c5fd3047caba3e4b26b6071d24211345a9b9a6401a1e7e7b7b6793257d1f661
       labels:
         app: docker-registry
         release: flyte-sandbox
