apiVersion: v1
kind: Namespace
metadata:
  name: flyte
---
apiVersion: v1
kind: ServiceAccount
metadata:
  labels:
    app.kubernetes.io/instance: flyte-sandbox
    app.kubernetes.io/managed-by: Helm
    app.kubernetes.io/name: flyte-sandbox
    app.kubernetes.io/version: 1.16.0
    helm.sh/chart: flyte-binary-v0.1.10
  name: flyte-sandbox
  namespace: flyte
---
apiVersion: v1
kind: ServiceAccount
metadata:
  labels:
    app.kubernetes.io/instance: flyte-sandbox
    app.kubernetes.io/managed-by: Helm
    app.kubernetes.io/name: kubernetes-dashboard
    app.kubernetes.io/version: 2.7.0
    helm.sh/chart: kubernetes-dashboard-6.0.0
  name: flyte-sandbox-kubernetes-dashboard
  namespace: flyte
---
apiVersion: v1
automountServiceAccountToken: true
kind: ServiceAccount
metadata:
  labels:
    app.kubernetes.io/instance: flyte-sandbox
    app.kubernetes.io/managed-by: Helm
    app.kubernetes.io/name: minio
    helm.sh/chart: minio-12.6.7
  name: flyte-sandbox-minio
  namespace: flyte
secrets:
- name: flyte-sandbox-minio
---
apiVersion: rbac.authorization.k8s.io/v1
kind: Role
metadata:
  labels:
    app.kubernetes.io/instance: flyte-sandbox
    app.kubernetes.io/managed-by: Helm
    app.kubernetes.io/name: kubernetes-dashboard
    app.kubernetes.io/version: 2.7.0
    helm.sh/chart: kubernetes-dashboard-6.0.0
  name: flyte-sandbox-kubernetes-dashboard
  namespace: flyte
rules:
- apiGroups:
  - ""
  resourceNames:
  - kubernetes-dashboard-key-holder
  - kubernetes-dashboard-certs
  - kubernetes-dashboard-csrf
  resources:
  - secrets
  verbs:
  - get
  - update
  - delete
- apiGroups:
  - ""
  resourceNames:
  - kubernetes-dashboard-settings
  resources:
  - configmaps
  verbs:
  - get
  - update
- apiGroups:
  - ""
  resourceNames:
  - heapster
  - dashboard-metrics-scraper
  resources:
  - services
  verbs:
  - proxy
- apiGroups:
  - ""
  resourceNames:
  - heapster
  - 'http:heapster:'
  - 'https:heapster:'
  - dashboard-metrics-scraper
  - http:dashboard-metrics-scraper
  resources:
  - services/proxy
  verbs:
  - get
---
apiVersion: rbac.authorization.k8s.io/v1
kind: ClusterRole
metadata:
  labels:
    app.kubernetes.io/instance: flyte-sandbox
    app.kubernetes.io/managed-by: Helm
    app.kubernetes.io/name: flyte-sandbox
    app.kubernetes.io/version: 1.16.0
    helm.sh/chart: flyte-binary-v0.1.10
  name: flyte-sandbox-cluster-role
  namespace: flyte
rules:
- apiGroups:
  - ""
  resources:
  - namespaces
  - resourcequotas
  - secrets
  verbs:
  - create
  - get
  - list
  - patch
  - update
- apiGroups:
  - ""
  resources:
  - pods
  verbs:
  - create
  - delete
  - get
  - list
  - patch
  - update
  - watch
- apiGroups:
  - ""
  resources:
  - events
  verbs:
  - create
  - delete
  - patch
  - update
- apiGroups:
  - ""
  resources:
  - podtemplates
  verbs:
  - get
  - list
  - watch
- apiGroups:
  - flyte.lyft.com
  resources:
  - flyteworkflows
  verbs:
  - create
  - delete
  - deletecollection
  - get
  - list
  - patch
  - post
  - update
  - watch
- apiGroups:
  - apiextensions.k8s.io
  resources:
  - customresourcedefinitions
  verbs:
  - create
  - get
  - list
- apiGroups:
  - admissionregistration.k8s.io
  resources:
  - mutatingwebhookconfigurations
  verbs:
  - create
  - get
  - list
  - patch
  - update
- apiGroups:
  - '*'
  resources:
  - '*'
  verbs:
  - '*'
---
apiVersion: rbac.authorization.k8s.io/v1
kind: ClusterRole
metadata:
  labels:
    app.kubernetes.io/instance: flyte-sandbox
    app.kubernetes.io/managed-by: Helm
    app.kubernetes.io/name: kubernetes-dashboard
    app.kubernetes.io/version: 2.7.0
    helm.sh/chart: kubernetes-dashboard-6.0.0
  name: flyte-sandbox-kubernetes-dashboard-readonly
rules:
- apiGroups:
  - ""
  resources:
  - configmaps
  - endpoints
  - persistentvolumeclaims
  - pods
  - replicationcontrollers
  - replicationcontrollers/scale
  - serviceaccounts
  - services
  - nodes
  - persistentvolumeclaims
  - persistentvolumes
  verbs:
  - get
  - list
  - watch
- apiGroups:
  - ""
  resources:
  - bindings
  - events
  - limitranges
  - namespaces/status
  - pods/log
  - pods/status
  - replicationcontrollers/status
  - resourcequotas
  - resourcequotas/status
  verbs:
  - get
  - list
  - watch
- apiGroups:
  - ""
  resources:
  - namespaces
  verbs:
  - get
  - list
  - watch
- apiGroups:
  - apps
  resources:
  - daemonsets
  - deployments
  - deployments/scale
  - replicasets
  - replicasets/scale
  - statefulsets
  verbs:
  - get
  - list
  - watch
- apiGroups:
  - autoscaling
  resources:
  - horizontalpodautoscalers
  verbs:
  - get
  - list
  - watch
- apiGroups:
  - batch
  resources:
  - cronjobs
  - jobs
  verbs:
  - get
  - list
  - watch
- apiGroups:
  - extensions
  resources:
  - daemonsets
  - deployments
  - deployments/scale
  - ingresses
  - networkpolicies
  - replicasets
  - replicasets/scale
  - replicationcontrollers/scale
  verbs:
  - get
  - list
  - watch
- apiGroups:
  - policy
  resources:
  - poddisruptionbudgets
  verbs:
  - get
  - list
  - watch
- apiGroups:
  - networking.k8s.io
  resources:
  - networkpolicies
  - ingresses
  verbs:
  - get
  - list
  - watch
- apiGroups:
  - storage.k8s.io
  resources:
  - storageclasses
  - volumeattachments
  verbs:
  - get
  - list
  - watch
- apiGroups:
  - rbac.authorization.k8s.io
  resources:
  - clusterrolebindings
  - clusterroles
  - roles
  - rolebindings
  verbs:
  - get
  - list
  - watch
---
apiVersion: rbac.authorization.k8s.io/v1
kind: RoleBinding
metadata:
  labels:
    app.kubernetes.io/instance: flyte-sandbox
    app.kubernetes.io/managed-by: Helm
    app.kubernetes.io/name: kubernetes-dashboard
    app.kubernetes.io/version: 2.7.0
    helm.sh/chart: kubernetes-dashboard-6.0.0
  name: flyte-sandbox-kubernetes-dashboard
  namespace: flyte
roleRef:
  apiGroup: rbac.authorization.k8s.io
  kind: Role
  name: flyte-sandbox-kubernetes-dashboard
subjects:
- kind: ServiceAccount
  name: flyte-sandbox-kubernetes-dashboard
  namespace: flyte
---
apiVersion: rbac.authorization.k8s.io/v1
kind: ClusterRoleBinding
metadata:
  labels:
    app.kubernetes.io/instance: flyte-sandbox
    app.kubernetes.io/managed-by: Helm
    app.kubernetes.io/name: flyte-sandbox
    app.kubernetes.io/version: 1.16.0
    helm.sh/chart: flyte-binary-v0.1.10
  name: flyte-sandbox-cluster-role-binding
  namespace: flyte
roleRef:
  apiGroup: rbac.authorization.k8s.io
  kind: ClusterRole
  name: flyte-sandbox-cluster-role
subjects:
- kind: ServiceAccount
  name: flyte-sandbox
  namespace: flyte
---
apiVersion: rbac.authorization.k8s.io/v1
kind: ClusterRoleBinding
metadata:
  labels:
    app.kubernetes.io/instance: flyte-sandbox
    app.kubernetes.io/managed-by: Helm
    app.kubernetes.io/name: kubernetes-dashboard
    app.kubernetes.io/version: 2.7.0
    helm.sh/chart: kubernetes-dashboard-6.0.0
  name: flyte-sandbox-kubernetes-dashboard-readonly
roleRef:
  apiGroup: rbac.authorization.k8s.io
  kind: ClusterRole
  name: flyte-sandbox-kubernetes-dashboard-readonly
subjects:
- kind: ServiceAccount
  name: flyte-sandbox-kubernetes-dashboard
  namespace: flyte
---
apiVersion: v1
data:
  namespace.yaml: |
    apiVersion: v1
    kind: Namespace
    metadata:
      name: '{{ namespace }}'
kind: ConfigMap
metadata:
  labels:
    app.kubernetes.io/instance: flyte-sandbox
    app.kubernetes.io/managed-by: Helm
    app.kubernetes.io/name: flyte-sandbox
    app.kubernetes.io/version: 1.16.0
    helm.sh/chart: flyte-binary-v0.1.10
  name: flyte-sandbox-cluster-resource-templates
  namespace: flyte
---
apiVersion: v1
data:
  000-core.yaml: |
    admin:
      endpoint: localhost:8089
      insecure: true
    catalog-cache:
      endpoint: localhost:8081
      insecure: true
      type: datacatalog
    cluster_resources:
      standaloneDeployment: false
      templatePath: /etc/flyte/cluster-resource-templates
    logger:
      show-source: true
      level: 5
    propeller:
      create-flyteworkflow-crd: true
    webhook:
      certDir: /var/run/flyte/certs
      localCert: true
      secretName: flyte-sandbox-webhook-secret
      serviceName: flyte-sandbox-webhook
      servicePort: 443
    flyte:
      admin:
        disableClusterResourceManager: false
        disableScheduler: false
        disabled: false
        seedProjects:
        - flytesnacks
      dataCatalog:
        disabled: false
      propeller:
        disableWebhook: false
        disabled: false
  001-plugins.yaml: |
    tasks:
      task-plugins:
        default-for-task-types:
          container: container
          container_array: k8s-array
          sidecar: sidecar
        enabled-plugins:
        - container
        - sidecar
        - k8s-array
        - agent-service
    plugins:
      logs:
        kubernetes-enabled: true
        kubernetes-template-uri: http://localhost:30080/kubernetes-dashboard/#/log/{{.namespace }}/{{ .podName }}/pod?namespace={{ .namespace }}
        cloudwatch-enabled: false
        stackdriver-enabled: false
      k8s:
        co-pilot:
          image: "cr.flyte.org/flyteorg/flytecopilot:v1.11.0-b1"
      k8s-array:
        logs:
          config:
            kubernetes-enabled: true
            kubernetes-template-uri: http://localhost:30080/kubernetes-dashboard/#/log/{{.namespace }}/{{ .podName }}/pod?namespace={{ .namespace }}
            cloudwatch-enabled: false
            stackdriver-enabled: false
  002-database.yaml: |
    database:
      postgres:
        username: postgres
        host: flyte-sandbox-postgresql
        port: 5432
        dbname: flyte
        options: "sslmode=disable"
  003-storage.yaml: |
    propeller:
      rawoutput-prefix: s3://my-s3-bucket/data
    storage:
      type: stow
      stow:
        kind: s3
        config:
          region: us-east-1
          disable_ssl: true
          v2_signing: true
          endpoint: http://flyte-sandbox-minio.flyte:9000
          auth_type: accesskey
      container: my-s3-bucket
  100-inline-config.yaml: |
    plugins:
      k8s:
        default-env-vars:
        - FLYTE_AWS_ENDPOINT: http://flyte-sandbox-minio.flyte:9000
        - FLYTE_AWS_ACCESS_KEY_ID: minio
        - FLYTE_AWS_SECRET_ACCESS_KEY: miniostorage
    storage:
      signedURL:
        stowConfigOverride:
          endpoint: http://localhost:30002
    task_resources:
      defaults:
        cpu: 500m
        ephemeralStorage: 0
        gpu: 0
        memory: 1Gi
      limits:
        cpu: 0
        ephemeralStorage: 0
        gpu: 0
        memory: 0
kind: ConfigMap
metadata:
  labels:
    app.kubernetes.io/instance: flyte-sandbox
    app.kubernetes.io/managed-by: Helm
    app.kubernetes.io/name: flyte-sandbox
    app.kubernetes.io/version: 1.16.0
    helm.sh/chart: flyte-binary-v0.1.10
  name: flyte-sandbox-config
  namespace: flyte
---
apiVersion: v1
data:
  config.yml: |-
    health:
      storagedriver:
        enabled: true
        interval: 10s
        threshold: 3
    http:
      addr: :5000
      debug:
        addr: :5001
        prometheus:
          enabled: false
          path: /metrics
      headers:
        X-Content-Type-Options:
        - nosniff
    log:
      fields:
        service: registry
    storage:
      cache:
        blobdescriptor: inmemory
    version: 0.1
kind: ConfigMap
metadata:
  labels:
    app: docker-registry
    chart: docker-registry-2.2.2
    heritage: Helm
    release: flyte-sandbox
  name: flyte-sandbox-docker-registry-config
  namespace: flyte
---
apiVersion: v1
kind: ConfigMap
metadata:
  name: flyte-sandbox-extra-cluster-resource-templates
  namespace: flyte
---
apiVersion: v1
kind: ConfigMap
metadata:
  name: flyte-sandbox-extra-config
  namespace: flyte
---
apiVersion: v1
data:
  envoy.yaml: |
    admin:
        access_log_path: /dev/stdout
    static_resources:
        listeners:
            - address:
                  socket_address:
                      address: 0.0.0.0
                      port_value: 8000
              filter_chains:
                  - filters:
                        - name: envoy.filters.network.http_connection_manager
                          typed_config:
                              "@type": type.googleapis.com/envoy.extensions.filters.network.http_connection_manager.v3.HttpConnectionManager
                              stat_prefix: ingress_http
                              codec_type: AUTO
                              upgrade_configs:
                                  - upgrade_type: websocket
                              route_config:
                                  name: local_route
                                  virtual_hosts:
                                      - name: backend
                                        domains:
                                            - "*"
                                        routes:
                                            - match:
                                                  path: "/"
                                              redirect:
                                                  path_redirect: "/console/"
                                            - match:
                                                  prefix: "/.well-known"
                                              route:
                                                  cluster: flyte
                                            - match:
                                                  prefix: "/__webpack_hmr"
                                              route:
                                                  cluster: flyte
                                            - match:
                                                  prefix: "/api"
                                              route:
                                                  cluster: flyte
                                            - match:
                                                  prefix: "/callback"
                                              route:
                                                  cluster: flyte
                                            - match:
                                                  prefix: "/config"
                                              route:
                                                  cluster: flyte
                                            - match:
                                                  prefix: "/console"
                                              route:
                                                  cluster: flyte
                                            - match:
                                                  prefix: "/healthcheck"
                                              route:
                                                  cluster: flyte
                                            - match:
                                                  prefix: "/login"
                                              route:
                                                  cluster: flyte
                                            - match:
                                                  prefix: "/logout"
                                              route:
                                                  cluster: flyte
                                            - match:
                                                  prefix: "/me"
                                              route:
                                                  cluster: flyte
                                            - match:
                                                  prefix: "/oauth2"
                                              route:
                                                  cluster: flyte
                                            - match:
                                                  prefix: "/v1"
                                              route:
                                                  cluster: flyte
                                            - match:
                                                  prefix: "/flyteidl.service.AdminService"
                                              route:
                                                  cluster: flyte_grpc
                                            - match:
                                                  prefix: "/flyteidl.service.AuthMetadataService"
                                              route:
                                                  cluster: flyte_grpc
                                            - match:
                                                  prefix: "/flyteidl.service.DataProxyService"
                                              route:
                                                  cluster: flyte_grpc
                                            - match:
                                                  prefix: "/flyteidl.service.IdentityService"
                                              route:
                                                  cluster: flyte_grpc
                                            - match:
                                                  prefix: "/grpc.health.v1.Health"
                                              route:
                                                  cluster: flyte_grpc
                                            - match:
                                                  prefix: "/flyteidl.service.SignalService"
                                              route:
                                                  cluster: flyte_grpc
                                            - match:
                                                  path: "/kubernetes-dashboard"
                                              redirect:
                                                  path_redirect: "/kubernetes-dashboard/"
                                            - match:
                                                  prefix: "/kubernetes-dashboard/"
                                              route:
                                                  cluster: kubernetes-dashboard
                                                  prefix_rewrite: /
                                            - match:
                                                  path: "/minio"
                                              redirect:
                                                  path_redirect: "/minio/"
                                            - match:
                                                  prefix: "/minio/"
                                              route:
                                                  cluster: minio
                                                  prefix_rewrite: /
                              http_filters:
                                  - name: envoy.filters.http.router
                                    typed_config:
                                      "@type": type.googleapis.com/envoy.extensions.filters.http.router.v3.Router
        clusters:
            - name: flyte
              connect_timeout: 0.25s
              type: STRICT_DNS
              lb_policy: ROUND_ROBIN
              load_assignment:
                  cluster_name: flyte
                  endpoints:
                      - lb_endpoints:
                            - endpoint:
                                  address:
                                      socket_address:
                                          address: flyte-sandbox-http
                                          port_value: 8088
            - name: flyte_grpc
              connect_timeout: 0.25s
              type: STRICT_DNS
              lb_policy: ROUND_ROBIN
              http2_protocol_options: {}
              load_assignment:
                  cluster_name: flyte_grpc
                  endpoints:
                      - lb_endpoints:
                            - endpoint:
                                  address:
                                      socket_address:
                                          address: flyte-sandbox-grpc
                                          port_value: 8089
            - name: kubernetes-dashboard
              connect_timeout: 0.25s
              type: STRICT_DNS
              lb_policy: ROUND_ROBIN
              load_assignment:
                  cluster_name: kubernetes-dashboard
                  endpoints:
                      - lb_endpoints:
                            - endpoint:
                                  address:
                                      socket_address:
                                          address: flyte-sandbox-kubernetes-dashboard
                                          port_value: 80
            - name: minio
              connect_timeout: 0.25s
              type: STRICT_DNS
              lb_policy: ROUND_ROBIN
              load_assignment:
                  cluster_name: minio
                  endpoints:
                      - lb_endpoints:
                            - endpoint:
                                  address:
                                      socket_address:
                                          address: flyte-sandbox-minio
                                          port_value: 9001
kind: ConfigMap
metadata:
  labels:
    app.kubernetes.io/instance: flyte-sandbox
    app.kubernetes.io/managed-by: Helm
    app.kubernetes.io/name: flyte-sandbox
    app.kubernetes.io/version: 1.16.1
    helm.sh/chart: flyte-sandbox-0.1.0
  name: flyte-sandbox-proxy-config
  namespace: flyte
---
apiVersion: v1
data: null
kind: ConfigMap
metadata:
  labels:
    app.kubernetes.io/instance: flyte-sandbox
    app.kubernetes.io/managed-by: Helm
    app.kubernetes.io/name: kubernetes-dashboard
    app.kubernetes.io/version: 2.7.0
    helm.sh/chart: kubernetes-dashboard-6.0.0
  name: kubernetes-dashboard-settings
  namespace: flyte
---
apiVersion: v1
kind: Secret
metadata:
  labels:
    app.kubernetes.io/instance: flyte-sandbox
    app.kubernetes.io/managed-by: Helm
    app.kubernetes.io/name: flyte-sandbox
    app.kubernetes.io/version: 1.16.0
    helm.sh/chart: flyte-binary-v0.1.10
  name: flyte-sandbox-config-secret
  namespace: flyte
stringData:
  012-database-secrets.yaml: |
    database:
      postgres:
        password: "postgres"
  013-storage-secrets.yaml: |
    storage:
      stow:
        config:
          access_key_id: "minio"
          secret_key: "miniostorage"
type: Opaque
---
apiVersion: v1
data:
<<<<<<< HEAD
  haSharedSecret: ZWhHSUNEZklxclZ1TUxIaQ==
=======
  haSharedSecret: c21mSkU1U0c0S0J0Q2lRRg==
>>>>>>> 992641c5
  proxyPassword: ""
  proxyUsername: ""
kind: Secret
metadata:
  labels:
    app: docker-registry
    chart: docker-registry-2.2.2
    heritage: Helm
    release: flyte-sandbox
  name: flyte-sandbox-docker-registry-secret
  namespace: flyte
type: Opaque
---
apiVersion: v1
kind: Secret
metadata:
  labels:
    app.kubernetes.io/instance: flyte-sandbox
    app.kubernetes.io/managed-by: Helm
    app.kubernetes.io/name: kubernetes-dashboard
    app.kubernetes.io/version: 2.7.0
    helm.sh/chart: kubernetes-dashboard-6.0.0
  name: flyte-sandbox-kubernetes-dashboard-certs
  namespace: flyte
type: Opaque
---
apiVersion: v1
data:
  root-password: bWluaW9zdG9yYWdl
  root-user: bWluaW8=
kind: Secret
metadata:
  labels:
    app.kubernetes.io/instance: flyte-sandbox
    app.kubernetes.io/managed-by: Helm
    app.kubernetes.io/name: minio
    helm.sh/chart: minio-12.6.7
  name: flyte-sandbox-minio
  namespace: flyte
type: Opaque
---
apiVersion: v1
data:
  postgres-password: cG9zdGdyZXM=
kind: Secret
metadata:
  labels:
    app.kubernetes.io/instance: flyte-sandbox
    app.kubernetes.io/managed-by: Helm
    app.kubernetes.io/name: postgresql
    helm.sh/chart: postgresql-12.8.1
  name: flyte-sandbox-postgresql
  namespace: flyte
type: Opaque
---
apiVersion: v1
kind: Secret
metadata:
  labels:
    app.kubernetes.io/instance: flyte-sandbox
    app.kubernetes.io/managed-by: Helm
    app.kubernetes.io/name: kubernetes-dashboard
    app.kubernetes.io/version: 2.7.0
    helm.sh/chart: kubernetes-dashboard-6.0.0
  name: kubernetes-dashboard-csrf
  namespace: flyte
type: Opaque
---
apiVersion: v1
kind: Secret
metadata:
  labels:
    app.kubernetes.io/instance: flyte-sandbox
    app.kubernetes.io/managed-by: Helm
    app.kubernetes.io/name: kubernetes-dashboard
    app.kubernetes.io/version: 2.7.0
    helm.sh/chart: kubernetes-dashboard-6.0.0
  name: kubernetes-dashboard-key-holder
  namespace: flyte
type: Opaque
---
apiVersion: v1
kind: Service
metadata:
  labels:
    app: docker-registry
    chart: docker-registry-2.2.2
    heritage: Helm
    release: flyte-sandbox
  name: flyte-sandbox-docker-registry
  namespace: flyte
spec:
  ports:
  - name: http-5000
    nodePort: 30000
    port: 5000
    protocol: TCP
    targetPort: 5000
  selector:
    app: docker-registry
    release: flyte-sandbox
  type: NodePort
---
apiVersion: v1
kind: Service
metadata:
  labels:
    app.kubernetes.io/instance: flyte-sandbox
    app.kubernetes.io/managed-by: Helm
    app.kubernetes.io/name: flyte-sandbox
    app.kubernetes.io/version: 1.16.0
    helm.sh/chart: flyte-binary-v0.1.10
  name: flyte-sandbox-grpc
  namespace: flyte
spec:
  ports:
  - name: grpc
    nodePort: null
    port: 8089
    targetPort: grpc
  selector:
    app.kubernetes.io/component: flyte-binary
    app.kubernetes.io/instance: flyte-sandbox
    app.kubernetes.io/name: flyte-sandbox
  type: ClusterIP
---
apiVersion: v1
kind: Service
metadata:
  labels:
    app.kubernetes.io/instance: flyte-sandbox
    app.kubernetes.io/managed-by: Helm
    app.kubernetes.io/name: flyte-sandbox
    app.kubernetes.io/version: 1.16.0
    helm.sh/chart: flyte-binary-v0.1.10
  name: flyte-sandbox-http
  namespace: flyte
spec:
  ports:
  - name: http
    nodePort: null
    port: 8088
    targetPort: http
  selector:
    app.kubernetes.io/component: flyte-binary
    app.kubernetes.io/instance: flyte-sandbox
    app.kubernetes.io/name: flyte-sandbox
  type: ClusterIP
---
apiVersion: v1
kind: Service
metadata:
  labels:
    app.kubernetes.io/component: kubernetes-dashboard
    app.kubernetes.io/instance: flyte-sandbox
    app.kubernetes.io/managed-by: Helm
    app.kubernetes.io/name: kubernetes-dashboard
    app.kubernetes.io/version: 2.7.0
    helm.sh/chart: kubernetes-dashboard-6.0.0
    kubernetes.io/cluster-service: "true"
  name: flyte-sandbox-kubernetes-dashboard
  namespace: flyte
spec:
  ports:
  - name: http
    port: 80
    targetPort: http
  selector:
    app.kubernetes.io/component: kubernetes-dashboard
    app.kubernetes.io/instance: flyte-sandbox
    app.kubernetes.io/name: kubernetes-dashboard
  type: ClusterIP
---
apiVersion: v1
kind: Service
metadata:
  labels:
    app.kubernetes.io/instance: flyte-sandbox
    app.kubernetes.io/managed-by: Helm
    app.kubernetes.io/name: minio
    helm.sh/chart: minio-12.6.7
  name: flyte-sandbox-minio
  namespace: flyte
spec:
  externalTrafficPolicy: Cluster
  ports:
  - name: minio-api
    nodePort: 30002
    port: 9000
    targetPort: minio-api
  - name: minio-console
    port: 9001
    targetPort: minio-console
  selector:
    app.kubernetes.io/instance: flyte-sandbox
    app.kubernetes.io/name: minio
  type: NodePort
---
apiVersion: v1
kind: Service
metadata:
  labels:
    app.kubernetes.io/component: primary
    app.kubernetes.io/instance: flyte-sandbox
    app.kubernetes.io/managed-by: Helm
    app.kubernetes.io/name: postgresql
    helm.sh/chart: postgresql-12.8.1
  name: flyte-sandbox-postgresql
  namespace: flyte
spec:
  externalTrafficPolicy: Cluster
  ports:
  - name: tcp-postgresql
    nodePort: 30001
    port: 5432
    targetPort: tcp-postgresql
  selector:
    app.kubernetes.io/component: primary
    app.kubernetes.io/instance: flyte-sandbox
    app.kubernetes.io/name: postgresql
  sessionAffinity: None
  type: NodePort
---
apiVersion: v1
kind: Service
metadata:
  labels:
    app.kubernetes.io/component: primary
    app.kubernetes.io/instance: flyte-sandbox
    app.kubernetes.io/managed-by: Helm
    app.kubernetes.io/name: postgresql
    helm.sh/chart: postgresql-12.8.1
    service.alpha.kubernetes.io/tolerate-unready-endpoints: "true"
  name: flyte-sandbox-postgresql-hl
  namespace: flyte
spec:
  clusterIP: None
  ports:
  - name: tcp-postgresql
    port: 5432
    targetPort: tcp-postgresql
  publishNotReadyAddresses: true
  selector:
    app.kubernetes.io/component: primary
    app.kubernetes.io/instance: flyte-sandbox
    app.kubernetes.io/name: postgresql
  type: ClusterIP
---
apiVersion: v1
kind: Service
metadata:
  labels:
    app.kubernetes.io/instance: flyte-sandbox
    app.kubernetes.io/managed-by: Helm
    app.kubernetes.io/name: flyte-sandbox
    app.kubernetes.io/version: 1.16.1
    helm.sh/chart: flyte-sandbox-0.1.0
  name: flyte-sandbox-proxy
  namespace: flyte
spec:
  ports:
  - name: http
    nodePort: 30080
    port: 8000
    protocol: TCP
  selector:
    app.kubernetes.io/component: proxy
    app.kubernetes.io/instance: flyte-sandbox
    app.kubernetes.io/name: flyte-sandbox
  type: NodePort
---
apiVersion: v1
kind: Service
metadata:
  labels:
    app.kubernetes.io/instance: flyte-sandbox
    app.kubernetes.io/managed-by: Helm
    app.kubernetes.io/name: flyte-sandbox
    app.kubernetes.io/version: 1.16.0
    helm.sh/chart: flyte-binary-v0.1.10
  name: flyte-sandbox-webhook
  namespace: flyte
spec:
  ports:
  - name: webhook
    port: 443
    targetPort: webhook
  selector:
    app.kubernetes.io/component: flyte-binary
    app.kubernetes.io/instance: flyte-sandbox
    app.kubernetes.io/name: flyte-sandbox
  type: ClusterIP
---
apiVersion: v1
kind: PersistentVolume
metadata:
  labels:
    app.kubernetes.io/instance: flyte-sandbox
    app.kubernetes.io/managed-by: Helm
    app.kubernetes.io/name: flyte-sandbox
    app.kubernetes.io/version: 1.16.1
    helm.sh/chart: flyte-sandbox-0.1.0
  name: flyte-sandbox-db-storage
  namespace: flyte
spec:
  accessModes:
  - ReadWriteOnce
  capacity:
    storage: 1Gi
  hostPath:
    path: /var/lib/flyte/storage/db
  storageClassName: manual
---
apiVersion: v1
kind: PersistentVolume
metadata:
  labels:
    app.kubernetes.io/instance: flyte-sandbox
    app.kubernetes.io/managed-by: Helm
    app.kubernetes.io/name: flyte-sandbox
    app.kubernetes.io/version: 1.16.1
    helm.sh/chart: flyte-sandbox-0.1.0
  name: flyte-sandbox-minio-storage
  namespace: flyte
spec:
  accessModes:
  - ReadWriteOnce
  capacity:
    storage: 1Gi
  hostPath:
    path: /var/lib/flyte/storage/minio
  storageClassName: manual
---
apiVersion: v1
kind: PersistentVolumeClaim
metadata:
  labels:
    app.kubernetes.io/instance: flyte-sandbox
    app.kubernetes.io/managed-by: Helm
    app.kubernetes.io/name: flyte-sandbox
    app.kubernetes.io/version: 1.16.1
    helm.sh/chart: flyte-sandbox-0.1.0
  name: flyte-sandbox-db-storage
  namespace: flyte
spec:
  accessModes:
  - ReadWriteOnce
  resources:
    requests:
      storage: 1Gi
  storageClassName: manual
  volumeName: flyte-sandbox-db-storage
---
apiVersion: v1
kind: PersistentVolumeClaim
metadata:
  labels:
    app.kubernetes.io/instance: flyte-sandbox
    app.kubernetes.io/managed-by: Helm
    app.kubernetes.io/name: flyte-sandbox
    app.kubernetes.io/version: 1.16.1
    helm.sh/chart: flyte-sandbox-0.1.0
  name: flyte-sandbox-minio-storage
  namespace: flyte
spec:
  accessModes:
  - ReadWriteOnce
  resources:
    requests:
      storage: 1Gi
  storageClassName: manual
  volumeName: flyte-sandbox-minio-storage
---
apiVersion: apps/v1
kind: Deployment
metadata:
  labels:
    app.kubernetes.io/instance: flyte-sandbox
    app.kubernetes.io/managed-by: Helm
    app.kubernetes.io/name: flyte-sandbox
    app.kubernetes.io/version: 1.16.0
    helm.sh/chart: flyte-binary-v0.1.10
  name: flyte-sandbox
  namespace: flyte
spec:
  replicas: 1
  selector:
    matchLabels:
      app.kubernetes.io/component: flyte-binary
      app.kubernetes.io/instance: flyte-sandbox
      app.kubernetes.io/name: flyte-sandbox
  strategy:
    type: Recreate
  template:
    metadata:
      annotations:
        checksum/cluster-resource-templates: 6fd9b172465e3089fcc59f738b92b8dc4d8939360c19de8ee65f68b0e7422035
        checksum/configuration: 1362bc266b00c161aac0a24f7db312b9d6b9e68d7d8d8859ec8e171b9dc3e2bd
        checksum/configuration-secret: 09216ffaa3d29e14f88b1f30af580d02a2a5e014de4d750b7f275cc07ed4e914
      labels:
        app.kubernetes.io/component: flyte-binary
        app.kubernetes.io/instance: flyte-sandbox
        app.kubernetes.io/name: flyte-sandbox
    spec:
      containers:
      - args:
        - start
        - --config
        - /etc/flyte/config.d/*.yaml
        env:
        - name: POD_NAME
          valueFrom:
            fieldRef:
              fieldPath: metadata.name
        - name: POD_NAMESPACE
          valueFrom:
            fieldRef:
              fieldPath: metadata.namespace
        image: flyte-binary:sandbox
        imagePullPolicy: Never
        livenessProbe:
          httpGet:
            path: /healthcheck
            port: http
          initialDelaySeconds: 30
        name: flyte
        ports:
        - containerPort: 8088
          name: http
        - containerPort: 8089
          name: grpc
        - containerPort: 9443
          name: webhook
        readinessProbe:
          httpGet:
            path: /healthcheck
            port: http
          initialDelaySeconds: 30
        volumeMounts:
        - mountPath: /etc/flyte/cluster-resource-templates
          name: cluster-resource-templates
        - mountPath: /etc/flyte/config.d
          name: config
        - mountPath: /var/run/flyte
          name: state
      initContainers:
      - args:
        - |
          until pg_isready \
            -h flyte-sandbox-postgresql \
            -p 5432 \
            -U postgres
          do
            echo waiting for database
            sleep 0.1
          done
        command:
        - sh
        - -ec
        image: bitnami/postgresql:sandbox
        imagePullPolicy: Never
        name: wait-for-db
      serviceAccountName: flyte-sandbox
      volumes:
      - name: cluster-resource-templates
        projected:
          sources:
          - configMap:
              name: flyte-sandbox-cluster-resource-templates
          - configMap:
              name: flyte-sandbox-extra-cluster-resource-templates
      - name: config
        projected:
          sources:
          - configMap:
              name: flyte-sandbox-config
          - secret:
              name: flyte-sandbox-config-secret
          - configMap:
              name: flyte-sandbox-extra-config
      - emptyDir: {}
        name: state
---
apiVersion: apps/v1
kind: Deployment
metadata:
  labels:
    app.kubernetes.io/instance: flyte-sandbox
    app.kubernetes.io/managed-by: Helm
    app.kubernetes.io/name: flyte-sandbox
    app.kubernetes.io/version: 1.16.1
    helm.sh/chart: flyte-sandbox-0.1.0
  name: flyte-sandbox-buildkit
  namespace: flyte
spec:
  replicas: 1
  selector:
    matchLabels:
      app.kubernetes.io/component: buildkit
      app.kubernetes.io/instance: flyte-sandbox
      app.kubernetes.io/name: flyte-sandbox
  template:
    metadata:
      labels:
        app.kubernetes.io/component: buildkit
        app.kubernetes.io/instance: flyte-sandbox
        app.kubernetes.io/name: flyte-sandbox
    spec:
      containers:
      - args:
        - --addr
        - unix:///run/buildkit/buildkitd.sock
        - --addr
        - tcp://0.0.0.0:30003
        image: moby/buildkit:sandbox
        imagePullPolicy: Never
        livenessProbe:
          exec:
            command:
            - buildctl
            - debug
            - workers
          initialDelaySeconds: 5
          periodSeconds: 30
        name: buildkit
        ports:
        - containerPort: 30003
          name: tcp
          protocol: TCP
        readinessProbe:
          exec:
            command:
            - buildctl
            - debug
            - workers
          initialDelaySeconds: 5
          periodSeconds: 30
        securityContext:
          privileged: true
      dnsPolicy: ClusterFirstWithHostNet
      hostNetwork: true
---
apiVersion: apps/v1
kind: Deployment
metadata:
  labels:
    app: docker-registry
    chart: docker-registry-2.2.2
    heritage: Helm
    release: flyte-sandbox
  name: flyte-sandbox-docker-registry
  namespace: flyte
spec:
  minReadySeconds: 5
  replicas: 1
  selector:
    matchLabels:
      app: docker-registry
      release: flyte-sandbox
  template:
    metadata:
      annotations:
        checksum/config: 8f50e768255a87f078ba8b9879a0c174c3e045ffb46ac8723d2eedbe293c8d81
<<<<<<< HEAD
        checksum/secret: e64dab22def5bf4eda221d6fb59fd9728c33308fcf8c703ac0e5cad8aece3fa9
=======
        checksum/secret: 67f0b60e6520f3ae46a9f396411386d473441e7733c2544f6bface0f3b8475d9
>>>>>>> 992641c5
      labels:
        app: docker-registry
        release: flyte-sandbox
    spec:
      containers:
      - command:
        - /bin/registry
        - serve
        - /etc/docker/registry/config.yml
        env:
        - name: REGISTRY_HTTP_SECRET
          valueFrom:
            secretKeyRef:
              key: haSharedSecret
              name: flyte-sandbox-docker-registry-secret
        - name: REGISTRY_STORAGE_FILESYSTEM_ROOTDIRECTORY
          value: /var/lib/registry
        image: registry:sandbox
        imagePullPolicy: Never
        livenessProbe:
          httpGet:
            path: /
            port: 5000
        name: docker-registry
        ports:
        - containerPort: 5000
        readinessProbe:
          httpGet:
            path: /
            port: 5000
        resources: {}
        volumeMounts:
        - mountPath: /etc/docker/registry
          name: flyte-sandbox-docker-registry-config
        - mountPath: /var/lib/registry/
          name: data
      securityContext:
        fsGroup: 1000
        runAsUser: 1000
      volumes:
      - configMap:
          name: flyte-sandbox-docker-registry-config
        name: flyte-sandbox-docker-registry-config
      - emptyDir: {}
        name: data
---
apiVersion: apps/v1
kind: Deployment
metadata:
  labels:
    app.kubernetes.io/component: kubernetes-dashboard
    app.kubernetes.io/instance: flyte-sandbox
    app.kubernetes.io/managed-by: Helm
    app.kubernetes.io/name: kubernetes-dashboard
    app.kubernetes.io/version: 2.7.0
    helm.sh/chart: kubernetes-dashboard-6.0.0
  name: flyte-sandbox-kubernetes-dashboard
  namespace: flyte
spec:
  replicas: 1
  selector:
    matchLabels:
      app.kubernetes.io/component: kubernetes-dashboard
      app.kubernetes.io/instance: flyte-sandbox
      app.kubernetes.io/name: kubernetes-dashboard
  strategy:
    rollingUpdate:
      maxSurge: 0
      maxUnavailable: 1
    type: RollingUpdate
  template:
    metadata:
      annotations: null
      labels:
        app.kubernetes.io/component: kubernetes-dashboard
        app.kubernetes.io/instance: flyte-sandbox
        app.kubernetes.io/managed-by: Helm
        app.kubernetes.io/name: kubernetes-dashboard
        app.kubernetes.io/version: 2.7.0
        helm.sh/chart: kubernetes-dashboard-6.0.0
    spec:
      containers:
      - args:
        - --namespace=flyte
        - --metrics-provider=none
        - --enable-insecure-login
        - --enable-skip-login
        image: kubernetesui/dashboard:sandbox
        imagePullPolicy: Never
        livenessProbe:
          httpGet:
            path: /
            port: 9090
            scheme: HTTP
          initialDelaySeconds: 30
          timeoutSeconds: 30
        name: kubernetes-dashboard
        ports:
        - containerPort: 9090
          name: http
          protocol: TCP
        resources:
          limits:
            cpu: 2
            memory: 200Mi
          requests:
            cpu: 100m
            memory: 200Mi
        securityContext:
          allowPrivilegeEscalation: false
          readOnlyRootFilesystem: true
          runAsGroup: 2001
          runAsUser: 1001
        volumeMounts:
        - mountPath: /certs
          name: kubernetes-dashboard-certs
        - mountPath: /tmp
          name: tmp-volume
      securityContext:
        seccompProfile:
          type: RuntimeDefault
      serviceAccountName: flyte-sandbox-kubernetes-dashboard
      volumes:
      - name: kubernetes-dashboard-certs
        secret:
          secretName: flyte-sandbox-kubernetes-dashboard-certs
      - emptyDir: {}
        name: tmp-volume
---
apiVersion: apps/v1
kind: Deployment
metadata:
  labels:
    app.kubernetes.io/instance: flyte-sandbox
    app.kubernetes.io/managed-by: Helm
    app.kubernetes.io/name: minio
    helm.sh/chart: minio-12.6.7
  name: flyte-sandbox-minio
  namespace: flyte
spec:
  selector:
    matchLabels:
      app.kubernetes.io/instance: flyte-sandbox
      app.kubernetes.io/name: minio
  strategy:
    type: Recreate
  template:
    metadata:
      annotations:
        checksum/credentials-secret: ecce809e3af19025d134846a9a81e163dd41df7e26abf2c6657895d9d13607a9
      labels:
        app.kubernetes.io/instance: flyte-sandbox
        app.kubernetes.io/managed-by: Helm
        app.kubernetes.io/name: minio
        helm.sh/chart: minio-12.6.7
    spec:
      affinity:
        nodeAffinity: null
        podAffinity: null
        podAntiAffinity:
          preferredDuringSchedulingIgnoredDuringExecution:
          - podAffinityTerm:
              labelSelector:
                matchLabels:
                  app.kubernetes.io/instance: flyte-sandbox
                  app.kubernetes.io/name: minio
              topologyKey: kubernetes.io/hostname
            weight: 1
      containers:
      - env:
        - name: BITNAMI_DEBUG
          value: "false"
        - name: MINIO_SCHEME
          value: http
        - name: MINIO_FORCE_NEW_KEYS
          value: "no"
        - name: MINIO_ROOT_USER
          valueFrom:
            secretKeyRef:
              key: root-user
              name: flyte-sandbox-minio
        - name: MINIO_ROOT_PASSWORD
          valueFrom:
            secretKeyRef:
              key: root-password
              name: flyte-sandbox-minio
        - name: MINIO_DEFAULT_BUCKETS
          value: my-s3-bucket
        - name: MINIO_BROWSER
          value: "on"
        - name: MINIO_PROMETHEUS_AUTH_TYPE
          value: public
        - name: MINIO_CONSOLE_PORT_NUMBER
          value: "9001"
        - name: MINIO_BROWSER_REDIRECT_URL
          value: http://localhost:30080/minio
        envFrom: null
        image: docker.io/bitnami/minio:sandbox
        imagePullPolicy: Never
        livenessProbe:
          failureThreshold: 5
          httpGet:
            path: /minio/health/live
            port: minio-api
            scheme: HTTP
          initialDelaySeconds: 5
          periodSeconds: 5
          successThreshold: 1
          timeoutSeconds: 5
        name: minio
        ports:
        - containerPort: 9000
          name: minio-api
          protocol: TCP
        - containerPort: 9001
          name: minio-console
          protocol: TCP
        readinessProbe:
          failureThreshold: 5
          initialDelaySeconds: 5
          periodSeconds: 5
          successThreshold: 1
          tcpSocket:
            port: minio-api
          timeoutSeconds: 1
        resources:
          limits: {}
          requests: {}
        securityContext:
          runAsNonRoot: true
          runAsUser: 1001
        volumeMounts:
        - mountPath: /data
          name: data
      initContainers:
      - command:
        - /bin/bash
        - -ec
        - |
          chown -R 1001:1001 /data
        image: docker.io/bitnami/os-shell:sandbox
        imagePullPolicy: Never
        name: volume-permissions
        resources:
          limits: {}
          requests: {}
        securityContext:
          runAsUser: 0
        volumeMounts:
        - mountPath: /data
          name: data
      securityContext:
        fsGroup: 1001
      serviceAccountName: flyte-sandbox-minio
      volumes:
      - name: data
        persistentVolumeClaim:
          claimName: flyte-sandbox-minio-storage
---
apiVersion: apps/v1
kind: Deployment
metadata:
  labels:
    app.kubernetes.io/instance: flyte-sandbox
    app.kubernetes.io/managed-by: Helm
    app.kubernetes.io/name: flyte-sandbox
    app.kubernetes.io/version: 1.16.1
    helm.sh/chart: flyte-sandbox-0.1.0
  name: flyte-sandbox-proxy
  namespace: flyte
spec:
  replicas: 1
  selector:
    matchLabels:
      app.kubernetes.io/component: proxy
      app.kubernetes.io/instance: flyte-sandbox
      app.kubernetes.io/name: flyte-sandbox
  template:
    metadata:
      labels:
        app.kubernetes.io/component: proxy
        app.kubernetes.io/instance: flyte-sandbox
        app.kubernetes.io/name: flyte-sandbox
    spec:
      containers:
      - image: envoyproxy/envoy:sandbox
        imagePullPolicy: Never
        livenessProbe:
          initialDelaySeconds: 30
          tcpSocket:
            port: http
        name: proxy
        ports:
        - containerPort: 8000
          name: http
        readinessProbe:
          tcpSocket:
            port: http
        volumeMounts:
        - mountPath: /etc/envoy
          name: config
      volumes:
      - configMap:
          name: flyte-sandbox-proxy-config
        name: config
---
apiVersion: apps/v1
kind: StatefulSet
metadata:
  labels:
    app.kubernetes.io/component: primary
    app.kubernetes.io/instance: flyte-sandbox
    app.kubernetes.io/managed-by: Helm
    app.kubernetes.io/name: postgresql
    helm.sh/chart: postgresql-12.8.1
  name: flyte-sandbox-postgresql
  namespace: flyte
spec:
  replicas: 1
  selector:
    matchLabels:
      app.kubernetes.io/component: primary
      app.kubernetes.io/instance: flyte-sandbox
      app.kubernetes.io/name: postgresql
  serviceName: flyte-sandbox-postgresql-hl
  template:
    metadata:
      labels:
        app.kubernetes.io/component: primary
        app.kubernetes.io/instance: flyte-sandbox
        app.kubernetes.io/managed-by: Helm
        app.kubernetes.io/name: postgresql
        helm.sh/chart: postgresql-12.8.1
      name: flyte-sandbox-postgresql
    spec:
      affinity:
        nodeAffinity: null
        podAffinity: null
        podAntiAffinity:
          preferredDuringSchedulingIgnoredDuringExecution:
          - podAffinityTerm:
              labelSelector:
                matchLabels:
                  app.kubernetes.io/component: primary
                  app.kubernetes.io/instance: flyte-sandbox
                  app.kubernetes.io/name: postgresql
              topologyKey: kubernetes.io/hostname
            weight: 1
      containers:
      - env:
        - name: BITNAMI_DEBUG
          value: "false"
        - name: POSTGRESQL_PORT_NUMBER
          value: "5432"
        - name: POSTGRESQL_VOLUME_DIR
          value: /bitnami/postgresql
        - name: PGDATA
          value: /bitnami/postgresql/data
        - name: POSTGRES_PASSWORD
          valueFrom:
            secretKeyRef:
              key: postgres-password
              name: flyte-sandbox-postgresql
        - name: POSTGRESQL_ENABLE_LDAP
          value: "no"
        - name: POSTGRESQL_ENABLE_TLS
          value: "no"
        - name: POSTGRESQL_LOG_HOSTNAME
          value: "false"
        - name: POSTGRESQL_LOG_CONNECTIONS
          value: "false"
        - name: POSTGRESQL_LOG_DISCONNECTIONS
          value: "false"
        - name: POSTGRESQL_PGAUDIT_LOG_CATALOG
          value: "off"
        - name: POSTGRESQL_CLIENT_MIN_MESSAGES
          value: error
        - name: POSTGRESQL_SHARED_PRELOAD_LIBRARIES
          value: pgaudit
        image: docker.io/bitnami/postgresql:sandbox
        imagePullPolicy: Never
        livenessProbe:
          exec:
            command:
            - /bin/sh
            - -c
            - exec pg_isready -U "postgres" -h 127.0.0.1 -p 5432
          failureThreshold: 6
          initialDelaySeconds: 30
          periodSeconds: 10
          successThreshold: 1
          timeoutSeconds: 5
        name: postgresql
        ports:
        - containerPort: 5432
          name: tcp-postgresql
        readinessProbe:
          exec:
            command:
            - /bin/sh
            - -c
            - -e
            - |
              exec pg_isready -U "postgres" -h 127.0.0.1 -p 5432
              [ -f /opt/bitnami/postgresql/tmp/.initialized ] || [ -f /bitnami/postgresql/.initialized ]
          failureThreshold: 6
          initialDelaySeconds: 5
          periodSeconds: 10
          successThreshold: 1
          timeoutSeconds: 5
        resources:
          limits: {}
          requests:
            cpu: 250m
            memory: 256Mi
        securityContext:
          allowPrivilegeEscalation: false
          capabilities:
            drop:
            - ALL
          runAsGroup: 0
          runAsNonRoot: true
          runAsUser: 1001
          seccompProfile:
            type: RuntimeDefault
        volumeMounts:
        - mountPath: /bitnami/postgresql
          name: data
      hostIPC: false
      hostNetwork: false
      initContainers:
      - command:
        - /bin/sh
        - -ec
        - |
          chown 1001:1001 /bitnami/postgresql
          mkdir -p /bitnami/postgresql/data
          chmod 700 /bitnami/postgresql/data
          find /bitnami/postgresql -mindepth 1 -maxdepth 1 -not -name "conf" -not -name ".snapshot" -not -name "lost+found" | \
            xargs -r chown -R 1001:1001
        image: docker.io/bitnami/os-shell:sandbox
        imagePullPolicy: Never
        name: init-chmod-data
        resources:
          limits: {}
          requests: {}
        securityContext:
          runAsGroup: 0
          runAsNonRoot: false
          runAsUser: 0
          seccompProfile:
            type: RuntimeDefault
        volumeMounts:
        - mountPath: /bitnami/postgresql
          name: data
      securityContext:
        fsGroup: 1001
      serviceAccountName: default
      volumes:
      - name: data
        persistentVolumeClaim:
          claimName: flyte-sandbox-db-storage
  updateStrategy:
    rollingUpdate: {}
    type: RollingUpdate<|MERGE_RESOLUTION|>--- conflicted
+++ resolved
@@ -796,11 +796,7 @@
 ---
 apiVersion: v1
 data:
-<<<<<<< HEAD
-  haSharedSecret: ZWhHSUNEZklxclZ1TUxIaQ==
-=======
-  haSharedSecret: c21mSkU1U0c0S0J0Q2lRRg==
->>>>>>> 992641c5
+  haSharedSecret: dFdZMUt1a3NHQnVzODc1aw==
   proxyPassword: ""
   proxyUsername: ""
 kind: Secret
@@ -1364,11 +1360,7 @@
     metadata:
       annotations:
         checksum/config: 8f50e768255a87f078ba8b9879a0c174c3e045ffb46ac8723d2eedbe293c8d81
-<<<<<<< HEAD
-        checksum/secret: e64dab22def5bf4eda221d6fb59fd9728c33308fcf8c703ac0e5cad8aece3fa9
-=======
-        checksum/secret: 67f0b60e6520f3ae46a9f396411386d473441e7733c2544f6bface0f3b8475d9
->>>>>>> 992641c5
+        checksum/secret: 311ba29c24a295712c968431cc95bd1a9deb70d2ed268f3c64d3a1690b97001a
       labels:
         app: docker-registry
         release: flyte-sandbox
