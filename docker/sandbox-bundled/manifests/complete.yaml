apiVersion: v1
kind: Namespace
metadata:
  name: flyte
---
apiVersion: v1
kind: ServiceAccount
metadata:
  labels:
    app.kubernetes.io/instance: flyte-sandbox
    app.kubernetes.io/managed-by: Helm
    app.kubernetes.io/name: flyte-sandbox
    app.kubernetes.io/version: 1.16.0
    helm.sh/chart: flyte-binary-v0.1.10
  name: flyte-sandbox
  namespace: flyte
---
apiVersion: v1
kind: ServiceAccount
metadata:
  labels:
    app.kubernetes.io/instance: flyte-sandbox
    app.kubernetes.io/managed-by: Helm
    app.kubernetes.io/name: kubernetes-dashboard
    app.kubernetes.io/version: 2.7.0
    helm.sh/chart: kubernetes-dashboard-6.0.0
  name: flyte-sandbox-kubernetes-dashboard
  namespace: flyte
---
apiVersion: v1
automountServiceAccountToken: true
kind: ServiceAccount
metadata:
  labels:
    app.kubernetes.io/instance: flyte-sandbox
    app.kubernetes.io/managed-by: Helm
    app.kubernetes.io/name: minio
    helm.sh/chart: minio-12.6.7
  name: flyte-sandbox-minio
  namespace: flyte
secrets:
- name: flyte-sandbox-minio
---
apiVersion: rbac.authorization.k8s.io/v1
kind: Role
metadata:
  labels:
    app.kubernetes.io/instance: flyte-sandbox
    app.kubernetes.io/managed-by: Helm
    app.kubernetes.io/name: kubernetes-dashboard
    app.kubernetes.io/version: 2.7.0
    helm.sh/chart: kubernetes-dashboard-6.0.0
  name: flyte-sandbox-kubernetes-dashboard
  namespace: flyte
rules:
- apiGroups:
  - ""
  resourceNames:
  - kubernetes-dashboard-key-holder
  - kubernetes-dashboard-certs
  - kubernetes-dashboard-csrf
  resources:
  - secrets
  verbs:
  - get
  - update
  - delete
- apiGroups:
  - ""
  resourceNames:
  - kubernetes-dashboard-settings
  resources:
  - configmaps
  verbs:
  - get
  - update
- apiGroups:
  - ""
  resourceNames:
  - heapster
  - dashboard-metrics-scraper
  resources:
  - services
  verbs:
  - proxy
- apiGroups:
  - ""
  resourceNames:
  - heapster
  - 'http:heapster:'
  - 'https:heapster:'
  - dashboard-metrics-scraper
  - http:dashboard-metrics-scraper
  resources:
  - services/proxy
  verbs:
  - get
---
apiVersion: rbac.authorization.k8s.io/v1
kind: ClusterRole
metadata:
  labels:
    app.kubernetes.io/instance: flyte-sandbox
    app.kubernetes.io/managed-by: Helm
    app.kubernetes.io/name: flyte-sandbox
    app.kubernetes.io/version: 1.16.0
    helm.sh/chart: flyte-binary-v0.1.10
  name: flyte-sandbox-cluster-role
  namespace: flyte
rules:
- apiGroups:
  - ""
  resources:
  - namespaces
  - resourcequotas
  - secrets
  - serviceaccounts
  verbs:
  - create
  - get
  - list
  - patch
  - update
- apiGroups:
  - ""
  resources:
  - pods
  verbs:
  - create
  - delete
  - get
  - list
  - patch
  - update
  - watch
- apiGroups:
  - ""
  resources:
  - events
  verbs:
  - create
  - delete
  - patch
  - update
- apiGroups:
  - ""
  resources:
  - podtemplates
  verbs:
  - get
  - list
  - watch
- apiGroups:
  - flyte.lyft.com
  resources:
  - flyteworkflows
  verbs:
  - create
  - delete
  - deletecollection
  - get
  - list
  - patch
  - post
  - update
  - watch
- apiGroups:
  - apiextensions.k8s.io
  resources:
  - customresourcedefinitions
  verbs:
  - create
  - get
  - list
- apiGroups:
  - admissionregistration.k8s.io
  resources:
  - mutatingwebhookconfigurations
  verbs:
  - create
  - get
  - list
  - patch
  - update
- apiGroups:
  - '*'
  resources:
  - '*'
  verbs:
  - '*'
---
apiVersion: rbac.authorization.k8s.io/v1
kind: ClusterRole
metadata:
  labels:
    app.kubernetes.io/instance: flyte-sandbox
    app.kubernetes.io/managed-by: Helm
    app.kubernetes.io/name: kubernetes-dashboard
    app.kubernetes.io/version: 2.7.0
    helm.sh/chart: kubernetes-dashboard-6.0.0
  name: flyte-sandbox-kubernetes-dashboard-readonly
rules:
- apiGroups:
  - ""
  resources:
  - configmaps
  - endpoints
  - persistentvolumeclaims
  - pods
  - replicationcontrollers
  - replicationcontrollers/scale
  - serviceaccounts
  - services
  - nodes
  - persistentvolumeclaims
  - persistentvolumes
  verbs:
  - get
  - list
  - watch
- apiGroups:
  - ""
  resources:
  - bindings
  - events
  - limitranges
  - namespaces/status
  - pods/log
  - pods/status
  - replicationcontrollers/status
  - resourcequotas
  - resourcequotas/status
  verbs:
  - get
  - list
  - watch
- apiGroups:
  - ""
  resources:
  - namespaces
  verbs:
  - get
  - list
  - watch
- apiGroups:
  - apps
  resources:
  - daemonsets
  - deployments
  - deployments/scale
  - replicasets
  - replicasets/scale
  - statefulsets
  verbs:
  - get
  - list
  - watch
- apiGroups:
  - autoscaling
  resources:
  - horizontalpodautoscalers
  verbs:
  - get
  - list
  - watch
- apiGroups:
  - batch
  resources:
  - cronjobs
  - jobs
  verbs:
  - get
  - list
  - watch
- apiGroups:
  - extensions
  resources:
  - daemonsets
  - deployments
  - deployments/scale
  - ingresses
  - networkpolicies
  - replicasets
  - replicasets/scale
  - replicationcontrollers/scale
  verbs:
  - get
  - list
  - watch
- apiGroups:
  - policy
  resources:
  - poddisruptionbudgets
  verbs:
  - get
  - list
  - watch
- apiGroups:
  - networking.k8s.io
  resources:
  - networkpolicies
  - ingresses
  verbs:
  - get
  - list
  - watch
- apiGroups:
  - storage.k8s.io
  resources:
  - storageclasses
  - volumeattachments
  verbs:
  - get
  - list
  - watch
- apiGroups:
  - rbac.authorization.k8s.io
  resources:
  - clusterrolebindings
  - clusterroles
  - roles
  - rolebindings
  verbs:
  - get
  - list
  - watch
---
apiVersion: rbac.authorization.k8s.io/v1
kind: RoleBinding
metadata:
  labels:
    app.kubernetes.io/instance: flyte-sandbox
    app.kubernetes.io/managed-by: Helm
    app.kubernetes.io/name: kubernetes-dashboard
    app.kubernetes.io/version: 2.7.0
    helm.sh/chart: kubernetes-dashboard-6.0.0
  name: flyte-sandbox-kubernetes-dashboard
  namespace: flyte
roleRef:
  apiGroup: rbac.authorization.k8s.io
  kind: Role
  name: flyte-sandbox-kubernetes-dashboard
subjects:
- kind: ServiceAccount
  name: flyte-sandbox-kubernetes-dashboard
  namespace: flyte
---
apiVersion: rbac.authorization.k8s.io/v1
kind: ClusterRoleBinding
metadata:
  labels:
    app.kubernetes.io/instance: flyte-sandbox
    app.kubernetes.io/managed-by: Helm
    app.kubernetes.io/name: flyte-sandbox
    app.kubernetes.io/version: 1.16.0
    helm.sh/chart: flyte-binary-v0.1.10
  name: flyte-sandbox-cluster-role-binding
  namespace: flyte
roleRef:
  apiGroup: rbac.authorization.k8s.io
  kind: ClusterRole
  name: flyte-sandbox-cluster-role
subjects:
- kind: ServiceAccount
  name: flyte-sandbox
  namespace: flyte
---
apiVersion: rbac.authorization.k8s.io/v1
kind: ClusterRoleBinding
metadata:
  labels:
    app.kubernetes.io/instance: flyte-sandbox
    app.kubernetes.io/managed-by: Helm
    app.kubernetes.io/name: kubernetes-dashboard
    app.kubernetes.io/version: 2.7.0
    helm.sh/chart: kubernetes-dashboard-6.0.0
  name: flyte-sandbox-kubernetes-dashboard-readonly
roleRef:
  apiGroup: rbac.authorization.k8s.io
  kind: ClusterRole
  name: flyte-sandbox-kubernetes-dashboard-readonly
subjects:
- kind: ServiceAccount
  name: flyte-sandbox-kubernetes-dashboard
  namespace: flyte
---
apiVersion: v1
data:
  namespace.yaml: |
    apiVersion: v1
    kind: Namespace
    metadata:
      name: '{{ namespace }}'
kind: ConfigMap
metadata:
  labels:
    app.kubernetes.io/instance: flyte-sandbox
    app.kubernetes.io/managed-by: Helm
    app.kubernetes.io/name: flyte-sandbox
    app.kubernetes.io/version: 1.16.0
    helm.sh/chart: flyte-binary-v0.1.10
  name: flyte-sandbox-cluster-resource-templates
  namespace: flyte
---
apiVersion: v1
data:
  000-core.yaml: |
    admin:
      endpoint: localhost:8089
      insecure: true
    catalog-cache:
      endpoint: localhost:8081
      insecure: true
      type: datacatalog
    cluster_resources:
      standaloneDeployment: false
      templatePath: /etc/flyte/cluster-resource-templates
    logger:
      show-source: true
      level: 5
    propeller:
      create-flyteworkflow-crd: true
    webhook:
      certDir: /var/run/flyte/certs
      localCert: true
      secretName: flyte-sandbox-webhook-secret
      serviceName: flyte-sandbox-webhook
      servicePort: 443
    flyte:
      admin:
        disableClusterResourceManager: false
        disableScheduler: false
        disabled: false
        seedProjects:
        - flytesnacks
      dataCatalog:
        disabled: false
      propeller:
        disableWebhook: false
        disabled: false
  001-plugins.yaml: |
    tasks:
      task-plugins:
        default-for-task-types:
          container: container
          container_array: k8s-array
          sidecar: sidecar
        enabled-plugins:
        - container
        - sidecar
        - k8s-array
        - agent-service
        - echo
    plugins:
      logs:
        kubernetes-enabled: true
        kubernetes-template-uri: http://localhost:30080/kubernetes-dashboard/#/log/{{.namespace }}/{{ .podName }}/pod?namespace={{ .namespace }}
        cloudwatch-enabled: false
        stackdriver-enabled: false
      k8s:
        co-pilot:
          image: "cr.flyte.org/flyteorg/flytecopilot:v1.13.2"
      k8s-array:
        logs:
          config:
            kubernetes-enabled: true
            kubernetes-template-uri: http://localhost:30080/kubernetes-dashboard/#/log/{{.namespace }}/{{ .podName }}/pod?namespace={{ .namespace }}
            cloudwatch-enabled: false
            stackdriver-enabled: false
  002-database.yaml: |
    database:
      postgres:
        username: postgres
        host: flyte-sandbox-postgresql
        port: 5432
        dbname: flyte
        options: "sslmode=disable"
  003-storage.yaml: |
    propeller:
      rawoutput-prefix: s3://my-s3-bucket/data
    storage:
      type: stow
      stow:
        kind: s3
        config:
          region: us-east-1
          disable_ssl: true
          v2_signing: true
          endpoint: http://flyte-sandbox-minio.flyte:9000
          auth_type: accesskey
      container: my-s3-bucket
  100-inline-config.yaml: |
    plugins:
      k8s:
        default-env-vars:
        - FLYTE_AWS_ENDPOINT: http://flyte-sandbox-minio.flyte:9000
        - FLYTE_AWS_ACCESS_KEY_ID: minio
        - FLYTE_AWS_SECRET_ACCESS_KEY: miniostorage
    storage:
      signedURL:
        stowConfigOverride:
          endpoint: http://localhost:30002
    task_resources:
      defaults:
        cpu: 500m
        ephemeralStorage: 0
        gpu: 0
        memory: 1Gi
      limits:
        cpu: 0
        ephemeralStorage: 0
        gpu: 0
        memory: 0
kind: ConfigMap
metadata:
  labels:
    app.kubernetes.io/instance: flyte-sandbox
    app.kubernetes.io/managed-by: Helm
    app.kubernetes.io/name: flyte-sandbox
    app.kubernetes.io/version: 1.16.0
    helm.sh/chart: flyte-binary-v0.1.10
  name: flyte-sandbox-config
  namespace: flyte
---
apiVersion: v1
data:
  config.yml: |-
    health:
      storagedriver:
        enabled: true
        interval: 10s
        threshold: 3
    http:
      addr: :5000
      debug:
        addr: :5001
        prometheus:
          enabled: false
          path: /metrics
      headers:
        X-Content-Type-Options:
        - nosniff
    log:
      fields:
        service: registry
    storage:
      cache:
        blobdescriptor: inmemory
    version: 0.1
kind: ConfigMap
metadata:
  labels:
    app: docker-registry
    chart: docker-registry-2.2.2
    heritage: Helm
    release: flyte-sandbox
  name: flyte-sandbox-docker-registry-config
  namespace: flyte
---
apiVersion: v1
kind: ConfigMap
metadata:
  name: flyte-sandbox-extra-cluster-resource-templates
  namespace: flyte
---
apiVersion: v1
kind: ConfigMap
metadata:
  name: flyte-sandbox-extra-config
  namespace: flyte
---
apiVersion: v1
data:
  envoy.yaml: |
    admin:
        access_log_path: /dev/stdout
    static_resources:
        listeners:
            - address:
                  socket_address:
                      address: 0.0.0.0
                      port_value: 8000
              filter_chains:
                  - filters:
                        - name: envoy.filters.network.http_connection_manager
                          typed_config:
                              "@type": type.googleapis.com/envoy.extensions.filters.network.http_connection_manager.v3.HttpConnectionManager
                              stat_prefix: ingress_http
                              codec_type: AUTO
                              upgrade_configs:
                                  - upgrade_type: websocket
                              route_config:
                                  name: local_route
                                  virtual_hosts:
                                      - name: backend
                                        domains:
                                            - "*"
                                        routes:
                                            - match:
                                                  path: "/"
                                              redirect:
                                                  path_redirect: "/console/"
                                            - match:
                                                  prefix: "/.well-known"
                                              route:
                                                  cluster: flyte
                                            - match:
                                                  prefix: "/__webpack_hmr"
                                              route:
                                                  cluster: flyte
                                            - match:
                                                  prefix: "/api"
                                              route:
                                                  cluster: flyte
                                            - match:
                                                  prefix: "/callback"
                                              route:
                                                  cluster: flyte
                                            - match:
                                                  prefix: "/config"
                                              route:
                                                  cluster: flyte
                                            - match:
                                                  prefix: "/console"
                                              route:
                                                  cluster: flyte
                                            - match:
                                                  prefix: "/healthcheck"
                                              route:
                                                  cluster: flyte
                                            - match:
                                                  prefix: "/login"
                                              route:
                                                  cluster: flyte
                                            - match:
                                                  prefix: "/logout"
                                              route:
                                                  cluster: flyte
                                            - match:
                                                  prefix: "/me"
                                              route:
                                                  cluster: flyte
                                            - match:
                                                  prefix: "/oauth2"
                                              route:
                                                  cluster: flyte
                                            - match:
                                                  prefix: "/v1"
                                              route:
                                                  cluster: flyte
                                            - match:
                                                  prefix: "/flyteidl.service.AdminService"
                                              route:
                                                  cluster: flyte_grpc
                                            - match:
                                                  prefix: "/flyteidl.service.AuthMetadataService"
                                              route:
                                                  cluster: flyte_grpc
                                            - match:
                                                  prefix: "/flyteidl.service.DataProxyService"
                                              route:
                                                  cluster: flyte_grpc
                                            - match:
                                                  prefix: "/flyteidl.service.IdentityService"
                                              route:
                                                  cluster: flyte_grpc
                                            - match:
                                                  prefix: "/grpc.health.v1.Health"
                                              route:
                                                  cluster: flyte_grpc
                                            - match:
                                                  prefix: "/flyteidl.service.SignalService"
                                              route:
                                                  cluster: flyte_grpc
                                            - match:
                                                  path: "/kubernetes-dashboard"
                                              redirect:
                                                  path_redirect: "/kubernetes-dashboard/"
                                            - match:
                                                  prefix: "/kubernetes-dashboard/"
                                              route:
                                                  cluster: kubernetes-dashboard
                                                  prefix_rewrite: /
                                            - match:
                                                  path: "/minio"
                                              redirect:
                                                  path_redirect: "/minio/"
                                            - match:
                                                  prefix: "/minio/"
                                              route:
                                                  cluster: minio
                                                  prefix_rewrite: /
                              http_filters:
                                  - name: envoy.filters.http.router
                                    typed_config:
                                      "@type": type.googleapis.com/envoy.extensions.filters.http.router.v3.Router
        clusters:
            - name: flyte
              connect_timeout: 0.25s
              type: STRICT_DNS
              lb_policy: ROUND_ROBIN
              load_assignment:
                  cluster_name: flyte
                  endpoints:
                      - lb_endpoints:
                            - endpoint:
                                  address:
                                      socket_address:
                                          address: flyte-sandbox-http
                                          port_value: 8088
            - name: flyte_grpc
              connect_timeout: 0.25s
              type: STRICT_DNS
              lb_policy: ROUND_ROBIN
              http2_protocol_options: {}
              load_assignment:
                  cluster_name: flyte_grpc
                  endpoints:
                      - lb_endpoints:
                            - endpoint:
                                  address:
                                      socket_address:
                                          address: flyte-sandbox-grpc
                                          port_value: 8089
            - name: kubernetes-dashboard
              connect_timeout: 0.25s
              type: STRICT_DNS
              lb_policy: ROUND_ROBIN
              load_assignment:
                  cluster_name: kubernetes-dashboard
                  endpoints:
                      - lb_endpoints:
                            - endpoint:
                                  address:
                                      socket_address:
                                          address: flyte-sandbox-kubernetes-dashboard
                                          port_value: 80
            - name: minio
              connect_timeout: 0.25s
              type: STRICT_DNS
              lb_policy: ROUND_ROBIN
              load_assignment:
                  cluster_name: minio
                  endpoints:
                      - lb_endpoints:
                            - endpoint:
                                  address:
                                      socket_address:
                                          address: flyte-sandbox-minio
                                          port_value: 9001
kind: ConfigMap
metadata:
  labels:
    app.kubernetes.io/instance: flyte-sandbox
    app.kubernetes.io/managed-by: Helm
    app.kubernetes.io/name: flyte-sandbox
    app.kubernetes.io/version: 1.16.1
    helm.sh/chart: flyte-sandbox-0.1.0
  name: flyte-sandbox-proxy-config
  namespace: flyte
---
apiVersion: v1
data: null
kind: ConfigMap
metadata:
  labels:
    app.kubernetes.io/instance: flyte-sandbox
    app.kubernetes.io/managed-by: Helm
    app.kubernetes.io/name: kubernetes-dashboard
    app.kubernetes.io/version: 2.7.0
    helm.sh/chart: kubernetes-dashboard-6.0.0
  name: kubernetes-dashboard-settings
  namespace: flyte
---
apiVersion: v1
kind: Secret
metadata:
  labels:
    app.kubernetes.io/instance: flyte-sandbox
    app.kubernetes.io/managed-by: Helm
    app.kubernetes.io/name: flyte-sandbox
    app.kubernetes.io/version: 1.16.0
    helm.sh/chart: flyte-binary-v0.1.10
  name: flyte-sandbox-config-secret
  namespace: flyte
stringData:
  012-database-secrets.yaml: |
    database:
      postgres:
        password: "postgres"
  013-storage-secrets.yaml: |
    storage:
      stow:
        config:
          access_key_id: "minio"
          secret_key: "miniostorage"
type: Opaque
---
apiVersion: v1
data:
<<<<<<< HEAD
  haSharedSecret: UjJyWExzZzh5bUJUcGlpUA==
=======
  haSharedSecret: T1I2Q2tTcmREVG15MldGUQ==
>>>>>>> a2957cfe
  proxyPassword: ""
  proxyUsername: ""
kind: Secret
metadata:
  labels:
    app: docker-registry
    chart: docker-registry-2.2.2
    heritage: Helm
    release: flyte-sandbox
  name: flyte-sandbox-docker-registry-secret
  namespace: flyte
type: Opaque
---
apiVersion: v1
kind: Secret
metadata:
  labels:
    app.kubernetes.io/instance: flyte-sandbox
    app.kubernetes.io/managed-by: Helm
    app.kubernetes.io/name: kubernetes-dashboard
    app.kubernetes.io/version: 2.7.0
    helm.sh/chart: kubernetes-dashboard-6.0.0
  name: flyte-sandbox-kubernetes-dashboard-certs
  namespace: flyte
type: Opaque
---
apiVersion: v1
data:
  root-password: bWluaW9zdG9yYWdl
  root-user: bWluaW8=
kind: Secret
metadata:
  labels:
    app.kubernetes.io/instance: flyte-sandbox
    app.kubernetes.io/managed-by: Helm
    app.kubernetes.io/name: minio
    helm.sh/chart: minio-12.6.7
  name: flyte-sandbox-minio
  namespace: flyte
type: Opaque
---
apiVersion: v1
data:
  postgres-password: cG9zdGdyZXM=
kind: Secret
metadata:
  labels:
    app.kubernetes.io/instance: flyte-sandbox
    app.kubernetes.io/managed-by: Helm
    app.kubernetes.io/name: postgresql
    helm.sh/chart: postgresql-12.8.1
  name: flyte-sandbox-postgresql
  namespace: flyte
type: Opaque
---
apiVersion: v1
kind: Secret
metadata:
  labels:
    app.kubernetes.io/instance: flyte-sandbox
    app.kubernetes.io/managed-by: Helm
    app.kubernetes.io/name: kubernetes-dashboard
    app.kubernetes.io/version: 2.7.0
    helm.sh/chart: kubernetes-dashboard-6.0.0
  name: kubernetes-dashboard-csrf
  namespace: flyte
type: Opaque
---
apiVersion: v1
kind: Secret
metadata:
  labels:
    app.kubernetes.io/instance: flyte-sandbox
    app.kubernetes.io/managed-by: Helm
    app.kubernetes.io/name: kubernetes-dashboard
    app.kubernetes.io/version: 2.7.0
    helm.sh/chart: kubernetes-dashboard-6.0.0
  name: kubernetes-dashboard-key-holder
  namespace: flyte
type: Opaque
---
apiVersion: v1
kind: Service
metadata:
  labels:
    app: docker-registry
    chart: docker-registry-2.2.2
    heritage: Helm
    release: flyte-sandbox
  name: flyte-sandbox-docker-registry
  namespace: flyte
spec:
  ports:
  - name: http-5000
    nodePort: 30000
    port: 5000
    protocol: TCP
    targetPort: 5000
  selector:
    app: docker-registry
    release: flyte-sandbox
  type: NodePort
---
apiVersion: v1
kind: Service
metadata:
  labels:
    app.kubernetes.io/instance: flyte-sandbox
    app.kubernetes.io/managed-by: Helm
    app.kubernetes.io/name: flyte-sandbox
    app.kubernetes.io/version: 1.16.0
    helm.sh/chart: flyte-binary-v0.1.10
  name: flyte-sandbox-grpc
  namespace: flyte
spec:
  ports:
  - name: grpc
    nodePort: null
    port: 8089
    targetPort: grpc
  selector:
    app.kubernetes.io/component: flyte-binary
    app.kubernetes.io/instance: flyte-sandbox
    app.kubernetes.io/name: flyte-sandbox
  type: ClusterIP
---
apiVersion: v1
kind: Service
metadata:
  labels:
    app.kubernetes.io/instance: flyte-sandbox
    app.kubernetes.io/managed-by: Helm
    app.kubernetes.io/name: flyte-sandbox
    app.kubernetes.io/version: 1.16.0
    helm.sh/chart: flyte-binary-v0.1.10
  name: flyte-sandbox-http
  namespace: flyte
spec:
  ports:
  - name: http
    nodePort: null
    port: 8088
    targetPort: http
  selector:
    app.kubernetes.io/component: flyte-binary
    app.kubernetes.io/instance: flyte-sandbox
    app.kubernetes.io/name: flyte-sandbox
  type: ClusterIP
---
apiVersion: v1
kind: Service
metadata:
  labels:
    app.kubernetes.io/component: kubernetes-dashboard
    app.kubernetes.io/instance: flyte-sandbox
    app.kubernetes.io/managed-by: Helm
    app.kubernetes.io/name: kubernetes-dashboard
    app.kubernetes.io/version: 2.7.0
    helm.sh/chart: kubernetes-dashboard-6.0.0
    kubernetes.io/cluster-service: "true"
  name: flyte-sandbox-kubernetes-dashboard
  namespace: flyte
spec:
  ports:
  - name: http
    port: 80
    targetPort: http
  selector:
    app.kubernetes.io/component: kubernetes-dashboard
    app.kubernetes.io/instance: flyte-sandbox
    app.kubernetes.io/name: kubernetes-dashboard
  type: ClusterIP
---
apiVersion: v1
kind: Service
metadata:
  labels:
    app.kubernetes.io/instance: flyte-sandbox
    app.kubernetes.io/managed-by: Helm
    app.kubernetes.io/name: minio
    helm.sh/chart: minio-12.6.7
  name: flyte-sandbox-minio
  namespace: flyte
spec:
  externalTrafficPolicy: Cluster
  ports:
  - name: minio-api
    nodePort: 30002
    port: 9000
    targetPort: minio-api
  - name: minio-console
    port: 9001
    targetPort: minio-console
  selector:
    app.kubernetes.io/instance: flyte-sandbox
    app.kubernetes.io/name: minio
  type: NodePort
---
apiVersion: v1
kind: Service
metadata:
  labels:
    app.kubernetes.io/component: primary
    app.kubernetes.io/instance: flyte-sandbox
    app.kubernetes.io/managed-by: Helm
    app.kubernetes.io/name: postgresql
    helm.sh/chart: postgresql-12.8.1
  name: flyte-sandbox-postgresql
  namespace: flyte
spec:
  externalTrafficPolicy: Cluster
  ports:
  - name: tcp-postgresql
    nodePort: 30001
    port: 5432
    targetPort: tcp-postgresql
  selector:
    app.kubernetes.io/component: primary
    app.kubernetes.io/instance: flyte-sandbox
    app.kubernetes.io/name: postgresql
  sessionAffinity: None
  type: NodePort
---
apiVersion: v1
kind: Service
metadata:
  labels:
    app.kubernetes.io/component: primary
    app.kubernetes.io/instance: flyte-sandbox
    app.kubernetes.io/managed-by: Helm
    app.kubernetes.io/name: postgresql
    helm.sh/chart: postgresql-12.8.1
    service.alpha.kubernetes.io/tolerate-unready-endpoints: "true"
  name: flyte-sandbox-postgresql-hl
  namespace: flyte
spec:
  clusterIP: None
  ports:
  - name: tcp-postgresql
    port: 5432
    targetPort: tcp-postgresql
  publishNotReadyAddresses: true
  selector:
    app.kubernetes.io/component: primary
    app.kubernetes.io/instance: flyte-sandbox
    app.kubernetes.io/name: postgresql
  type: ClusterIP
---
apiVersion: v1
kind: Service
metadata:
  labels:
    app.kubernetes.io/instance: flyte-sandbox
    app.kubernetes.io/managed-by: Helm
    app.kubernetes.io/name: flyte-sandbox
    app.kubernetes.io/version: 1.16.1
    helm.sh/chart: flyte-sandbox-0.1.0
  name: flyte-sandbox-proxy
  namespace: flyte
spec:
  ports:
  - name: http
    nodePort: 30080
    port: 8000
    protocol: TCP
  selector:
    app.kubernetes.io/component: proxy
    app.kubernetes.io/instance: flyte-sandbox
    app.kubernetes.io/name: flyte-sandbox
  type: NodePort
---
apiVersion: v1
kind: Service
metadata:
  labels:
    app.kubernetes.io/instance: flyte-sandbox
    app.kubernetes.io/managed-by: Helm
    app.kubernetes.io/name: flyte-sandbox
    app.kubernetes.io/version: 1.16.0
    helm.sh/chart: flyte-binary-v0.1.10
  name: flyte-sandbox-webhook
  namespace: flyte
spec:
  ports:
  - name: webhook
    port: 443
    targetPort: webhook
  selector:
    app.kubernetes.io/component: flyte-binary
    app.kubernetes.io/instance: flyte-sandbox
    app.kubernetes.io/name: flyte-sandbox
  type: ClusterIP
---
apiVersion: v1
kind: PersistentVolume
metadata:
  labels:
    app.kubernetes.io/instance: flyte-sandbox
    app.kubernetes.io/managed-by: Helm
    app.kubernetes.io/name: flyte-sandbox
    app.kubernetes.io/version: 1.16.1
    helm.sh/chart: flyte-sandbox-0.1.0
  name: flyte-sandbox-db-storage
  namespace: flyte
spec:
  accessModes:
  - ReadWriteOnce
  capacity:
    storage: 1Gi
  hostPath:
    path: /var/lib/flyte/storage/db
  storageClassName: manual
---
apiVersion: v1
kind: PersistentVolume
metadata:
  labels:
    app.kubernetes.io/instance: flyte-sandbox
    app.kubernetes.io/managed-by: Helm
    app.kubernetes.io/name: flyte-sandbox
    app.kubernetes.io/version: 1.16.1
    helm.sh/chart: flyte-sandbox-0.1.0
  name: flyte-sandbox-minio-storage
  namespace: flyte
spec:
  accessModes:
  - ReadWriteOnce
  capacity:
    storage: 1Gi
  hostPath:
    path: /var/lib/flyte/storage/minio
  storageClassName: manual
---
apiVersion: v1
kind: PersistentVolumeClaim
metadata:
  labels:
    app.kubernetes.io/instance: flyte-sandbox
    app.kubernetes.io/managed-by: Helm
    app.kubernetes.io/name: flyte-sandbox
    app.kubernetes.io/version: 1.16.1
    helm.sh/chart: flyte-sandbox-0.1.0
  name: flyte-sandbox-db-storage
  namespace: flyte
spec:
  accessModes:
  - ReadWriteOnce
  resources:
    requests:
      storage: 1Gi
  storageClassName: manual
  volumeName: flyte-sandbox-db-storage
---
apiVersion: v1
kind: PersistentVolumeClaim
metadata:
  labels:
    app.kubernetes.io/instance: flyte-sandbox
    app.kubernetes.io/managed-by: Helm
    app.kubernetes.io/name: flyte-sandbox
    app.kubernetes.io/version: 1.16.1
    helm.sh/chart: flyte-sandbox-0.1.0
  name: flyte-sandbox-minio-storage
  namespace: flyte
spec:
  accessModes:
  - ReadWriteOnce
  resources:
    requests:
      storage: 1Gi
  storageClassName: manual
  volumeName: flyte-sandbox-minio-storage
---
apiVersion: apps/v1
kind: Deployment
metadata:
  labels:
    app.kubernetes.io/instance: flyte-sandbox
    app.kubernetes.io/managed-by: Helm
    app.kubernetes.io/name: flyte-sandbox
    app.kubernetes.io/version: 1.16.0
    helm.sh/chart: flyte-binary-v0.1.10
  name: flyte-sandbox
  namespace: flyte
spec:
  replicas: 1
  selector:
    matchLabels:
      app.kubernetes.io/component: flyte-binary
      app.kubernetes.io/instance: flyte-sandbox
      app.kubernetes.io/name: flyte-sandbox
  strategy:
    type: Recreate
  template:
    metadata:
      annotations:
        checksum/cluster-resource-templates: 6fd9b172465e3089fcc59f738b92b8dc4d8939360c19de8ee65f68b0e7422035
        checksum/configuration: a6f3ea502338c626b7824453ce7dc8b6fcd441d68865c075e2e74d797bc607fa
        checksum/configuration-secret: 09216ffaa3d29e14f88b1f30af580d02a2a5e014de4d750b7f275cc07ed4e914
      labels:
        app.kubernetes.io/component: flyte-binary
        app.kubernetes.io/instance: flyte-sandbox
        app.kubernetes.io/name: flyte-sandbox
    spec:
      containers:
      - args:
        - start
        - --config
        - /etc/flyte/config.d/*.yaml
        env:
        - name: POD_NAME
          valueFrom:
            fieldRef:
              fieldPath: metadata.name
        - name: POD_NAMESPACE
          valueFrom:
            fieldRef:
              fieldPath: metadata.namespace
        image: flyte-binary:sandbox
        imagePullPolicy: Never
        livenessProbe:
          httpGet:
            path: /healthcheck
            port: http
          initialDelaySeconds: 30
        name: flyte
        ports:
        - containerPort: 8088
          name: http
        - containerPort: 8089
          name: grpc
        - containerPort: 9443
          name: webhook
        readinessProbe:
          httpGet:
            path: /healthcheck
            port: http
          initialDelaySeconds: 30
        volumeMounts:
        - mountPath: /etc/flyte/cluster-resource-templates
          name: cluster-resource-templates
        - mountPath: /etc/flyte/config.d
          name: config
        - mountPath: /var/run/flyte
          name: state
      initContainers:
      - args:
        - |
          until pg_isready \
            -h flyte-sandbox-postgresql \
            -p 5432 \
            -U postgres
          do
            echo waiting for database
            sleep 0.1
          done
        command:
        - sh
        - -ec
        image: bitnami/postgresql:sandbox
        imagePullPolicy: Never
        name: wait-for-db
      serviceAccountName: flyte-sandbox
      volumes:
      - name: cluster-resource-templates
        projected:
          sources:
          - configMap:
              name: flyte-sandbox-cluster-resource-templates
          - configMap:
              name: flyte-sandbox-extra-cluster-resource-templates
      - name: config
        projected:
          sources:
          - configMap:
              name: flyte-sandbox-config
          - secret:
              name: flyte-sandbox-config-secret
          - configMap:
              name: flyte-sandbox-extra-config
      - emptyDir: {}
        name: state
---
apiVersion: apps/v1
kind: Deployment
metadata:
  labels:
    app.kubernetes.io/instance: flyte-sandbox
    app.kubernetes.io/managed-by: Helm
    app.kubernetes.io/name: flyte-sandbox
    app.kubernetes.io/version: 1.16.1
    helm.sh/chart: flyte-sandbox-0.1.0
  name: flyte-sandbox-buildkit
  namespace: flyte
spec:
  replicas: 1
  selector:
    matchLabels:
      app.kubernetes.io/component: buildkit
      app.kubernetes.io/instance: flyte-sandbox
      app.kubernetes.io/name: flyte-sandbox
  template:
    metadata:
      labels:
        app.kubernetes.io/component: buildkit
        app.kubernetes.io/instance: flyte-sandbox
        app.kubernetes.io/name: flyte-sandbox
    spec:
      containers:
      - args:
        - --addr
        - unix:///run/buildkit/buildkitd.sock
        - --addr
        - tcp://0.0.0.0:30003
        image: moby/buildkit:sandbox
        imagePullPolicy: Never
        livenessProbe:
          exec:
            command:
            - buildctl
            - debug
            - workers
          initialDelaySeconds: 5
          periodSeconds: 30
        name: buildkit
        ports:
        - containerPort: 30003
          name: tcp
          protocol: TCP
        readinessProbe:
          exec:
            command:
            - buildctl
            - debug
            - workers
          initialDelaySeconds: 5
          periodSeconds: 30
        securityContext:
          privileged: true
      dnsPolicy: ClusterFirstWithHostNet
      hostNetwork: true
---
apiVersion: apps/v1
kind: Deployment
metadata:
  labels:
    app: docker-registry
    chart: docker-registry-2.2.2
    heritage: Helm
    release: flyte-sandbox
  name: flyte-sandbox-docker-registry
  namespace: flyte
spec:
  minReadySeconds: 5
  replicas: 1
  selector:
    matchLabels:
      app: docker-registry
      release: flyte-sandbox
  template:
    metadata:
      annotations:
        checksum/config: 8f50e768255a87f078ba8b9879a0c174c3e045ffb46ac8723d2eedbe293c8d81
<<<<<<< HEAD
        checksum/secret: 31592a6851bbd987aeedf3007a3cd3b35ce660610ab4319a6cef825102bb50e5
=======
        checksum/secret: d723e395edc0fd2f221b9088efffe0d1f4dfabdef9892065fdabe12233362cf5
>>>>>>> a2957cfe
      labels:
        app: docker-registry
        release: flyte-sandbox
    spec:
      containers:
      - command:
        - /bin/registry
        - serve
        - /etc/docker/registry/config.yml
        env:
        - name: REGISTRY_HTTP_SECRET
          valueFrom:
            secretKeyRef:
              key: haSharedSecret
              name: flyte-sandbox-docker-registry-secret
        - name: REGISTRY_STORAGE_FILESYSTEM_ROOTDIRECTORY
          value: /var/lib/registry
        image: registry:sandbox
        imagePullPolicy: Never
        livenessProbe:
          httpGet:
            path: /
            port: 5000
        name: docker-registry
        ports:
        - containerPort: 5000
        readinessProbe:
          httpGet:
            path: /
            port: 5000
        resources: {}
        volumeMounts:
        - mountPath: /etc/docker/registry
          name: flyte-sandbox-docker-registry-config
        - mountPath: /var/lib/registry/
          name: data
      securityContext:
        fsGroup: 1000
        runAsUser: 1000
      volumes:
      - configMap:
          name: flyte-sandbox-docker-registry-config
        name: flyte-sandbox-docker-registry-config
      - emptyDir: {}
        name: data
---
apiVersion: apps/v1
kind: Deployment
metadata:
  labels:
    app.kubernetes.io/component: kubernetes-dashboard
    app.kubernetes.io/instance: flyte-sandbox
    app.kubernetes.io/managed-by: Helm
    app.kubernetes.io/name: kubernetes-dashboard
    app.kubernetes.io/version: 2.7.0
    helm.sh/chart: kubernetes-dashboard-6.0.0
  name: flyte-sandbox-kubernetes-dashboard
  namespace: flyte
spec:
  replicas: 1
  selector:
    matchLabels:
      app.kubernetes.io/component: kubernetes-dashboard
      app.kubernetes.io/instance: flyte-sandbox
      app.kubernetes.io/name: kubernetes-dashboard
  strategy:
    rollingUpdate:
      maxSurge: 0
      maxUnavailable: 1
    type: RollingUpdate
  template:
    metadata:
      annotations: null
      labels:
        app.kubernetes.io/component: kubernetes-dashboard
        app.kubernetes.io/instance: flyte-sandbox
        app.kubernetes.io/managed-by: Helm
        app.kubernetes.io/name: kubernetes-dashboard
        app.kubernetes.io/version: 2.7.0
        helm.sh/chart: kubernetes-dashboard-6.0.0
    spec:
      containers:
      - args:
        - --namespace=flyte
        - --metrics-provider=none
        - --enable-insecure-login
        - --enable-skip-login
        image: kubernetesui/dashboard:sandbox
        imagePullPolicy: Never
        livenessProbe:
          httpGet:
            path: /
            port: 9090
            scheme: HTTP
          initialDelaySeconds: 30
          timeoutSeconds: 30
        name: kubernetes-dashboard
        ports:
        - containerPort: 9090
          name: http
          protocol: TCP
        resources:
          limits:
            cpu: 2
            memory: 200Mi
          requests:
            cpu: 100m
            memory: 200Mi
        securityContext:
          allowPrivilegeEscalation: false
          readOnlyRootFilesystem: true
          runAsGroup: 2001
          runAsUser: 1001
        volumeMounts:
        - mountPath: /certs
          name: kubernetes-dashboard-certs
        - mountPath: /tmp
          name: tmp-volume
      securityContext:
        seccompProfile:
          type: RuntimeDefault
      serviceAccountName: flyte-sandbox-kubernetes-dashboard
      volumes:
      - name: kubernetes-dashboard-certs
        secret:
          secretName: flyte-sandbox-kubernetes-dashboard-certs
      - emptyDir: {}
        name: tmp-volume
---
apiVersion: apps/v1
kind: Deployment
metadata:
  labels:
    app.kubernetes.io/instance: flyte-sandbox
    app.kubernetes.io/managed-by: Helm
    app.kubernetes.io/name: minio
    helm.sh/chart: minio-12.6.7
  name: flyte-sandbox-minio
  namespace: flyte
spec:
  selector:
    matchLabels:
      app.kubernetes.io/instance: flyte-sandbox
      app.kubernetes.io/name: minio
  strategy:
    type: Recreate
  template:
    metadata:
      annotations:
        checksum/credentials-secret: ecce809e3af19025d134846a9a81e163dd41df7e26abf2c6657895d9d13607a9
      labels:
        app.kubernetes.io/instance: flyte-sandbox
        app.kubernetes.io/managed-by: Helm
        app.kubernetes.io/name: minio
        helm.sh/chart: minio-12.6.7
    spec:
      affinity:
        nodeAffinity: null
        podAffinity: null
        podAntiAffinity:
          preferredDuringSchedulingIgnoredDuringExecution:
          - podAffinityTerm:
              labelSelector:
                matchLabels:
                  app.kubernetes.io/instance: flyte-sandbox
                  app.kubernetes.io/name: minio
              topologyKey: kubernetes.io/hostname
            weight: 1
      containers:
      - env:
        - name: BITNAMI_DEBUG
          value: "false"
        - name: MINIO_SCHEME
          value: http
        - name: MINIO_FORCE_NEW_KEYS
          value: "no"
        - name: MINIO_ROOT_USER
          valueFrom:
            secretKeyRef:
              key: root-user
              name: flyte-sandbox-minio
        - name: MINIO_ROOT_PASSWORD
          valueFrom:
            secretKeyRef:
              key: root-password
              name: flyte-sandbox-minio
        - name: MINIO_DEFAULT_BUCKETS
          value: my-s3-bucket
        - name: MINIO_BROWSER
          value: "on"
        - name: MINIO_PROMETHEUS_AUTH_TYPE
          value: public
        - name: MINIO_CONSOLE_PORT_NUMBER
          value: "9001"
        - name: MINIO_BROWSER_REDIRECT_URL
          value: http://localhost:30080/minio
        envFrom: null
        image: docker.io/bitnami/minio:sandbox
        imagePullPolicy: Never
        livenessProbe:
          failureThreshold: 5
          httpGet:
            path: /minio/health/live
            port: minio-api
            scheme: HTTP
          initialDelaySeconds: 5
          periodSeconds: 5
          successThreshold: 1
          timeoutSeconds: 5
        name: minio
        ports:
        - containerPort: 9000
          name: minio-api
          protocol: TCP
        - containerPort: 9001
          name: minio-console
          protocol: TCP
        readinessProbe:
          failureThreshold: 5
          initialDelaySeconds: 5
          periodSeconds: 5
          successThreshold: 1
          tcpSocket:
            port: minio-api
          timeoutSeconds: 1
        resources:
          limits: {}
          requests: {}
        securityContext:
          runAsNonRoot: true
          runAsUser: 1001
        volumeMounts:
        - mountPath: /data
          name: data
      initContainers:
      - command:
        - /bin/bash
        - -ec
        - |
          chown -R 1001:1001 /data
        image: docker.io/bitnami/os-shell:sandbox
        imagePullPolicy: Never
        name: volume-permissions
        resources:
          limits: {}
          requests: {}
        securityContext:
          runAsUser: 0
        volumeMounts:
        - mountPath: /data
          name: data
      securityContext:
        fsGroup: 1001
      serviceAccountName: flyte-sandbox-minio
      volumes:
      - name: data
        persistentVolumeClaim:
          claimName: flyte-sandbox-minio-storage
---
apiVersion: apps/v1
kind: Deployment
metadata:
  labels:
    app.kubernetes.io/instance: flyte-sandbox
    app.kubernetes.io/managed-by: Helm
    app.kubernetes.io/name: flyte-sandbox
    app.kubernetes.io/version: 1.16.1
    helm.sh/chart: flyte-sandbox-0.1.0
  name: flyte-sandbox-proxy
  namespace: flyte
spec:
  replicas: 1
  selector:
    matchLabels:
      app.kubernetes.io/component: proxy
      app.kubernetes.io/instance: flyte-sandbox
      app.kubernetes.io/name: flyte-sandbox
  template:
    metadata:
      labels:
        app.kubernetes.io/component: proxy
        app.kubernetes.io/instance: flyte-sandbox
        app.kubernetes.io/name: flyte-sandbox
    spec:
      containers:
      - image: envoyproxy/envoy:sandbox
        imagePullPolicy: Never
        livenessProbe:
          initialDelaySeconds: 30
          tcpSocket:
            port: http
        name: proxy
        ports:
        - containerPort: 8000
          name: http
        readinessProbe:
          tcpSocket:
            port: http
        volumeMounts:
        - mountPath: /etc/envoy
          name: config
      volumes:
      - configMap:
          name: flyte-sandbox-proxy-config
        name: config
---
apiVersion: apps/v1
kind: StatefulSet
metadata:
  labels:
    app.kubernetes.io/component: primary
    app.kubernetes.io/instance: flyte-sandbox
    app.kubernetes.io/managed-by: Helm
    app.kubernetes.io/name: postgresql
    helm.sh/chart: postgresql-12.8.1
  name: flyte-sandbox-postgresql
  namespace: flyte
spec:
  replicas: 1
  selector:
    matchLabels:
      app.kubernetes.io/component: primary
      app.kubernetes.io/instance: flyte-sandbox
      app.kubernetes.io/name: postgresql
  serviceName: flyte-sandbox-postgresql-hl
  template:
    metadata:
      labels:
        app.kubernetes.io/component: primary
        app.kubernetes.io/instance: flyte-sandbox
        app.kubernetes.io/managed-by: Helm
        app.kubernetes.io/name: postgresql
        helm.sh/chart: postgresql-12.8.1
      name: flyte-sandbox-postgresql
    spec:
      affinity:
        nodeAffinity: null
        podAffinity: null
        podAntiAffinity:
          preferredDuringSchedulingIgnoredDuringExecution:
          - podAffinityTerm:
              labelSelector:
                matchLabels:
                  app.kubernetes.io/component: primary
                  app.kubernetes.io/instance: flyte-sandbox
                  app.kubernetes.io/name: postgresql
              topologyKey: kubernetes.io/hostname
            weight: 1
      containers:
      - env:
        - name: BITNAMI_DEBUG
          value: "false"
        - name: POSTGRESQL_PORT_NUMBER
          value: "5432"
        - name: POSTGRESQL_VOLUME_DIR
          value: /bitnami/postgresql
        - name: PGDATA
          value: /bitnami/postgresql/data
        - name: POSTGRES_PASSWORD
          valueFrom:
            secretKeyRef:
              key: postgres-password
              name: flyte-sandbox-postgresql
        - name: POSTGRESQL_ENABLE_LDAP
          value: "no"
        - name: POSTGRESQL_ENABLE_TLS
          value: "no"
        - name: POSTGRESQL_LOG_HOSTNAME
          value: "false"
        - name: POSTGRESQL_LOG_CONNECTIONS
          value: "false"
        - name: POSTGRESQL_LOG_DISCONNECTIONS
          value: "false"
        - name: POSTGRESQL_PGAUDIT_LOG_CATALOG
          value: "off"
        - name: POSTGRESQL_CLIENT_MIN_MESSAGES
          value: error
        - name: POSTGRESQL_SHARED_PRELOAD_LIBRARIES
          value: pgaudit
        image: docker.io/bitnami/postgresql:sandbox
        imagePullPolicy: Never
        livenessProbe:
          exec:
            command:
            - /bin/sh
            - -c
            - exec pg_isready -U "postgres" -h 127.0.0.1 -p 5432
          failureThreshold: 6
          initialDelaySeconds: 30
          periodSeconds: 10
          successThreshold: 1
          timeoutSeconds: 5
        name: postgresql
        ports:
        - containerPort: 5432
          name: tcp-postgresql
        readinessProbe:
          exec:
            command:
            - /bin/sh
            - -c
            - -e
            - |
              exec pg_isready -U "postgres" -h 127.0.0.1 -p 5432
              [ -f /opt/bitnami/postgresql/tmp/.initialized ] || [ -f /bitnami/postgresql/.initialized ]
          failureThreshold: 6
          initialDelaySeconds: 5
          periodSeconds: 10
          successThreshold: 1
          timeoutSeconds: 5
        resources:
          limits: {}
          requests:
            cpu: 250m
            memory: 256Mi
        securityContext:
          allowPrivilegeEscalation: false
          capabilities:
            drop:
            - ALL
          runAsGroup: 0
          runAsNonRoot: true
          runAsUser: 1001
          seccompProfile:
            type: RuntimeDefault
        volumeMounts:
        - mountPath: /bitnami/postgresql
          name: data
      hostIPC: false
      hostNetwork: false
      initContainers:
      - command:
        - /bin/sh
        - -ec
        - |
          chown 1001:1001 /bitnami/postgresql
          mkdir -p /bitnami/postgresql/data
          chmod 700 /bitnami/postgresql/data
          find /bitnami/postgresql -mindepth 1 -maxdepth 1 -not -name "conf" -not -name ".snapshot" -not -name "lost+found" | \
            xargs -r chown -R 1001:1001
        image: docker.io/bitnami/os-shell:sandbox
        imagePullPolicy: Never
        name: init-chmod-data
        resources:
          limits: {}
          requests: {}
        securityContext:
          runAsGroup: 0
          runAsNonRoot: false
          runAsUser: 0
          seccompProfile:
            type: RuntimeDefault
        volumeMounts:
        - mountPath: /bitnami/postgresql
          name: data
      securityContext:
        fsGroup: 1001
      serviceAccountName: default
      volumes:
      - name: data
        persistentVolumeClaim:
          claimName: flyte-sandbox-db-storage
  updateStrategy:
    rollingUpdate: {}
    type: RollingUpdate<|MERGE_RESOLUTION|>--- conflicted
+++ resolved
@@ -798,11 +798,7 @@
 ---
 apiVersion: v1
 data:
-<<<<<<< HEAD
   haSharedSecret: UjJyWExzZzh5bUJUcGlpUA==
-=======
-  haSharedSecret: T1I2Q2tTcmREVG15MldGUQ==
->>>>>>> a2957cfe
   proxyPassword: ""
   proxyUsername: ""
 kind: Secret
@@ -1366,11 +1362,7 @@
     metadata:
       annotations:
         checksum/config: 8f50e768255a87f078ba8b9879a0c174c3e045ffb46ac8723d2eedbe293c8d81
-<<<<<<< HEAD
         checksum/secret: 31592a6851bbd987aeedf3007a3cd3b35ce660610ab4319a6cef825102bb50e5
-=======
-        checksum/secret: d723e395edc0fd2f221b9088efffe0d1f4dfabdef9892065fdabe12233362cf5
->>>>>>> a2957cfe
       labels:
         app: docker-registry
         release: flyte-sandbox
