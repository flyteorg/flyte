apiVersion: v1
kind: Namespace
metadata:
  name: flyte
---
apiVersion: v1
kind: ServiceAccount
metadata:
  labels:
    app.kubernetes.io/instance: flyte-sandbox
    app.kubernetes.io/managed-by: Helm
    app.kubernetes.io/name: flyte-sandbox
    app.kubernetes.io/version: 1.16.0
    helm.sh/chart: flyte-binary-v0.1.10
  name: flyte-sandbox
  namespace: flyte
---
apiVersion: v1
kind: ServiceAccount
metadata:
  labels:
    app.kubernetes.io/instance: flyte-sandbox
    app.kubernetes.io/managed-by: Helm
    app.kubernetes.io/name: kubernetes-dashboard
    app.kubernetes.io/version: 2.7.0
    helm.sh/chart: kubernetes-dashboard-6.0.0
  name: flyte-sandbox-kubernetes-dashboard
  namespace: flyte
---
apiVersion: v1
automountServiceAccountToken: true
kind: ServiceAccount
metadata:
  labels:
    app.kubernetes.io/instance: flyte-sandbox
    app.kubernetes.io/managed-by: Helm
    app.kubernetes.io/name: minio
    helm.sh/chart: minio-12.6.7
  name: flyte-sandbox-minio
  namespace: flyte
secrets:
- name: flyte-sandbox-minio
---
apiVersion: rbac.authorization.k8s.io/v1
kind: Role
metadata:
  labels:
    app.kubernetes.io/instance: flyte-sandbox
    app.kubernetes.io/managed-by: Helm
    app.kubernetes.io/name: kubernetes-dashboard
    app.kubernetes.io/version: 2.7.0
    helm.sh/chart: kubernetes-dashboard-6.0.0
  name: flyte-sandbox-kubernetes-dashboard
  namespace: flyte
rules:
- apiGroups:
  - ""
  resourceNames:
  - kubernetes-dashboard-key-holder
  - kubernetes-dashboard-certs
  - kubernetes-dashboard-csrf
  resources:
  - secrets
  verbs:
  - get
  - update
  - delete
- apiGroups:
  - ""
  resourceNames:
  - kubernetes-dashboard-settings
  resources:
  - configmaps
  verbs:
  - get
  - update
- apiGroups:
  - ""
  resourceNames:
  - heapster
  - dashboard-metrics-scraper
  resources:
  - services
  verbs:
  - proxy
- apiGroups:
  - ""
  resourceNames:
  - heapster
  - 'http:heapster:'
  - 'https:heapster:'
  - dashboard-metrics-scraper
  - http:dashboard-metrics-scraper
  resources:
  - services/proxy
  verbs:
  - get
---
apiVersion: rbac.authorization.k8s.io/v1
kind: ClusterRole
metadata:
  labels:
    app.kubernetes.io/instance: flyte-sandbox
    app.kubernetes.io/managed-by: Helm
    app.kubernetes.io/name: flyte-sandbox
    app.kubernetes.io/version: 1.16.0
    helm.sh/chart: flyte-binary-v0.1.10
  name: flyte-sandbox-cluster-role
  namespace: flyte
rules:
- apiGroups:
  - ""
  resources:
  - namespaces
  - resourcequotas
  - secrets
  - serviceaccounts
  verbs:
  - create
  - get
  - list
  - patch
  - update
- apiGroups:
  - ""
  resources:
  - pods
  verbs:
  - create
  - delete
  - get
  - list
  - patch
  - update
  - watch
- apiGroups:
  - ""
  resources:
  - events
  verbs:
  - create
  - delete
  - patch
  - update
- apiGroups:
  - ""
  resources:
  - podtemplates
  verbs:
  - get
  - list
  - watch
- apiGroups:
  - flyte.lyft.com
  resources:
  - flyteworkflows
  verbs:
  - create
  - delete
  - deletecollection
  - get
  - list
  - patch
  - post
  - update
  - watch
- apiGroups:
  - apiextensions.k8s.io
  resources:
  - customresourcedefinitions
  verbs:
  - create
  - get
  - list
- apiGroups:
  - admissionregistration.k8s.io
  resources:
  - mutatingwebhookconfigurations
  verbs:
  - create
  - get
  - list
  - patch
  - update
- apiGroups:
  - '*'
  resources:
  - '*'
  verbs:
  - '*'
---
apiVersion: rbac.authorization.k8s.io/v1
kind: ClusterRole
metadata:
  labels:
    app.kubernetes.io/instance: flyte-sandbox
    app.kubernetes.io/managed-by: Helm
    app.kubernetes.io/name: kubernetes-dashboard
    app.kubernetes.io/version: 2.7.0
    helm.sh/chart: kubernetes-dashboard-6.0.0
  name: flyte-sandbox-kubernetes-dashboard-readonly
rules:
- apiGroups:
  - ""
  resources:
  - configmaps
  - endpoints
  - persistentvolumeclaims
  - pods
  - replicationcontrollers
  - replicationcontrollers/scale
  - serviceaccounts
  - services
  - nodes
  - persistentvolumeclaims
  - persistentvolumes
  verbs:
  - get
  - list
  - watch
- apiGroups:
  - ""
  resources:
  - bindings
  - events
  - limitranges
  - namespaces/status
  - pods/log
  - pods/status
  - replicationcontrollers/status
  - resourcequotas
  - resourcequotas/status
  verbs:
  - get
  - list
  - watch
- apiGroups:
  - ""
  resources:
  - namespaces
  verbs:
  - get
  - list
  - watch
- apiGroups:
  - apps
  resources:
  - daemonsets
  - deployments
  - deployments/scale
  - replicasets
  - replicasets/scale
  - statefulsets
  verbs:
  - get
  - list
  - watch
- apiGroups:
  - autoscaling
  resources:
  - horizontalpodautoscalers
  verbs:
  - get
  - list
  - watch
- apiGroups:
  - batch
  resources:
  - cronjobs
  - jobs
  verbs:
  - get
  - list
  - watch
- apiGroups:
  - extensions
  resources:
  - daemonsets
  - deployments
  - deployments/scale
  - ingresses
  - networkpolicies
  - replicasets
  - replicasets/scale
  - replicationcontrollers/scale
  verbs:
  - get
  - list
  - watch
- apiGroups:
  - policy
  resources:
  - poddisruptionbudgets
  verbs:
  - get
  - list
  - watch
- apiGroups:
  - networking.k8s.io
  resources:
  - networkpolicies
  - ingresses
  verbs:
  - get
  - list
  - watch
- apiGroups:
  - storage.k8s.io
  resources:
  - storageclasses
  - volumeattachments
  verbs:
  - get
  - list
  - watch
- apiGroups:
  - rbac.authorization.k8s.io
  resources:
  - clusterrolebindings
  - clusterroles
  - roles
  - rolebindings
  verbs:
  - get
  - list
  - watch
---
apiVersion: rbac.authorization.k8s.io/v1
kind: RoleBinding
metadata:
  labels:
    app.kubernetes.io/instance: flyte-sandbox
    app.kubernetes.io/managed-by: Helm
    app.kubernetes.io/name: kubernetes-dashboard
    app.kubernetes.io/version: 2.7.0
    helm.sh/chart: kubernetes-dashboard-6.0.0
  name: flyte-sandbox-kubernetes-dashboard
  namespace: flyte
roleRef:
  apiGroup: rbac.authorization.k8s.io
  kind: Role
  name: flyte-sandbox-kubernetes-dashboard
subjects:
- kind: ServiceAccount
  name: flyte-sandbox-kubernetes-dashboard
  namespace: flyte
---
apiVersion: rbac.authorization.k8s.io/v1
kind: ClusterRoleBinding
metadata:
  labels:
    app.kubernetes.io/instance: flyte-sandbox
    app.kubernetes.io/managed-by: Helm
    app.kubernetes.io/name: flyte-sandbox
    app.kubernetes.io/version: 1.16.0
    helm.sh/chart: flyte-binary-v0.1.10
  name: flyte-sandbox-cluster-role-binding
  namespace: flyte
roleRef:
  apiGroup: rbac.authorization.k8s.io
  kind: ClusterRole
  name: flyte-sandbox-cluster-role
subjects:
- kind: ServiceAccount
  name: flyte-sandbox
  namespace: flyte
---
apiVersion: rbac.authorization.k8s.io/v1
kind: ClusterRoleBinding
metadata:
  labels:
    app.kubernetes.io/instance: flyte-sandbox
    app.kubernetes.io/managed-by: Helm
    app.kubernetes.io/name: kubernetes-dashboard
    app.kubernetes.io/version: 2.7.0
    helm.sh/chart: kubernetes-dashboard-6.0.0
  name: flyte-sandbox-kubernetes-dashboard-readonly
roleRef:
  apiGroup: rbac.authorization.k8s.io
  kind: ClusterRole
  name: flyte-sandbox-kubernetes-dashboard-readonly
subjects:
- kind: ServiceAccount
  name: flyte-sandbox-kubernetes-dashboard
  namespace: flyte
---
apiVersion: v1
data:
  namespace.yaml: |
    apiVersion: v1
    kind: Namespace
    metadata:
      name: '{{ namespace }}'
kind: ConfigMap
metadata:
  labels:
    app.kubernetes.io/instance: flyte-sandbox
    app.kubernetes.io/managed-by: Helm
    app.kubernetes.io/name: flyte-sandbox
    app.kubernetes.io/version: 1.16.0
    helm.sh/chart: flyte-binary-v0.1.10
  name: flyte-sandbox-cluster-resource-templates
  namespace: flyte
---
apiVersion: v1
data:
  000-core.yaml: |
    admin:
      endpoint: localhost:8089
      insecure: true
    catalog-cache:
      endpoint: localhost:8081
      insecure: true
      type: datacatalog
    cluster_resources:
      standaloneDeployment: false
      templatePath: /etc/flyte/cluster-resource-templates
    logger:
      show-source: true
      level: 5
    propeller:
      create-flyteworkflow-crd: true
    webhook:
      certDir: /var/run/flyte/certs
      localCert: true
      secretName: flyte-sandbox-webhook-secret
      serviceName: flyte-sandbox-webhook
      servicePort: 443
    flyte:
      admin:
        disableClusterResourceManager: false
        disableScheduler: false
        disabled: false
        seedProjects:
        - flytesnacks
      dataCatalog:
        disabled: false
      propeller:
        disableWebhook: false
        disabled: false
  001-plugins.yaml: |
    tasks:
      task-plugins:
        default-for-task-types:
          container: container
          container_array: k8s-array
          sidecar: sidecar
        enabled-plugins:
        - container
        - sidecar
        - k8s-array
        - agent-service
        - echo
    plugins:
      logs:
        kubernetes-enabled: true
        kubernetes-template-uri: http://localhost:30080/kubernetes-dashboard/#/log/{{.namespace }}/{{ .podName }}/pod?namespace={{ .namespace }}
        cloudwatch-enabled: false
        stackdriver-enabled: false
      k8s:
        co-pilot:
          image: "cr.flyte.org/flyteorg/flytecopilot:v1.13.1"
      k8s-array:
        logs:
          config:
            kubernetes-enabled: true
            kubernetes-template-uri: http://localhost:30080/kubernetes-dashboard/#/log/{{.namespace }}/{{ .podName }}/pod?namespace={{ .namespace }}
            cloudwatch-enabled: false
            stackdriver-enabled: false
  002-database.yaml: |
    database:
      postgres:
        username: postgres
        host: flyte-sandbox-postgresql
        port: 5432
        dbname: flyte
        options: "sslmode=disable"
  003-storage.yaml: |
    propeller:
      rawoutput-prefix: s3://my-s3-bucket/data
    storage:
      type: stow
      stow:
        kind: s3
        config:
          region: us-east-1
          disable_ssl: true
          v2_signing: true
          endpoint: http://flyte-sandbox-minio.flyte:9000
          auth_type: accesskey
      container: my-s3-bucket
  100-inline-config.yaml: |
    plugins:
      k8s:
        default-env-vars:
        - FLYTE_AWS_ENDPOINT: http://flyte-sandbox-minio.flyte:9000
        - FLYTE_AWS_ACCESS_KEY_ID: minio
        - FLYTE_AWS_SECRET_ACCESS_KEY: miniostorage
    storage:
      signedURL:
        stowConfigOverride:
          endpoint: http://localhost:30002
    task_resources:
      defaults:
        cpu: 500m
        ephemeralStorage: 0
        gpu: 0
        memory: 1Gi
      limits:
        cpu: 0
        ephemeralStorage: 0
        gpu: 0
        memory: 0
kind: ConfigMap
metadata:
  labels:
    app.kubernetes.io/instance: flyte-sandbox
    app.kubernetes.io/managed-by: Helm
    app.kubernetes.io/name: flyte-sandbox
    app.kubernetes.io/version: 1.16.0
    helm.sh/chart: flyte-binary-v0.1.10
  name: flyte-sandbox-config
  namespace: flyte
---
apiVersion: v1
data:
  config.yml: |-
    health:
      storagedriver:
        enabled: true
        interval: 10s
        threshold: 3
    http:
      addr: :5000
      debug:
        addr: :5001
        prometheus:
          enabled: false
          path: /metrics
      headers:
        X-Content-Type-Options:
        - nosniff
    log:
      fields:
        service: registry
    storage:
      cache:
        blobdescriptor: inmemory
    version: 0.1
kind: ConfigMap
metadata:
  labels:
    app: docker-registry
    chart: docker-registry-2.2.2
    heritage: Helm
    release: flyte-sandbox
  name: flyte-sandbox-docker-registry-config
  namespace: flyte
---
apiVersion: v1
kind: ConfigMap
metadata:
  name: flyte-sandbox-extra-cluster-resource-templates
  namespace: flyte
---
apiVersion: v1
kind: ConfigMap
metadata:
  name: flyte-sandbox-extra-config
  namespace: flyte
---
apiVersion: v1
data:
  envoy.yaml: |
    admin:
        access_log_path: /dev/stdout
    static_resources:
        listeners:
            - address:
                  socket_address:
                      address: 0.0.0.0
                      port_value: 8000
              filter_chains:
                  - filters:
                        - name: envoy.filters.network.http_connection_manager
                          typed_config:
                              "@type": type.googleapis.com/envoy.extensions.filters.network.http_connection_manager.v3.HttpConnectionManager
                              stat_prefix: ingress_http
                              codec_type: AUTO
                              upgrade_configs:
                                  - upgrade_type: websocket
                              route_config:
                                  name: local_route
                                  virtual_hosts:
                                      - name: backend
                                        domains:
                                            - "*"
                                        routes:
                                            - match:
                                                  path: "/"
                                              redirect:
                                                  path_redirect: "/console/"
                                            - match:
                                                  prefix: "/.well-known"
                                              route:
                                                  cluster: flyte
                                            - match:
                                                  prefix: "/__webpack_hmr"
                                              route:
                                                  cluster: flyte
                                            - match:
                                                  prefix: "/api"
                                              route:
                                                  cluster: flyte
                                            - match:
                                                  prefix: "/callback"
                                              route:
                                                  cluster: flyte
                                            - match:
                                                  prefix: "/config"
                                              route:
                                                  cluster: flyte
                                            - match:
                                                  prefix: "/console"
                                              route:
                                                  cluster: flyte
                                            - match:
                                                  prefix: "/healthcheck"
                                              route:
                                                  cluster: flyte
                                            - match:
                                                  prefix: "/login"
                                              route:
                                                  cluster: flyte
                                            - match:
                                                  prefix: "/logout"
                                              route:
                                                  cluster: flyte
                                            - match:
                                                  prefix: "/me"
                                              route:
                                                  cluster: flyte
                                            - match:
                                                  prefix: "/oauth2"
                                              route:
                                                  cluster: flyte
                                            - match:
                                                  prefix: "/v1"
                                              route:
                                                  cluster: flyte
                                            - match:
                                                  prefix: "/flyteidl.service.AdminService"
                                              route:
                                                  cluster: flyte_grpc
                                            - match:
                                                  prefix: "/flyteidl.service.AuthMetadataService"
                                              route:
                                                  cluster: flyte_grpc
                                            - match:
                                                  prefix: "/flyteidl.service.DataProxyService"
                                              route:
                                                  cluster: flyte_grpc
                                            - match:
                                                  prefix: "/flyteidl.service.IdentityService"
                                              route:
                                                  cluster: flyte_grpc
                                            - match:
                                                  prefix: "/grpc.health.v1.Health"
                                              route:
                                                  cluster: flyte_grpc
                                            - match:
                                                  prefix: "/flyteidl.service.SignalService"
                                              route:
                                                  cluster: flyte_grpc
                                            - match:
                                                  path: "/kubernetes-dashboard"
                                              redirect:
                                                  path_redirect: "/kubernetes-dashboard/"
                                            - match:
                                                  prefix: "/kubernetes-dashboard/"
                                              route:
                                                  cluster: kubernetes-dashboard
                                                  prefix_rewrite: /
                                            - match:
                                                  path: "/minio"
                                              redirect:
                                                  path_redirect: "/minio/"
                                            - match:
                                                  prefix: "/minio/"
                                              route:
                                                  cluster: minio
                                                  prefix_rewrite: /
                              http_filters:
                                  - name: envoy.filters.http.router
                                    typed_config:
                                      "@type": type.googleapis.com/envoy.extensions.filters.http.router.v3.Router
        clusters:
            - name: flyte
              connect_timeout: 0.25s
              type: STRICT_DNS
              lb_policy: ROUND_ROBIN
              load_assignment:
                  cluster_name: flyte
                  endpoints:
                      - lb_endpoints:
                            - endpoint:
                                  address:
                                      socket_address:
                                          address: flyte-sandbox-http
                                          port_value: 8088
            - name: flyte_grpc
              connect_timeout: 0.25s
              type: STRICT_DNS
              lb_policy: ROUND_ROBIN
              http2_protocol_options: {}
              load_assignment:
                  cluster_name: flyte_grpc
                  endpoints:
                      - lb_endpoints:
                            - endpoint:
                                  address:
                                      socket_address:
                                          address: flyte-sandbox-grpc
                                          port_value: 8089
            - name: kubernetes-dashboard
              connect_timeout: 0.25s
              type: STRICT_DNS
              lb_policy: ROUND_ROBIN
              load_assignment:
                  cluster_name: kubernetes-dashboard
                  endpoints:
                      - lb_endpoints:
                            - endpoint:
                                  address:
                                      socket_address:
                                          address: flyte-sandbox-kubernetes-dashboard
                                          port_value: 80
            - name: minio
              connect_timeout: 0.25s
              type: STRICT_DNS
              lb_policy: ROUND_ROBIN
              load_assignment:
                  cluster_name: minio
                  endpoints:
                      - lb_endpoints:
                            - endpoint:
                                  address:
                                      socket_address:
                                          address: flyte-sandbox-minio
                                          port_value: 9001
kind: ConfigMap
metadata:
  labels:
    app.kubernetes.io/instance: flyte-sandbox
    app.kubernetes.io/managed-by: Helm
    app.kubernetes.io/name: flyte-sandbox
    app.kubernetes.io/version: 1.16.1
    helm.sh/chart: flyte-sandbox-0.1.0
  name: flyte-sandbox-proxy-config
  namespace: flyte
---
apiVersion: v1
data: null
kind: ConfigMap
metadata:
  labels:
    app.kubernetes.io/instance: flyte-sandbox
    app.kubernetes.io/managed-by: Helm
    app.kubernetes.io/name: kubernetes-dashboard
    app.kubernetes.io/version: 2.7.0
    helm.sh/chart: kubernetes-dashboard-6.0.0
  name: kubernetes-dashboard-settings
  namespace: flyte
---
apiVersion: v1
kind: Secret
metadata:
  labels:
    app.kubernetes.io/instance: flyte-sandbox
    app.kubernetes.io/managed-by: Helm
    app.kubernetes.io/name: flyte-sandbox
    app.kubernetes.io/version: 1.16.0
    helm.sh/chart: flyte-binary-v0.1.10
  name: flyte-sandbox-config-secret
  namespace: flyte
stringData:
  012-database-secrets.yaml: |
    database:
      postgres:
        password: "postgres"
  013-storage-secrets.yaml: |
    storage:
      stow:
        config:
          access_key_id: "minio"
          secret_key: "miniostorage"
type: Opaque
---
apiVersion: v1
data:
<<<<<<< HEAD
  haSharedSecret: b0dBaDJVclFUREF2SGZhRw==
=======
  haSharedSecret: Q2EyanRtd1JjWmVKS2tHMw==
>>>>>>> c01a059b
  proxyPassword: ""
  proxyUsername: ""
kind: Secret
metadata:
  labels:
    app: docker-registry
    chart: docker-registry-2.2.2
    heritage: Helm
    release: flyte-sandbox
  name: flyte-sandbox-docker-registry-secret
  namespace: flyte
type: Opaque
---
apiVersion: v1
kind: Secret
metadata:
  labels:
    app.kubernetes.io/instance: flyte-sandbox
    app.kubernetes.io/managed-by: Helm
    app.kubernetes.io/name: kubernetes-dashboard
    app.kubernetes.io/version: 2.7.0
    helm.sh/chart: kubernetes-dashboard-6.0.0
  name: flyte-sandbox-kubernetes-dashboard-certs
  namespace: flyte
type: Opaque
---
apiVersion: v1
data:
  root-password: bWluaW9zdG9yYWdl
  root-user: bWluaW8=
kind: Secret
metadata:
  labels:
    app.kubernetes.io/instance: flyte-sandbox
    app.kubernetes.io/managed-by: Helm
    app.kubernetes.io/name: minio
    helm.sh/chart: minio-12.6.7
  name: flyte-sandbox-minio
  namespace: flyte
type: Opaque
---
apiVersion: v1
data:
  postgres-password: cG9zdGdyZXM=
kind: Secret
metadata:
  labels:
    app.kubernetes.io/instance: flyte-sandbox
    app.kubernetes.io/managed-by: Helm
    app.kubernetes.io/name: postgresql
    helm.sh/chart: postgresql-12.8.1
  name: flyte-sandbox-postgresql
  namespace: flyte
type: Opaque
---
apiVersion: v1
kind: Secret
metadata:
  labels:
    app.kubernetes.io/instance: flyte-sandbox
    app.kubernetes.io/managed-by: Helm
    app.kubernetes.io/name: kubernetes-dashboard
    app.kubernetes.io/version: 2.7.0
    helm.sh/chart: kubernetes-dashboard-6.0.0
  name: kubernetes-dashboard-csrf
  namespace: flyte
type: Opaque
---
apiVersion: v1
kind: Secret
metadata:
  labels:
    app.kubernetes.io/instance: flyte-sandbox
    app.kubernetes.io/managed-by: Helm
    app.kubernetes.io/name: kubernetes-dashboard
    app.kubernetes.io/version: 2.7.0
    helm.sh/chart: kubernetes-dashboard-6.0.0
  name: kubernetes-dashboard-key-holder
  namespace: flyte
type: Opaque
---
apiVersion: v1
kind: Service
metadata:
  labels:
    app: docker-registry
    chart: docker-registry-2.2.2
    heritage: Helm
    release: flyte-sandbox
  name: flyte-sandbox-docker-registry
  namespace: flyte
spec:
  ports:
  - name: http-5000
    nodePort: 30000
    port: 5000
    protocol: TCP
    targetPort: 5000
  selector:
    app: docker-registry
    release: flyte-sandbox
  type: NodePort
---
apiVersion: v1
kind: Service
metadata:
  labels:
    app.kubernetes.io/instance: flyte-sandbox
    app.kubernetes.io/managed-by: Helm
    app.kubernetes.io/name: flyte-sandbox
    app.kubernetes.io/version: 1.16.0
    helm.sh/chart: flyte-binary-v0.1.10
  name: flyte-sandbox-grpc
  namespace: flyte
spec:
  ports:
  - name: grpc
    nodePort: null
    port: 8089
    targetPort: grpc
  selector:
    app.kubernetes.io/component: flyte-binary
    app.kubernetes.io/instance: flyte-sandbox
    app.kubernetes.io/name: flyte-sandbox
  type: ClusterIP
---
apiVersion: v1
kind: Service
metadata:
  labels:
    app.kubernetes.io/instance: flyte-sandbox
    app.kubernetes.io/managed-by: Helm
    app.kubernetes.io/name: flyte-sandbox
    app.kubernetes.io/version: 1.16.0
    helm.sh/chart: flyte-binary-v0.1.10
  name: flyte-sandbox-http
  namespace: flyte
spec:
  ports:
  - name: http
    nodePort: null
    port: 8088
    targetPort: http
  selector:
    app.kubernetes.io/component: flyte-binary
    app.kubernetes.io/instance: flyte-sandbox
    app.kubernetes.io/name: flyte-sandbox
  type: ClusterIP
---
apiVersion: v1
kind: Service
metadata:
  labels:
    app.kubernetes.io/component: kubernetes-dashboard
    app.kubernetes.io/instance: flyte-sandbox
    app.kubernetes.io/managed-by: Helm
    app.kubernetes.io/name: kubernetes-dashboard
    app.kubernetes.io/version: 2.7.0
    helm.sh/chart: kubernetes-dashboard-6.0.0
    kubernetes.io/cluster-service: "true"
  name: flyte-sandbox-kubernetes-dashboard
  namespace: flyte
spec:
  ports:
  - name: http
    port: 80
    targetPort: http
  selector:
    app.kubernetes.io/component: kubernetes-dashboard
    app.kubernetes.io/instance: flyte-sandbox
    app.kubernetes.io/name: kubernetes-dashboard
  type: ClusterIP
---
apiVersion: v1
kind: Service
metadata:
  labels:
    app.kubernetes.io/instance: flyte-sandbox
    app.kubernetes.io/managed-by: Helm
    app.kubernetes.io/name: minio
    helm.sh/chart: minio-12.6.7
  name: flyte-sandbox-minio
  namespace: flyte
spec:
  externalTrafficPolicy: Cluster
  ports:
  - name: minio-api
    nodePort: 30002
    port: 9000
    targetPort: minio-api
  - name: minio-console
    port: 9001
    targetPort: minio-console
  selector:
    app.kubernetes.io/instance: flyte-sandbox
    app.kubernetes.io/name: minio
  type: NodePort
---
apiVersion: v1
kind: Service
metadata:
  labels:
    app.kubernetes.io/component: primary
    app.kubernetes.io/instance: flyte-sandbox
    app.kubernetes.io/managed-by: Helm
    app.kubernetes.io/name: postgresql
    helm.sh/chart: postgresql-12.8.1
  name: flyte-sandbox-postgresql
  namespace: flyte
spec:
  externalTrafficPolicy: Cluster
  ports:
  - name: tcp-postgresql
    nodePort: 30001
    port: 5432
    targetPort: tcp-postgresql
  selector:
    app.kubernetes.io/component: primary
    app.kubernetes.io/instance: flyte-sandbox
    app.kubernetes.io/name: postgresql
  sessionAffinity: None
  type: NodePort
---
apiVersion: v1
kind: Service
metadata:
  labels:
    app.kubernetes.io/component: primary
    app.kubernetes.io/instance: flyte-sandbox
    app.kubernetes.io/managed-by: Helm
    app.kubernetes.io/name: postgresql
    helm.sh/chart: postgresql-12.8.1
    service.alpha.kubernetes.io/tolerate-unready-endpoints: "true"
  name: flyte-sandbox-postgresql-hl
  namespace: flyte
spec:
  clusterIP: None
  ports:
  - name: tcp-postgresql
    port: 5432
    targetPort: tcp-postgresql
  publishNotReadyAddresses: true
  selector:
    app.kubernetes.io/component: primary
    app.kubernetes.io/instance: flyte-sandbox
    app.kubernetes.io/name: postgresql
  type: ClusterIP
---
apiVersion: v1
kind: Service
metadata:
  labels:
    app.kubernetes.io/instance: flyte-sandbox
    app.kubernetes.io/managed-by: Helm
    app.kubernetes.io/name: flyte-sandbox
    app.kubernetes.io/version: 1.16.1
    helm.sh/chart: flyte-sandbox-0.1.0
  name: flyte-sandbox-proxy
  namespace: flyte
spec:
  ports:
  - name: http
    nodePort: 30080
    port: 8000
    protocol: TCP
  selector:
    app.kubernetes.io/component: proxy
    app.kubernetes.io/instance: flyte-sandbox
    app.kubernetes.io/name: flyte-sandbox
  type: NodePort
---
apiVersion: v1
kind: Service
metadata:
  labels:
    app.kubernetes.io/instance: flyte-sandbox
    app.kubernetes.io/managed-by: Helm
    app.kubernetes.io/name: flyte-sandbox
    app.kubernetes.io/version: 1.16.0
    helm.sh/chart: flyte-binary-v0.1.10
  name: flyte-sandbox-webhook
  namespace: flyte
spec:
  ports:
  - name: webhook
    port: 443
    targetPort: webhook
  selector:
    app.kubernetes.io/component: flyte-binary
    app.kubernetes.io/instance: flyte-sandbox
    app.kubernetes.io/name: flyte-sandbox
  type: ClusterIP
---
apiVersion: v1
kind: PersistentVolume
metadata:
  labels:
    app.kubernetes.io/instance: flyte-sandbox
    app.kubernetes.io/managed-by: Helm
    app.kubernetes.io/name: flyte-sandbox
    app.kubernetes.io/version: 1.16.1
    helm.sh/chart: flyte-sandbox-0.1.0
  name: flyte-sandbox-db-storage
  namespace: flyte
spec:
  accessModes:
  - ReadWriteOnce
  capacity:
    storage: 1Gi
  hostPath:
    path: /var/lib/flyte/storage/db
  storageClassName: manual
---
apiVersion: v1
kind: PersistentVolume
metadata:
  labels:
    app.kubernetes.io/instance: flyte-sandbox
    app.kubernetes.io/managed-by: Helm
    app.kubernetes.io/name: flyte-sandbox
    app.kubernetes.io/version: 1.16.1
    helm.sh/chart: flyte-sandbox-0.1.0
  name: flyte-sandbox-minio-storage
  namespace: flyte
spec:
  accessModes:
  - ReadWriteOnce
  capacity:
    storage: 1Gi
  hostPath:
    path: /var/lib/flyte/storage/minio
  storageClassName: manual
---
apiVersion: v1
kind: PersistentVolumeClaim
metadata:
  labels:
    app.kubernetes.io/instance: flyte-sandbox
    app.kubernetes.io/managed-by: Helm
    app.kubernetes.io/name: flyte-sandbox
    app.kubernetes.io/version: 1.16.1
    helm.sh/chart: flyte-sandbox-0.1.0
  name: flyte-sandbox-db-storage
  namespace: flyte
spec:
  accessModes:
  - ReadWriteOnce
  resources:
    requests:
      storage: 1Gi
  storageClassName: manual
  volumeName: flyte-sandbox-db-storage
---
apiVersion: v1
kind: PersistentVolumeClaim
metadata:
  labels:
    app.kubernetes.io/instance: flyte-sandbox
    app.kubernetes.io/managed-by: Helm
    app.kubernetes.io/name: flyte-sandbox
    app.kubernetes.io/version: 1.16.1
    helm.sh/chart: flyte-sandbox-0.1.0
  name: flyte-sandbox-minio-storage
  namespace: flyte
spec:
  accessModes:
  - ReadWriteOnce
  resources:
    requests:
      storage: 1Gi
  storageClassName: manual
  volumeName: flyte-sandbox-minio-storage
---
apiVersion: apps/v1
kind: Deployment
metadata:
  labels:
    app.kubernetes.io/instance: flyte-sandbox
    app.kubernetes.io/managed-by: Helm
    app.kubernetes.io/name: flyte-sandbox
    app.kubernetes.io/version: 1.16.0
    helm.sh/chart: flyte-binary-v0.1.10
  name: flyte-sandbox
  namespace: flyte
spec:
  replicas: 1
  selector:
    matchLabels:
      app.kubernetes.io/component: flyte-binary
      app.kubernetes.io/instance: flyte-sandbox
      app.kubernetes.io/name: flyte-sandbox
  strategy:
    type: Recreate
  template:
    metadata:
      annotations:
        checksum/cluster-resource-templates: 6fd9b172465e3089fcc59f738b92b8dc4d8939360c19de8ee65f68b0e7422035
        checksum/configuration: 967349c227efb6765bb7509d14dc7b0d62b07904a337dd70c8682d52d870590a
        checksum/configuration-secret: 09216ffaa3d29e14f88b1f30af580d02a2a5e014de4d750b7f275cc07ed4e914
      labels:
        app.kubernetes.io/component: flyte-binary
        app.kubernetes.io/instance: flyte-sandbox
        app.kubernetes.io/name: flyte-sandbox
    spec:
      containers:
      - args:
        - start
        - --config
        - /etc/flyte/config.d/*.yaml
        env:
        - name: POD_NAME
          valueFrom:
            fieldRef:
              fieldPath: metadata.name
        - name: POD_NAMESPACE
          valueFrom:
            fieldRef:
              fieldPath: metadata.namespace
        image: flyte-binary:sandbox
        imagePullPolicy: Never
        livenessProbe:
          httpGet:
            path: /healthcheck
            port: http
          initialDelaySeconds: 30
        name: flyte
        ports:
        - containerPort: 8088
          name: http
        - containerPort: 8089
          name: grpc
        - containerPort: 9443
          name: webhook
        readinessProbe:
          httpGet:
            path: /healthcheck
            port: http
          initialDelaySeconds: 30
        volumeMounts:
        - mountPath: /etc/flyte/cluster-resource-templates
          name: cluster-resource-templates
        - mountPath: /etc/flyte/config.d
          name: config
        - mountPath: /var/run/flyte
          name: state
      initContainers:
      - args:
        - |
          until pg_isready \
            -h flyte-sandbox-postgresql \
            -p 5432 \
            -U postgres
          do
            echo waiting for database
            sleep 0.1
          done
        command:
        - sh
        - -ec
        image: bitnami/postgresql:sandbox
        imagePullPolicy: Never
        name: wait-for-db
      serviceAccountName: flyte-sandbox
      volumes:
      - name: cluster-resource-templates
        projected:
          sources:
          - configMap:
              name: flyte-sandbox-cluster-resource-templates
          - configMap:
              name: flyte-sandbox-extra-cluster-resource-templates
      - name: config
        projected:
          sources:
          - configMap:
              name: flyte-sandbox-config
          - secret:
              name: flyte-sandbox-config-secret
          - configMap:
              name: flyte-sandbox-extra-config
      - emptyDir: {}
        name: state
---
apiVersion: apps/v1
kind: Deployment
metadata:
  labels:
    app.kubernetes.io/instance: flyte-sandbox
    app.kubernetes.io/managed-by: Helm
    app.kubernetes.io/name: flyte-sandbox
    app.kubernetes.io/version: 1.16.1
    helm.sh/chart: flyte-sandbox-0.1.0
  name: flyte-sandbox-buildkit
  namespace: flyte
spec:
  replicas: 1
  selector:
    matchLabels:
      app.kubernetes.io/component: buildkit
      app.kubernetes.io/instance: flyte-sandbox
      app.kubernetes.io/name: flyte-sandbox
  template:
    metadata:
      labels:
        app.kubernetes.io/component: buildkit
        app.kubernetes.io/instance: flyte-sandbox
        app.kubernetes.io/name: flyte-sandbox
    spec:
      containers:
      - args:
        - --addr
        - unix:///run/buildkit/buildkitd.sock
        - --addr
        - tcp://0.0.0.0:30003
        image: moby/buildkit:sandbox
        imagePullPolicy: Never
        livenessProbe:
          exec:
            command:
            - buildctl
            - debug
            - workers
          initialDelaySeconds: 5
          periodSeconds: 30
        name: buildkit
        ports:
        - containerPort: 30003
          name: tcp
          protocol: TCP
        readinessProbe:
          exec:
            command:
            - buildctl
            - debug
            - workers
          initialDelaySeconds: 5
          periodSeconds: 30
        securityContext:
          privileged: true
      dnsPolicy: ClusterFirstWithHostNet
      hostNetwork: true
---
apiVersion: apps/v1
kind: Deployment
metadata:
  labels:
    app: docker-registry
    chart: docker-registry-2.2.2
    heritage: Helm
    release: flyte-sandbox
  name: flyte-sandbox-docker-registry
  namespace: flyte
spec:
  minReadySeconds: 5
  replicas: 1
  selector:
    matchLabels:
      app: docker-registry
      release: flyte-sandbox
  template:
    metadata:
      annotations:
        checksum/config: 8f50e768255a87f078ba8b9879a0c174c3e045ffb46ac8723d2eedbe293c8d81
<<<<<<< HEAD
        checksum/secret: 8d78585f9928848e9a693f26d3b9720ae3aa231dbaf09160298bb0afbe3046fd
=======
        checksum/secret: 01201329c98a1417f04feeef00dc21e67cf73d99ac9b99486ce5788eca0c282c
>>>>>>> c01a059b
      labels:
        app: docker-registry
        release: flyte-sandbox
    spec:
      containers:
      - command:
        - /bin/registry
        - serve
        - /etc/docker/registry/config.yml
        env:
        - name: REGISTRY_HTTP_SECRET
          valueFrom:
            secretKeyRef:
              key: haSharedSecret
              name: flyte-sandbox-docker-registry-secret
        - name: REGISTRY_STORAGE_FILESYSTEM_ROOTDIRECTORY
          value: /var/lib/registry
        image: registry:sandbox
        imagePullPolicy: Never
        livenessProbe:
          httpGet:
            path: /
            port: 5000
        name: docker-registry
        ports:
        - containerPort: 5000
        readinessProbe:
          httpGet:
            path: /
            port: 5000
        resources: {}
        volumeMounts:
        - mountPath: /etc/docker/registry
          name: flyte-sandbox-docker-registry-config
        - mountPath: /var/lib/registry/
          name: data
      securityContext:
        fsGroup: 1000
        runAsUser: 1000
      volumes:
      - configMap:
          name: flyte-sandbox-docker-registry-config
        name: flyte-sandbox-docker-registry-config
      - emptyDir: {}
        name: data
---
apiVersion: apps/v1
kind: Deployment
metadata:
  labels:
    app.kubernetes.io/component: kubernetes-dashboard
    app.kubernetes.io/instance: flyte-sandbox
    app.kubernetes.io/managed-by: Helm
    app.kubernetes.io/name: kubernetes-dashboard
    app.kubernetes.io/version: 2.7.0
    helm.sh/chart: kubernetes-dashboard-6.0.0
  name: flyte-sandbox-kubernetes-dashboard
  namespace: flyte
spec:
  replicas: 1
  selector:
    matchLabels:
      app.kubernetes.io/component: kubernetes-dashboard
      app.kubernetes.io/instance: flyte-sandbox
      app.kubernetes.io/name: kubernetes-dashboard
  strategy:
    rollingUpdate:
      maxSurge: 0
      maxUnavailable: 1
    type: RollingUpdate
  template:
    metadata:
      annotations: null
      labels:
        app.kubernetes.io/component: kubernetes-dashboard
        app.kubernetes.io/instance: flyte-sandbox
        app.kubernetes.io/managed-by: Helm
        app.kubernetes.io/name: kubernetes-dashboard
        app.kubernetes.io/version: 2.7.0
        helm.sh/chart: kubernetes-dashboard-6.0.0
    spec:
      containers:
      - args:
        - --namespace=flyte
        - --metrics-provider=none
        - --enable-insecure-login
        - --enable-skip-login
        image: kubernetesui/dashboard:sandbox
        imagePullPolicy: Never
        livenessProbe:
          httpGet:
            path: /
            port: 9090
            scheme: HTTP
          initialDelaySeconds: 30
          timeoutSeconds: 30
        name: kubernetes-dashboard
        ports:
        - containerPort: 9090
          name: http
          protocol: TCP
        resources:
          limits:
            cpu: 2
            memory: 200Mi
          requests:
            cpu: 100m
            memory: 200Mi
        securityContext:
          allowPrivilegeEscalation: false
          readOnlyRootFilesystem: true
          runAsGroup: 2001
          runAsUser: 1001
        volumeMounts:
        - mountPath: /certs
          name: kubernetes-dashboard-certs
        - mountPath: /tmp
          name: tmp-volume
      securityContext:
        seccompProfile:
          type: RuntimeDefault
      serviceAccountName: flyte-sandbox-kubernetes-dashboard
      volumes:
      - name: kubernetes-dashboard-certs
        secret:
          secretName: flyte-sandbox-kubernetes-dashboard-certs
      - emptyDir: {}
        name: tmp-volume
---
apiVersion: apps/v1
kind: Deployment
metadata:
  labels:
    app.kubernetes.io/instance: flyte-sandbox
    app.kubernetes.io/managed-by: Helm
    app.kubernetes.io/name: minio
    helm.sh/chart: minio-12.6.7
  name: flyte-sandbox-minio
  namespace: flyte
spec:
  selector:
    matchLabels:
      app.kubernetes.io/instance: flyte-sandbox
      app.kubernetes.io/name: minio
  strategy:
    type: Recreate
  template:
    metadata:
      annotations:
        checksum/credentials-secret: ecce809e3af19025d134846a9a81e163dd41df7e26abf2c6657895d9d13607a9
      labels:
        app.kubernetes.io/instance: flyte-sandbox
        app.kubernetes.io/managed-by: Helm
        app.kubernetes.io/name: minio
        helm.sh/chart: minio-12.6.7
    spec:
      affinity:
        nodeAffinity: null
        podAffinity: null
        podAntiAffinity:
          preferredDuringSchedulingIgnoredDuringExecution:
          - podAffinityTerm:
              labelSelector:
                matchLabels:
                  app.kubernetes.io/instance: flyte-sandbox
                  app.kubernetes.io/name: minio
              topologyKey: kubernetes.io/hostname
            weight: 1
      containers:
      - env:
        - name: BITNAMI_DEBUG
          value: "false"
        - name: MINIO_SCHEME
          value: http
        - name: MINIO_FORCE_NEW_KEYS
          value: "no"
        - name: MINIO_ROOT_USER
          valueFrom:
            secretKeyRef:
              key: root-user
              name: flyte-sandbox-minio
        - name: MINIO_ROOT_PASSWORD
          valueFrom:
            secretKeyRef:
              key: root-password
              name: flyte-sandbox-minio
        - name: MINIO_DEFAULT_BUCKETS
          value: my-s3-bucket
        - name: MINIO_BROWSER
          value: "on"
        - name: MINIO_PROMETHEUS_AUTH_TYPE
          value: public
        - name: MINIO_CONSOLE_PORT_NUMBER
          value: "9001"
        - name: MINIO_BROWSER_REDIRECT_URL
          value: http://localhost:30080/minio
        envFrom: null
        image: docker.io/bitnami/minio:sandbox
        imagePullPolicy: Never
        livenessProbe:
          failureThreshold: 5
          httpGet:
            path: /minio/health/live
            port: minio-api
            scheme: HTTP
          initialDelaySeconds: 5
          periodSeconds: 5
          successThreshold: 1
          timeoutSeconds: 5
        name: minio
        ports:
        - containerPort: 9000
          name: minio-api
          protocol: TCP
        - containerPort: 9001
          name: minio-console
          protocol: TCP
        readinessProbe:
          failureThreshold: 5
          initialDelaySeconds: 5
          periodSeconds: 5
          successThreshold: 1
          tcpSocket:
            port: minio-api
          timeoutSeconds: 1
        resources:
          limits: {}
          requests: {}
        securityContext:
          runAsNonRoot: true
          runAsUser: 1001
        volumeMounts:
        - mountPath: /data
          name: data
      initContainers:
      - command:
        - /bin/bash
        - -ec
        - |
          chown -R 1001:1001 /data
        image: docker.io/bitnami/os-shell:sandbox
        imagePullPolicy: Never
        name: volume-permissions
        resources:
          limits: {}
          requests: {}
        securityContext:
          runAsUser: 0
        volumeMounts:
        - mountPath: /data
          name: data
      securityContext:
        fsGroup: 1001
      serviceAccountName: flyte-sandbox-minio
      volumes:
      - name: data
        persistentVolumeClaim:
          claimName: flyte-sandbox-minio-storage
---
apiVersion: apps/v1
kind: Deployment
metadata:
  labels:
    app.kubernetes.io/instance: flyte-sandbox
    app.kubernetes.io/managed-by: Helm
    app.kubernetes.io/name: flyte-sandbox
    app.kubernetes.io/version: 1.16.1
    helm.sh/chart: flyte-sandbox-0.1.0
  name: flyte-sandbox-proxy
  namespace: flyte
spec:
  replicas: 1
  selector:
    matchLabels:
      app.kubernetes.io/component: proxy
      app.kubernetes.io/instance: flyte-sandbox
      app.kubernetes.io/name: flyte-sandbox
  template:
    metadata:
      labels:
        app.kubernetes.io/component: proxy
        app.kubernetes.io/instance: flyte-sandbox
        app.kubernetes.io/name: flyte-sandbox
    spec:
      containers:
      - image: envoyproxy/envoy:sandbox
        imagePullPolicy: Never
        livenessProbe:
          initialDelaySeconds: 30
          tcpSocket:
            port: http
        name: proxy
        ports:
        - containerPort: 8000
          name: http
        readinessProbe:
          tcpSocket:
            port: http
        volumeMounts:
        - mountPath: /etc/envoy
          name: config
      volumes:
      - configMap:
          name: flyte-sandbox-proxy-config
        name: config
---
apiVersion: apps/v1
kind: StatefulSet
metadata:
  labels:
    app.kubernetes.io/component: primary
    app.kubernetes.io/instance: flyte-sandbox
    app.kubernetes.io/managed-by: Helm
    app.kubernetes.io/name: postgresql
    helm.sh/chart: postgresql-12.8.1
  name: flyte-sandbox-postgresql
  namespace: flyte
spec:
  replicas: 1
  selector:
    matchLabels:
      app.kubernetes.io/component: primary
      app.kubernetes.io/instance: flyte-sandbox
      app.kubernetes.io/name: postgresql
  serviceName: flyte-sandbox-postgresql-hl
  template:
    metadata:
      labels:
        app.kubernetes.io/component: primary
        app.kubernetes.io/instance: flyte-sandbox
        app.kubernetes.io/managed-by: Helm
        app.kubernetes.io/name: postgresql
        helm.sh/chart: postgresql-12.8.1
      name: flyte-sandbox-postgresql
    spec:
      affinity:
        nodeAffinity: null
        podAffinity: null
        podAntiAffinity:
          preferredDuringSchedulingIgnoredDuringExecution:
          - podAffinityTerm:
              labelSelector:
                matchLabels:
                  app.kubernetes.io/component: primary
                  app.kubernetes.io/instance: flyte-sandbox
                  app.kubernetes.io/name: postgresql
              topologyKey: kubernetes.io/hostname
            weight: 1
      containers:
      - env:
        - name: BITNAMI_DEBUG
          value: "false"
        - name: POSTGRESQL_PORT_NUMBER
          value: "5432"
        - name: POSTGRESQL_VOLUME_DIR
          value: /bitnami/postgresql
        - name: PGDATA
          value: /bitnami/postgresql/data
        - name: POSTGRES_PASSWORD
          valueFrom:
            secretKeyRef:
              key: postgres-password
              name: flyte-sandbox-postgresql
        - name: POSTGRESQL_ENABLE_LDAP
          value: "no"
        - name: POSTGRESQL_ENABLE_TLS
          value: "no"
        - name: POSTGRESQL_LOG_HOSTNAME
          value: "false"
        - name: POSTGRESQL_LOG_CONNECTIONS
          value: "false"
        - name: POSTGRESQL_LOG_DISCONNECTIONS
          value: "false"
        - name: POSTGRESQL_PGAUDIT_LOG_CATALOG
          value: "off"
        - name: POSTGRESQL_CLIENT_MIN_MESSAGES
          value: error
        - name: POSTGRESQL_SHARED_PRELOAD_LIBRARIES
          value: pgaudit
        image: docker.io/bitnami/postgresql:sandbox
        imagePullPolicy: Never
        livenessProbe:
          exec:
            command:
            - /bin/sh
            - -c
            - exec pg_isready -U "postgres" -h 127.0.0.1 -p 5432
          failureThreshold: 6
          initialDelaySeconds: 30
          periodSeconds: 10
          successThreshold: 1
          timeoutSeconds: 5
        name: postgresql
        ports:
        - containerPort: 5432
          name: tcp-postgresql
        readinessProbe:
          exec:
            command:
            - /bin/sh
            - -c
            - -e
            - |
              exec pg_isready -U "postgres" -h 127.0.0.1 -p 5432
              [ -f /opt/bitnami/postgresql/tmp/.initialized ] || [ -f /bitnami/postgresql/.initialized ]
          failureThreshold: 6
          initialDelaySeconds: 5
          periodSeconds: 10
          successThreshold: 1
          timeoutSeconds: 5
        resources:
          limits: {}
          requests:
            cpu: 250m
            memory: 256Mi
        securityContext:
          allowPrivilegeEscalation: false
          capabilities:
            drop:
            - ALL
          runAsGroup: 0
          runAsNonRoot: true
          runAsUser: 1001
          seccompProfile:
            type: RuntimeDefault
        volumeMounts:
        - mountPath: /bitnami/postgresql
          name: data
      hostIPC: false
      hostNetwork: false
      initContainers:
      - command:
        - /bin/sh
        - -ec
        - |
          chown 1001:1001 /bitnami/postgresql
          mkdir -p /bitnami/postgresql/data
          chmod 700 /bitnami/postgresql/data
          find /bitnami/postgresql -mindepth 1 -maxdepth 1 -not -name "conf" -not -name ".snapshot" -not -name "lost+found" | \
            xargs -r chown -R 1001:1001
        image: docker.io/bitnami/os-shell:sandbox
        imagePullPolicy: Never
        name: init-chmod-data
        resources:
          limits: {}
          requests: {}
        securityContext:
          runAsGroup: 0
          runAsNonRoot: false
          runAsUser: 0
          seccompProfile:
            type: RuntimeDefault
        volumeMounts:
        - mountPath: /bitnami/postgresql
          name: data
      securityContext:
        fsGroup: 1001
      serviceAccountName: default
      volumes:
      - name: data
        persistentVolumeClaim:
          claimName: flyte-sandbox-db-storage
  updateStrategy:
    rollingUpdate: {}
    type: RollingUpdate<|MERGE_RESOLUTION|>--- conflicted
+++ resolved
@@ -798,11 +798,7 @@
 ---
 apiVersion: v1
 data:
-<<<<<<< HEAD
-  haSharedSecret: b0dBaDJVclFUREF2SGZhRw==
-=======
-  haSharedSecret: Q2EyanRtd1JjWmVKS2tHMw==
->>>>>>> c01a059b
+  haSharedSecret: OW1PbDdRY0t4RllhM3Nybg==
   proxyPassword: ""
   proxyUsername: ""
 kind: Secret
@@ -1366,11 +1362,7 @@
     metadata:
       annotations:
         checksum/config: 8f50e768255a87f078ba8b9879a0c174c3e045ffb46ac8723d2eedbe293c8d81
-<<<<<<< HEAD
-        checksum/secret: 8d78585f9928848e9a693f26d3b9720ae3aa231dbaf09160298bb0afbe3046fd
-=======
-        checksum/secret: 01201329c98a1417f04feeef00dc21e67cf73d99ac9b99486ce5788eca0c282c
->>>>>>> c01a059b
+        checksum/secret: 1f30487909a5b2db21b8f92a734fcb321ab30f01694f4257333026e00d512053
       labels:
         app: docker-registry
         release: flyte-sandbox
