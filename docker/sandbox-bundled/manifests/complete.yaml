--- conflicted
+++ resolved
@@ -457,11 +457,7 @@
         stackdriver-enabled: false
       k8s:
         co-pilot:
-<<<<<<< HEAD
-          image: "cr.flyte.org/flyteorg/flytecopilot:v1.11.0-b1"
-=======
           image: "cr.flyte.org/flyteorg/flytecopilot:v1.12.0"
->>>>>>> bd3ed0d2
       k8s-array:
         logs:
           config:
@@ -800,11 +796,7 @@
 ---
 apiVersion: v1
 data:
-<<<<<<< HEAD
-  haSharedSecret: ZTNEUmhqY1VsWDBXNFowTg==
-=======
   haSharedSecret: cnEwdENTUm90bnRoUnhzRQ==
->>>>>>> bd3ed0d2
   proxyPassword: ""
   proxyUsername: ""
 kind: Secret
@@ -1202,11 +1194,7 @@
     metadata:
       annotations:
         checksum/cluster-resource-templates: 6fd9b172465e3089fcc59f738b92b8dc4d8939360c19de8ee65f68b0e7422035
-<<<<<<< HEAD
-        checksum/configuration: 1362bc266b00c161aac0a24f7db312b9d6b9e68d7d8d8859ec8e171b9dc3e2bd
-=======
         checksum/configuration: b032d29b66f3f7a0bf2d60c66deead17d7f5c990743ada4ac02679f8416f48d5
->>>>>>> bd3ed0d2
         checksum/configuration-secret: 09216ffaa3d29e14f88b1f30af580d02a2a5e014de4d750b7f275cc07ed4e914
       labels:
         app.kubernetes.io/component: flyte-binary
@@ -1372,11 +1360,7 @@
     metadata:
       annotations:
         checksum/config: 8f50e768255a87f078ba8b9879a0c174c3e045ffb46ac8723d2eedbe293c8d81
-<<<<<<< HEAD
-        checksum/secret: cedf489b22e27428631c5c365e58bfd51cf8465bf04d07a74462677278017b80
-=======
         checksum/secret: 623b2f28f1a032701661182d8abe2689d92cfb9cc1a0f914a0c5795a2e36b26a
->>>>>>> bd3ed0d2
       labels:
         app: docker-registry
         release: flyte-sandbox
