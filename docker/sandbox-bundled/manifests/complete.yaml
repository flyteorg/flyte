apiVersion: v1
kind: Namespace
metadata:
  name: flyte
---
apiVersion: v1
kind: ServiceAccount
metadata:
  labels:
    app.kubernetes.io/instance: flyte-sandbox
    app.kubernetes.io/managed-by: Helm
    app.kubernetes.io/name: flyte-sandbox
    app.kubernetes.io/version: 1.16.0
    helm.sh/chart: flyte-binary-v0.1.10
  name: flyte-sandbox
  namespace: flyte
---
apiVersion: v1
kind: ServiceAccount
metadata:
  labels:
    app.kubernetes.io/instance: flyte-sandbox
    app.kubernetes.io/managed-by: Helm
    app.kubernetes.io/name: kubernetes-dashboard
    app.kubernetes.io/version: 2.7.0
    helm.sh/chart: kubernetes-dashboard-6.0.0
  name: flyte-sandbox-kubernetes-dashboard
  namespace: flyte
---
apiVersion: v1
automountServiceAccountToken: true
kind: ServiceAccount
metadata:
  labels:
    app.kubernetes.io/instance: flyte-sandbox
    app.kubernetes.io/managed-by: Helm
    app.kubernetes.io/name: minio
    helm.sh/chart: minio-12.6.7
  name: flyte-sandbox-minio
  namespace: flyte
secrets:
- name: flyte-sandbox-minio
---
apiVersion: rbac.authorization.k8s.io/v1
kind: Role
metadata:
  labels:
    app.kubernetes.io/instance: flyte-sandbox
    app.kubernetes.io/managed-by: Helm
    app.kubernetes.io/name: kubernetes-dashboard
    app.kubernetes.io/version: 2.7.0
    helm.sh/chart: kubernetes-dashboard-6.0.0
  name: flyte-sandbox-kubernetes-dashboard
  namespace: flyte
rules:
- apiGroups:
  - ""
  resourceNames:
  - kubernetes-dashboard-key-holder
  - kubernetes-dashboard-certs
  - kubernetes-dashboard-csrf
  resources:
  - secrets
  verbs:
  - get
  - update
  - delete
- apiGroups:
  - ""
  resourceNames:
  - kubernetes-dashboard-settings
  resources:
  - configmaps
  verbs:
  - get
  - update
- apiGroups:
  - ""
  resourceNames:
  - heapster
  - dashboard-metrics-scraper
  resources:
  - services
  verbs:
  - proxy
- apiGroups:
  - ""
  resourceNames:
  - heapster
  - 'http:heapster:'
  - 'https:heapster:'
  - dashboard-metrics-scraper
  - http:dashboard-metrics-scraper
  resources:
  - services/proxy
  verbs:
  - get
---
apiVersion: rbac.authorization.k8s.io/v1
kind: ClusterRole
metadata:
  labels:
    app.kubernetes.io/instance: flyte-sandbox
    app.kubernetes.io/managed-by: Helm
    app.kubernetes.io/name: flyte-sandbox
    app.kubernetes.io/version: 1.16.0
    helm.sh/chart: flyte-binary-v0.1.10
  name: flyte-sandbox-cluster-role
  namespace: flyte
rules:
- apiGroups:
  - ""
  resources:
  - namespaces
  - resourcequotas
  - secrets
  verbs:
  - create
  - get
  - list
  - patch
  - update
- apiGroups:
  - ""
  resources:
  - pods
  verbs:
  - create
  - delete
  - get
  - list
  - patch
  - update
  - watch
- apiGroups:
  - ""
  resources:
  - events
  verbs:
  - create
  - delete
  - patch
  - update
- apiGroups:
  - ""
  resources:
  - podtemplates
  verbs:
  - get
  - list
  - watch
- apiGroups:
  - flyte.lyft.com
  resources:
  - flyteworkflows
  verbs:
  - create
  - delete
  - deletecollection
  - get
  - list
  - patch
  - post
  - update
  - watch
- apiGroups:
  - apiextensions.k8s.io
  resources:
  - customresourcedefinitions
  verbs:
  - create
  - get
  - list
- apiGroups:
  - admissionregistration.k8s.io
  resources:
  - mutatingwebhookconfigurations
  verbs:
  - create
  - get
  - list
  - patch
  - update
- apiGroups:
  - '*'
  resources:
  - '*'
  verbs:
  - '*'
---
apiVersion: rbac.authorization.k8s.io/v1
kind: ClusterRole
metadata:
  labels:
    app.kubernetes.io/instance: flyte-sandbox
    app.kubernetes.io/managed-by: Helm
    app.kubernetes.io/name: kubernetes-dashboard
    app.kubernetes.io/version: 2.7.0
    helm.sh/chart: kubernetes-dashboard-6.0.0
  name: flyte-sandbox-kubernetes-dashboard-readonly
rules:
- apiGroups:
  - ""
  resources:
  - configmaps
  - endpoints
  - persistentvolumeclaims
  - pods
  - replicationcontrollers
  - replicationcontrollers/scale
  - serviceaccounts
  - services
  - nodes
  - persistentvolumeclaims
  - persistentvolumes
  verbs:
  - get
  - list
  - watch
- apiGroups:
  - ""
  resources:
  - bindings
  - events
  - limitranges
  - namespaces/status
  - pods/log
  - pods/status
  - replicationcontrollers/status
  - resourcequotas
  - resourcequotas/status
  verbs:
  - get
  - list
  - watch
- apiGroups:
  - ""
  resources:
  - namespaces
  verbs:
  - get
  - list
  - watch
- apiGroups:
  - apps
  resources:
  - daemonsets
  - deployments
  - deployments/scale
  - replicasets
  - replicasets/scale
  - statefulsets
  verbs:
  - get
  - list
  - watch
- apiGroups:
  - autoscaling
  resources:
  - horizontalpodautoscalers
  verbs:
  - get
  - list
  - watch
- apiGroups:
  - batch
  resources:
  - cronjobs
  - jobs
  verbs:
  - get
  - list
  - watch
- apiGroups:
  - extensions
  resources:
  - daemonsets
  - deployments
  - deployments/scale
  - ingresses
  - networkpolicies
  - replicasets
  - replicasets/scale
  - replicationcontrollers/scale
  verbs:
  - get
  - list
  - watch
- apiGroups:
  - policy
  resources:
  - poddisruptionbudgets
  verbs:
  - get
  - list
  - watch
- apiGroups:
  - networking.k8s.io
  resources:
  - networkpolicies
  - ingresses
  verbs:
  - get
  - list
  - watch
- apiGroups:
  - storage.k8s.io
  resources:
  - storageclasses
  - volumeattachments
  verbs:
  - get
  - list
  - watch
- apiGroups:
  - rbac.authorization.k8s.io
  resources:
  - clusterrolebindings
  - clusterroles
  - roles
  - rolebindings
  verbs:
  - get
  - list
  - watch
---
apiVersion: rbac.authorization.k8s.io/v1
kind: RoleBinding
metadata:
  labels:
    app.kubernetes.io/instance: flyte-sandbox
    app.kubernetes.io/managed-by: Helm
    app.kubernetes.io/name: kubernetes-dashboard
    app.kubernetes.io/version: 2.7.0
    helm.sh/chart: kubernetes-dashboard-6.0.0
  name: flyte-sandbox-kubernetes-dashboard
  namespace: flyte
roleRef:
  apiGroup: rbac.authorization.k8s.io
  kind: Role
  name: flyte-sandbox-kubernetes-dashboard
subjects:
- kind: ServiceAccount
  name: flyte-sandbox-kubernetes-dashboard
  namespace: flyte
---
apiVersion: rbac.authorization.k8s.io/v1
kind: ClusterRoleBinding
metadata:
  labels:
    app.kubernetes.io/instance: flyte-sandbox
    app.kubernetes.io/managed-by: Helm
    app.kubernetes.io/name: flyte-sandbox
    app.kubernetes.io/version: 1.16.0
    helm.sh/chart: flyte-binary-v0.1.10
  name: flyte-sandbox-cluster-role-binding
  namespace: flyte
roleRef:
  apiGroup: rbac.authorization.k8s.io
  kind: ClusterRole
  name: flyte-sandbox-cluster-role
subjects:
- kind: ServiceAccount
  name: flyte-sandbox
  namespace: flyte
---
apiVersion: rbac.authorization.k8s.io/v1
kind: ClusterRoleBinding
metadata:
  labels:
    app.kubernetes.io/instance: flyte-sandbox
    app.kubernetes.io/managed-by: Helm
    app.kubernetes.io/name: kubernetes-dashboard
    app.kubernetes.io/version: 2.7.0
    helm.sh/chart: kubernetes-dashboard-6.0.0
  name: flyte-sandbox-kubernetes-dashboard-readonly
roleRef:
  apiGroup: rbac.authorization.k8s.io
  kind: ClusterRole
  name: flyte-sandbox-kubernetes-dashboard-readonly
subjects:
- kind: ServiceAccount
  name: flyte-sandbox-kubernetes-dashboard
  namespace: flyte
---
apiVersion: v1
data:
  namespace.yaml: |
    apiVersion: v1
    kind: Namespace
    metadata:
      name: '{{ namespace }}'
kind: ConfigMap
metadata:
  labels:
    app.kubernetes.io/instance: flyte-sandbox
    app.kubernetes.io/managed-by: Helm
    app.kubernetes.io/name: flyte-sandbox
    app.kubernetes.io/version: 1.16.0
    helm.sh/chart: flyte-binary-v0.1.10
  name: flyte-sandbox-cluster-resource-templates
  namespace: flyte
---
apiVersion: v1
data:
  000-core.yaml: |
    admin:
      endpoint: localhost:8089
      insecure: true
    catalog-cache:
      endpoint: localhost:8081
      insecure: true
      type: datacatalog
    cluster_resources:
      standaloneDeployment: false
      templatePath: /etc/flyte/cluster-resource-templates
    logger:
      show-source: true
      level: 5
    propeller:
      create-flyteworkflow-crd: true
    webhook:
      certDir: /var/run/flyte/certs
      localCert: true
      secretName: flyte-sandbox-webhook-secret
      serviceName: flyte-sandbox-webhook
      servicePort: 443
    flyte:
      admin:
        disableClusterResourceManager: false
        disableScheduler: false
        disabled: false
        seedProjects:
        - flytesnacks
      dataCatalog:
        disabled: false
      propeller:
        disableWebhook: false
        disabled: false
  001-plugins.yaml: |
    tasks:
      task-plugins:
        default-for-task-types:
          container: container
          container_array: k8s-array
          sidecar: sidecar
        enabled-plugins:
        - container
        - sidecar
        - k8s-array
        - agent-service
    plugins:
      logs:
        kubernetes-enabled: true
        kubernetes-template-uri: http://localhost:30080/kubernetes-dashboard/#/log/{{.namespace }}/{{ .podName }}/pod?namespace={{ .namespace }}
        cloudwatch-enabled: false
        stackdriver-enabled: false
      k8s:
        co-pilot:
          image: "cr.flyte.org/flyteorg/flytecopilot:v1.11.1-b1"
      k8s-array:
        logs:
          config:
            kubernetes-enabled: true
            kubernetes-template-uri: http://localhost:30080/kubernetes-dashboard/#/log/{{.namespace }}/{{ .podName }}/pod?namespace={{ .namespace }}
            cloudwatch-enabled: false
            stackdriver-enabled: false
  002-database.yaml: |
    database:
      postgres:
        username: postgres
        host: flyte-sandbox-postgresql
        port: 5432
        dbname: flyte
        options: "sslmode=disable"
  003-storage.yaml: |
    propeller:
      rawoutput-prefix: s3://my-s3-bucket/data
    storage:
      type: stow
      stow:
        kind: s3
        config:
          region: us-east-1
          disable_ssl: true
          v2_signing: true
          endpoint: http://flyte-sandbox-minio.flyte:9000
          auth_type: accesskey
      container: my-s3-bucket
  100-inline-config.yaml: |
    plugins:
      k8s:
        default-env-vars:
        - FLYTE_AWS_ENDPOINT: http://flyte-sandbox-minio.flyte:9000
        - FLYTE_AWS_ACCESS_KEY_ID: minio
        - FLYTE_AWS_SECRET_ACCESS_KEY: miniostorage
    storage:
      signedURL:
        stowConfigOverride:
          endpoint: http://localhost:30002
    task_resources:
      defaults:
        cpu: 500m
        ephemeralStorage: 0
        gpu: 0
        memory: 1Gi
      limits:
        cpu: 0
        ephemeralStorage: 0
        gpu: 0
        memory: 0
kind: ConfigMap
metadata:
  labels:
    app.kubernetes.io/instance: flyte-sandbox
    app.kubernetes.io/managed-by: Helm
    app.kubernetes.io/name: flyte-sandbox
    app.kubernetes.io/version: 1.16.0
    helm.sh/chart: flyte-binary-v0.1.10
  name: flyte-sandbox-config
  namespace: flyte
---
apiVersion: v1
data:
  config.yml: |-
    health:
      storagedriver:
        enabled: true
        interval: 10s
        threshold: 3
    http:
      addr: :5000
      debug:
        addr: :5001
        prometheus:
          enabled: false
          path: /metrics
      headers:
        X-Content-Type-Options:
        - nosniff
    log:
      fields:
        service: registry
    storage:
      cache:
        blobdescriptor: inmemory
    version: 0.1
kind: ConfigMap
metadata:
  labels:
    app: docker-registry
    chart: docker-registry-2.2.2
    heritage: Helm
    release: flyte-sandbox
  name: flyte-sandbox-docker-registry-config
  namespace: flyte
---
apiVersion: v1
kind: ConfigMap
metadata:
  name: flyte-sandbox-extra-cluster-resource-templates
  namespace: flyte
---
apiVersion: v1
kind: ConfigMap
metadata:
  name: flyte-sandbox-extra-config
  namespace: flyte
---
apiVersion: v1
data:
  envoy.yaml: |
    admin:
        access_log_path: /dev/stdout
    static_resources:
        listeners:
            - address:
                  socket_address:
                      address: 0.0.0.0
                      port_value: 8000
              filter_chains:
                  - filters:
                        - name: envoy.filters.network.http_connection_manager
                          typed_config:
                              "@type": type.googleapis.com/envoy.extensions.filters.network.http_connection_manager.v3.HttpConnectionManager
                              stat_prefix: ingress_http
                              codec_type: AUTO
                              upgrade_configs:
                                  - upgrade_type: websocket
                              route_config:
                                  name: local_route
                                  virtual_hosts:
                                      - name: backend
                                        domains:
                                            - "*"
                                        routes:
                                            - match:
                                                  path: "/"
                                              redirect:
                                                  path_redirect: "/console/"
                                            - match:
                                                  prefix: "/.well-known"
                                              route:
                                                  cluster: flyte
                                            - match:
                                                  prefix: "/__webpack_hmr"
                                              route:
                                                  cluster: flyte
                                            - match:
                                                  prefix: "/api"
                                              route:
                                                  cluster: flyte
                                            - match:
                                                  prefix: "/callback"
                                              route:
                                                  cluster: flyte
                                            - match:
                                                  prefix: "/config"
                                              route:
                                                  cluster: flyte
                                            - match:
                                                  prefix: "/console"
                                              route:
                                                  cluster: flyte
                                            - match:
                                                  prefix: "/healthcheck"
                                              route:
                                                  cluster: flyte
                                            - match:
                                                  prefix: "/login"
                                              route:
                                                  cluster: flyte
                                            - match:
                                                  prefix: "/logout"
                                              route:
                                                  cluster: flyte
                                            - match:
                                                  prefix: "/me"
                                              route:
                                                  cluster: flyte
                                            - match:
                                                  prefix: "/oauth2"
                                              route:
                                                  cluster: flyte
                                            - match:
                                                  prefix: "/v1"
                                              route:
                                                  cluster: flyte
                                            - match:
                                                  prefix: "/flyteidl.service.AdminService"
                                              route:
                                                  cluster: flyte_grpc
                                            - match:
                                                  prefix: "/flyteidl.service.AuthMetadataService"
                                              route:
                                                  cluster: flyte_grpc
                                            - match:
                                                  prefix: "/flyteidl.service.DataProxyService"
                                              route:
                                                  cluster: flyte_grpc
                                            - match:
                                                  prefix: "/flyteidl.service.IdentityService"
                                              route:
                                                  cluster: flyte_grpc
                                            - match:
                                                  prefix: "/grpc.health.v1.Health"
                                              route:
                                                  cluster: flyte_grpc
                                            - match:
                                                  prefix: "/flyteidl.service.SignalService"
                                              route:
                                                  cluster: flyte_grpc
                                            - match:
                                                  path: "/kubernetes-dashboard"
                                              redirect:
                                                  path_redirect: "/kubernetes-dashboard/"
                                            - match:
                                                  prefix: "/kubernetes-dashboard/"
                                              route:
                                                  cluster: kubernetes-dashboard
                                                  prefix_rewrite: /
                                            - match:
                                                  path: "/minio"
                                              redirect:
                                                  path_redirect: "/minio/"
                                            - match:
                                                  prefix: "/minio/"
                                              route:
                                                  cluster: minio
                                                  prefix_rewrite: /
                              http_filters:
                                  - name: envoy.filters.http.router
                                    typed_config:
                                      "@type": type.googleapis.com/envoy.extensions.filters.http.router.v3.Router
        clusters:
            - name: flyte
              connect_timeout: 0.25s
              type: STRICT_DNS
              lb_policy: ROUND_ROBIN
              load_assignment:
                  cluster_name: flyte
                  endpoints:
                      - lb_endpoints:
                            - endpoint:
                                  address:
                                      socket_address:
                                          address: flyte-sandbox-http
                                          port_value: 8088
            - name: flyte_grpc
              connect_timeout: 0.25s
              type: STRICT_DNS
              lb_policy: ROUND_ROBIN
              http2_protocol_options: {}
              load_assignment:
                  cluster_name: flyte_grpc
                  endpoints:
                      - lb_endpoints:
                            - endpoint:
                                  address:
                                      socket_address:
                                          address: flyte-sandbox-grpc
                                          port_value: 8089
            - name: kubernetes-dashboard
              connect_timeout: 0.25s
              type: STRICT_DNS
              lb_policy: ROUND_ROBIN
              load_assignment:
                  cluster_name: kubernetes-dashboard
                  endpoints:
                      - lb_endpoints:
                            - endpoint:
                                  address:
                                      socket_address:
                                          address: flyte-sandbox-kubernetes-dashboard
                                          port_value: 80
            - name: minio
              connect_timeout: 0.25s
              type: STRICT_DNS
              lb_policy: ROUND_ROBIN
              load_assignment:
                  cluster_name: minio
                  endpoints:
                      - lb_endpoints:
                            - endpoint:
                                  address:
                                      socket_address:
                                          address: flyte-sandbox-minio
                                          port_value: 9001
kind: ConfigMap
metadata:
  labels:
    app.kubernetes.io/instance: flyte-sandbox
    app.kubernetes.io/managed-by: Helm
    app.kubernetes.io/name: flyte-sandbox
    app.kubernetes.io/version: 1.16.1
    helm.sh/chart: flyte-sandbox-0.1.0
  name: flyte-sandbox-proxy-config
  namespace: flyte
---
apiVersion: v1
data: null
kind: ConfigMap
metadata:
  labels:
    app.kubernetes.io/instance: flyte-sandbox
    app.kubernetes.io/managed-by: Helm
    app.kubernetes.io/name: kubernetes-dashboard
    app.kubernetes.io/version: 2.7.0
    helm.sh/chart: kubernetes-dashboard-6.0.0
  name: kubernetes-dashboard-settings
  namespace: flyte
---
apiVersion: v1
kind: Secret
metadata:
  labels:
    app.kubernetes.io/instance: flyte-sandbox
    app.kubernetes.io/managed-by: Helm
    app.kubernetes.io/name: flyte-sandbox
    app.kubernetes.io/version: 1.16.0
    helm.sh/chart: flyte-binary-v0.1.10
  name: flyte-sandbox-config-secret
  namespace: flyte
stringData:
  012-database-secrets.yaml: |
    database:
      postgres:
        password: "postgres"
  013-storage-secrets.yaml: |
    storage:
      stow:
        config:
          access_key_id: "minio"
          secret_key: "miniostorage"
type: Opaque
---
apiVersion: v1
data:
<<<<<<< HEAD
  haSharedSecret: TDNOOTJuWHQxdzZPUlB6Mw==
=======
  haSharedSecret: aWRqOTR0QTVZRE1CaGVRdw==
>>>>>>> ba86c69c
  proxyPassword: ""
  proxyUsername: ""
kind: Secret
metadata:
  labels:
    app: docker-registry
    chart: docker-registry-2.2.2
    heritage: Helm
    release: flyte-sandbox
  name: flyte-sandbox-docker-registry-secret
  namespace: flyte
type: Opaque
---
apiVersion: v1
kind: Secret
metadata:
  labels:
    app.kubernetes.io/instance: flyte-sandbox
    app.kubernetes.io/managed-by: Helm
    app.kubernetes.io/name: kubernetes-dashboard
    app.kubernetes.io/version: 2.7.0
    helm.sh/chart: kubernetes-dashboard-6.0.0
  name: flyte-sandbox-kubernetes-dashboard-certs
  namespace: flyte
type: Opaque
---
apiVersion: v1
data:
  root-password: bWluaW9zdG9yYWdl
  root-user: bWluaW8=
kind: Secret
metadata:
  labels:
    app.kubernetes.io/instance: flyte-sandbox
    app.kubernetes.io/managed-by: Helm
    app.kubernetes.io/name: minio
    helm.sh/chart: minio-12.6.7
  name: flyte-sandbox-minio
  namespace: flyte
type: Opaque
---
apiVersion: v1
data:
  postgres-password: cG9zdGdyZXM=
kind: Secret
metadata:
  labels:
    app.kubernetes.io/instance: flyte-sandbox
    app.kubernetes.io/managed-by: Helm
    app.kubernetes.io/name: postgresql
    helm.sh/chart: postgresql-12.8.1
  name: flyte-sandbox-postgresql
  namespace: flyte
type: Opaque
---
apiVersion: v1
kind: Secret
metadata:
  labels:
    app.kubernetes.io/instance: flyte-sandbox
    app.kubernetes.io/managed-by: Helm
    app.kubernetes.io/name: kubernetes-dashboard
    app.kubernetes.io/version: 2.7.0
    helm.sh/chart: kubernetes-dashboard-6.0.0
  name: kubernetes-dashboard-csrf
  namespace: flyte
type: Opaque
---
apiVersion: v1
kind: Secret
metadata:
  labels:
    app.kubernetes.io/instance: flyte-sandbox
    app.kubernetes.io/managed-by: Helm
    app.kubernetes.io/name: kubernetes-dashboard
    app.kubernetes.io/version: 2.7.0
    helm.sh/chart: kubernetes-dashboard-6.0.0
  name: kubernetes-dashboard-key-holder
  namespace: flyte
type: Opaque
---
apiVersion: v1
kind: Service
metadata:
  labels:
    app: docker-registry
    chart: docker-registry-2.2.2
    heritage: Helm
    release: flyte-sandbox
  name: flyte-sandbox-docker-registry
  namespace: flyte
spec:
  ports:
  - name: http-5000
    nodePort: 30000
    port: 5000
    protocol: TCP
    targetPort: 5000
  selector:
    app: docker-registry
    release: flyte-sandbox
  type: NodePort
---
apiVersion: v1
kind: Service
metadata:
  labels:
    app.kubernetes.io/instance: flyte-sandbox
    app.kubernetes.io/managed-by: Helm
    app.kubernetes.io/name: flyte-sandbox
    app.kubernetes.io/version: 1.16.0
    helm.sh/chart: flyte-binary-v0.1.10
  name: flyte-sandbox-grpc
  namespace: flyte
spec:
  ports:
  - name: grpc
    nodePort: null
    port: 8089
    targetPort: grpc
  selector:
    app.kubernetes.io/component: flyte-binary
    app.kubernetes.io/instance: flyte-sandbox
    app.kubernetes.io/name: flyte-sandbox
  type: ClusterIP
---
apiVersion: v1
kind: Service
metadata:
  labels:
    app.kubernetes.io/instance: flyte-sandbox
    app.kubernetes.io/managed-by: Helm
    app.kubernetes.io/name: flyte-sandbox
    app.kubernetes.io/version: 1.16.0
    helm.sh/chart: flyte-binary-v0.1.10
  name: flyte-sandbox-http
  namespace: flyte
spec:
  ports:
  - name: http
    nodePort: null
    port: 8088
    targetPort: http
  selector:
    app.kubernetes.io/component: flyte-binary
    app.kubernetes.io/instance: flyte-sandbox
    app.kubernetes.io/name: flyte-sandbox
  type: ClusterIP
---
apiVersion: v1
kind: Service
metadata:
  labels:
    app.kubernetes.io/component: kubernetes-dashboard
    app.kubernetes.io/instance: flyte-sandbox
    app.kubernetes.io/managed-by: Helm
    app.kubernetes.io/name: kubernetes-dashboard
    app.kubernetes.io/version: 2.7.0
    helm.sh/chart: kubernetes-dashboard-6.0.0
    kubernetes.io/cluster-service: "true"
  name: flyte-sandbox-kubernetes-dashboard
  namespace: flyte
spec:
  ports:
  - name: http
    port: 80
    targetPort: http
  selector:
    app.kubernetes.io/component: kubernetes-dashboard
    app.kubernetes.io/instance: flyte-sandbox
    app.kubernetes.io/name: kubernetes-dashboard
  type: ClusterIP
---
apiVersion: v1
kind: Service
metadata:
  labels:
    app.kubernetes.io/instance: flyte-sandbox
    app.kubernetes.io/managed-by: Helm
    app.kubernetes.io/name: minio
    helm.sh/chart: minio-12.6.7
  name: flyte-sandbox-minio
  namespace: flyte
spec:
  externalTrafficPolicy: Cluster
  ports:
  - name: minio-api
    nodePort: 30002
    port: 9000
    targetPort: minio-api
  - name: minio-console
    port: 9001
    targetPort: minio-console
  selector:
    app.kubernetes.io/instance: flyte-sandbox
    app.kubernetes.io/name: minio
  type: NodePort
---
apiVersion: v1
kind: Service
metadata:
  labels:
    app.kubernetes.io/component: primary
    app.kubernetes.io/instance: flyte-sandbox
    app.kubernetes.io/managed-by: Helm
    app.kubernetes.io/name: postgresql
    helm.sh/chart: postgresql-12.8.1
  name: flyte-sandbox-postgresql
  namespace: flyte
spec:
  externalTrafficPolicy: Cluster
  ports:
  - name: tcp-postgresql
    nodePort: 30001
    port: 5432
    targetPort: tcp-postgresql
  selector:
    app.kubernetes.io/component: primary
    app.kubernetes.io/instance: flyte-sandbox
    app.kubernetes.io/name: postgresql
  sessionAffinity: None
  type: NodePort
---
apiVersion: v1
kind: Service
metadata:
  labels:
    app.kubernetes.io/component: primary
    app.kubernetes.io/instance: flyte-sandbox
    app.kubernetes.io/managed-by: Helm
    app.kubernetes.io/name: postgresql
    helm.sh/chart: postgresql-12.8.1
    service.alpha.kubernetes.io/tolerate-unready-endpoints: "true"
  name: flyte-sandbox-postgresql-hl
  namespace: flyte
spec:
  clusterIP: None
  ports:
  - name: tcp-postgresql
    port: 5432
    targetPort: tcp-postgresql
  publishNotReadyAddresses: true
  selector:
    app.kubernetes.io/component: primary
    app.kubernetes.io/instance: flyte-sandbox
    app.kubernetes.io/name: postgresql
  type: ClusterIP
---
apiVersion: v1
kind: Service
metadata:
  labels:
    app.kubernetes.io/instance: flyte-sandbox
    app.kubernetes.io/managed-by: Helm
    app.kubernetes.io/name: flyte-sandbox
    app.kubernetes.io/version: 1.16.1
    helm.sh/chart: flyte-sandbox-0.1.0
  name: flyte-sandbox-proxy
  namespace: flyte
spec:
  ports:
  - name: http
    nodePort: 30080
    port: 8000
    protocol: TCP
  selector:
    app.kubernetes.io/component: proxy
    app.kubernetes.io/instance: flyte-sandbox
    app.kubernetes.io/name: flyte-sandbox
  type: NodePort
---
apiVersion: v1
kind: Service
metadata:
  labels:
    app.kubernetes.io/instance: flyte-sandbox
    app.kubernetes.io/managed-by: Helm
    app.kubernetes.io/name: flyte-sandbox
    app.kubernetes.io/version: 1.16.0
    helm.sh/chart: flyte-binary-v0.1.10
  name: flyte-sandbox-webhook
  namespace: flyte
spec:
  ports:
  - name: webhook
    port: 443
    targetPort: webhook
  selector:
    app.kubernetes.io/component: flyte-binary
    app.kubernetes.io/instance: flyte-sandbox
    app.kubernetes.io/name: flyte-sandbox
  type: ClusterIP
---
apiVersion: v1
kind: PersistentVolume
metadata:
  labels:
    app.kubernetes.io/instance: flyte-sandbox
    app.kubernetes.io/managed-by: Helm
    app.kubernetes.io/name: flyte-sandbox
    app.kubernetes.io/version: 1.16.1
    helm.sh/chart: flyte-sandbox-0.1.0
  name: flyte-sandbox-db-storage
  namespace: flyte
spec:
  accessModes:
  - ReadWriteOnce
  capacity:
    storage: 1Gi
  hostPath:
    path: /var/lib/flyte/storage/db
  storageClassName: manual
---
apiVersion: v1
kind: PersistentVolume
metadata:
  labels:
    app.kubernetes.io/instance: flyte-sandbox
    app.kubernetes.io/managed-by: Helm
    app.kubernetes.io/name: flyte-sandbox
    app.kubernetes.io/version: 1.16.1
    helm.sh/chart: flyte-sandbox-0.1.0
  name: flyte-sandbox-minio-storage
  namespace: flyte
spec:
  accessModes:
  - ReadWriteOnce
  capacity:
    storage: 1Gi
  hostPath:
    path: /var/lib/flyte/storage/minio
  storageClassName: manual
---
apiVersion: v1
kind: PersistentVolumeClaim
metadata:
  labels:
    app.kubernetes.io/instance: flyte-sandbox
    app.kubernetes.io/managed-by: Helm
    app.kubernetes.io/name: flyte-sandbox
    app.kubernetes.io/version: 1.16.1
    helm.sh/chart: flyte-sandbox-0.1.0
  name: flyte-sandbox-db-storage
  namespace: flyte
spec:
  accessModes:
  - ReadWriteOnce
  resources:
    requests:
      storage: 1Gi
  storageClassName: manual
  volumeName: flyte-sandbox-db-storage
---
apiVersion: v1
kind: PersistentVolumeClaim
metadata:
  labels:
    app.kubernetes.io/instance: flyte-sandbox
    app.kubernetes.io/managed-by: Helm
    app.kubernetes.io/name: flyte-sandbox
    app.kubernetes.io/version: 1.16.1
    helm.sh/chart: flyte-sandbox-0.1.0
  name: flyte-sandbox-minio-storage
  namespace: flyte
spec:
  accessModes:
  - ReadWriteOnce
  resources:
    requests:
      storage: 1Gi
  storageClassName: manual
  volumeName: flyte-sandbox-minio-storage
---
apiVersion: apps/v1
kind: Deployment
metadata:
  labels:
    app.kubernetes.io/instance: flyte-sandbox
    app.kubernetes.io/managed-by: Helm
    app.kubernetes.io/name: flyte-sandbox
    app.kubernetes.io/version: 1.16.0
    helm.sh/chart: flyte-binary-v0.1.10
  name: flyte-sandbox
  namespace: flyte
spec:
  replicas: 1
  selector:
    matchLabels:
      app.kubernetes.io/component: flyte-binary
      app.kubernetes.io/instance: flyte-sandbox
      app.kubernetes.io/name: flyte-sandbox
  strategy:
    type: Recreate
  template:
    metadata:
      annotations:
        checksum/cluster-resource-templates: 6fd9b172465e3089fcc59f738b92b8dc4d8939360c19de8ee65f68b0e7422035
        checksum/configuration: 5bc55a7722e898c70792041ae470cd5de63a8614d14ed20c6a50340d2cb7fdd0
        checksum/configuration-secret: 09216ffaa3d29e14f88b1f30af580d02a2a5e014de4d750b7f275cc07ed4e914
      labels:
        app.kubernetes.io/component: flyte-binary
        app.kubernetes.io/instance: flyte-sandbox
        app.kubernetes.io/name: flyte-sandbox
    spec:
      containers:
      - args:
        - start
        - --config
        - /etc/flyte/config.d/*.yaml
        env:
        - name: POD_NAME
          valueFrom:
            fieldRef:
              fieldPath: metadata.name
        - name: POD_NAMESPACE
          valueFrom:
            fieldRef:
              fieldPath: metadata.namespace
        image: flyte-binary:sandbox
        imagePullPolicy: Never
        livenessProbe:
          httpGet:
            path: /healthcheck
            port: http
          initialDelaySeconds: 30
        name: flyte
        ports:
        - containerPort: 8088
          name: http
        - containerPort: 8089
          name: grpc
        - containerPort: 9443
          name: webhook
        readinessProbe:
          httpGet:
            path: /healthcheck
            port: http
          initialDelaySeconds: 30
        volumeMounts:
        - mountPath: /etc/flyte/cluster-resource-templates
          name: cluster-resource-templates
        - mountPath: /etc/flyte/config.d
          name: config
        - mountPath: /var/run/flyte
          name: state
      initContainers:
      - args:
        - |
          until pg_isready \
            -h flyte-sandbox-postgresql \
            -p 5432 \
            -U postgres
          do
            echo waiting for database
            sleep 0.1
          done
        command:
        - sh
        - -ec
        image: bitnami/postgresql:sandbox
        imagePullPolicy: Never
        name: wait-for-db
      serviceAccountName: flyte-sandbox
      volumes:
      - name: cluster-resource-templates
        projected:
          sources:
          - configMap:
              name: flyte-sandbox-cluster-resource-templates
          - configMap:
              name: flyte-sandbox-extra-cluster-resource-templates
      - name: config
        projected:
          sources:
          - configMap:
              name: flyte-sandbox-config
          - secret:
              name: flyte-sandbox-config-secret
          - configMap:
              name: flyte-sandbox-extra-config
      - emptyDir: {}
        name: state
---
apiVersion: apps/v1
kind: Deployment
metadata:
  labels:
    app.kubernetes.io/instance: flyte-sandbox
    app.kubernetes.io/managed-by: Helm
    app.kubernetes.io/name: flyte-sandbox
    app.kubernetes.io/version: 1.16.1
    helm.sh/chart: flyte-sandbox-0.1.0
  name: flyte-sandbox-buildkit
  namespace: flyte
spec:
  replicas: 1
  selector:
    matchLabels:
      app.kubernetes.io/component: buildkit
      app.kubernetes.io/instance: flyte-sandbox
      app.kubernetes.io/name: flyte-sandbox
  template:
    metadata:
      labels:
        app.kubernetes.io/component: buildkit
        app.kubernetes.io/instance: flyte-sandbox
        app.kubernetes.io/name: flyte-sandbox
    spec:
      containers:
      - args:
        - --addr
        - unix:///run/buildkit/buildkitd.sock
        - --addr
        - tcp://0.0.0.0:30003
        image: moby/buildkit:sandbox
        imagePullPolicy: Never
        livenessProbe:
          exec:
            command:
            - buildctl
            - debug
            - workers
          initialDelaySeconds: 5
          periodSeconds: 30
        name: buildkit
        ports:
        - containerPort: 30003
          name: tcp
          protocol: TCP
        readinessProbe:
          exec:
            command:
            - buildctl
            - debug
            - workers
          initialDelaySeconds: 5
          periodSeconds: 30
        securityContext:
          privileged: true
      dnsPolicy: ClusterFirstWithHostNet
      hostNetwork: true
---
apiVersion: apps/v1
kind: Deployment
metadata:
  labels:
    app: docker-registry
    chart: docker-registry-2.2.2
    heritage: Helm
    release: flyte-sandbox
  name: flyte-sandbox-docker-registry
  namespace: flyte
spec:
  minReadySeconds: 5
  replicas: 1
  selector:
    matchLabels:
      app: docker-registry
      release: flyte-sandbox
  template:
    metadata:
      annotations:
        checksum/config: 8f50e768255a87f078ba8b9879a0c174c3e045ffb46ac8723d2eedbe293c8d81
<<<<<<< HEAD
        checksum/secret: f11db958c1e12b5fc771b0e1e4c26d8d596b3da629b95b394a9c89cc7c2e66c4
=======
        checksum/secret: 863f8bfa183a5195d769b933f0d975109a0d5f407710e22937545b2b118e6917
>>>>>>> ba86c69c
      labels:
        app: docker-registry
        release: flyte-sandbox
    spec:
      containers:
      - command:
        - /bin/registry
        - serve
        - /etc/docker/registry/config.yml
        env:
        - name: REGISTRY_HTTP_SECRET
          valueFrom:
            secretKeyRef:
              key: haSharedSecret
              name: flyte-sandbox-docker-registry-secret
        - name: REGISTRY_STORAGE_FILESYSTEM_ROOTDIRECTORY
          value: /var/lib/registry
        image: registry:sandbox
        imagePullPolicy: Never
        livenessProbe:
          httpGet:
            path: /
            port: 5000
        name: docker-registry
        ports:
        - containerPort: 5000
        readinessProbe:
          httpGet:
            path: /
            port: 5000
        resources: {}
        volumeMounts:
        - mountPath: /etc/docker/registry
          name: flyte-sandbox-docker-registry-config
        - mountPath: /var/lib/registry/
          name: data
      securityContext:
        fsGroup: 1000
        runAsUser: 1000
      volumes:
      - configMap:
          name: flyte-sandbox-docker-registry-config
        name: flyte-sandbox-docker-registry-config
      - emptyDir: {}
        name: data
---
apiVersion: apps/v1
kind: Deployment
metadata:
  labels:
    app.kubernetes.io/component: kubernetes-dashboard
    app.kubernetes.io/instance: flyte-sandbox
    app.kubernetes.io/managed-by: Helm
    app.kubernetes.io/name: kubernetes-dashboard
    app.kubernetes.io/version: 2.7.0
    helm.sh/chart: kubernetes-dashboard-6.0.0
  name: flyte-sandbox-kubernetes-dashboard
  namespace: flyte
spec:
  replicas: 1
  selector:
    matchLabels:
      app.kubernetes.io/component: kubernetes-dashboard
      app.kubernetes.io/instance: flyte-sandbox
      app.kubernetes.io/name: kubernetes-dashboard
  strategy:
    rollingUpdate:
      maxSurge: 0
      maxUnavailable: 1
    type: RollingUpdate
  template:
    metadata:
      annotations: null
      labels:
        app.kubernetes.io/component: kubernetes-dashboard
        app.kubernetes.io/instance: flyte-sandbox
        app.kubernetes.io/managed-by: Helm
        app.kubernetes.io/name: kubernetes-dashboard
        app.kubernetes.io/version: 2.7.0
        helm.sh/chart: kubernetes-dashboard-6.0.0
    spec:
      containers:
      - args:
        - --namespace=flyte
        - --metrics-provider=none
        - --enable-insecure-login
        - --enable-skip-login
        image: kubernetesui/dashboard:sandbox
        imagePullPolicy: Never
        livenessProbe:
          httpGet:
            path: /
            port: 9090
            scheme: HTTP
          initialDelaySeconds: 30
          timeoutSeconds: 30
        name: kubernetes-dashboard
        ports:
        - containerPort: 9090
          name: http
          protocol: TCP
        resources:
          limits:
            cpu: 2
            memory: 200Mi
          requests:
            cpu: 100m
            memory: 200Mi
        securityContext:
          allowPrivilegeEscalation: false
          readOnlyRootFilesystem: true
          runAsGroup: 2001
          runAsUser: 1001
        volumeMounts:
        - mountPath: /certs
          name: kubernetes-dashboard-certs
        - mountPath: /tmp
          name: tmp-volume
      securityContext:
        seccompProfile:
          type: RuntimeDefault
      serviceAccountName: flyte-sandbox-kubernetes-dashboard
      volumes:
      - name: kubernetes-dashboard-certs
        secret:
          secretName: flyte-sandbox-kubernetes-dashboard-certs
      - emptyDir: {}
        name: tmp-volume
---
apiVersion: apps/v1
kind: Deployment
metadata:
  labels:
    app.kubernetes.io/instance: flyte-sandbox
    app.kubernetes.io/managed-by: Helm
    app.kubernetes.io/name: minio
    helm.sh/chart: minio-12.6.7
  name: flyte-sandbox-minio
  namespace: flyte
spec:
  selector:
    matchLabels:
      app.kubernetes.io/instance: flyte-sandbox
      app.kubernetes.io/name: minio
  strategy:
    type: Recreate
  template:
    metadata:
      annotations:
        checksum/credentials-secret: ecce809e3af19025d134846a9a81e163dd41df7e26abf2c6657895d9d13607a9
      labels:
        app.kubernetes.io/instance: flyte-sandbox
        app.kubernetes.io/managed-by: Helm
        app.kubernetes.io/name: minio
        helm.sh/chart: minio-12.6.7
    spec:
      affinity:
        nodeAffinity: null
        podAffinity: null
        podAntiAffinity:
          preferredDuringSchedulingIgnoredDuringExecution:
          - podAffinityTerm:
              labelSelector:
                matchLabels:
                  app.kubernetes.io/instance: flyte-sandbox
                  app.kubernetes.io/name: minio
              topologyKey: kubernetes.io/hostname
            weight: 1
      containers:
      - env:
        - name: BITNAMI_DEBUG
          value: "false"
        - name: MINIO_SCHEME
          value: http
        - name: MINIO_FORCE_NEW_KEYS
          value: "no"
        - name: MINIO_ROOT_USER
          valueFrom:
            secretKeyRef:
              key: root-user
              name: flyte-sandbox-minio
        - name: MINIO_ROOT_PASSWORD
          valueFrom:
            secretKeyRef:
              key: root-password
              name: flyte-sandbox-minio
        - name: MINIO_DEFAULT_BUCKETS
          value: my-s3-bucket
        - name: MINIO_BROWSER
          value: "on"
        - name: MINIO_PROMETHEUS_AUTH_TYPE
          value: public
        - name: MINIO_CONSOLE_PORT_NUMBER
          value: "9001"
        - name: MINIO_BROWSER_REDIRECT_URL
          value: http://localhost:30080/minio
        envFrom: null
        image: docker.io/bitnami/minio:sandbox
        imagePullPolicy: Never
        livenessProbe:
          failureThreshold: 5
          httpGet:
            path: /minio/health/live
            port: minio-api
            scheme: HTTP
          initialDelaySeconds: 5
          periodSeconds: 5
          successThreshold: 1
          timeoutSeconds: 5
        name: minio
        ports:
        - containerPort: 9000
          name: minio-api
          protocol: TCP
        - containerPort: 9001
          name: minio-console
          protocol: TCP
        readinessProbe:
          failureThreshold: 5
          initialDelaySeconds: 5
          periodSeconds: 5
          successThreshold: 1
          tcpSocket:
            port: minio-api
          timeoutSeconds: 1
        resources:
          limits: {}
          requests: {}
        securityContext:
          runAsNonRoot: true
          runAsUser: 1001
        volumeMounts:
        - mountPath: /data
          name: data
      initContainers:
      - command:
        - /bin/bash
        - -ec
        - |
          chown -R 1001:1001 /data
        image: docker.io/bitnami/os-shell:sandbox
        imagePullPolicy: Never
        name: volume-permissions
        resources:
          limits: {}
          requests: {}
        securityContext:
          runAsUser: 0
        volumeMounts:
        - mountPath: /data
          name: data
      securityContext:
        fsGroup: 1001
      serviceAccountName: flyte-sandbox-minio
      volumes:
      - name: data
        persistentVolumeClaim:
          claimName: flyte-sandbox-minio-storage
---
apiVersion: apps/v1
kind: Deployment
metadata:
  labels:
    app.kubernetes.io/instance: flyte-sandbox
    app.kubernetes.io/managed-by: Helm
    app.kubernetes.io/name: flyte-sandbox
    app.kubernetes.io/version: 1.16.1
    helm.sh/chart: flyte-sandbox-0.1.0
  name: flyte-sandbox-proxy
  namespace: flyte
spec:
  replicas: 1
  selector:
    matchLabels:
      app.kubernetes.io/component: proxy
      app.kubernetes.io/instance: flyte-sandbox
      app.kubernetes.io/name: flyte-sandbox
  template:
    metadata:
      labels:
        app.kubernetes.io/component: proxy
        app.kubernetes.io/instance: flyte-sandbox
        app.kubernetes.io/name: flyte-sandbox
    spec:
      containers:
      - image: envoyproxy/envoy:sandbox
        imagePullPolicy: Never
        livenessProbe:
          initialDelaySeconds: 30
          tcpSocket:
            port: http
        name: proxy
        ports:
        - containerPort: 8000
          name: http
        readinessProbe:
          tcpSocket:
            port: http
        volumeMounts:
        - mountPath: /etc/envoy
          name: config
      volumes:
      - configMap:
          name: flyte-sandbox-proxy-config
        name: config
---
apiVersion: apps/v1
kind: StatefulSet
metadata:
  labels:
    app.kubernetes.io/component: primary
    app.kubernetes.io/instance: flyte-sandbox
    app.kubernetes.io/managed-by: Helm
    app.kubernetes.io/name: postgresql
    helm.sh/chart: postgresql-12.8.1
  name: flyte-sandbox-postgresql
  namespace: flyte
spec:
  replicas: 1
  selector:
    matchLabels:
      app.kubernetes.io/component: primary
      app.kubernetes.io/instance: flyte-sandbox
      app.kubernetes.io/name: postgresql
  serviceName: flyte-sandbox-postgresql-hl
  template:
    metadata:
      labels:
        app.kubernetes.io/component: primary
        app.kubernetes.io/instance: flyte-sandbox
        app.kubernetes.io/managed-by: Helm
        app.kubernetes.io/name: postgresql
        helm.sh/chart: postgresql-12.8.1
      name: flyte-sandbox-postgresql
    spec:
      affinity:
        nodeAffinity: null
        podAffinity: null
        podAntiAffinity:
          preferredDuringSchedulingIgnoredDuringExecution:
          - podAffinityTerm:
              labelSelector:
                matchLabels:
                  app.kubernetes.io/component: primary
                  app.kubernetes.io/instance: flyte-sandbox
                  app.kubernetes.io/name: postgresql
              topologyKey: kubernetes.io/hostname
            weight: 1
      containers:
      - env:
        - name: BITNAMI_DEBUG
          value: "false"
        - name: POSTGRESQL_PORT_NUMBER
          value: "5432"
        - name: POSTGRESQL_VOLUME_DIR
          value: /bitnami/postgresql
        - name: PGDATA
          value: /bitnami/postgresql/data
        - name: POSTGRES_PASSWORD
          valueFrom:
            secretKeyRef:
              key: postgres-password
              name: flyte-sandbox-postgresql
        - name: POSTGRESQL_ENABLE_LDAP
          value: "no"
        - name: POSTGRESQL_ENABLE_TLS
          value: "no"
        - name: POSTGRESQL_LOG_HOSTNAME
          value: "false"
        - name: POSTGRESQL_LOG_CONNECTIONS
          value: "false"
        - name: POSTGRESQL_LOG_DISCONNECTIONS
          value: "false"
        - name: POSTGRESQL_PGAUDIT_LOG_CATALOG
          value: "off"
        - name: POSTGRESQL_CLIENT_MIN_MESSAGES
          value: error
        - name: POSTGRESQL_SHARED_PRELOAD_LIBRARIES
          value: pgaudit
        image: docker.io/bitnami/postgresql:sandbox
        imagePullPolicy: Never
        livenessProbe:
          exec:
            command:
            - /bin/sh
            - -c
            - exec pg_isready -U "postgres" -h 127.0.0.1 -p 5432
          failureThreshold: 6
          initialDelaySeconds: 30
          periodSeconds: 10
          successThreshold: 1
          timeoutSeconds: 5
        name: postgresql
        ports:
        - containerPort: 5432
          name: tcp-postgresql
        readinessProbe:
          exec:
            command:
            - /bin/sh
            - -c
            - -e
            - |
              exec pg_isready -U "postgres" -h 127.0.0.1 -p 5432
              [ -f /opt/bitnami/postgresql/tmp/.initialized ] || [ -f /bitnami/postgresql/.initialized ]
          failureThreshold: 6
          initialDelaySeconds: 5
          periodSeconds: 10
          successThreshold: 1
          timeoutSeconds: 5
        resources:
          limits: {}
          requests:
            cpu: 250m
            memory: 256Mi
        securityContext:
          allowPrivilegeEscalation: false
          capabilities:
            drop:
            - ALL
          runAsGroup: 0
          runAsNonRoot: true
          runAsUser: 1001
          seccompProfile:
            type: RuntimeDefault
        volumeMounts:
        - mountPath: /bitnami/postgresql
          name: data
      hostIPC: false
      hostNetwork: false
      initContainers:
      - command:
        - /bin/sh
        - -ec
        - |
          chown 1001:1001 /bitnami/postgresql
          mkdir -p /bitnami/postgresql/data
          chmod 700 /bitnami/postgresql/data
          find /bitnami/postgresql -mindepth 1 -maxdepth 1 -not -name "conf" -not -name ".snapshot" -not -name "lost+found" | \
            xargs -r chown -R 1001:1001
        image: docker.io/bitnami/os-shell:sandbox
        imagePullPolicy: Never
        name: init-chmod-data
        resources:
          limits: {}
          requests: {}
        securityContext:
          runAsGroup: 0
          runAsNonRoot: false
          runAsUser: 0
          seccompProfile:
            type: RuntimeDefault
        volumeMounts:
        - mountPath: /bitnami/postgresql
          name: data
      securityContext:
        fsGroup: 1001
      serviceAccountName: default
      volumes:
      - name: data
        persistentVolumeClaim:
          claimName: flyte-sandbox-db-storage
  updateStrategy:
    rollingUpdate: {}
    type: RollingUpdate<|MERGE_RESOLUTION|>--- conflicted
+++ resolved
@@ -796,11 +796,7 @@
 ---
 apiVersion: v1
 data:
-<<<<<<< HEAD
-  haSharedSecret: TDNOOTJuWHQxdzZPUlB6Mw==
-=======
   haSharedSecret: aWRqOTR0QTVZRE1CaGVRdw==
->>>>>>> ba86c69c
   proxyPassword: ""
   proxyUsername: ""
 kind: Secret
@@ -1364,11 +1360,7 @@
     metadata:
       annotations:
         checksum/config: 8f50e768255a87f078ba8b9879a0c174c3e045ffb46ac8723d2eedbe293c8d81
-<<<<<<< HEAD
-        checksum/secret: f11db958c1e12b5fc771b0e1e4c26d8d596b3da629b95b394a9c89cc7c2e66c4
-=======
         checksum/secret: 863f8bfa183a5195d769b933f0d975109a0d5f407710e22937545b2b118e6917
->>>>>>> ba86c69c
       labels:
         app: docker-registry
         release: flyte-sandbox
