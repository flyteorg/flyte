--- conflicted
+++ resolved
@@ -796,11 +796,7 @@
 ---
 apiVersion: v1
 data:
-<<<<<<< HEAD
-  haSharedSecret: OXNiUmdaZ0lkaGNySUxlcg==
-=======
-  haSharedSecret: cnBScDd2Y3Y0a2JlcHlzVQ==
->>>>>>> a49284e9
+  haSharedSecret: VnRRWDlOZXVWcXNmZFRXRQ==
   proxyPassword: ""
   proxyUsername: ""
 kind: Secret
@@ -1364,11 +1360,7 @@
     metadata:
       annotations:
         checksum/config: 8f50e768255a87f078ba8b9879a0c174c3e045ffb46ac8723d2eedbe293c8d81
-<<<<<<< HEAD
-        checksum/secret: b001cf9b50dbaa84325834d7000859a7715c70d322563b785bdb027a3922d2c7
-=======
-        checksum/secret: 459fe43b90e7be7fce10bc94020ba94037c1a21501b61d4e7121c84251f1b198
->>>>>>> a49284e9
+        checksum/secret: 1a60b7cc9612c65c9a369c55629f6054dfed24c40b064269274d0fbb7c6d0823
       labels:
         app: docker-registry
         release: flyte-sandbox
