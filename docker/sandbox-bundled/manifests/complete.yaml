--- conflicted
+++ resolved
@@ -805,11 +805,7 @@
 ---
 apiVersion: v1
 data:
-<<<<<<< HEAD
-  haSharedSecret: bXRKd3dodGJvOFFuWmpScg==
-=======
-  haSharedSecret: ZzdHam5sWUQ2RGlIVHBOSw==
->>>>>>> 8125ae1b
+  haSharedSecret: WXBrdzVRdDlYN3hoQzlrVw==
   proxyPassword: ""
   proxyUsername: ""
 kind: Secret
@@ -1373,11 +1369,7 @@
     metadata:
       annotations:
         checksum/config: 8f50e768255a87f078ba8b9879a0c174c3e045ffb46ac8723d2eedbe293c8d81
-<<<<<<< HEAD
-        checksum/secret: 2f7372a0283232d9d3ba0da6451468d9d3cd37e53c6df468d2e2358800a2a98a
-=======
-        checksum/secret: 3ce2fdef0e59a7eba350423dd49173ed960af107bc4c0873e80ea1cf5895e160
->>>>>>> 8125ae1b
+        checksum/secret: a143b07663973d76476087be99820760b0767450a57fd4a9153fad3df0a49b3a
       labels:
         app: docker-registry
         release: flyte-sandbox
