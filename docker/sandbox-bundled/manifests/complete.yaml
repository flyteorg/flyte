apiVersion: v1
kind: Namespace
metadata:
  name: flyte
---
apiVersion: v1
kind: ServiceAccount
metadata:
  labels:
    app.kubernetes.io/instance: flyte-sandbox
    app.kubernetes.io/managed-by: Helm
    app.kubernetes.io/name: flyte-sandbox
    app.kubernetes.io/version: 1.16.0
    helm.sh/chart: flyte-binary-v0.1.10
  name: flyte-sandbox
  namespace: flyte
---
apiVersion: v1
kind: ServiceAccount
metadata:
  labels:
    app.kubernetes.io/instance: flyte-sandbox
    app.kubernetes.io/managed-by: Helm
    app.kubernetes.io/name: kubernetes-dashboard
    app.kubernetes.io/version: 2.7.0
    helm.sh/chart: kubernetes-dashboard-6.0.0
  name: flyte-sandbox-kubernetes-dashboard
  namespace: flyte
---
apiVersion: v1
automountServiceAccountToken: true
kind: ServiceAccount
metadata:
  labels:
    app.kubernetes.io/instance: flyte-sandbox
    app.kubernetes.io/managed-by: Helm
    app.kubernetes.io/name: minio
    helm.sh/chart: minio-12.6.7
  name: flyte-sandbox-minio
  namespace: flyte
secrets:
- name: flyte-sandbox-minio
---
apiVersion: rbac.authorization.k8s.io/v1
kind: Role
metadata:
  labels:
    app.kubernetes.io/instance: flyte-sandbox
    app.kubernetes.io/managed-by: Helm
    app.kubernetes.io/name: kubernetes-dashboard
    app.kubernetes.io/version: 2.7.0
    helm.sh/chart: kubernetes-dashboard-6.0.0
  name: flyte-sandbox-kubernetes-dashboard
  namespace: flyte
rules:
- apiGroups:
  - ""
  resourceNames:
  - kubernetes-dashboard-key-holder
  - kubernetes-dashboard-certs
  - kubernetes-dashboard-csrf
  resources:
  - secrets
  verbs:
  - get
  - update
  - delete
- apiGroups:
  - ""
  resourceNames:
  - kubernetes-dashboard-settings
  resources:
  - configmaps
  verbs:
  - get
  - update
- apiGroups:
  - ""
  resourceNames:
  - heapster
  - dashboard-metrics-scraper
  resources:
  - services
  verbs:
  - proxy
- apiGroups:
  - ""
  resourceNames:
  - heapster
  - 'http:heapster:'
  - 'https:heapster:'
  - dashboard-metrics-scraper
  - http:dashboard-metrics-scraper
  resources:
  - services/proxy
  verbs:
  - get
---
apiVersion: rbac.authorization.k8s.io/v1
kind: ClusterRole
metadata:
  labels:
    app.kubernetes.io/instance: flyte-sandbox
    app.kubernetes.io/managed-by: Helm
    app.kubernetes.io/name: flyte-sandbox
    app.kubernetes.io/version: 1.16.0
    helm.sh/chart: flyte-binary-v0.1.10
  name: flyte-sandbox-cluster-role
  namespace: flyte
rules:
- apiGroups:
  - ""
  resources:
  - namespaces
  - resourcequotas
  - secrets
  - serviceaccounts
  verbs:
  - create
  - get
  - list
  - patch
  - update
- apiGroups:
  - ""
  resources:
  - pods
  verbs:
  - create
  - delete
  - get
  - list
  - patch
  - update
  - watch
- apiGroups:
  - ""
  resources:
  - events
  verbs:
  - create
  - delete
  - patch
  - update
- apiGroups:
  - ""
  resources:
  - podtemplates
  verbs:
  - get
  - list
  - watch
- apiGroups:
  - flyte.lyft.com
  resources:
  - flyteworkflows
  verbs:
  - create
  - delete
  - deletecollection
  - get
  - list
  - patch
  - post
  - update
  - watch
- apiGroups:
  - apiextensions.k8s.io
  resources:
  - customresourcedefinitions
  verbs:
  - create
  - get
  - list
- apiGroups:
  - admissionregistration.k8s.io
  resources:
  - mutatingwebhookconfigurations
  verbs:
  - create
  - get
  - list
  - patch
  - update
- apiGroups:
  - '*'
  resources:
  - '*'
  verbs:
  - '*'
---
apiVersion: rbac.authorization.k8s.io/v1
kind: ClusterRole
metadata:
  labels:
    app.kubernetes.io/instance: flyte-sandbox
    app.kubernetes.io/managed-by: Helm
    app.kubernetes.io/name: kubernetes-dashboard
    app.kubernetes.io/version: 2.7.0
    helm.sh/chart: kubernetes-dashboard-6.0.0
  name: flyte-sandbox-kubernetes-dashboard-readonly
rules:
- apiGroups:
  - ""
  resources:
  - configmaps
  - endpoints
  - persistentvolumeclaims
  - pods
  - replicationcontrollers
  - replicationcontrollers/scale
  - serviceaccounts
  - services
  - nodes
  - persistentvolumeclaims
  - persistentvolumes
  verbs:
  - get
  - list
  - watch
- apiGroups:
  - ""
  resources:
  - bindings
  - events
  - limitranges
  - namespaces/status
  - pods/log
  - pods/status
  - replicationcontrollers/status
  - resourcequotas
  - resourcequotas/status
  verbs:
  - get
  - list
  - watch
- apiGroups:
  - ""
  resources:
  - namespaces
  verbs:
  - get
  - list
  - watch
- apiGroups:
  - apps
  resources:
  - daemonsets
  - deployments
  - deployments/scale
  - replicasets
  - replicasets/scale
  - statefulsets
  verbs:
  - get
  - list
  - watch
- apiGroups:
  - autoscaling
  resources:
  - horizontalpodautoscalers
  verbs:
  - get
  - list
  - watch
- apiGroups:
  - batch
  resources:
  - cronjobs
  - jobs
  verbs:
  - get
  - list
  - watch
- apiGroups:
  - extensions
  resources:
  - daemonsets
  - deployments
  - deployments/scale
  - ingresses
  - networkpolicies
  - replicasets
  - replicasets/scale
  - replicationcontrollers/scale
  verbs:
  - get
  - list
  - watch
- apiGroups:
  - policy
  resources:
  - poddisruptionbudgets
  verbs:
  - get
  - list
  - watch
- apiGroups:
  - networking.k8s.io
  resources:
  - networkpolicies
  - ingresses
  verbs:
  - get
  - list
  - watch
- apiGroups:
  - storage.k8s.io
  resources:
  - storageclasses
  - volumeattachments
  verbs:
  - get
  - list
  - watch
- apiGroups:
  - rbac.authorization.k8s.io
  resources:
  - clusterrolebindings
  - clusterroles
  - roles
  - rolebindings
  verbs:
  - get
  - list
  - watch
---
apiVersion: rbac.authorization.k8s.io/v1
kind: RoleBinding
metadata:
  labels:
    app.kubernetes.io/instance: flyte-sandbox
    app.kubernetes.io/managed-by: Helm
    app.kubernetes.io/name: kubernetes-dashboard
    app.kubernetes.io/version: 2.7.0
    helm.sh/chart: kubernetes-dashboard-6.0.0
  name: flyte-sandbox-kubernetes-dashboard
  namespace: flyte
roleRef:
  apiGroup: rbac.authorization.k8s.io
  kind: Role
  name: flyte-sandbox-kubernetes-dashboard
subjects:
- kind: ServiceAccount
  name: flyte-sandbox-kubernetes-dashboard
  namespace: flyte
---
apiVersion: rbac.authorization.k8s.io/v1
kind: ClusterRoleBinding
metadata:
  labels:
    app.kubernetes.io/instance: flyte-sandbox
    app.kubernetes.io/managed-by: Helm
    app.kubernetes.io/name: flyte-sandbox
    app.kubernetes.io/version: 1.16.0
    helm.sh/chart: flyte-binary-v0.1.10
  name: flyte-sandbox-cluster-role-binding
  namespace: flyte
roleRef:
  apiGroup: rbac.authorization.k8s.io
  kind: ClusterRole
  name: flyte-sandbox-cluster-role
subjects:
- kind: ServiceAccount
  name: flyte-sandbox
  namespace: flyte
---
apiVersion: rbac.authorization.k8s.io/v1
kind: ClusterRoleBinding
metadata:
  labels:
    app.kubernetes.io/instance: flyte-sandbox
    app.kubernetes.io/managed-by: Helm
    app.kubernetes.io/name: kubernetes-dashboard
    app.kubernetes.io/version: 2.7.0
    helm.sh/chart: kubernetes-dashboard-6.0.0
  name: flyte-sandbox-kubernetes-dashboard-readonly
roleRef:
  apiGroup: rbac.authorization.k8s.io
  kind: ClusterRole
  name: flyte-sandbox-kubernetes-dashboard-readonly
subjects:
- kind: ServiceAccount
  name: flyte-sandbox-kubernetes-dashboard
  namespace: flyte
---
apiVersion: v1
data:
  namespace.yaml: |
    apiVersion: v1
    kind: Namespace
    metadata:
      name: '{{ namespace }}'
kind: ConfigMap
metadata:
  labels:
    app.kubernetes.io/instance: flyte-sandbox
    app.kubernetes.io/managed-by: Helm
    app.kubernetes.io/name: flyte-sandbox
    app.kubernetes.io/version: 1.16.0
    helm.sh/chart: flyte-binary-v0.1.10
  name: flyte-sandbox-cluster-resource-templates
  namespace: flyte
---
apiVersion: v1
data:
  000-core.yaml: |
    admin:
      endpoint: localhost:8089
      insecure: true
    catalog-cache:
      endpoint: localhost:8081
      insecure: true
      type: datacatalog
    cluster_resources:
      standaloneDeployment: false
      templatePath: /etc/flyte/cluster-resource-templates
    logger:
      show-source: true
      level: 5
    propeller:
      create-flyteworkflow-crd: true
    webhook:
      certDir: /var/run/flyte/certs
      localCert: true
      secretName: flyte-sandbox-webhook-secret
      serviceName: flyte-sandbox-webhook
      servicePort: 443
    flyte:
      admin:
        disableClusterResourceManager: false
        disableScheduler: false
        disabled: false
        seedProjects:
        - flytesnacks
        seedProjectsWithDetails:
        - description: Default project setup.
          name: flytesnacks
      dataCatalog:
        disabled: false
      propeller:
        disableWebhook: false
        disabled: false
  001-plugins.yaml: |
    tasks:
      task-plugins:
        default-for-task-types:
          container: container
          container_array: k8s-array
          sidecar: sidecar
        enabled-plugins:
        - container
        - sidecar
        - k8s-array
        - connector-service
        - echo
    plugins:
      logs:
        kubernetes-enabled: true
        kubernetes-template-uri: http://localhost:30080/kubernetes-dashboard/#/log/{{.namespace }}/{{ .podName }}/pod?namespace={{ .namespace }}
        cloudwatch-enabled: false
        stackdriver-enabled: false
      k8s:
        co-pilot:
          image: "cr.flyte.org/flyteorg/flytecopilot:v1.16.2"
      k8s-array:
        logs:
          config:
            kubernetes-enabled: true
            kubernetes-template-uri: http://localhost:30080/kubernetes-dashboard/#/log/{{.namespace }}/{{ .podName }}/pod?namespace={{ .namespace }}
            cloudwatch-enabled: false
            stackdriver-enabled: false
  002-database.yaml: |
    database:
      postgres:
        username: postgres
        host: flyte-sandbox-postgresql
        port: 5432
        dbname: flyte
        options: "sslmode=disable"
  003-storage.yaml: |
    propeller:
      rawoutput-prefix: s3://my-s3-bucket/data
    storage:
      type: stow
      stow:
        kind: s3
        config:
          region: us-east-1
          disable_ssl: true
          v2_signing: true
          endpoint: http://flyte-sandbox-minio.flyte:9000
          auth_type: accesskey
      container: my-s3-bucket
  100-inline-config.yaml: |
    plugins:
      k8s:
        default-env-vars:
        - FLYTE_AWS_ENDPOINT: http://flyte-sandbox-minio.flyte:9000
        - FLYTE_AWS_ACCESS_KEY_ID: minio
        - FLYTE_AWS_SECRET_ACCESS_KEY: miniostorage
        - FLYTE_PLATFORM_URL: 'flyte-sandbox-grpc.flyte:8089'
        - FLYTE_PLATFORM_INSECURE: true
    storage:
      signedURL:
        stowConfigOverride:
          endpoint: http://localhost:30002
    task_resources:
      defaults:
        cpu: 500m
        ephemeralStorage: 0
        gpu: 0
        memory: 1Gi
      limits:
        cpu: 0
        ephemeralStorage: 0
        gpu: 0
        memory: 0
kind: ConfigMap
metadata:
  labels:
    app.kubernetes.io/instance: flyte-sandbox
    app.kubernetes.io/managed-by: Helm
    app.kubernetes.io/name: flyte-sandbox
    app.kubernetes.io/version: 1.16.0
    helm.sh/chart: flyte-binary-v0.1.10
  name: flyte-sandbox-config
  namespace: flyte
---
apiVersion: v1
data:
  config.yml: |-
    health:
      storagedriver:
        enabled: true
        interval: 10s
        threshold: 3
    http:
      addr: :5000
      debug:
        addr: :5001
        prometheus:
          enabled: false
          path: /metrics
      headers:
        X-Content-Type-Options:
        - nosniff
    log:
      fields:
        service: registry
    storage:
      cache:
        blobdescriptor: inmemory
    version: 0.1
kind: ConfigMap
metadata:
  labels:
    app: docker-registry
    chart: docker-registry-2.2.2
    heritage: Helm
    release: flyte-sandbox
  name: flyte-sandbox-docker-registry-config
  namespace: flyte
---
apiVersion: v1
kind: ConfigMap
metadata:
  name: flyte-sandbox-extra-cluster-resource-templates
  namespace: flyte
---
apiVersion: v1
kind: ConfigMap
metadata:
  name: flyte-sandbox-extra-config
  namespace: flyte
---
apiVersion: v1
data:
  envoy.yaml: |
    admin:
        access_log_path: /dev/stdout
    static_resources:
        listeners:
            - address:
                  socket_address:
                      address: 0.0.0.0
                      port_value: 8000
              filter_chains:
                  - filters:
                        - name: envoy.filters.network.http_connection_manager
                          typed_config:
                              "@type": type.googleapis.com/envoy.extensions.filters.network.http_connection_manager.v3.HttpConnectionManager
                              stat_prefix: ingress_http
                              codec_type: AUTO
                              upgrade_configs:
                                  - upgrade_type: websocket
                              route_config:
                                  name: local_route
                                  virtual_hosts:
                                      - name: backend
                                        domains:
                                            - "*"
                                        routes:
                                            - match:
                                                  path: "/"
                                              redirect:
                                                  path_redirect: "/console/"
                                            - match:
                                                  prefix: "/.well-known"
                                              route:
                                                  cluster: flyte
                                            - match:
                                                  prefix: "/__webpack_hmr"
                                              route:
                                                  cluster: flyte
                                            - match:
                                                  prefix: "/api"
                                              route:
                                                  cluster: flyte
                                            - match:
                                                  prefix: "/callback"
                                              route:
                                                  cluster: flyte
                                            - match:
                                                  prefix: "/config"
                                              route:
                                                  cluster: flyte
                                            - match:
                                                  prefix: "/console"
                                              route:
                                                  cluster: flyte
                                            - match:
                                                  prefix: "/healthcheck"
                                              route:
                                                  cluster: flyte
                                            - match:
                                                  prefix: "/login"
                                              route:
                                                  cluster: flyte
                                            - match:
                                                  prefix: "/logout"
                                              route:
                                                  cluster: flyte
                                            - match:
                                                  prefix: "/me"
                                              route:
                                                  cluster: flyte
                                            - match:
                                                  prefix: "/oauth2"
                                              route:
                                                  cluster: flyte
                                            - match:
                                                  prefix: "/v1"
                                              route:
                                                  cluster: flyte
                                            - match:
                                                  prefix: "/flyteidl.service.AdminService"
                                              route:
                                                  cluster: flyte_grpc
                                            - match:
                                                  prefix: "/flyteidl.service.AuthMetadataService"
                                              route:
                                                  cluster: flyte_grpc
                                            - match:
                                                  prefix: "/flyteidl.service.DataProxyService"
                                              route:
                                                  cluster: flyte_grpc
                                            - match:
                                                  prefix: "/flyteidl.service.IdentityService"
                                              route:
                                                  cluster: flyte_grpc
                                            - match:
                                                  prefix: "/grpc.health.v1.Health"
                                              route:
                                                  cluster: flyte_grpc
                                            - match:
                                                  prefix: "/flyteidl.service.SignalService"
                                              route:
                                                  cluster: flyte_grpc
                                            - match:
                                                  path: "/kubernetes-dashboard"
                                              redirect:
                                                  path_redirect: "/kubernetes-dashboard/"
                                            - match:
                                                  prefix: "/kubernetes-dashboard/"
                                              route:
                                                  cluster: kubernetes-dashboard
                                                  prefix_rewrite: /
                                            - match:
                                                  path: "/minio"
                                              redirect:
                                                  path_redirect: "/minio/"
                                            - match:
                                                  prefix: "/minio/"
                                              route:
                                                  cluster: minio
                                                  prefix_rewrite: /
                              http_filters:
                                  - name: envoy.filters.http.router
                                    typed_config:
                                      "@type": type.googleapis.com/envoy.extensions.filters.http.router.v3.Router
        clusters:
            - name: flyte
              connect_timeout: 0.25s
              type: STRICT_DNS
              lb_policy: ROUND_ROBIN
              load_assignment:
                  cluster_name: flyte
                  endpoints:
                      - lb_endpoints:
                            - endpoint:
                                  address:
                                      socket_address:
                                          address: flyte-sandbox-http
                                          port_value: 8088
            - name: flyte_grpc
              connect_timeout: 0.25s
              type: STRICT_DNS
              lb_policy: ROUND_ROBIN
              http2_protocol_options: {}
              load_assignment:
                  cluster_name: flyte_grpc
                  endpoints:
                      - lb_endpoints:
                            - endpoint:
                                  address:
                                      socket_address:
                                          address: flyte-sandbox-grpc
                                          port_value: 8089
            - name: kubernetes-dashboard
              connect_timeout: 0.25s
              type: STRICT_DNS
              lb_policy: ROUND_ROBIN
              load_assignment:
                  cluster_name: kubernetes-dashboard
                  endpoints:
                      - lb_endpoints:
                            - endpoint:
                                  address:
                                      socket_address:
                                          address: flyte-sandbox-kubernetes-dashboard
                                          port_value: 80
            - name: minio
              connect_timeout: 0.25s
              type: STRICT_DNS
              lb_policy: ROUND_ROBIN
              load_assignment:
                  cluster_name: minio
                  endpoints:
                      - lb_endpoints:
                            - endpoint:
                                  address:
                                      socket_address:
                                          address: flyte-sandbox-minio
                                          port_value: 9001
kind: ConfigMap
metadata:
  labels:
    app.kubernetes.io/instance: flyte-sandbox
    app.kubernetes.io/managed-by: Helm
    app.kubernetes.io/name: flyte-sandbox
    app.kubernetes.io/version: 1.16.1
    helm.sh/chart: flyte-sandbox-0.1.0
  name: flyte-sandbox-proxy-config
  namespace: flyte
---
apiVersion: v1
data: null
kind: ConfigMap
metadata:
  labels:
    app.kubernetes.io/instance: flyte-sandbox
    app.kubernetes.io/managed-by: Helm
    app.kubernetes.io/name: kubernetes-dashboard
    app.kubernetes.io/version: 2.7.0
    helm.sh/chart: kubernetes-dashboard-6.0.0
  name: kubernetes-dashboard-settings
  namespace: flyte
---
apiVersion: v1
kind: Secret
metadata:
  labels:
    app.kubernetes.io/instance: flyte-sandbox
    app.kubernetes.io/managed-by: Helm
    app.kubernetes.io/name: flyte-sandbox
    app.kubernetes.io/version: 1.16.0
    helm.sh/chart: flyte-binary-v0.1.10
  name: flyte-sandbox-config-secret
  namespace: flyte
stringData:
  012-database-secrets.yaml: |
    database:
      postgres:
        password: "postgres"
  013-storage-secrets.yaml: |
    storage:
      stow:
        config:
          access_key_id: "minio"
          secret_key: "miniostorage"
type: Opaque
---
apiVersion: v1
data:
<<<<<<< HEAD
  haSharedSecret: c1JIT3FrYjd5VzEwZm5Kag==
=======
  haSharedSecret: ZDJrTHQ2UklHVGNmYkoyYg==
>>>>>>> 27c5f127
  proxyPassword: ""
  proxyUsername: ""
kind: Secret
metadata:
  labels:
    app: docker-registry
    chart: docker-registry-2.2.2
    heritage: Helm
    release: flyte-sandbox
  name: flyte-sandbox-docker-registry-secret
  namespace: flyte
type: Opaque
---
apiVersion: v1
kind: Secret
metadata:
  labels:
    app.kubernetes.io/instance: flyte-sandbox
    app.kubernetes.io/managed-by: Helm
    app.kubernetes.io/name: kubernetes-dashboard
    app.kubernetes.io/version: 2.7.0
    helm.sh/chart: kubernetes-dashboard-6.0.0
  name: flyte-sandbox-kubernetes-dashboard-certs
  namespace: flyte
type: Opaque
---
apiVersion: v1
data:
  root-password: bWluaW9zdG9yYWdl
  root-user: bWluaW8=
kind: Secret
metadata:
  labels:
    app.kubernetes.io/instance: flyte-sandbox
    app.kubernetes.io/managed-by: Helm
    app.kubernetes.io/name: minio
    helm.sh/chart: minio-12.6.7
  name: flyte-sandbox-minio
  namespace: flyte
type: Opaque
---
apiVersion: v1
data:
  postgres-password: cG9zdGdyZXM=
kind: Secret
metadata:
  labels:
    app.kubernetes.io/instance: flyte-sandbox
    app.kubernetes.io/managed-by: Helm
    app.kubernetes.io/name: postgresql
    helm.sh/chart: postgresql-12.8.1
  name: flyte-sandbox-postgresql
  namespace: flyte
type: Opaque
---
apiVersion: v1
kind: Secret
metadata:
  labels:
    app.kubernetes.io/instance: flyte-sandbox
    app.kubernetes.io/managed-by: Helm
    app.kubernetes.io/name: kubernetes-dashboard
    app.kubernetes.io/version: 2.7.0
    helm.sh/chart: kubernetes-dashboard-6.0.0
  name: kubernetes-dashboard-csrf
  namespace: flyte
type: Opaque
---
apiVersion: v1
kind: Secret
metadata:
  labels:
    app.kubernetes.io/instance: flyte-sandbox
    app.kubernetes.io/managed-by: Helm
    app.kubernetes.io/name: kubernetes-dashboard
    app.kubernetes.io/version: 2.7.0
    helm.sh/chart: kubernetes-dashboard-6.0.0
  name: kubernetes-dashboard-key-holder
  namespace: flyte
type: Opaque
---
apiVersion: v1
kind: Service
metadata:
  labels:
    app: docker-registry
    chart: docker-registry-2.2.2
    heritage: Helm
    release: flyte-sandbox
  name: flyte-sandbox-docker-registry
  namespace: flyte
spec:
  ports:
  - name: http-5000
    nodePort: 30000
    port: 5000
    protocol: TCP
    targetPort: 5000
  selector:
    app: docker-registry
    release: flyte-sandbox
  type: NodePort
---
apiVersion: v1
kind: Service
metadata:
  labels:
    app.kubernetes.io/instance: flyte-sandbox
    app.kubernetes.io/managed-by: Helm
    app.kubernetes.io/name: flyte-sandbox
    app.kubernetes.io/version: 1.16.0
    helm.sh/chart: flyte-binary-v0.1.10
  name: flyte-sandbox-grpc
  namespace: flyte
spec:
  ports:
  - name: grpc
    nodePort: null
    port: 8089
    targetPort: grpc
  selector:
    app.kubernetes.io/component: flyte-binary
    app.kubernetes.io/instance: flyte-sandbox
    app.kubernetes.io/name: flyte-sandbox
  type: ClusterIP
---
apiVersion: v1
kind: Service
metadata:
  labels:
    app.kubernetes.io/instance: flyte-sandbox
    app.kubernetes.io/managed-by: Helm
    app.kubernetes.io/name: flyte-sandbox
    app.kubernetes.io/version: 1.16.0
    helm.sh/chart: flyte-binary-v0.1.10
  name: flyte-sandbox-http
  namespace: flyte
spec:
  ports:
  - name: http
    nodePort: null
    port: 8088
    targetPort: http
  selector:
    app.kubernetes.io/component: flyte-binary
    app.kubernetes.io/instance: flyte-sandbox
    app.kubernetes.io/name: flyte-sandbox
  type: ClusterIP
---
apiVersion: v1
kind: Service
metadata:
  labels:
    app.kubernetes.io/component: kubernetes-dashboard
    app.kubernetes.io/instance: flyte-sandbox
    app.kubernetes.io/managed-by: Helm
    app.kubernetes.io/name: kubernetes-dashboard
    app.kubernetes.io/version: 2.7.0
    helm.sh/chart: kubernetes-dashboard-6.0.0
    kubernetes.io/cluster-service: "true"
  name: flyte-sandbox-kubernetes-dashboard
  namespace: flyte
spec:
  ports:
  - name: http
    port: 80
    targetPort: http
  selector:
    app.kubernetes.io/component: kubernetes-dashboard
    app.kubernetes.io/instance: flyte-sandbox
    app.kubernetes.io/name: kubernetes-dashboard
  type: ClusterIP
---
apiVersion: v1
kind: Service
metadata:
  labels:
    app.kubernetes.io/instance: flyte-sandbox
    app.kubernetes.io/managed-by: Helm
    app.kubernetes.io/name: minio
    helm.sh/chart: minio-12.6.7
  name: flyte-sandbox-minio
  namespace: flyte
spec:
  externalTrafficPolicy: Cluster
  ports:
  - name: minio-api
    nodePort: 30002
    port: 9000
    targetPort: minio-api
  - name: minio-console
    port: 9001
    targetPort: minio-console
  selector:
    app.kubernetes.io/instance: flyte-sandbox
    app.kubernetes.io/name: minio
  type: NodePort
---
apiVersion: v1
kind: Service
metadata:
  labels:
    app.kubernetes.io/component: primary
    app.kubernetes.io/instance: flyte-sandbox
    app.kubernetes.io/managed-by: Helm
    app.kubernetes.io/name: postgresql
    helm.sh/chart: postgresql-12.8.1
  name: flyte-sandbox-postgresql
  namespace: flyte
spec:
  externalTrafficPolicy: Cluster
  ports:
  - name: tcp-postgresql
    nodePort: 30001
    port: 5432
    targetPort: tcp-postgresql
  selector:
    app.kubernetes.io/component: primary
    app.kubernetes.io/instance: flyte-sandbox
    app.kubernetes.io/name: postgresql
  sessionAffinity: None
  type: NodePort
---
apiVersion: v1
kind: Service
metadata:
  labels:
    app.kubernetes.io/component: primary
    app.kubernetes.io/instance: flyte-sandbox
    app.kubernetes.io/managed-by: Helm
    app.kubernetes.io/name: postgresql
    helm.sh/chart: postgresql-12.8.1
    service.alpha.kubernetes.io/tolerate-unready-endpoints: "true"
  name: flyte-sandbox-postgresql-hl
  namespace: flyte
spec:
  clusterIP: None
  ports:
  - name: tcp-postgresql
    port: 5432
    targetPort: tcp-postgresql
  publishNotReadyAddresses: true
  selector:
    app.kubernetes.io/component: primary
    app.kubernetes.io/instance: flyte-sandbox
    app.kubernetes.io/name: postgresql
  type: ClusterIP
---
apiVersion: v1
kind: Service
metadata:
  labels:
    app.kubernetes.io/instance: flyte-sandbox
    app.kubernetes.io/managed-by: Helm
    app.kubernetes.io/name: flyte-sandbox
    app.kubernetes.io/version: 1.16.1
    helm.sh/chart: flyte-sandbox-0.1.0
  name: flyte-sandbox-proxy
  namespace: flyte
spec:
  ports:
  - name: http
    nodePort: 30080
    port: 8000
    protocol: TCP
  selector:
    app.kubernetes.io/component: proxy
    app.kubernetes.io/instance: flyte-sandbox
    app.kubernetes.io/name: flyte-sandbox
  type: NodePort
---
apiVersion: v1
kind: Service
metadata:
  labels:
    app.kubernetes.io/instance: flyte-sandbox
    app.kubernetes.io/managed-by: Helm
    app.kubernetes.io/name: flyte-sandbox
    app.kubernetes.io/version: 1.16.0
    helm.sh/chart: flyte-binary-v0.1.10
  name: flyte-sandbox-webhook
  namespace: flyte
spec:
  ports:
  - name: webhook
    port: 443
    targetPort: webhook
  selector:
    app.kubernetes.io/component: flyte-binary
    app.kubernetes.io/instance: flyte-sandbox
    app.kubernetes.io/name: flyte-sandbox
  type: ClusterIP
---
apiVersion: v1
kind: PersistentVolume
metadata:
  labels:
    app.kubernetes.io/instance: flyte-sandbox
    app.kubernetes.io/managed-by: Helm
    app.kubernetes.io/name: flyte-sandbox
    app.kubernetes.io/version: 1.16.1
    helm.sh/chart: flyte-sandbox-0.1.0
  name: flyte-sandbox-db-storage
  namespace: flyte
spec:
  accessModes:
  - ReadWriteOnce
  capacity:
    storage: 1Gi
  hostPath:
    path: /var/lib/flyte/storage/db
  storageClassName: manual
---
apiVersion: v1
kind: PersistentVolume
metadata:
  labels:
    app.kubernetes.io/instance: flyte-sandbox
    app.kubernetes.io/managed-by: Helm
    app.kubernetes.io/name: flyte-sandbox
    app.kubernetes.io/version: 1.16.1
    helm.sh/chart: flyte-sandbox-0.1.0
  name: flyte-sandbox-minio-storage
  namespace: flyte
spec:
  accessModes:
  - ReadWriteOnce
  capacity:
    storage: 1Gi
  hostPath:
    path: /var/lib/flyte/storage/minio
  storageClassName: manual
---
apiVersion: v1
kind: PersistentVolumeClaim
metadata:
  labels:
    app.kubernetes.io/instance: flyte-sandbox
    app.kubernetes.io/managed-by: Helm
    app.kubernetes.io/name: flyte-sandbox
    app.kubernetes.io/version: 1.16.1
    helm.sh/chart: flyte-sandbox-0.1.0
  name: flyte-sandbox-db-storage
  namespace: flyte
spec:
  accessModes:
  - ReadWriteOnce
  resources:
    requests:
      storage: 1Gi
  storageClassName: manual
  volumeName: flyte-sandbox-db-storage
---
apiVersion: v1
kind: PersistentVolumeClaim
metadata:
  labels:
    app.kubernetes.io/instance: flyte-sandbox
    app.kubernetes.io/managed-by: Helm
    app.kubernetes.io/name: flyte-sandbox
    app.kubernetes.io/version: 1.16.1
    helm.sh/chart: flyte-sandbox-0.1.0
  name: flyte-sandbox-minio-storage
  namespace: flyte
spec:
  accessModes:
  - ReadWriteOnce
  resources:
    requests:
      storage: 1Gi
  storageClassName: manual
  volumeName: flyte-sandbox-minio-storage
---
apiVersion: apps/v1
kind: Deployment
metadata:
  labels:
    app.kubernetes.io/instance: flyte-sandbox
    app.kubernetes.io/managed-by: Helm
    app.kubernetes.io/name: flyte-sandbox
    app.kubernetes.io/version: 1.16.0
    helm.sh/chart: flyte-binary-v0.1.10
  name: flyte-sandbox
  namespace: flyte
spec:
  replicas: 1
  selector:
    matchLabels:
      app.kubernetes.io/component: flyte-binary
      app.kubernetes.io/instance: flyte-sandbox
      app.kubernetes.io/name: flyte-sandbox
  strategy:
    type: Recreate
  template:
    metadata:
      annotations:
        checksum/cluster-resource-templates: 6fd9b172465e3089fcc59f738b92b8dc4d8939360c19de8ee65f68b0e7422035
        checksum/configuration: b40c2f57044016a34a5e0be83c333fd39bf8cbb2058fa24fd8bed85ce34c7278
        checksum/configuration-secret: 09216ffaa3d29e14f88b1f30af580d02a2a5e014de4d750b7f275cc07ed4e914
      labels:
        app.kubernetes.io/component: flyte-binary
        app.kubernetes.io/instance: flyte-sandbox
        app.kubernetes.io/name: flyte-sandbox
    spec:
      containers:
      - args:
        - start
        - --config
        - /etc/flyte/config.d/*.yaml
        env:
        - name: POD_NAME
          valueFrom:
            fieldRef:
              fieldPath: metadata.name
        - name: POD_NAMESPACE
          valueFrom:
            fieldRef:
              fieldPath: metadata.namespace
        image: flyte-binary:sandbox
        imagePullPolicy: Never
        livenessProbe:
          httpGet:
            path: /healthcheck
            port: http
          initialDelaySeconds: 30
        name: flyte
        ports:
        - containerPort: 8088
          name: http
        - containerPort: 8089
          name: grpc
        - containerPort: 9443
          name: webhook
        readinessProbe:
          httpGet:
            path: /healthcheck
            port: http
          initialDelaySeconds: 30
        volumeMounts:
        - mountPath: /etc/flyte/cluster-resource-templates
          name: cluster-resource-templates
        - mountPath: /etc/flyte/config.d
          name: config
        - mountPath: /var/run/flyte
          name: state
      initContainers:
      - args:
        - |
          until pg_isready \
            -h flyte-sandbox-postgresql \
            -p 5432 \
            -U postgres
          do
            echo waiting for database
            sleep 0.1
          done
        command:
        - sh
        - -ec
        image: bitnami/postgresql:sandbox
        imagePullPolicy: Never
        name: wait-for-db
      serviceAccountName: flyte-sandbox
      volumes:
      - name: cluster-resource-templates
        projected:
          sources:
          - configMap:
              name: flyte-sandbox-cluster-resource-templates
          - configMap:
              name: flyte-sandbox-extra-cluster-resource-templates
      - name: config
        projected:
          sources:
          - configMap:
              name: flyte-sandbox-config
          - secret:
              name: flyte-sandbox-config-secret
          - configMap:
              name: flyte-sandbox-extra-config
      - emptyDir: {}
        name: state
---
apiVersion: apps/v1
kind: Deployment
metadata:
  labels:
    app.kubernetes.io/instance: flyte-sandbox
    app.kubernetes.io/managed-by: Helm
    app.kubernetes.io/name: flyte-sandbox
    app.kubernetes.io/version: 1.16.1
    helm.sh/chart: flyte-sandbox-0.1.0
  name: flyte-sandbox-buildkit
  namespace: flyte
spec:
  replicas: 1
  selector:
    matchLabels:
      app.kubernetes.io/component: buildkit
      app.kubernetes.io/instance: flyte-sandbox
      app.kubernetes.io/name: flyte-sandbox
  template:
    metadata:
      labels:
        app.kubernetes.io/component: buildkit
        app.kubernetes.io/instance: flyte-sandbox
        app.kubernetes.io/name: flyte-sandbox
    spec:
      containers:
      - args:
        - --addr
        - unix:///run/buildkit/buildkitd.sock
        - --addr
        - tcp://0.0.0.0:30003
        image: moby/buildkit:sandbox
        imagePullPolicy: Never
        livenessProbe:
          exec:
            command:
            - buildctl
            - debug
            - workers
          initialDelaySeconds: 5
          periodSeconds: 30
        name: buildkit
        ports:
        - containerPort: 30003
          name: tcp
          protocol: TCP
        readinessProbe:
          exec:
            command:
            - buildctl
            - debug
            - workers
          initialDelaySeconds: 5
          periodSeconds: 30
        securityContext:
          privileged: true
      dnsPolicy: ClusterFirstWithHostNet
      hostNetwork: true
---
apiVersion: apps/v1
kind: Deployment
metadata:
  labels:
    app: docker-registry
    chart: docker-registry-2.2.2
    heritage: Helm
    release: flyte-sandbox
  name: flyte-sandbox-docker-registry
  namespace: flyte
spec:
  minReadySeconds: 5
  replicas: 1
  selector:
    matchLabels:
      app: docker-registry
      release: flyte-sandbox
  template:
    metadata:
      annotations:
        checksum/config: 8f50e768255a87f078ba8b9879a0c174c3e045ffb46ac8723d2eedbe293c8d81
<<<<<<< HEAD
        checksum/secret: 76562a1293dc5289634fb1e2c6f8ff003a927fb6a82c4a0d952f3dd5869b9f87
=======
        checksum/secret: 322335b4ec6312a1c1f79f65d5388f87bf16d1912883e4a419191429e7b5b7d6
>>>>>>> 27c5f127
      labels:
        app: docker-registry
        release: flyte-sandbox
    spec:
      containers:
      - command:
        - /bin/registry
        - serve
        - /etc/docker/registry/config.yml
        env:
        - name: REGISTRY_HTTP_SECRET
          valueFrom:
            secretKeyRef:
              key: haSharedSecret
              name: flyte-sandbox-docker-registry-secret
        - name: REGISTRY_STORAGE_FILESYSTEM_ROOTDIRECTORY
          value: /var/lib/registry
        image: registry:sandbox
        imagePullPolicy: Never
        livenessProbe:
          httpGet:
            path: /
            port: 5000
        name: docker-registry
        ports:
        - containerPort: 5000
        readinessProbe:
          httpGet:
            path: /
            port: 5000
        resources: {}
        volumeMounts:
        - mountPath: /etc/docker/registry
          name: flyte-sandbox-docker-registry-config
        - mountPath: /var/lib/registry/
          name: data
      securityContext:
        fsGroup: 1000
        runAsUser: 1000
      volumes:
      - configMap:
          name: flyte-sandbox-docker-registry-config
        name: flyte-sandbox-docker-registry-config
      - emptyDir: {}
        name: data
---
apiVersion: apps/v1
kind: Deployment
metadata:
  labels:
    app.kubernetes.io/component: kubernetes-dashboard
    app.kubernetes.io/instance: flyte-sandbox
    app.kubernetes.io/managed-by: Helm
    app.kubernetes.io/name: kubernetes-dashboard
    app.kubernetes.io/version: 2.7.0
    helm.sh/chart: kubernetes-dashboard-6.0.0
  name: flyte-sandbox-kubernetes-dashboard
  namespace: flyte
spec:
  replicas: 1
  selector:
    matchLabels:
      app.kubernetes.io/component: kubernetes-dashboard
      app.kubernetes.io/instance: flyte-sandbox
      app.kubernetes.io/name: kubernetes-dashboard
  strategy:
    rollingUpdate:
      maxSurge: 0
      maxUnavailable: 1
    type: RollingUpdate
  template:
    metadata:
      annotations: null
      labels:
        app.kubernetes.io/component: kubernetes-dashboard
        app.kubernetes.io/instance: flyte-sandbox
        app.kubernetes.io/managed-by: Helm
        app.kubernetes.io/name: kubernetes-dashboard
        app.kubernetes.io/version: 2.7.0
        helm.sh/chart: kubernetes-dashboard-6.0.0
    spec:
      containers:
      - args:
        - --namespace=flyte
        - --metrics-provider=none
        - --enable-insecure-login
        - --enable-skip-login
        image: kubernetesui/dashboard:sandbox
        imagePullPolicy: Never
        livenessProbe:
          httpGet:
            path: /
            port: 9090
            scheme: HTTP
          initialDelaySeconds: 30
          timeoutSeconds: 30
        name: kubernetes-dashboard
        ports:
        - containerPort: 9090
          name: http
          protocol: TCP
        resources:
          limits:
            cpu: 2
            memory: 200Mi
          requests:
            cpu: 100m
            memory: 200Mi
        securityContext:
          allowPrivilegeEscalation: false
          readOnlyRootFilesystem: true
          runAsGroup: 2001
          runAsUser: 1001
        volumeMounts:
        - mountPath: /certs
          name: kubernetes-dashboard-certs
        - mountPath: /tmp
          name: tmp-volume
      securityContext:
        seccompProfile:
          type: RuntimeDefault
      serviceAccountName: flyte-sandbox-kubernetes-dashboard
      volumes:
      - name: kubernetes-dashboard-certs
        secret:
          secretName: flyte-sandbox-kubernetes-dashboard-certs
      - emptyDir: {}
        name: tmp-volume
---
apiVersion: apps/v1
kind: Deployment
metadata:
  labels:
    app.kubernetes.io/instance: flyte-sandbox
    app.kubernetes.io/managed-by: Helm
    app.kubernetes.io/name: minio
    helm.sh/chart: minio-12.6.7
  name: flyte-sandbox-minio
  namespace: flyte
spec:
  selector:
    matchLabels:
      app.kubernetes.io/instance: flyte-sandbox
      app.kubernetes.io/name: minio
  strategy:
    type: Recreate
  template:
    metadata:
      annotations:
        checksum/credentials-secret: ecce809e3af19025d134846a9a81e163dd41df7e26abf2c6657895d9d13607a9
      labels:
        app.kubernetes.io/instance: flyte-sandbox
        app.kubernetes.io/managed-by: Helm
        app.kubernetes.io/name: minio
        helm.sh/chart: minio-12.6.7
    spec:
      affinity:
        nodeAffinity: null
        podAffinity: null
        podAntiAffinity:
          preferredDuringSchedulingIgnoredDuringExecution:
          - podAffinityTerm:
              labelSelector:
                matchLabels:
                  app.kubernetes.io/instance: flyte-sandbox
                  app.kubernetes.io/name: minio
              topologyKey: kubernetes.io/hostname
            weight: 1
      containers:
      - env:
        - name: BITNAMI_DEBUG
          value: "false"
        - name: MINIO_SCHEME
          value: http
        - name: MINIO_FORCE_NEW_KEYS
          value: "no"
        - name: MINIO_ROOT_USER
          valueFrom:
            secretKeyRef:
              key: root-user
              name: flyte-sandbox-minio
        - name: MINIO_ROOT_PASSWORD
          valueFrom:
            secretKeyRef:
              key: root-password
              name: flyte-sandbox-minio
        - name: MINIO_DEFAULT_BUCKETS
          value: my-s3-bucket
        - name: MINIO_BROWSER
          value: "on"
        - name: MINIO_PROMETHEUS_AUTH_TYPE
          value: public
        - name: MINIO_CONSOLE_PORT_NUMBER
          value: "9001"
        - name: MINIO_BROWSER_REDIRECT_URL
          value: http://localhost:30080/minio
        envFrom: null
        image: docker.io/bitnami/minio:sandbox
        imagePullPolicy: Never
        livenessProbe:
          failureThreshold: 5
          httpGet:
            path: /minio/health/live
            port: minio-api
            scheme: HTTP
          initialDelaySeconds: 5
          periodSeconds: 5
          successThreshold: 1
          timeoutSeconds: 5
        name: minio
        ports:
        - containerPort: 9000
          name: minio-api
          protocol: TCP
        - containerPort: 9001
          name: minio-console
          protocol: TCP
        readinessProbe:
          failureThreshold: 5
          initialDelaySeconds: 5
          periodSeconds: 5
          successThreshold: 1
          tcpSocket:
            port: minio-api
          timeoutSeconds: 1
        resources:
          limits: {}
          requests: {}
        securityContext:
          runAsNonRoot: true
          runAsUser: 1001
        volumeMounts:
        - mountPath: /data
          name: data
      initContainers:
      - command:
        - /bin/bash
        - -ec
        - |
          chown -R 1001:1001 /data
        image: docker.io/bitnami/os-shell:sandbox
        imagePullPolicy: Never
        name: volume-permissions
        resources:
          limits: {}
          requests: {}
        securityContext:
          runAsUser: 0
        volumeMounts:
        - mountPath: /data
          name: data
      securityContext:
        fsGroup: 1001
      serviceAccountName: flyte-sandbox-minio
      volumes:
      - name: data
        persistentVolumeClaim:
          claimName: flyte-sandbox-minio-storage
---
apiVersion: apps/v1
kind: Deployment
metadata:
  labels:
    app.kubernetes.io/instance: flyte-sandbox
    app.kubernetes.io/managed-by: Helm
    app.kubernetes.io/name: flyte-sandbox
    app.kubernetes.io/version: 1.16.1
    helm.sh/chart: flyte-sandbox-0.1.0
  name: flyte-sandbox-proxy
  namespace: flyte
spec:
  replicas: 1
  selector:
    matchLabels:
      app.kubernetes.io/component: proxy
      app.kubernetes.io/instance: flyte-sandbox
      app.kubernetes.io/name: flyte-sandbox
  template:
    metadata:
      labels:
        app.kubernetes.io/component: proxy
        app.kubernetes.io/instance: flyte-sandbox
        app.kubernetes.io/name: flyte-sandbox
    spec:
      containers:
      - image: envoyproxy/envoy:sandbox
        imagePullPolicy: Never
        livenessProbe:
          initialDelaySeconds: 30
          tcpSocket:
            port: http
        name: proxy
        ports:
        - containerPort: 8000
          name: http
        readinessProbe:
          tcpSocket:
            port: http
        volumeMounts:
        - mountPath: /etc/envoy
          name: config
      volumes:
      - configMap:
          name: flyte-sandbox-proxy-config
        name: config
---
apiVersion: apps/v1
kind: StatefulSet
metadata:
  labels:
    app.kubernetes.io/component: primary
    app.kubernetes.io/instance: flyte-sandbox
    app.kubernetes.io/managed-by: Helm
    app.kubernetes.io/name: postgresql
    helm.sh/chart: postgresql-12.8.1
  name: flyte-sandbox-postgresql
  namespace: flyte
spec:
  replicas: 1
  selector:
    matchLabels:
      app.kubernetes.io/component: primary
      app.kubernetes.io/instance: flyte-sandbox
      app.kubernetes.io/name: postgresql
  serviceName: flyte-sandbox-postgresql-hl
  template:
    metadata:
      labels:
        app.kubernetes.io/component: primary
        app.kubernetes.io/instance: flyte-sandbox
        app.kubernetes.io/managed-by: Helm
        app.kubernetes.io/name: postgresql
        helm.sh/chart: postgresql-12.8.1
      name: flyte-sandbox-postgresql
    spec:
      affinity:
        nodeAffinity: null
        podAffinity: null
        podAntiAffinity:
          preferredDuringSchedulingIgnoredDuringExecution:
          - podAffinityTerm:
              labelSelector:
                matchLabels:
                  app.kubernetes.io/component: primary
                  app.kubernetes.io/instance: flyte-sandbox
                  app.kubernetes.io/name: postgresql
              topologyKey: kubernetes.io/hostname
            weight: 1
      containers:
      - env:
        - name: BITNAMI_DEBUG
          value: "false"
        - name: POSTGRESQL_PORT_NUMBER
          value: "5432"
        - name: POSTGRESQL_VOLUME_DIR
          value: /bitnami/postgresql
        - name: PGDATA
          value: /bitnami/postgresql/data
        - name: POSTGRES_PASSWORD
          valueFrom:
            secretKeyRef:
              key: postgres-password
              name: flyte-sandbox-postgresql
        - name: POSTGRESQL_ENABLE_LDAP
          value: "no"
        - name: POSTGRESQL_ENABLE_TLS
          value: "no"
        - name: POSTGRESQL_LOG_HOSTNAME
          value: "false"
        - name: POSTGRESQL_LOG_CONNECTIONS
          value: "false"
        - name: POSTGRESQL_LOG_DISCONNECTIONS
          value: "false"
        - name: POSTGRESQL_PGAUDIT_LOG_CATALOG
          value: "off"
        - name: POSTGRESQL_CLIENT_MIN_MESSAGES
          value: error
        - name: POSTGRESQL_SHARED_PRELOAD_LIBRARIES
          value: pgaudit
        image: docker.io/bitnami/postgresql:sandbox
        imagePullPolicy: Never
        livenessProbe:
          exec:
            command:
            - /bin/sh
            - -c
            - exec pg_isready -U "postgres" -h 127.0.0.1 -p 5432
          failureThreshold: 6
          initialDelaySeconds: 30
          periodSeconds: 10
          successThreshold: 1
          timeoutSeconds: 5
        name: postgresql
        ports:
        - containerPort: 5432
          name: tcp-postgresql
        readinessProbe:
          exec:
            command:
            - /bin/sh
            - -c
            - -e
            - |
              exec pg_isready -U "postgres" -h 127.0.0.1 -p 5432
              [ -f /opt/bitnami/postgresql/tmp/.initialized ] || [ -f /bitnami/postgresql/.initialized ]
          failureThreshold: 6
          initialDelaySeconds: 5
          periodSeconds: 10
          successThreshold: 1
          timeoutSeconds: 5
        resources:
          limits: {}
          requests:
            cpu: 250m
            memory: 256Mi
        securityContext:
          allowPrivilegeEscalation: false
          capabilities:
            drop:
            - ALL
          runAsGroup: 0
          runAsNonRoot: true
          runAsUser: 1001
          seccompProfile:
            type: RuntimeDefault
        volumeMounts:
        - mountPath: /bitnami/postgresql
          name: data
      hostIPC: false
      hostNetwork: false
      initContainers:
      - command:
        - /bin/sh
        - -ec
        - |
          chown 1001:1001 /bitnami/postgresql
          mkdir -p /bitnami/postgresql/data
          chmod 700 /bitnami/postgresql/data
          find /bitnami/postgresql -mindepth 1 -maxdepth 1 -not -name "conf" -not -name ".snapshot" -not -name "lost+found" | \
            xargs -r chown -R 1001:1001
        image: docker.io/bitnami/os-shell:sandbox
        imagePullPolicy: Never
        name: init-chmod-data
        resources:
          limits: {}
          requests: {}
        securityContext:
          runAsGroup: 0
          runAsNonRoot: false
          runAsUser: 0
          seccompProfile:
            type: RuntimeDefault
        volumeMounts:
        - mountPath: /bitnami/postgresql
          name: data
      securityContext:
        fsGroup: 1001
      serviceAccountName: default
      volumes:
      - name: data
        persistentVolumeClaim:
          claimName: flyte-sandbox-db-storage
  updateStrategy:
    rollingUpdate: {}
    type: RollingUpdate<|MERGE_RESOLUTION|>--- conflicted
+++ resolved
@@ -803,11 +803,7 @@
 ---
 apiVersion: v1
 data:
-<<<<<<< HEAD
-  haSharedSecret: c1JIT3FrYjd5VzEwZm5Kag==
-=======
   haSharedSecret: ZDJrTHQ2UklHVGNmYkoyYg==
->>>>>>> 27c5f127
   proxyPassword: ""
   proxyUsername: ""
 kind: Secret
@@ -1371,11 +1367,7 @@
     metadata:
       annotations:
         checksum/config: 8f50e768255a87f078ba8b9879a0c174c3e045ffb46ac8723d2eedbe293c8d81
-<<<<<<< HEAD
-        checksum/secret: 76562a1293dc5289634fb1e2c6f8ff003a927fb6a82c4a0d952f3dd5869b9f87
-=======
         checksum/secret: 322335b4ec6312a1c1f79f65d5388f87bf16d1912883e4a419191429e7b5b7d6
->>>>>>> 27c5f127
       labels:
         app: docker-registry
         release: flyte-sandbox
