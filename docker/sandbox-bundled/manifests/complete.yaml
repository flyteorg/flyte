--- conflicted
+++ resolved
@@ -796,11 +796,7 @@
 ---
 apiVersion: v1
 data:
-<<<<<<< HEAD
-  haSharedSecret: dVFtbk93V2pKdWppNUNFMQ==
-=======
-  haSharedSecret: QVo4T0pQZmZLcFZmNjIyNQ==
->>>>>>> ba592586
+  haSharedSecret: WlhLWDBqdzdiZGM4NFpnNA==
   proxyPassword: ""
   proxyUsername: ""
 kind: Secret
@@ -1364,11 +1360,7 @@
     metadata:
       annotations:
         checksum/config: 8f50e768255a87f078ba8b9879a0c174c3e045ffb46ac8723d2eedbe293c8d81
-<<<<<<< HEAD
-        checksum/secret: f699c8dda3bfe6f6dde6f21ecab281ce4e5c008a53b24c5ad9583ad7240a235c
-=======
-        checksum/secret: f5e2b9fbf28a7d7815a094f72366cac395bd0aacd7890faa07e80ec700770fc5
->>>>>>> ba592586
+        checksum/secret: 6cb325fef8bfa2a6ce631d9b7b95b5ad4b23fd4ac12f118c9dc5e72dcaca5d44
       labels:
         app: docker-registry
         release: flyte-sandbox
