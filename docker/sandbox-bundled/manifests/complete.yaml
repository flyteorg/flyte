--- conflicted
+++ resolved
@@ -784,11 +784,7 @@
 ---
 apiVersion: v1
 data:
-<<<<<<< HEAD
-  haSharedSecret: QmNjd011bjBnMnRuYjVmTA==
-=======
-  haSharedSecret: R3NIMExSV1VDTlh4Qlh3eA==
->>>>>>> dfb56f46
+  haSharedSecret: RHlUY3R1WVVkRGgxSzc0eg==
   proxyPassword: ""
   proxyUsername: ""
 kind: Secret
@@ -1349,11 +1345,7 @@
     metadata:
       annotations:
         checksum/config: 8f50e768255a87f078ba8b9879a0c174c3e045ffb46ac8723d2eedbe293c8d81
-<<<<<<< HEAD
-        checksum/secret: 432b46a6daf696aa10ce0dc3039702da7e36aea09a5213c979fb15326e367823
-=======
-        checksum/secret: 966ddd9aa11e209c8e2450a11d1e35e51f6bab83a248025ff2f92694c4fdb90d
->>>>>>> dfb56f46
+        checksum/secret: ac29ba1de75404ab0414905f30d273dedda076e35466d4382540e4a8f8251629
       labels:
         app: docker-registry
         release: flyte-sandbox
