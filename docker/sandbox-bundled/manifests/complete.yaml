apiVersion: v1
kind: Namespace
metadata:
  name: flyte
---
apiVersion: v1
kind: ServiceAccount
metadata:
  labels:
    app.kubernetes.io/instance: flyte-sandbox
    app.kubernetes.io/managed-by: Helm
    app.kubernetes.io/name: flyte-sandbox
    app.kubernetes.io/version: 1.16.0
    helm.sh/chart: flyte-binary-v0.1.10
  name: flyte-sandbox
  namespace: flyte
---
apiVersion: v1
kind: ServiceAccount
metadata:
  labels:
    app.kubernetes.io/instance: flyte-sandbox
    app.kubernetes.io/managed-by: Helm
    app.kubernetes.io/name: kubernetes-dashboard
    app.kubernetes.io/version: 2.7.0
    helm.sh/chart: kubernetes-dashboard-6.0.0
  name: flyte-sandbox-kubernetes-dashboard
  namespace: flyte
---
apiVersion: v1
automountServiceAccountToken: true
kind: ServiceAccount
metadata:
  labels:
    app.kubernetes.io/instance: flyte-sandbox
    app.kubernetes.io/managed-by: Helm
    app.kubernetes.io/name: minio
    helm.sh/chart: minio-12.1.1
  name: flyte-sandbox-minio
  namespace: flyte
secrets:
- name: flyte-sandbox-minio
---
apiVersion: rbac.authorization.k8s.io/v1
kind: Role
metadata:
  labels:
    app.kubernetes.io/instance: flyte-sandbox
    app.kubernetes.io/managed-by: Helm
    app.kubernetes.io/name: kubernetes-dashboard
    app.kubernetes.io/version: 2.7.0
    helm.sh/chart: kubernetes-dashboard-6.0.0
  name: flyte-sandbox-kubernetes-dashboard
  namespace: flyte
rules:
- apiGroups:
  - ""
  resourceNames:
  - kubernetes-dashboard-key-holder
  - kubernetes-dashboard-certs
  - kubernetes-dashboard-csrf
  resources:
  - secrets
  verbs:
  - get
  - update
  - delete
- apiGroups:
  - ""
  resourceNames:
  - kubernetes-dashboard-settings
  resources:
  - configmaps
  verbs:
  - get
  - update
- apiGroups:
  - ""
  resourceNames:
  - heapster
  - dashboard-metrics-scraper
  resources:
  - services
  verbs:
  - proxy
- apiGroups:
  - ""
  resourceNames:
  - heapster
  - 'http:heapster:'
  - 'https:heapster:'
  - dashboard-metrics-scraper
  - http:dashboard-metrics-scraper
  resources:
  - services/proxy
  verbs:
  - get
---
apiVersion: rbac.authorization.k8s.io/v1
kind: ClusterRole
metadata:
  labels:
    app.kubernetes.io/instance: flyte-sandbox
    app.kubernetes.io/managed-by: Helm
    app.kubernetes.io/name: flyte-sandbox
    app.kubernetes.io/version: 1.16.0
    helm.sh/chart: flyte-binary-v0.1.10
  name: flyte-sandbox-cluster-role
  namespace: flyte
rules:
- apiGroups:
  - ""
  resources:
  - namespaces
  - resourcequotas
  - secrets
  verbs:
  - create
  - get
  - list
  - patch
  - update
- apiGroups:
  - ""
  resources:
  - pods
  verbs:
  - create
  - delete
  - get
  - list
  - patch
  - update
  - watch
- apiGroups:
  - ""
  resources:
  - events
  verbs:
  - create
  - delete
  - patch
  - update
- apiGroups:
  - ""
  resources:
  - podtemplates
  verbs:
  - get
  - list
  - watch
- apiGroups:
  - flyte.lyft.com
  resources:
  - flyteworkflows
  verbs:
  - create
  - delete
  - deletecollection
  - get
  - list
  - patch
  - post
  - update
  - watch
- apiGroups:
  - apiextensions.k8s.io
  resources:
  - customresourcedefinitions
  verbs:
  - create
  - get
  - list
- apiGroups:
  - admissionregistration.k8s.io
  resources:
  - mutatingwebhookconfigurations
  verbs:
  - create
  - get
  - list
  - patch
  - update
- apiGroups:
  - '*'
  resources:
  - '*'
  verbs:
  - '*'
---
apiVersion: rbac.authorization.k8s.io/v1
kind: ClusterRole
metadata:
  labels:
    app.kubernetes.io/instance: flyte-sandbox
    app.kubernetes.io/managed-by: Helm
    app.kubernetes.io/name: kubernetes-dashboard
    app.kubernetes.io/version: 2.7.0
    helm.sh/chart: kubernetes-dashboard-6.0.0
  name: flyte-sandbox-kubernetes-dashboard-readonly
rules:
- apiGroups:
  - ""
  resources:
  - configmaps
  - endpoints
  - persistentvolumeclaims
  - pods
  - replicationcontrollers
  - replicationcontrollers/scale
  - serviceaccounts
  - services
  - nodes
  - persistentvolumeclaims
  - persistentvolumes
  verbs:
  - get
  - list
  - watch
- apiGroups:
  - ""
  resources:
  - bindings
  - events
  - limitranges
  - namespaces/status
  - pods/log
  - pods/status
  - replicationcontrollers/status
  - resourcequotas
  - resourcequotas/status
  verbs:
  - get
  - list
  - watch
- apiGroups:
  - ""
  resources:
  - namespaces
  verbs:
  - get
  - list
  - watch
- apiGroups:
  - apps
  resources:
  - daemonsets
  - deployments
  - deployments/scale
  - replicasets
  - replicasets/scale
  - statefulsets
  verbs:
  - get
  - list
  - watch
- apiGroups:
  - autoscaling
  resources:
  - horizontalpodautoscalers
  verbs:
  - get
  - list
  - watch
- apiGroups:
  - batch
  resources:
  - cronjobs
  - jobs
  verbs:
  - get
  - list
  - watch
- apiGroups:
  - extensions
  resources:
  - daemonsets
  - deployments
  - deployments/scale
  - ingresses
  - networkpolicies
  - replicasets
  - replicasets/scale
  - replicationcontrollers/scale
  verbs:
  - get
  - list
  - watch
- apiGroups:
  - policy
  resources:
  - poddisruptionbudgets
  verbs:
  - get
  - list
  - watch
- apiGroups:
  - networking.k8s.io
  resources:
  - networkpolicies
  - ingresses
  verbs:
  - get
  - list
  - watch
- apiGroups:
  - storage.k8s.io
  resources:
  - storageclasses
  - volumeattachments
  verbs:
  - get
  - list
  - watch
- apiGroups:
  - rbac.authorization.k8s.io
  resources:
  - clusterrolebindings
  - clusterroles
  - roles
  - rolebindings
  verbs:
  - get
  - list
  - watch
---
apiVersion: rbac.authorization.k8s.io/v1
kind: RoleBinding
metadata:
  labels:
    app.kubernetes.io/instance: flyte-sandbox
    app.kubernetes.io/managed-by: Helm
    app.kubernetes.io/name: kubernetes-dashboard
    app.kubernetes.io/version: 2.7.0
    helm.sh/chart: kubernetes-dashboard-6.0.0
  name: flyte-sandbox-kubernetes-dashboard
  namespace: flyte
roleRef:
  apiGroup: rbac.authorization.k8s.io
  kind: Role
  name: flyte-sandbox-kubernetes-dashboard
subjects:
- kind: ServiceAccount
  name: flyte-sandbox-kubernetes-dashboard
  namespace: flyte
---
apiVersion: rbac.authorization.k8s.io/v1
kind: ClusterRoleBinding
metadata:
  labels:
    app.kubernetes.io/instance: flyte-sandbox
    app.kubernetes.io/managed-by: Helm
    app.kubernetes.io/name: flyte-sandbox
    app.kubernetes.io/version: 1.16.0
    helm.sh/chart: flyte-binary-v0.1.10
  name: flyte-sandbox-cluster-role-binding
  namespace: flyte
roleRef:
  apiGroup: rbac.authorization.k8s.io
  kind: ClusterRole
  name: flyte-sandbox-cluster-role
subjects:
- kind: ServiceAccount
  name: flyte-sandbox
  namespace: flyte
---
apiVersion: rbac.authorization.k8s.io/v1
kind: ClusterRoleBinding
metadata:
  labels:
    app.kubernetes.io/instance: flyte-sandbox
    app.kubernetes.io/managed-by: Helm
    app.kubernetes.io/name: kubernetes-dashboard
    app.kubernetes.io/version: 2.7.0
    helm.sh/chart: kubernetes-dashboard-6.0.0
  name: flyte-sandbox-kubernetes-dashboard-readonly
roleRef:
  apiGroup: rbac.authorization.k8s.io
  kind: ClusterRole
  name: flyte-sandbox-kubernetes-dashboard-readonly
subjects:
- kind: ServiceAccount
  name: flyte-sandbox-kubernetes-dashboard
  namespace: flyte
---
apiVersion: v1
data:
  namespace.yaml: |
    apiVersion: v1
    kind: Namespace
    metadata:
      name: '{{ namespace }}'
kind: ConfigMap
metadata:
  labels:
    app.kubernetes.io/instance: flyte-sandbox
    app.kubernetes.io/managed-by: Helm
    app.kubernetes.io/name: flyte-sandbox
    app.kubernetes.io/version: 1.16.0
    helm.sh/chart: flyte-binary-v0.1.10
  name: flyte-sandbox-cluster-resource-templates
  namespace: flyte
---
apiVersion: v1
data:
  000-core.yaml: "admin:\n  endpoint: localhost:8089\n  insecure: true\ncatalog-cache:\n
    \ endpoint: localhost:8081\n  insecure: true\n  type: datacatalog\ncluster_resources:\n
    \ standaloneDeployment: false\n  templatePath: /etc/flyte/cluster-resource-templates\nlogger:\n
    \ show-source: true\n  level: 6\npropeller:\n  create-flyteworkflow-crd: true\nwebhook:\n
    \ certDir: /var/run/flyte/certs\n  localCert: true\n  secretName: flyte-sandbox-webhook-secret\n
    \ serviceName: flyte-sandbox-webhook\n  servicePort: 443\nflyte: \n  admin:\n
    \   disableClusterResourceManager: false\n    disableScheduler: false\n    disabled:
    false\n    seedProjects:\n    - flytesnacks\n  dataCatalog:\n    disabled: false\n
    \ propeller:\n    disableWebhook: false\n    disabled: false\n"
  001-plugins.yaml: |
    tasks:
      task-plugins:
        enabled-plugins:
          - container
          - sidecar
          - K8S-ARRAY
          - agent-service
        default-for-task-types:
          - container: container
          - container_array: K8S-ARRAY
          - bigquery_query_job_task: agent-service
    plugins:
      logs:
        kubernetes-enabled: true
        kubernetes-template-uri: http://localhost:30080/kubernetes-dashboard/#/log/{{.namespace }}/{{ .podName }}/pod?namespace={{ .namespace }}
        cloudwatch-enabled: false
        stackdriver-enabled: false
      k8s:
        co-pilot:
          image: "cr.flyte.org/flyteorg/flytecopilot:v0.0.30"
      k8s-array:
        logs:
          config:
            kubernetes-enabled: true
            kubernetes-template-uri: http://localhost:30080/kubernetes-dashboard/#/log/{{.namespace }}/{{ .podName }}/pod?namespace={{ .namespace }}
            cloudwatch-enabled: false
            stackdriver-enabled: false
      agent-service:
        defaultGrpcEndpoint: flyteagent.flyte.svc.cluster.local:8000
        supportedTaskTypes:
        - bigquery_query_job_task
  002-database.yaml: |
    database:
      postgres:
        username: postgres
        passwordPath: /var/run/secrets/flyte/db-pass
        host: flyte-sandbox-postgresql
        port: 5432
        dbname: flyte
        options: "sslmode=disable"
  003-storage.yaml: |
    propeller:
      rawoutput-prefix: s3://my-s3-bucket/data
    storage:
      type: stow
      stow:
        kind: s3
        config:
          region: us-east-1
          disable_ssl: true
          v2_signing: true
          endpoint: http://flyte-sandbox-minio.flyte:9000
          auth_type: accesskey
          access_key_id: minio
          secret_key: miniostorage
      container: my-s3-bucket
  010-inline-config.yaml: |
    plugins:
      k8s:
        default-env-vars:
        - FLYTE_AWS_ENDPOINT: http://flyte-sandbox-minio.flyte:9000
        - FLYTE_AWS_ACCESS_KEY_ID: minio
        - FLYTE_AWS_SECRET_ACCESS_KEY: miniostorage
    storage:
      signedURL:
        stowConfigOverride:
          endpoint: http://localhost:30002
kind: ConfigMap
metadata:
  labels:
    app.kubernetes.io/instance: flyte-sandbox
    app.kubernetes.io/managed-by: Helm
    app.kubernetes.io/name: flyte-sandbox
    app.kubernetes.io/version: 1.16.0
    helm.sh/chart: flyte-binary-v0.1.10
  name: flyte-sandbox-config
  namespace: flyte
---
apiVersion: v1
data:
  config.yml: |-
    health:
      storagedriver:
        enabled: true
        interval: 10s
        threshold: 3
    http:
      addr: :5000
      debug:
        addr: :5001
        prometheus:
          enabled: false
          path: /metrics
      headers:
        X-Content-Type-Options:
        - nosniff
    log:
      fields:
        service: registry
    storage:
      cache:
        blobdescriptor: inmemory
    version: 0.1
kind: ConfigMap
metadata:
  labels:
    app: docker-registry
    chart: docker-registry-2.2.2
    heritage: Helm
    release: flyte-sandbox
  name: flyte-sandbox-docker-registry-config
  namespace: flyte
---
apiVersion: v1
kind: ConfigMap
metadata:
  name: flyte-sandbox-extra-cluster-resource-templates
  namespace: flyte
---
apiVersion: v1
kind: ConfigMap
metadata:
  name: flyte-sandbox-extra-config
  namespace: flyte
---
apiVersion: v1
data:
  envoy.yaml: |
    admin:
        access_log_path: /dev/stdout
    static_resources:
        listeners:
            - address:
                  socket_address:
                      address: 0.0.0.0
                      port_value: 8000
              filter_chains:
                  - filters:
                        - name: envoy.filters.network.http_connection_manager
                          typed_config:
                              "@type": type.googleapis.com/envoy.extensions.filters.network.http_connection_manager.v3.HttpConnectionManager
                              stat_prefix: ingress_http
                              codec_type: AUTO
                              upgrade_configs:
                                  - upgrade_type: websocket
                              route_config:
                                  name: local_route
                                  virtual_hosts:
                                      - name: backend
                                        domains:
                                            - "*"
                                        routes:
                                            - match:
                                                  path: "/"
                                              redirect:
                                                  path_redirect: "/console/"
                                            - match:
                                                  prefix: "/.well-known"
                                              route:
                                                  cluster: flyte
                                            - match:
                                                  prefix: "/__webpack_hmr"
                                              route:
                                                  cluster: flyte
                                            - match:
                                                  prefix: "/api"
                                              route:
                                                  cluster: flyte
                                            - match:
                                                  prefix: "/callback"
                                              route:
                                                  cluster: flyte
                                            - match:
                                                  prefix: "/config"
                                              route:
                                                  cluster: flyte
                                            - match:
                                                  prefix: "/console"
                                              route:
                                                  cluster: flyte
                                            - match:
                                                  prefix: "/healthcheck"
                                              route:
                                                  cluster: flyte
                                            - match:
                                                  prefix: "/login"
                                              route:
                                                  cluster: flyte
                                            - match:
                                                  prefix: "/logout"
                                              route:
                                                  cluster: flyte
                                            - match:
                                                  prefix: "/me"
                                              route:
                                                  cluster: flyte
                                            - match:
                                                  prefix: "/oauth2"
                                              route:
                                                  cluster: flyte
                                            - match:
                                                  prefix: "/v1"
                                              route:
                                                  cluster: flyte
                                            - match:
                                                  prefix: "/flyteidl.service.AdminService"
                                              route:
                                                  cluster: flyte_grpc
                                            - match:
                                                  prefix: "/flyteidl.service.AuthMetadataService"
                                              route:
                                                  cluster: flyte_grpc
                                            - match:
                                                  prefix: "/flyteidl.service.DataProxyService"
                                              route:
                                                  cluster: flyte_grpc
                                            - match:
                                                  prefix: "/flyteidl.service.IdentityService"
                                              route:
                                                  cluster: flyte_grpc
                                            - match:
                                                  prefix: "/grpc.health.v1.Health"
                                              route:
                                                  cluster: flyte_grpc
                                            - match:
                                                  prefix: "/flyteidl.service.SignalService"
                                              route:
                                                  cluster: flyte_grpc
                                            - match:
                                                  path: "/kubernetes-dashboard"
                                              redirect:
                                                  path_redirect: "/kubernetes-dashboard/"
                                            - match:
                                                  prefix: "/kubernetes-dashboard/"
                                              route:
                                                  cluster: kubernetes-dashboard
                                                  prefix_rewrite: /
                                            - match:
                                                  path: "/minio"
                                              redirect:
                                                  path_redirect: "/minio/"
                                            - match:
                                                  prefix: "/minio/"
                                              route:
                                                  cluster: minio
                                                  prefix_rewrite: /
                              http_filters:
                                  - name: envoy.filters.http.router
                                    typed_config:
                                      "@type": type.googleapis.com/envoy.extensions.filters.http.router.v3.Router
        clusters:
            - name: flyte
              connect_timeout: 0.25s
              type: STRICT_DNS
              lb_policy: ROUND_ROBIN
              load_assignment:
                  cluster_name: flyte
                  endpoints:
                      - lb_endpoints:
                            - endpoint:
                                  address:
                                      socket_address:
                                          address: flyte-sandbox-http
                                          port_value: 8088
            - name: flyte_grpc
              connect_timeout: 0.25s
              type: STRICT_DNS
              lb_policy: ROUND_ROBIN
              http2_protocol_options: {}
              load_assignment:
                  cluster_name: flyte_grpc
                  endpoints:
                      - lb_endpoints:
                            - endpoint:
                                  address:
                                      socket_address:
                                          address: flyte-sandbox-grpc
                                          port_value: 8089
            - name: kubernetes-dashboard
              connect_timeout: 0.25s
              type: STRICT_DNS
              lb_policy: ROUND_ROBIN
              load_assignment:
                  cluster_name: kubernetes-dashboard
                  endpoints:
                      - lb_endpoints:
                            - endpoint:
                                  address:
                                      socket_address:
                                          address: flyte-sandbox-kubernetes-dashboard
                                          port_value: 80
            - name: minio
              connect_timeout: 0.25s
              type: STRICT_DNS
              lb_policy: ROUND_ROBIN
              load_assignment:
                  cluster_name: minio
                  endpoints:
                      - lb_endpoints:
                            - endpoint:
                                  address:
                                      socket_address:
                                          address: flyte-sandbox-minio
                                          port_value: 9001
kind: ConfigMap
metadata:
  labels:
    app.kubernetes.io/instance: flyte-sandbox
    app.kubernetes.io/managed-by: Helm
    app.kubernetes.io/name: flyte-sandbox
    app.kubernetes.io/version: 1.16.0
    helm.sh/chart: flyte-sandbox-0.1.0
  name: flyte-sandbox-proxy-config
  namespace: flyte
---
apiVersion: v1
data: null
kind: ConfigMap
metadata:
  labels:
    app.kubernetes.io/instance: flyte-sandbox
    app.kubernetes.io/managed-by: Helm
    app.kubernetes.io/name: kubernetes-dashboard
    app.kubernetes.io/version: 2.7.0
    helm.sh/chart: kubernetes-dashboard-6.0.0
  name: kubernetes-dashboard-settings
  namespace: flyte
---
apiVersion: v1
kind: Secret
metadata:
  labels:
    app.kubernetes.io/instance: flyte-sandbox
    app.kubernetes.io/managed-by: Helm
    app.kubernetes.io/name: flyte-sandbox
    app.kubernetes.io/version: 1.16.0
    helm.sh/chart: flyte-binary-v0.1.10
  name: flyte-sandbox-db-pass
  namespace: flyte
stringData:
  db-pass: postgres
type: Opaque
---
apiVersion: v1
data:
<<<<<<< HEAD
  haSharedSecret: aGxRWGE0aFNVY2ltcFlDMA==
=======
  haSharedSecret: Q0NxRUxyMHdoV3cwWGFUYw==
>>>>>>> d95ee843
  proxyPassword: ""
  proxyUsername: ""
kind: Secret
metadata:
  labels:
    app: docker-registry
    chart: docker-registry-2.2.2
    heritage: Helm
    release: flyte-sandbox
  name: flyte-sandbox-docker-registry-secret
  namespace: flyte
type: Opaque
---
apiVersion: v1
kind: Secret
metadata:
  labels:
    app.kubernetes.io/instance: flyte-sandbox
    app.kubernetes.io/managed-by: Helm
    app.kubernetes.io/name: kubernetes-dashboard
    app.kubernetes.io/version: 2.7.0
    helm.sh/chart: kubernetes-dashboard-6.0.0
  name: flyte-sandbox-kubernetes-dashboard-certs
  namespace: flyte
type: Opaque
---
apiVersion: v1
data:
  root-password: bWluaW9zdG9yYWdl
  root-user: bWluaW8=
kind: Secret
metadata:
  labels:
    app.kubernetes.io/instance: flyte-sandbox
    app.kubernetes.io/managed-by: Helm
    app.kubernetes.io/name: minio
    helm.sh/chart: minio-12.1.1
  name: flyte-sandbox-minio
  namespace: flyte
type: Opaque
---
apiVersion: v1
data:
  postgres-password: cG9zdGdyZXM=
kind: Secret
metadata:
  labels:
    app.kubernetes.io/instance: flyte-sandbox
    app.kubernetes.io/managed-by: Helm
    app.kubernetes.io/name: postgresql
    helm.sh/chart: postgresql-12.1.9
  name: flyte-sandbox-postgresql
  namespace: flyte
type: Opaque
---
apiVersion: v1
kind: Secret
metadata:
  labels:
    app.kubernetes.io/instance: flyte-sandbox
    app.kubernetes.io/managed-by: Helm
    app.kubernetes.io/name: kubernetes-dashboard
    app.kubernetes.io/version: 2.7.0
    helm.sh/chart: kubernetes-dashboard-6.0.0
  name: kubernetes-dashboard-csrf
  namespace: flyte
type: Opaque
---
apiVersion: v1
kind: Secret
metadata:
  labels:
    app.kubernetes.io/instance: flyte-sandbox
    app.kubernetes.io/managed-by: Helm
    app.kubernetes.io/name: kubernetes-dashboard
    app.kubernetes.io/version: 2.7.0
    helm.sh/chart: kubernetes-dashboard-6.0.0
  name: kubernetes-dashboard-key-holder
  namespace: flyte
type: Opaque
---
apiVersion: v1
kind: Service
metadata:
  labels:
    app: docker-registry
    chart: docker-registry-2.2.2
    heritage: Helm
    release: flyte-sandbox
  name: flyte-sandbox-docker-registry
  namespace: flyte
spec:
  ports:
  - name: http-5000
    nodePort: 30000
    port: 5000
    protocol: TCP
    targetPort: 5000
  selector:
    app: docker-registry
    release: flyte-sandbox
  type: NodePort
---
apiVersion: v1
kind: Service
metadata:
  labels:
    app.kubernetes.io/instance: flyte-sandbox
    app.kubernetes.io/managed-by: Helm
    app.kubernetes.io/name: flyte-sandbox
    app.kubernetes.io/version: 1.16.0
    helm.sh/chart: flyte-binary-v0.1.10
  name: flyte-sandbox-grpc
  namespace: flyte
spec:
  ports:
  - name: grpc
    nodePort: null
    port: 8089
    targetPort: grpc
  selector:
    app.kubernetes.io/instance: flyte-sandbox
    app.kubernetes.io/name: flyte-sandbox
  type: ClusterIP
---
apiVersion: v1
kind: Service
metadata:
  labels:
    app.kubernetes.io/instance: flyte-sandbox
    app.kubernetes.io/managed-by: Helm
    app.kubernetes.io/name: flyte-sandbox
    app.kubernetes.io/version: 1.16.0
    helm.sh/chart: flyte-binary-v0.1.10
  name: flyte-sandbox-http
  namespace: flyte
spec:
  ports:
  - name: http
    nodePort: null
    port: 8088
    targetPort: http
  - name: grpc
    nodePort: null
    port: 8089
    targetPort: grpc
  - name: agent-grpc
    port: 8000
    targetPort: agent-grpc
  selector:
    app.kubernetes.io/instance: flyte-sandbox
    app.kubernetes.io/name: flyte-sandbox
  type: ClusterIP
---
apiVersion: v1
kind: Service
metadata:
  labels:
    app.kubernetes.io/component: kubernetes-dashboard
    app.kubernetes.io/instance: flyte-sandbox
    app.kubernetes.io/managed-by: Helm
    app.kubernetes.io/name: kubernetes-dashboard
    app.kubernetes.io/version: 2.7.0
    helm.sh/chart: kubernetes-dashboard-6.0.0
    kubernetes.io/cluster-service: "true"
  name: flyte-sandbox-kubernetes-dashboard
  namespace: flyte
spec:
  ports:
  - name: http
    port: 80
    targetPort: http
  selector:
    app.kubernetes.io/component: kubernetes-dashboard
    app.kubernetes.io/instance: flyte-sandbox
    app.kubernetes.io/name: kubernetes-dashboard
  type: ClusterIP
---
apiVersion: v1
kind: Service
metadata:
  labels:
    app.kubernetes.io/instance: flyte-sandbox
    app.kubernetes.io/managed-by: Helm
    app.kubernetes.io/name: minio
    helm.sh/chart: minio-12.1.1
  name: flyte-sandbox-minio
  namespace: flyte
spec:
  externalTrafficPolicy: Cluster
  ports:
  - name: minio-api
    nodePort: 30002
    port: 9000
    targetPort: minio-api
  - name: minio-console
    port: 9001
    targetPort: minio-console
  selector:
    app.kubernetes.io/instance: flyte-sandbox
    app.kubernetes.io/name: minio
  type: NodePort
---
apiVersion: v1
kind: Service
metadata:
  labels:
    app.kubernetes.io/component: primary
    app.kubernetes.io/instance: flyte-sandbox
    app.kubernetes.io/managed-by: Helm
    app.kubernetes.io/name: postgresql
    helm.sh/chart: postgresql-12.1.9
  name: flyte-sandbox-postgresql
  namespace: flyte
spec:
  externalTrafficPolicy: Cluster
  ports:
  - name: tcp-postgresql
    nodePort: 30001
    port: 5432
    targetPort: tcp-postgresql
  selector:
    app.kubernetes.io/component: primary
    app.kubernetes.io/instance: flyte-sandbox
    app.kubernetes.io/name: postgresql
  sessionAffinity: None
  type: NodePort
---
apiVersion: v1
kind: Service
metadata:
  labels:
    app.kubernetes.io/component: primary
    app.kubernetes.io/instance: flyte-sandbox
    app.kubernetes.io/managed-by: Helm
    app.kubernetes.io/name: postgresql
    helm.sh/chart: postgresql-12.1.9
    service.alpha.kubernetes.io/tolerate-unready-endpoints: "true"
  name: flyte-sandbox-postgresql-hl
  namespace: flyte
spec:
  clusterIP: None
  ports:
  - name: tcp-postgresql
    port: 5432
    targetPort: tcp-postgresql
  publishNotReadyAddresses: true
  selector:
    app.kubernetes.io/component: primary
    app.kubernetes.io/instance: flyte-sandbox
    app.kubernetes.io/name: postgresql
  type: ClusterIP
---
apiVersion: v1
kind: Service
metadata:
  labels:
    app.kubernetes.io/instance: flyte-sandbox
    app.kubernetes.io/managed-by: Helm
    app.kubernetes.io/name: flyte-sandbox
    app.kubernetes.io/version: 1.16.0
    helm.sh/chart: flyte-sandbox-0.1.0
  name: flyte-sandbox-proxy
  namespace: flyte
spec:
  ports:
  - name: http
    nodePort: 30080
    port: 8000
    protocol: TCP
  selector:
    app.kubernetes.io/component: proxy
    app.kubernetes.io/instance: flyte-sandbox
    app.kubernetes.io/name: flyte-sandbox
  type: NodePort
---
apiVersion: v1
kind: Service
metadata:
  labels:
    app.kubernetes.io/instance: flyte-sandbox
    app.kubernetes.io/managed-by: Helm
    app.kubernetes.io/name: flyte-sandbox
    app.kubernetes.io/version: 1.16.0
    helm.sh/chart: flyte-binary-v0.1.10
  name: flyte-sandbox-webhook
  namespace: flyte
spec:
  ports:
  - name: webhook
    port: 443
    targetPort: webhook
  selector:
    app.kubernetes.io/instance: flyte-sandbox
    app.kubernetes.io/name: flyte-sandbox
  type: ClusterIP
---
apiVersion: v1
kind: PersistentVolume
metadata:
  labels:
    app.kubernetes.io/instance: flyte-sandbox
    app.kubernetes.io/managed-by: Helm
    app.kubernetes.io/name: flyte-sandbox
    app.kubernetes.io/version: 1.16.0
    helm.sh/chart: flyte-sandbox-0.1.0
  name: flyte-sandbox-db-storage
  namespace: flyte
spec:
  accessModes:
  - ReadWriteOnce
  capacity:
    storage: 1Gi
  hostPath:
    path: /var/lib/flyte/storage/db
  storageClassName: manual
---
apiVersion: v1
kind: PersistentVolume
metadata:
  labels:
    app.kubernetes.io/instance: flyte-sandbox
    app.kubernetes.io/managed-by: Helm
    app.kubernetes.io/name: flyte-sandbox
    app.kubernetes.io/version: 1.16.0
    helm.sh/chart: flyte-sandbox-0.1.0
  name: flyte-sandbox-minio-storage
  namespace: flyte
spec:
  accessModes:
  - ReadWriteOnce
  capacity:
    storage: 1Gi
  hostPath:
    path: /var/lib/flyte/storage/minio
  storageClassName: manual
---
apiVersion: v1
kind: PersistentVolumeClaim
metadata:
  labels:
    app.kubernetes.io/instance: flyte-sandbox
    app.kubernetes.io/managed-by: Helm
    app.kubernetes.io/name: flyte-sandbox
    app.kubernetes.io/version: 1.16.0
    helm.sh/chart: flyte-sandbox-0.1.0
  name: flyte-sandbox-db-storage
  namespace: flyte
spec:
  accessModes:
  - ReadWriteOnce
  resources:
    requests:
      storage: 1Gi
  storageClassName: manual
  volumeName: flyte-sandbox-db-storage
---
apiVersion: v1
kind: PersistentVolumeClaim
metadata:
  labels:
    app.kubernetes.io/instance: flyte-sandbox
    app.kubernetes.io/managed-by: Helm
    app.kubernetes.io/name: flyte-sandbox
    app.kubernetes.io/version: 1.16.0
    helm.sh/chart: flyte-sandbox-0.1.0
  name: flyte-sandbox-minio-storage
  namespace: flyte
spec:
  accessModes:
  - ReadWriteOnce
  resources:
    requests:
      storage: 1Gi
  storageClassName: manual
  volumeName: flyte-sandbox-minio-storage
---
apiVersion: apps/v1
kind: Deployment
metadata:
  labels:
    app.kubernetes.io/instance: flyte-sandbox
    app.kubernetes.io/managed-by: Helm
    app.kubernetes.io/name: flyte-sandbox
    app.kubernetes.io/version: 1.16.0
    helm.sh/chart: flyte-binary-v0.1.10
  name: flyte-sandbox
  namespace: flyte
spec:
  replicas: 1
  selector:
    matchLabels:
      app.kubernetes.io/instance: flyte-sandbox
      app.kubernetes.io/name: flyte-sandbox
  strategy:
    type: Recreate
  template:
    metadata:
      annotations:
        checksum/cluster-resource-templates: 6fd9b172465e3089fcc59f738b92b8dc4d8939360c19de8ee65f68b0e7422035
<<<<<<< HEAD
        checksum/configuration: 4bce389169ecb61e554b751c419671bc9af45c476b2303b060bad8b91bafee4d
=======
        checksum/configuration: af73555ceafa450e1e534169aeb7fffcab7726754f8802ab1d3edbb75d65969d
>>>>>>> d95ee843
        checksum/db-password-secret: 669e1cdf4633c6dd40085f78d1bb6b9672d8120ff1f62077a879a4d46db133e2
      labels:
        app.kubernetes.io/instance: flyte-sandbox
        app.kubernetes.io/name: flyte-sandbox
    spec:
      containers:
      - args:
        - start
        - --config
        - /etc/flyte/config.d/*.yaml
        env:
        - name: POD_NAME
          valueFrom:
            fieldRef:
              fieldPath: metadata.name
        - name: POD_NAMESPACE
          valueFrom:
            fieldRef:
              fieldPath: metadata.namespace
        image: flyte-binary:sandbox
        imagePullPolicy: Never
        livenessProbe:
          httpGet:
            path: /healthcheck
            port: http
        name: flyte
        ports:
        - containerPort: 8088
          name: http
        - containerPort: 8089
          name: grpc
        - containerPort: 9443
          name: webhook
        readinessProbe:
          httpGet:
            path: /healthcheck
            port: http
        volumeMounts:
        - mountPath: /etc/flyte/cluster-resource-templates
          name: cluster-resource-templates
        - mountPath: /etc/flyte/config.d
          name: config
        - mountPath: /var/run/secrets/flyte/db-pass
          name: db-pass
          subPath: db-pass
        - mountPath: /var/run/flyte
          name: state
      - image: ghcr.io/flyteorg/flyteagent:1.6.2b1
        imagePullPolicy: IfNotPresent
        name: flyteagent
        ports:
        - containerPort: 8000
          name: agent-grpc
      initContainers:
      - args:
        - |
          until pg_isready \
            -h flyte-sandbox-postgresql \
            -p 5432 \
            -U postgres
          do
            echo waiting for database
            sleep 0.1
          done
        command:
        - sh
        - -ec
        image: bitnami/postgresql:sandbox
        imagePullPolicy: Never
        name: wait-for-db
      serviceAccountName: flyte-sandbox
      volumes:
      - name: cluster-resource-templates
        projected:
          sources:
          - configMap:
              name: flyte-sandbox-cluster-resource-templates
          - configMap:
              name: flyte-sandbox-extra-cluster-resource-templates
      - name: config
        projected:
          sources:
          - configMap:
              name: flyte-sandbox-config
          - configMap:
              name: flyte-sandbox-extra-config
      - name: db-pass
        secret:
          secretName: flyte-sandbox-db-pass
      - emptyDir: {}
        name: state
---
apiVersion: apps/v1
kind: Deployment
metadata:
  labels:
    app: docker-registry
    chart: docker-registry-2.2.2
    heritage: Helm
    release: flyte-sandbox
  name: flyte-sandbox-docker-registry
  namespace: flyte
spec:
  minReadySeconds: 5
  replicas: 1
  selector:
    matchLabels:
      app: docker-registry
      release: flyte-sandbox
  template:
    metadata:
      annotations:
        checksum/config: 8f50e768255a87f078ba8b9879a0c174c3e045ffb46ac8723d2eedbe293c8d81
<<<<<<< HEAD
        checksum/secret: 4031c689cee305f76d4c18edd33154a634292c0935c6ef28cd9faaed4fa18fce
=======
        checksum/secret: 0488d24bf58944fda2bed74f8681cb973a80a5419722bad83d5f1d716a877d4d
>>>>>>> d95ee843
      labels:
        app: docker-registry
        release: flyte-sandbox
    spec:
      containers:
      - command:
        - /bin/registry
        - serve
        - /etc/docker/registry/config.yml
        env:
        - name: REGISTRY_HTTP_SECRET
          valueFrom:
            secretKeyRef:
              key: haSharedSecret
              name: flyte-sandbox-docker-registry-secret
        - name: REGISTRY_STORAGE_FILESYSTEM_ROOTDIRECTORY
          value: /var/lib/registry
        image: registry:sandbox
        imagePullPolicy: Never
        livenessProbe:
          httpGet:
            path: /
            port: 5000
        name: docker-registry
        ports:
        - containerPort: 5000
        readinessProbe:
          httpGet:
            path: /
            port: 5000
        resources: {}
        volumeMounts:
        - mountPath: /etc/docker/registry
          name: flyte-sandbox-docker-registry-config
        - mountPath: /var/lib/registry/
          name: data
      securityContext:
        fsGroup: 1000
        runAsUser: 1000
      volumes:
      - configMap:
          name: flyte-sandbox-docker-registry-config
        name: flyte-sandbox-docker-registry-config
      - emptyDir: {}
        name: data
---
apiVersion: apps/v1
kind: Deployment
metadata:
  labels:
    app.kubernetes.io/component: kubernetes-dashboard
    app.kubernetes.io/instance: flyte-sandbox
    app.kubernetes.io/managed-by: Helm
    app.kubernetes.io/name: kubernetes-dashboard
    app.kubernetes.io/version: 2.7.0
    helm.sh/chart: kubernetes-dashboard-6.0.0
  name: flyte-sandbox-kubernetes-dashboard
  namespace: flyte
spec:
  replicas: 1
  selector:
    matchLabels:
      app.kubernetes.io/component: kubernetes-dashboard
      app.kubernetes.io/instance: flyte-sandbox
      app.kubernetes.io/name: kubernetes-dashboard
  strategy:
    rollingUpdate:
      maxSurge: 0
      maxUnavailable: 1
    type: RollingUpdate
  template:
    metadata:
      annotations: null
      labels:
        app.kubernetes.io/component: kubernetes-dashboard
        app.kubernetes.io/instance: flyte-sandbox
        app.kubernetes.io/managed-by: Helm
        app.kubernetes.io/name: kubernetes-dashboard
        app.kubernetes.io/version: 2.7.0
        helm.sh/chart: kubernetes-dashboard-6.0.0
    spec:
      containers:
      - args:
        - --namespace=flyte
        - --metrics-provider=none
        - --enable-insecure-login
        - --enable-skip-login
        image: kubernetesui/dashboard:sandbox
        imagePullPolicy: Never
        livenessProbe:
          httpGet:
            path: /
            port: 9090
            scheme: HTTP
          initialDelaySeconds: 30
          timeoutSeconds: 30
        name: kubernetes-dashboard
        ports:
        - containerPort: 9090
          name: http
          protocol: TCP
        resources:
          limits:
            cpu: 2
            memory: 200Mi
          requests:
            cpu: 100m
            memory: 200Mi
        securityContext:
          allowPrivilegeEscalation: false
          readOnlyRootFilesystem: true
          runAsGroup: 2001
          runAsUser: 1001
        volumeMounts:
        - mountPath: /certs
          name: kubernetes-dashboard-certs
        - mountPath: /tmp
          name: tmp-volume
      securityContext:
        seccompProfile:
          type: RuntimeDefault
      serviceAccountName: flyte-sandbox-kubernetes-dashboard
      volumes:
      - name: kubernetes-dashboard-certs
        secret:
          secretName: flyte-sandbox-kubernetes-dashboard-certs
      - emptyDir: {}
        name: tmp-volume
---
apiVersion: apps/v1
kind: Deployment
metadata:
  labels:
    app.kubernetes.io/instance: flyte-sandbox
    app.kubernetes.io/managed-by: Helm
    app.kubernetes.io/name: minio
    helm.sh/chart: minio-12.1.1
  name: flyte-sandbox-minio
  namespace: flyte
spec:
  selector:
    matchLabels:
      app.kubernetes.io/instance: flyte-sandbox
      app.kubernetes.io/name: minio
  strategy:
    type: Recreate
  template:
    metadata:
      annotations:
        checksum/credentials-secret: c199ac45f9d95d97966921c814d6c8b38cbf7416458e19cbe6d001a04c264448
      labels:
        app.kubernetes.io/instance: flyte-sandbox
        app.kubernetes.io/managed-by: Helm
        app.kubernetes.io/name: minio
        helm.sh/chart: minio-12.1.1
    spec:
      affinity:
        nodeAffinity: null
        podAffinity: null
        podAntiAffinity:
          preferredDuringSchedulingIgnoredDuringExecution:
          - podAffinityTerm:
              labelSelector:
                matchLabels:
                  app.kubernetes.io/instance: flyte-sandbox
                  app.kubernetes.io/name: minio
              topologyKey: kubernetes.io/hostname
            weight: 1
      containers:
      - env:
        - name: BITNAMI_DEBUG
          value: "false"
        - name: MINIO_SCHEME
          value: http
        - name: MINIO_FORCE_NEW_KEYS
          value: "no"
        - name: MINIO_ROOT_USER
          valueFrom:
            secretKeyRef:
              key: root-user
              name: flyte-sandbox-minio
        - name: MINIO_ROOT_PASSWORD
          valueFrom:
            secretKeyRef:
              key: root-password
              name: flyte-sandbox-minio
        - name: MINIO_DEFAULT_BUCKETS
          value: my-s3-bucket
        - name: MINIO_BROWSER
          value: "on"
        - name: MINIO_PROMETHEUS_AUTH_TYPE
          value: public
        - name: MINIO_CONSOLE_PORT_NUMBER
          value: "9001"
        - name: MINIO_BROWSER_REDIRECT_URL
          value: http://localhost:30080/minio
        envFrom: null
        image: docker.io/bitnami/minio:sandbox
        imagePullPolicy: Never
        livenessProbe:
          failureThreshold: 5
          httpGet:
            path: /minio/health/live
            port: minio-api
            scheme: HTTP
          initialDelaySeconds: 5
          periodSeconds: 5
          successThreshold: 1
          timeoutSeconds: 5
        name: minio
        ports:
        - containerPort: 9000
          name: minio-api
          protocol: TCP
        - containerPort: 9001
          name: minio-console
          protocol: TCP
        readinessProbe:
          failureThreshold: 5
          initialDelaySeconds: 5
          periodSeconds: 5
          successThreshold: 1
          tcpSocket:
            port: minio-api
          timeoutSeconds: 1
        resources:
          limits: {}
          requests: {}
        securityContext:
          runAsNonRoot: true
          runAsUser: 1001
        volumeMounts:
        - mountPath: /data
          name: data
      initContainers:
      - command:
        - /bin/bash
        - -ec
        - |
          chown -R 1001:1001 /data
        image: docker.io/bitnami/bitnami-shell:sandbox
        imagePullPolicy: Never
        name: volume-permissions
        resources:
          limits: {}
          requests: {}
        securityContext:
          runAsUser: 0
        volumeMounts:
        - mountPath: /data
          name: data
      securityContext:
        fsGroup: 1001
      serviceAccountName: flyte-sandbox-minio
      volumes:
      - name: data
        persistentVolumeClaim:
          claimName: flyte-sandbox-minio-storage
---
apiVersion: apps/v1
kind: Deployment
metadata:
  labels:
    app.kubernetes.io/instance: flyte-sandbox
    app.kubernetes.io/managed-by: Helm
    app.kubernetes.io/name: flyte-sandbox
    app.kubernetes.io/version: 1.16.0
    helm.sh/chart: flyte-sandbox-0.1.0
  name: flyte-sandbox-proxy
  namespace: flyte
spec:
  replicas: 1
  selector:
    matchLabels:
      app.kubernetes.io/component: proxy
      app.kubernetes.io/instance: flyte-sandbox
      app.kubernetes.io/name: flyte-sandbox
  template:
    metadata:
      labels:
        app.kubernetes.io/component: proxy
        app.kubernetes.io/instance: flyte-sandbox
        app.kubernetes.io/name: flyte-sandbox
    spec:
      containers:
      - image: envoyproxy/envoy:sandbox
        imagePullPolicy: Never
        name: proxy
        ports:
        - containerPort: 8000
          name: http
        volumeMounts:
        - mountPath: /etc/envoy
          name: config
      volumes:
      - configMap:
          name: flyte-sandbox-proxy-config
        name: config
---
apiVersion: apps/v1
kind: StatefulSet
metadata:
  labels:
    app.kubernetes.io/component: primary
    app.kubernetes.io/instance: flyte-sandbox
    app.kubernetes.io/managed-by: Helm
    app.kubernetes.io/name: postgresql
    helm.sh/chart: postgresql-12.1.9
  name: flyte-sandbox-postgresql
  namespace: flyte
spec:
  replicas: 1
  selector:
    matchLabels:
      app.kubernetes.io/component: primary
      app.kubernetes.io/instance: flyte-sandbox
      app.kubernetes.io/name: postgresql
  serviceName: flyte-sandbox-postgresql-hl
  template:
    metadata:
      annotations: null
      labels:
        app.kubernetes.io/component: primary
        app.kubernetes.io/instance: flyte-sandbox
        app.kubernetes.io/managed-by: Helm
        app.kubernetes.io/name: postgresql
        helm.sh/chart: postgresql-12.1.9
      name: flyte-sandbox-postgresql
    spec:
      affinity:
        nodeAffinity: null
        podAffinity: null
        podAntiAffinity:
          preferredDuringSchedulingIgnoredDuringExecution:
          - podAffinityTerm:
              labelSelector:
                matchLabels:
                  app.kubernetes.io/component: primary
                  app.kubernetes.io/instance: flyte-sandbox
                  app.kubernetes.io/name: postgresql
              topologyKey: kubernetes.io/hostname
            weight: 1
      containers:
      - env:
        - name: BITNAMI_DEBUG
          value: "false"
        - name: POSTGRESQL_PORT_NUMBER
          value: "5432"
        - name: POSTGRESQL_VOLUME_DIR
          value: /bitnami/postgresql
        - name: PGDATA
          value: /bitnami/postgresql/data
        - name: POSTGRES_PASSWORD
          valueFrom:
            secretKeyRef:
              key: postgres-password
              name: flyte-sandbox-postgresql
        - name: POSTGRESQL_ENABLE_LDAP
          value: "no"
        - name: POSTGRESQL_ENABLE_TLS
          value: "no"
        - name: POSTGRESQL_LOG_HOSTNAME
          value: "false"
        - name: POSTGRESQL_LOG_CONNECTIONS
          value: "false"
        - name: POSTGRESQL_LOG_DISCONNECTIONS
          value: "false"
        - name: POSTGRESQL_PGAUDIT_LOG_CATALOG
          value: "off"
        - name: POSTGRESQL_CLIENT_MIN_MESSAGES
          value: error
        - name: POSTGRESQL_SHARED_PRELOAD_LIBRARIES
          value: pgaudit
        image: docker.io/bitnami/postgresql:sandbox
        imagePullPolicy: Never
        livenessProbe:
          exec:
            command:
            - /bin/sh
            - -c
            - exec pg_isready -U "postgres" -h 127.0.0.1 -p 5432
          failureThreshold: 6
          initialDelaySeconds: 30
          periodSeconds: 10
          successThreshold: 1
          timeoutSeconds: 5
        name: postgresql
        ports:
        - containerPort: 5432
          name: tcp-postgresql
        readinessProbe:
          exec:
            command:
            - /bin/sh
            - -c
            - -e
            - |
              exec pg_isready -U "postgres" -h 127.0.0.1 -p 5432
              [ -f /opt/bitnami/postgresql/tmp/.initialized ] || [ -f /bitnami/postgresql/.initialized ]
          failureThreshold: 6
          initialDelaySeconds: 5
          periodSeconds: 10
          successThreshold: 1
          timeoutSeconds: 5
        resources:
          limits: {}
          requests:
            cpu: 250m
            memory: 256Mi
        securityContext:
          runAsUser: 1001
        volumeMounts:
        - mountPath: /bitnami/postgresql
          name: data
      hostIPC: false
      hostNetwork: false
      initContainers:
      - command:
        - /bin/sh
        - -ec
        - |
          chown 1001:1001 /bitnami/postgresql
          mkdir -p /bitnami/postgresql/data
          chmod 700 /bitnami/postgresql/data
          find /bitnami/postgresql -mindepth 1 -maxdepth 1 -not -name "conf" -not -name ".snapshot" -not -name "lost+found" | \
            xargs -r chown -R 1001:1001
        image: docker.io/bitnami/bitnami-shell:sandbox
        imagePullPolicy: Never
        name: init-chmod-data
        resources:
          limits: {}
          requests: {}
        securityContext:
          runAsUser: 0
        volumeMounts:
        - mountPath: /bitnami/postgresql
          name: data
      securityContext:
        fsGroup: 1001
      serviceAccountName: default
      volumes:
      - name: data
        persistentVolumeClaim:
          claimName: flyte-sandbox-db-storage
  updateStrategy:
    rollingUpdate: {}
    type: RollingUpdate<|MERGE_RESOLUTION|>--- conflicted
+++ resolved
@@ -758,11 +758,7 @@
 ---
 apiVersion: v1
 data:
-<<<<<<< HEAD
-  haSharedSecret: aGxRWGE0aFNVY2ltcFlDMA==
-=======
-  haSharedSecret: Q0NxRUxyMHdoV3cwWGFUYw==
->>>>>>> d95ee843
+  haSharedSecret: Z0tFRzVsMDRXZWpjdkhHMg==
   proxyPassword: ""
   proxyUsername: ""
 kind: Secret
@@ -1163,11 +1159,7 @@
     metadata:
       annotations:
         checksum/cluster-resource-templates: 6fd9b172465e3089fcc59f738b92b8dc4d8939360c19de8ee65f68b0e7422035
-<<<<<<< HEAD
         checksum/configuration: 4bce389169ecb61e554b751c419671bc9af45c476b2303b060bad8b91bafee4d
-=======
-        checksum/configuration: af73555ceafa450e1e534169aeb7fffcab7726754f8802ab1d3edbb75d65969d
->>>>>>> d95ee843
         checksum/db-password-secret: 669e1cdf4633c6dd40085f78d1bb6b9672d8120ff1f62077a879a4d46db133e2
       labels:
         app.kubernetes.io/instance: flyte-sandbox
@@ -1281,11 +1273,7 @@
     metadata:
       annotations:
         checksum/config: 8f50e768255a87f078ba8b9879a0c174c3e045ffb46ac8723d2eedbe293c8d81
-<<<<<<< HEAD
-        checksum/secret: 4031c689cee305f76d4c18edd33154a634292c0935c6ef28cd9faaed4fa18fce
-=======
-        checksum/secret: 0488d24bf58944fda2bed74f8681cb973a80a5419722bad83d5f1d716a877d4d
->>>>>>> d95ee843
+        checksum/secret: 8840836f87e57c0895a3b266577108ef5365de18230b2a835a6ee9270c8f3abb
       labels:
         app: docker-registry
         release: flyte-sandbox
