--- conflicted
+++ resolved
@@ -796,11 +796,7 @@
 ---
 apiVersion: v1
 data:
-<<<<<<< HEAD
-  haSharedSecret: bk5sODFWa0dKNTlJNURzdg==
-=======
   haSharedSecret: MGs1QlJSY2VKM3I0cEQ2bw==
->>>>>>> 94f4343a
   proxyPassword: ""
   proxyUsername: ""
 kind: Secret
@@ -1364,11 +1360,7 @@
     metadata:
       annotations:
         checksum/config: 8f50e768255a87f078ba8b9879a0c174c3e045ffb46ac8723d2eedbe293c8d81
-<<<<<<< HEAD
-        checksum/secret: 4a4ce3014579c19c0fc1f5dc2a786a088673209848b226161d809ac5141439c9
-=======
         checksum/secret: d2a40d222d6f4b81e6186400d7fc9818c90e07068ccc2569cfdb212ad7782e98
->>>>>>> 94f4343a
       labels:
         app: docker-registry
         release: flyte-sandbox
