apiVersion: v1
kind: Namespace
metadata:
  name: flyte
---
apiVersion: v1
kind: ServiceAccount
metadata:
  labels:
    app.kubernetes.io/instance: flyte-sandbox
    app.kubernetes.io/managed-by: Helm
    app.kubernetes.io/name: flyte-sandbox
    app.kubernetes.io/version: 1.16.0
    helm.sh/chart: flyte-binary-v0.1.10
  name: flyte-sandbox
  namespace: flyte
---
apiVersion: v1
kind: ServiceAccount
metadata:
  labels:
    app.kubernetes.io/instance: flyte-sandbox
    app.kubernetes.io/managed-by: Helm
    app.kubernetes.io/name: kubernetes-dashboard
    app.kubernetes.io/version: 2.7.0
    helm.sh/chart: kubernetes-dashboard-6.0.0
  name: flyte-sandbox-kubernetes-dashboard
  namespace: flyte
---
apiVersion: v1
automountServiceAccountToken: true
kind: ServiceAccount
metadata:
  labels:
    app.kubernetes.io/instance: flyte-sandbox
    app.kubernetes.io/managed-by: Helm
    app.kubernetes.io/name: minio
    helm.sh/chart: minio-12.6.7
  name: flyte-sandbox-minio
  namespace: flyte
secrets:
- name: flyte-sandbox-minio
---
apiVersion: rbac.authorization.k8s.io/v1
kind: Role
metadata:
  labels:
    app.kubernetes.io/instance: flyte-sandbox
    app.kubernetes.io/managed-by: Helm
    app.kubernetes.io/name: kubernetes-dashboard
    app.kubernetes.io/version: 2.7.0
    helm.sh/chart: kubernetes-dashboard-6.0.0
  name: flyte-sandbox-kubernetes-dashboard
  namespace: flyte
rules:
- apiGroups:
  - ""
  resourceNames:
  - kubernetes-dashboard-key-holder
  - kubernetes-dashboard-certs
  - kubernetes-dashboard-csrf
  resources:
  - secrets
  verbs:
  - get
  - update
  - delete
- apiGroups:
  - ""
  resourceNames:
  - kubernetes-dashboard-settings
  resources:
  - configmaps
  verbs:
  - get
  - update
- apiGroups:
  - ""
  resourceNames:
  - heapster
  - dashboard-metrics-scraper
  resources:
  - services
  verbs:
  - proxy
- apiGroups:
  - ""
  resourceNames:
  - heapster
  - 'http:heapster:'
  - 'https:heapster:'
  - dashboard-metrics-scraper
  - http:dashboard-metrics-scraper
  resources:
  - services/proxy
  verbs:
  - get
---
apiVersion: rbac.authorization.k8s.io/v1
kind: ClusterRole
metadata:
  labels:
    app.kubernetes.io/instance: flyte-sandbox
    app.kubernetes.io/managed-by: Helm
    app.kubernetes.io/name: flyte-sandbox
    app.kubernetes.io/version: 1.16.0
    helm.sh/chart: flyte-binary-v0.1.10
  name: flyte-sandbox-cluster-role
  namespace: flyte
rules:
- apiGroups:
  - ""
  resources:
  - namespaces
  - resourcequotas
  - secrets
  - serviceaccounts
  verbs:
  - create
  - get
  - list
  - patch
  - update
- apiGroups:
  - ""
  resources:
  - pods
  verbs:
  - create
  - delete
  - get
  - list
  - patch
  - update
  - watch
- apiGroups:
  - ""
  resources:
  - events
  verbs:
  - create
  - delete
  - patch
  - update
- apiGroups:
  - ""
  resources:
  - podtemplates
  verbs:
  - get
  - list
  - watch
- apiGroups:
  - flyte.lyft.com
  resources:
  - flyteworkflows
  verbs:
  - create
  - delete
  - deletecollection
  - get
  - list
  - patch
  - post
  - update
  - watch
- apiGroups:
  - apiextensions.k8s.io
  resources:
  - customresourcedefinitions
  verbs:
  - create
  - get
  - list
- apiGroups:
  - admissionregistration.k8s.io
  resources:
  - mutatingwebhookconfigurations
  verbs:
  - create
  - get
  - list
  - patch
  - update
- apiGroups:
  - '*'
  resources:
  - '*'
  verbs:
  - '*'
---
apiVersion: rbac.authorization.k8s.io/v1
kind: ClusterRole
metadata:
  labels:
    app.kubernetes.io/instance: flyte-sandbox
    app.kubernetes.io/managed-by: Helm
    app.kubernetes.io/name: kubernetes-dashboard
    app.kubernetes.io/version: 2.7.0
    helm.sh/chart: kubernetes-dashboard-6.0.0
  name: flyte-sandbox-kubernetes-dashboard-readonly
rules:
- apiGroups:
  - ""
  resources:
  - configmaps
  - endpoints
  - persistentvolumeclaims
  - pods
  - replicationcontrollers
  - replicationcontrollers/scale
  - serviceaccounts
  - services
  - nodes
  - persistentvolumeclaims
  - persistentvolumes
  verbs:
  - get
  - list
  - watch
- apiGroups:
  - ""
  resources:
  - bindings
  - events
  - limitranges
  - namespaces/status
  - pods/log
  - pods/status
  - replicationcontrollers/status
  - resourcequotas
  - resourcequotas/status
  verbs:
  - get
  - list
  - watch
- apiGroups:
  - ""
  resources:
  - namespaces
  verbs:
  - get
  - list
  - watch
- apiGroups:
  - apps
  resources:
  - daemonsets
  - deployments
  - deployments/scale
  - replicasets
  - replicasets/scale
  - statefulsets
  verbs:
  - get
  - list
  - watch
- apiGroups:
  - autoscaling
  resources:
  - horizontalpodautoscalers
  verbs:
  - get
  - list
  - watch
- apiGroups:
  - batch
  resources:
  - cronjobs
  - jobs
  verbs:
  - get
  - list
  - watch
- apiGroups:
  - extensions
  resources:
  - daemonsets
  - deployments
  - deployments/scale
  - ingresses
  - networkpolicies
  - replicasets
  - replicasets/scale
  - replicationcontrollers/scale
  verbs:
  - get
  - list
  - watch
- apiGroups:
  - policy
  resources:
  - poddisruptionbudgets
  verbs:
  - get
  - list
  - watch
- apiGroups:
  - networking.k8s.io
  resources:
  - networkpolicies
  - ingresses
  verbs:
  - get
  - list
  - watch
- apiGroups:
  - storage.k8s.io
  resources:
  - storageclasses
  - volumeattachments
  verbs:
  - get
  - list
  - watch
- apiGroups:
  - rbac.authorization.k8s.io
  resources:
  - clusterrolebindings
  - clusterroles
  - roles
  - rolebindings
  verbs:
  - get
  - list
  - watch
---
apiVersion: rbac.authorization.k8s.io/v1
kind: RoleBinding
metadata:
  labels:
    app.kubernetes.io/instance: flyte-sandbox
    app.kubernetes.io/managed-by: Helm
    app.kubernetes.io/name: kubernetes-dashboard
    app.kubernetes.io/version: 2.7.0
    helm.sh/chart: kubernetes-dashboard-6.0.0
  name: flyte-sandbox-kubernetes-dashboard
  namespace: flyte
roleRef:
  apiGroup: rbac.authorization.k8s.io
  kind: Role
  name: flyte-sandbox-kubernetes-dashboard
subjects:
- kind: ServiceAccount
  name: flyte-sandbox-kubernetes-dashboard
  namespace: flyte
---
apiVersion: rbac.authorization.k8s.io/v1
kind: ClusterRoleBinding
metadata:
  labels:
    app.kubernetes.io/instance: flyte-sandbox
    app.kubernetes.io/managed-by: Helm
    app.kubernetes.io/name: flyte-sandbox
    app.kubernetes.io/version: 1.16.0
    helm.sh/chart: flyte-binary-v0.1.10
  name: flyte-sandbox-cluster-role-binding
  namespace: flyte
roleRef:
  apiGroup: rbac.authorization.k8s.io
  kind: ClusterRole
  name: flyte-sandbox-cluster-role
subjects:
- kind: ServiceAccount
  name: flyte-sandbox
  namespace: flyte
---
apiVersion: rbac.authorization.k8s.io/v1
kind: ClusterRoleBinding
metadata:
  labels:
    app.kubernetes.io/instance: flyte-sandbox
    app.kubernetes.io/managed-by: Helm
    app.kubernetes.io/name: kubernetes-dashboard
    app.kubernetes.io/version: 2.7.0
    helm.sh/chart: kubernetes-dashboard-6.0.0
  name: flyte-sandbox-kubernetes-dashboard-readonly
roleRef:
  apiGroup: rbac.authorization.k8s.io
  kind: ClusterRole
  name: flyte-sandbox-kubernetes-dashboard-readonly
subjects:
- kind: ServiceAccount
  name: flyte-sandbox-kubernetes-dashboard
  namespace: flyte
---
apiVersion: v1
data:
  namespace.yaml: |
    apiVersion: v1
    kind: Namespace
    metadata:
      name: '{{ namespace }}'
kind: ConfigMap
metadata:
  labels:
    app.kubernetes.io/instance: flyte-sandbox
    app.kubernetes.io/managed-by: Helm
    app.kubernetes.io/name: flyte-sandbox
    app.kubernetes.io/version: 1.16.0
    helm.sh/chart: flyte-binary-v0.1.10
  name: flyte-sandbox-cluster-resource-templates
  namespace: flyte
---
apiVersion: v1
data:
  000-core.yaml: |
    admin:
      endpoint: localhost:8089
      insecure: true
    catalog-cache:
      endpoint: localhost:8081
      insecure: true
      type: datacatalog
    cluster_resources:
      standaloneDeployment: false
      templatePath: /etc/flyte/cluster-resource-templates
    logger:
      show-source: true
      level: 5
    propeller:
      create-flyteworkflow-crd: true
    webhook:
      certDir: /var/run/flyte/certs
      localCert: true
      secretName: flyte-sandbox-webhook-secret
      serviceName: flyte-sandbox-webhook
      servicePort: 443
    flyte:
      admin:
        disableClusterResourceManager: false
        disableScheduler: false
        disabled: false
        seedProjects:
        - flytesnacks
      dataCatalog:
        disabled: false
      propeller:
        disableWebhook: false
        disabled: false
  001-plugins.yaml: |
    tasks:
      task-plugins:
        default-for-task-types:
          container: container
          container_array: k8s-array
          sidecar: sidecar
        enabled-plugins:
        - container
        - sidecar
        - k8s-array
        - agent-service
        - echo
    plugins:
      logs:
        kubernetes-enabled: true
        kubernetes-template-uri: http://localhost:30080/kubernetes-dashboard/#/log/{{.namespace }}/{{ .podName }}/pod?namespace={{ .namespace }}
        cloudwatch-enabled: false
        stackdriver-enabled: false
      k8s:
        co-pilot:
          image: "cr.flyte.org/flyteorg/flytecopilot:v1.13.1-rc0"
      k8s-array:
        logs:
          config:
            kubernetes-enabled: true
            kubernetes-template-uri: http://localhost:30080/kubernetes-dashboard/#/log/{{.namespace }}/{{ .podName }}/pod?namespace={{ .namespace }}
            cloudwatch-enabled: false
            stackdriver-enabled: false
  002-database.yaml: |
    database:
      postgres:
        username: postgres
        host: flyte-sandbox-postgresql
        port: 5432
        dbname: flyte
        options: "sslmode=disable"
  003-storage.yaml: |
    propeller:
      rawoutput-prefix: s3://my-s3-bucket/data
    storage:
      type: stow
      stow:
        kind: s3
        config:
          region: us-east-1
          disable_ssl: true
          v2_signing: true
          endpoint: http://flyte-sandbox-minio.flyte:9000
          auth_type: accesskey
      container: my-s3-bucket
  100-inline-config.yaml: |
    plugins:
      k8s:
        default-env-vars:
        - FLYTE_AWS_ENDPOINT: http://flyte-sandbox-minio.flyte:9000
        - FLYTE_AWS_ACCESS_KEY_ID: minio
        - FLYTE_AWS_SECRET_ACCESS_KEY: miniostorage
    storage:
      signedURL:
        stowConfigOverride:
          endpoint: http://localhost:30002
    task_resources:
      defaults:
        cpu: 500m
        ephemeralStorage: 0
        gpu: 0
        memory: 1Gi
      limits:
        cpu: 0
        ephemeralStorage: 0
        gpu: 0
        memory: 0
kind: ConfigMap
metadata:
  labels:
    app.kubernetes.io/instance: flyte-sandbox
    app.kubernetes.io/managed-by: Helm
    app.kubernetes.io/name: flyte-sandbox
    app.kubernetes.io/version: 1.16.0
    helm.sh/chart: flyte-binary-v0.1.10
  name: flyte-sandbox-config
  namespace: flyte
---
apiVersion: v1
data:
  config.yml: |-
    health:
      storagedriver:
        enabled: true
        interval: 10s
        threshold: 3
    http:
      addr: :5000
      debug:
        addr: :5001
        prometheus:
          enabled: false
          path: /metrics
      headers:
        X-Content-Type-Options:
        - nosniff
    log:
      fields:
        service: registry
    storage:
      cache:
        blobdescriptor: inmemory
    version: 0.1
kind: ConfigMap
metadata:
  labels:
    app: docker-registry
    chart: docker-registry-2.2.2
    heritage: Helm
    release: flyte-sandbox
  name: flyte-sandbox-docker-registry-config
  namespace: flyte
---
apiVersion: v1
kind: ConfigMap
metadata:
  name: flyte-sandbox-extra-cluster-resource-templates
  namespace: flyte
---
apiVersion: v1
kind: ConfigMap
metadata:
  name: flyte-sandbox-extra-config
  namespace: flyte
---
apiVersion: v1
data:
  envoy.yaml: |
    admin:
        access_log_path: /dev/stdout
    static_resources:
        listeners:
            - address:
                  socket_address:
                      address: 0.0.0.0
                      port_value: 8000
              filter_chains:
                  - filters:
                        - name: envoy.filters.network.http_connection_manager
                          typed_config:
                              "@type": type.googleapis.com/envoy.extensions.filters.network.http_connection_manager.v3.HttpConnectionManager
                              stat_prefix: ingress_http
                              codec_type: AUTO
                              upgrade_configs:
                                  - upgrade_type: websocket
                              route_config:
                                  name: local_route
                                  virtual_hosts:
                                      - name: backend
                                        domains:
                                            - "*"
                                        routes:
                                            - match:
                                                  path: "/"
                                              redirect:
                                                  path_redirect: "/console/"
                                            - match:
                                                  prefix: "/.well-known"
                                              route:
                                                  cluster: flyte
                                            - match:
                                                  prefix: "/__webpack_hmr"
                                              route:
                                                  cluster: flyte
                                            - match:
                                                  prefix: "/api"
                                              route:
                                                  cluster: flyte
                                            - match:
                                                  prefix: "/callback"
                                              route:
                                                  cluster: flyte
                                            - match:
                                                  prefix: "/config"
                                              route:
                                                  cluster: flyte
                                            - match:
                                                  prefix: "/console"
                                              route:
                                                  cluster: flyte
                                            - match:
                                                  prefix: "/healthcheck"
                                              route:
                                                  cluster: flyte
                                            - match:
                                                  prefix: "/login"
                                              route:
                                                  cluster: flyte
                                            - match:
                                                  prefix: "/logout"
                                              route:
                                                  cluster: flyte
                                            - match:
                                                  prefix: "/me"
                                              route:
                                                  cluster: flyte
                                            - match:
                                                  prefix: "/oauth2"
                                              route:
                                                  cluster: flyte
                                            - match:
                                                  prefix: "/v1"
                                              route:
                                                  cluster: flyte
                                            - match:
                                                  prefix: "/flyteidl.service.AdminService"
                                              route:
                                                  cluster: flyte_grpc
                                            - match:
                                                  prefix: "/flyteidl.service.AuthMetadataService"
                                              route:
                                                  cluster: flyte_grpc
                                            - match:
                                                  prefix: "/flyteidl.service.DataProxyService"
                                              route:
                                                  cluster: flyte_grpc
                                            - match:
                                                  prefix: "/flyteidl.service.IdentityService"
                                              route:
                                                  cluster: flyte_grpc
                                            - match:
                                                  prefix: "/grpc.health.v1.Health"
                                              route:
                                                  cluster: flyte_grpc
                                            - match:
                                                  prefix: "/flyteidl.service.SignalService"
                                              route:
                                                  cluster: flyte_grpc
                                            - match:
                                                  path: "/kubernetes-dashboard"
                                              redirect:
                                                  path_redirect: "/kubernetes-dashboard/"
                                            - match:
                                                  prefix: "/kubernetes-dashboard/"
                                              route:
                                                  cluster: kubernetes-dashboard
                                                  prefix_rewrite: /
                                            - match:
                                                  path: "/minio"
                                              redirect:
                                                  path_redirect: "/minio/"
                                            - match:
                                                  prefix: "/minio/"
                                              route:
                                                  cluster: minio
                                                  prefix_rewrite: /
                              http_filters:
                                  - name: envoy.filters.http.router
                                    typed_config:
                                      "@type": type.googleapis.com/envoy.extensions.filters.http.router.v3.Router
        clusters:
            - name: flyte
              connect_timeout: 0.25s
              type: STRICT_DNS
              lb_policy: ROUND_ROBIN
              load_assignment:
                  cluster_name: flyte
                  endpoints:
                      - lb_endpoints:
                            - endpoint:
                                  address:
                                      socket_address:
                                          address: flyte-sandbox-http
                                          port_value: 8088
            - name: flyte_grpc
              connect_timeout: 0.25s
              type: STRICT_DNS
              lb_policy: ROUND_ROBIN
              http2_protocol_options: {}
              load_assignment:
                  cluster_name: flyte_grpc
                  endpoints:
                      - lb_endpoints:
                            - endpoint:
                                  address:
                                      socket_address:
                                          address: flyte-sandbox-grpc
                                          port_value: 8089
            - name: kubernetes-dashboard
              connect_timeout: 0.25s
              type: STRICT_DNS
              lb_policy: ROUND_ROBIN
              load_assignment:
                  cluster_name: kubernetes-dashboard
                  endpoints:
                      - lb_endpoints:
                            - endpoint:
                                  address:
                                      socket_address:
                                          address: flyte-sandbox-kubernetes-dashboard
                                          port_value: 80
            - name: minio
              connect_timeout: 0.25s
              type: STRICT_DNS
              lb_policy: ROUND_ROBIN
              load_assignment:
                  cluster_name: minio
                  endpoints:
                      - lb_endpoints:
                            - endpoint:
                                  address:
                                      socket_address:
                                          address: flyte-sandbox-minio
                                          port_value: 9001
kind: ConfigMap
metadata:
  labels:
    app.kubernetes.io/instance: flyte-sandbox
    app.kubernetes.io/managed-by: Helm
    app.kubernetes.io/name: flyte-sandbox
    app.kubernetes.io/version: 1.16.1
    helm.sh/chart: flyte-sandbox-0.1.0
  name: flyte-sandbox-proxy-config
  namespace: flyte
---
apiVersion: v1
data: null
kind: ConfigMap
metadata:
  labels:
    app.kubernetes.io/instance: flyte-sandbox
    app.kubernetes.io/managed-by: Helm
    app.kubernetes.io/name: kubernetes-dashboard
    app.kubernetes.io/version: 2.7.0
    helm.sh/chart: kubernetes-dashboard-6.0.0
  name: kubernetes-dashboard-settings
  namespace: flyte
---
apiVersion: v1
kind: Secret
metadata:
  labels:
    app.kubernetes.io/instance: flyte-sandbox
    app.kubernetes.io/managed-by: Helm
    app.kubernetes.io/name: flyte-sandbox
    app.kubernetes.io/version: 1.16.0
    helm.sh/chart: flyte-binary-v0.1.10
  name: flyte-sandbox-config-secret
  namespace: flyte
stringData:
  012-database-secrets.yaml: |
    database:
      postgres:
        password: "postgres"
  013-storage-secrets.yaml: |
    storage:
      stow:
        config:
          access_key_id: "minio"
          secret_key: "miniostorage"
type: Opaque
---
apiVersion: v1
data:
<<<<<<< HEAD
  haSharedSecret: WGE5dm1yamxVSXRVM0Q1VA==
=======
  haSharedSecret: UFppYnRpOVNHMVdlZkp0TA==
>>>>>>> 705bc045
  proxyPassword: ""
  proxyUsername: ""
kind: Secret
metadata:
  labels:
    app: docker-registry
    chart: docker-registry-2.2.2
    heritage: Helm
    release: flyte-sandbox
  name: flyte-sandbox-docker-registry-secret
  namespace: flyte
type: Opaque
---
apiVersion: v1
kind: Secret
metadata:
  labels:
    app.kubernetes.io/instance: flyte-sandbox
    app.kubernetes.io/managed-by: Helm
    app.kubernetes.io/name: kubernetes-dashboard
    app.kubernetes.io/version: 2.7.0
    helm.sh/chart: kubernetes-dashboard-6.0.0
  name: flyte-sandbox-kubernetes-dashboard-certs
  namespace: flyte
type: Opaque
---
apiVersion: v1
data:
  root-password: bWluaW9zdG9yYWdl
  root-user: bWluaW8=
kind: Secret
metadata:
  labels:
    app.kubernetes.io/instance: flyte-sandbox
    app.kubernetes.io/managed-by: Helm
    app.kubernetes.io/name: minio
    helm.sh/chart: minio-12.6.7
  name: flyte-sandbox-minio
  namespace: flyte
type: Opaque
---
apiVersion: v1
data:
  postgres-password: cG9zdGdyZXM=
kind: Secret
metadata:
  labels:
    app.kubernetes.io/instance: flyte-sandbox
    app.kubernetes.io/managed-by: Helm
    app.kubernetes.io/name: postgresql
    helm.sh/chart: postgresql-12.8.1
  name: flyte-sandbox-postgresql
  namespace: flyte
type: Opaque
---
apiVersion: v1
kind: Secret
metadata:
  labels:
    app.kubernetes.io/instance: flyte-sandbox
    app.kubernetes.io/managed-by: Helm
    app.kubernetes.io/name: kubernetes-dashboard
    app.kubernetes.io/version: 2.7.0
    helm.sh/chart: kubernetes-dashboard-6.0.0
  name: kubernetes-dashboard-csrf
  namespace: flyte
type: Opaque
---
apiVersion: v1
kind: Secret
metadata:
  labels:
    app.kubernetes.io/instance: flyte-sandbox
    app.kubernetes.io/managed-by: Helm
    app.kubernetes.io/name: kubernetes-dashboard
    app.kubernetes.io/version: 2.7.0
    helm.sh/chart: kubernetes-dashboard-6.0.0
  name: kubernetes-dashboard-key-holder
  namespace: flyte
type: Opaque
---
apiVersion: v1
kind: Service
metadata:
  labels:
    app: docker-registry
    chart: docker-registry-2.2.2
    heritage: Helm
    release: flyte-sandbox
  name: flyte-sandbox-docker-registry
  namespace: flyte
spec:
  ports:
  - name: http-5000
    nodePort: 30000
    port: 5000
    protocol: TCP
    targetPort: 5000
  selector:
    app: docker-registry
    release: flyte-sandbox
  type: NodePort
---
apiVersion: v1
kind: Service
metadata:
  labels:
    app.kubernetes.io/instance: flyte-sandbox
    app.kubernetes.io/managed-by: Helm
    app.kubernetes.io/name: flyte-sandbox
    app.kubernetes.io/version: 1.16.0
    helm.sh/chart: flyte-binary-v0.1.10
  name: flyte-sandbox-grpc
  namespace: flyte
spec:
  ports:
  - name: grpc
    nodePort: null
    port: 8089
    targetPort: grpc
  selector:
    app.kubernetes.io/component: flyte-binary
    app.kubernetes.io/instance: flyte-sandbox
    app.kubernetes.io/name: flyte-sandbox
  type: ClusterIP
---
apiVersion: v1
kind: Service
metadata:
  labels:
    app.kubernetes.io/instance: flyte-sandbox
    app.kubernetes.io/managed-by: Helm
    app.kubernetes.io/name: flyte-sandbox
    app.kubernetes.io/version: 1.16.0
    helm.sh/chart: flyte-binary-v0.1.10
  name: flyte-sandbox-http
  namespace: flyte
spec:
  ports:
  - name: http
    nodePort: null
    port: 8088
    targetPort: http
  selector:
    app.kubernetes.io/component: flyte-binary
    app.kubernetes.io/instance: flyte-sandbox
    app.kubernetes.io/name: flyte-sandbox
  type: ClusterIP
---
apiVersion: v1
kind: Service
metadata:
  labels:
    app.kubernetes.io/component: kubernetes-dashboard
    app.kubernetes.io/instance: flyte-sandbox
    app.kubernetes.io/managed-by: Helm
    app.kubernetes.io/name: kubernetes-dashboard
    app.kubernetes.io/version: 2.7.0
    helm.sh/chart: kubernetes-dashboard-6.0.0
    kubernetes.io/cluster-service: "true"
  name: flyte-sandbox-kubernetes-dashboard
  namespace: flyte
spec:
  ports:
  - name: http
    port: 80
    targetPort: http
  selector:
    app.kubernetes.io/component: kubernetes-dashboard
    app.kubernetes.io/instance: flyte-sandbox
    app.kubernetes.io/name: kubernetes-dashboard
  type: ClusterIP
---
apiVersion: v1
kind: Service
metadata:
  labels:
    app.kubernetes.io/instance: flyte-sandbox
    app.kubernetes.io/managed-by: Helm
    app.kubernetes.io/name: minio
    helm.sh/chart: minio-12.6.7
  name: flyte-sandbox-minio
  namespace: flyte
spec:
  externalTrafficPolicy: Cluster
  ports:
  - name: minio-api
    nodePort: 30002
    port: 9000
    targetPort: minio-api
  - name: minio-console
    port: 9001
    targetPort: minio-console
  selector:
    app.kubernetes.io/instance: flyte-sandbox
    app.kubernetes.io/name: minio
  type: NodePort
---
apiVersion: v1
kind: Service
metadata:
  labels:
    app.kubernetes.io/component: primary
    app.kubernetes.io/instance: flyte-sandbox
    app.kubernetes.io/managed-by: Helm
    app.kubernetes.io/name: postgresql
    helm.sh/chart: postgresql-12.8.1
  name: flyte-sandbox-postgresql
  namespace: flyte
spec:
  externalTrafficPolicy: Cluster
  ports:
  - name: tcp-postgresql
    nodePort: 30001
    port: 5432
    targetPort: tcp-postgresql
  selector:
    app.kubernetes.io/component: primary
    app.kubernetes.io/instance: flyte-sandbox
    app.kubernetes.io/name: postgresql
  sessionAffinity: None
  type: NodePort
---
apiVersion: v1
kind: Service
metadata:
  labels:
    app.kubernetes.io/component: primary
    app.kubernetes.io/instance: flyte-sandbox
    app.kubernetes.io/managed-by: Helm
    app.kubernetes.io/name: postgresql
    helm.sh/chart: postgresql-12.8.1
    service.alpha.kubernetes.io/tolerate-unready-endpoints: "true"
  name: flyte-sandbox-postgresql-hl
  namespace: flyte
spec:
  clusterIP: None
  ports:
  - name: tcp-postgresql
    port: 5432
    targetPort: tcp-postgresql
  publishNotReadyAddresses: true
  selector:
    app.kubernetes.io/component: primary
    app.kubernetes.io/instance: flyte-sandbox
    app.kubernetes.io/name: postgresql
  type: ClusterIP
---
apiVersion: v1
kind: Service
metadata:
  labels:
    app.kubernetes.io/instance: flyte-sandbox
    app.kubernetes.io/managed-by: Helm
    app.kubernetes.io/name: flyte-sandbox
    app.kubernetes.io/version: 1.16.1
    helm.sh/chart: flyte-sandbox-0.1.0
  name: flyte-sandbox-proxy
  namespace: flyte
spec:
  ports:
  - name: http
    nodePort: 30080
    port: 8000
    protocol: TCP
  selector:
    app.kubernetes.io/component: proxy
    app.kubernetes.io/instance: flyte-sandbox
    app.kubernetes.io/name: flyte-sandbox
  type: NodePort
---
apiVersion: v1
kind: Service
metadata:
  labels:
    app.kubernetes.io/instance: flyte-sandbox
    app.kubernetes.io/managed-by: Helm
    app.kubernetes.io/name: flyte-sandbox
    app.kubernetes.io/version: 1.16.0
    helm.sh/chart: flyte-binary-v0.1.10
  name: flyte-sandbox-webhook
  namespace: flyte
spec:
  ports:
  - name: webhook
    port: 443
    targetPort: webhook
  selector:
    app.kubernetes.io/component: flyte-binary
    app.kubernetes.io/instance: flyte-sandbox
    app.kubernetes.io/name: flyte-sandbox
  type: ClusterIP
---
apiVersion: v1
kind: PersistentVolume
metadata:
  labels:
    app.kubernetes.io/instance: flyte-sandbox
    app.kubernetes.io/managed-by: Helm
    app.kubernetes.io/name: flyte-sandbox
    app.kubernetes.io/version: 1.16.1
    helm.sh/chart: flyte-sandbox-0.1.0
  name: flyte-sandbox-db-storage
  namespace: flyte
spec:
  accessModes:
  - ReadWriteOnce
  capacity:
    storage: 1Gi
  hostPath:
    path: /var/lib/flyte/storage/db
  storageClassName: manual
---
apiVersion: v1
kind: PersistentVolume
metadata:
  labels:
    app.kubernetes.io/instance: flyte-sandbox
    app.kubernetes.io/managed-by: Helm
    app.kubernetes.io/name: flyte-sandbox
    app.kubernetes.io/version: 1.16.1
    helm.sh/chart: flyte-sandbox-0.1.0
  name: flyte-sandbox-minio-storage
  namespace: flyte
spec:
  accessModes:
  - ReadWriteOnce
  capacity:
    storage: 1Gi
  hostPath:
    path: /var/lib/flyte/storage/minio
  storageClassName: manual
---
apiVersion: v1
kind: PersistentVolumeClaim
metadata:
  labels:
    app.kubernetes.io/instance: flyte-sandbox
    app.kubernetes.io/managed-by: Helm
    app.kubernetes.io/name: flyte-sandbox
    app.kubernetes.io/version: 1.16.1
    helm.sh/chart: flyte-sandbox-0.1.0
  name: flyte-sandbox-db-storage
  namespace: flyte
spec:
  accessModes:
  - ReadWriteOnce
  resources:
    requests:
      storage: 1Gi
  storageClassName: manual
  volumeName: flyte-sandbox-db-storage
---
apiVersion: v1
kind: PersistentVolumeClaim
metadata:
  labels:
    app.kubernetes.io/instance: flyte-sandbox
    app.kubernetes.io/managed-by: Helm
    app.kubernetes.io/name: flyte-sandbox
    app.kubernetes.io/version: 1.16.1
    helm.sh/chart: flyte-sandbox-0.1.0
  name: flyte-sandbox-minio-storage
  namespace: flyte
spec:
  accessModes:
  - ReadWriteOnce
  resources:
    requests:
      storage: 1Gi
  storageClassName: manual
  volumeName: flyte-sandbox-minio-storage
---
apiVersion: apps/v1
kind: Deployment
metadata:
  labels:
    app.kubernetes.io/instance: flyte-sandbox
    app.kubernetes.io/managed-by: Helm
    app.kubernetes.io/name: flyte-sandbox
    app.kubernetes.io/version: 1.16.0
    helm.sh/chart: flyte-binary-v0.1.10
  name: flyte-sandbox
  namespace: flyte
spec:
  replicas: 1
  selector:
    matchLabels:
      app.kubernetes.io/component: flyte-binary
      app.kubernetes.io/instance: flyte-sandbox
      app.kubernetes.io/name: flyte-sandbox
  strategy:
    type: Recreate
  template:
    metadata:
      annotations:
        checksum/cluster-resource-templates: 6fd9b172465e3089fcc59f738b92b8dc4d8939360c19de8ee65f68b0e7422035
<<<<<<< HEAD
        checksum/configuration: 5896c6f8be6d6cacf1e3bc8431cdd7aa2615bf7c8fffdcf1729c85f2d634cc21
=======
        checksum/configuration: 6bc1ee22a1eb899398b82b56862cfb1aa09ed96f467d4eae11f2738c284115c2
>>>>>>> 705bc045
        checksum/configuration-secret: 09216ffaa3d29e14f88b1f30af580d02a2a5e014de4d750b7f275cc07ed4e914
      labels:
        app.kubernetes.io/component: flyte-binary
        app.kubernetes.io/instance: flyte-sandbox
        app.kubernetes.io/name: flyte-sandbox
    spec:
      containers:
      - args:
        - start
        - --config
        - /etc/flyte/config.d/*.yaml
        env:
        - name: POD_NAME
          valueFrom:
            fieldRef:
              fieldPath: metadata.name
        - name: POD_NAMESPACE
          valueFrom:
            fieldRef:
              fieldPath: metadata.namespace
        image: flyte-binary:sandbox
        imagePullPolicy: Never
        livenessProbe:
          httpGet:
            path: /healthcheck
            port: http
          initialDelaySeconds: 30
        name: flyte
        ports:
        - containerPort: 8088
          name: http
        - containerPort: 8089
          name: grpc
        - containerPort: 9443
          name: webhook
        readinessProbe:
          httpGet:
            path: /healthcheck
            port: http
          initialDelaySeconds: 30
        volumeMounts:
        - mountPath: /etc/flyte/cluster-resource-templates
          name: cluster-resource-templates
        - mountPath: /etc/flyte/config.d
          name: config
        - mountPath: /var/run/flyte
          name: state
      initContainers:
      - args:
        - |
          until pg_isready \
            -h flyte-sandbox-postgresql \
            -p 5432 \
            -U postgres
          do
            echo waiting for database
            sleep 0.1
          done
        command:
        - sh
        - -ec
        image: bitnami/postgresql:sandbox
        imagePullPolicy: Never
        name: wait-for-db
      serviceAccountName: flyte-sandbox
      volumes:
      - name: cluster-resource-templates
        projected:
          sources:
          - configMap:
              name: flyte-sandbox-cluster-resource-templates
          - configMap:
              name: flyte-sandbox-extra-cluster-resource-templates
      - name: config
        projected:
          sources:
          - configMap:
              name: flyte-sandbox-config
          - secret:
              name: flyte-sandbox-config-secret
          - configMap:
              name: flyte-sandbox-extra-config
      - emptyDir: {}
        name: state
---
apiVersion: apps/v1
kind: Deployment
metadata:
  labels:
    app.kubernetes.io/instance: flyte-sandbox
    app.kubernetes.io/managed-by: Helm
    app.kubernetes.io/name: flyte-sandbox
    app.kubernetes.io/version: 1.16.1
    helm.sh/chart: flyte-sandbox-0.1.0
  name: flyte-sandbox-buildkit
  namespace: flyte
spec:
  replicas: 1
  selector:
    matchLabels:
      app.kubernetes.io/component: buildkit
      app.kubernetes.io/instance: flyte-sandbox
      app.kubernetes.io/name: flyte-sandbox
  template:
    metadata:
      labels:
        app.kubernetes.io/component: buildkit
        app.kubernetes.io/instance: flyte-sandbox
        app.kubernetes.io/name: flyte-sandbox
    spec:
      containers:
      - args:
        - --addr
        - unix:///run/buildkit/buildkitd.sock
        - --addr
        - tcp://0.0.0.0:30003
        image: moby/buildkit:sandbox
        imagePullPolicy: Never
        livenessProbe:
          exec:
            command:
            - buildctl
            - debug
            - workers
          initialDelaySeconds: 5
          periodSeconds: 30
        name: buildkit
        ports:
        - containerPort: 30003
          name: tcp
          protocol: TCP
        readinessProbe:
          exec:
            command:
            - buildctl
            - debug
            - workers
          initialDelaySeconds: 5
          periodSeconds: 30
        securityContext:
          privileged: true
      dnsPolicy: ClusterFirstWithHostNet
      hostNetwork: true
---
apiVersion: apps/v1
kind: Deployment
metadata:
  labels:
    app: docker-registry
    chart: docker-registry-2.2.2
    heritage: Helm
    release: flyte-sandbox
  name: flyte-sandbox-docker-registry
  namespace: flyte
spec:
  minReadySeconds: 5
  replicas: 1
  selector:
    matchLabels:
      app: docker-registry
      release: flyte-sandbox
  template:
    metadata:
      annotations:
        checksum/config: 8f50e768255a87f078ba8b9879a0c174c3e045ffb46ac8723d2eedbe293c8d81
<<<<<<< HEAD
        checksum/secret: cc13a932ead641d0eead40e6c81b6705ec94eba96e9edab2302ae1717d7ce514
=======
        checksum/secret: bfe262b4ef6c387db539e0d2b93d9557907a4a4b5aef3cec954b1ce593d364d9
>>>>>>> 705bc045
      labels:
        app: docker-registry
        release: flyte-sandbox
    spec:
      containers:
      - command:
        - /bin/registry
        - serve
        - /etc/docker/registry/config.yml
        env:
        - name: REGISTRY_HTTP_SECRET
          valueFrom:
            secretKeyRef:
              key: haSharedSecret
              name: flyte-sandbox-docker-registry-secret
        - name: REGISTRY_STORAGE_FILESYSTEM_ROOTDIRECTORY
          value: /var/lib/registry
        image: registry:sandbox
        imagePullPolicy: Never
        livenessProbe:
          httpGet:
            path: /
            port: 5000
        name: docker-registry
        ports:
        - containerPort: 5000
        readinessProbe:
          httpGet:
            path: /
            port: 5000
        resources: {}
        volumeMounts:
        - mountPath: /etc/docker/registry
          name: flyte-sandbox-docker-registry-config
        - mountPath: /var/lib/registry/
          name: data
      securityContext:
        fsGroup: 1000
        runAsUser: 1000
      volumes:
      - configMap:
          name: flyte-sandbox-docker-registry-config
        name: flyte-sandbox-docker-registry-config
      - emptyDir: {}
        name: data
---
apiVersion: apps/v1
kind: Deployment
metadata:
  labels:
    app.kubernetes.io/component: kubernetes-dashboard
    app.kubernetes.io/instance: flyte-sandbox
    app.kubernetes.io/managed-by: Helm
    app.kubernetes.io/name: kubernetes-dashboard
    app.kubernetes.io/version: 2.7.0
    helm.sh/chart: kubernetes-dashboard-6.0.0
  name: flyte-sandbox-kubernetes-dashboard
  namespace: flyte
spec:
  replicas: 1
  selector:
    matchLabels:
      app.kubernetes.io/component: kubernetes-dashboard
      app.kubernetes.io/instance: flyte-sandbox
      app.kubernetes.io/name: kubernetes-dashboard
  strategy:
    rollingUpdate:
      maxSurge: 0
      maxUnavailable: 1
    type: RollingUpdate
  template:
    metadata:
      annotations: null
      labels:
        app.kubernetes.io/component: kubernetes-dashboard
        app.kubernetes.io/instance: flyte-sandbox
        app.kubernetes.io/managed-by: Helm
        app.kubernetes.io/name: kubernetes-dashboard
        app.kubernetes.io/version: 2.7.0
        helm.sh/chart: kubernetes-dashboard-6.0.0
    spec:
      containers:
      - args:
        - --namespace=flyte
        - --metrics-provider=none
        - --enable-insecure-login
        - --enable-skip-login
        image: kubernetesui/dashboard:sandbox
        imagePullPolicy: Never
        livenessProbe:
          httpGet:
            path: /
            port: 9090
            scheme: HTTP
          initialDelaySeconds: 30
          timeoutSeconds: 30
        name: kubernetes-dashboard
        ports:
        - containerPort: 9090
          name: http
          protocol: TCP
        resources:
          limits:
            cpu: 2
            memory: 200Mi
          requests:
            cpu: 100m
            memory: 200Mi
        securityContext:
          allowPrivilegeEscalation: false
          readOnlyRootFilesystem: true
          runAsGroup: 2001
          runAsUser: 1001
        volumeMounts:
        - mountPath: /certs
          name: kubernetes-dashboard-certs
        - mountPath: /tmp
          name: tmp-volume
      securityContext:
        seccompProfile:
          type: RuntimeDefault
      serviceAccountName: flyte-sandbox-kubernetes-dashboard
      volumes:
      - name: kubernetes-dashboard-certs
        secret:
          secretName: flyte-sandbox-kubernetes-dashboard-certs
      - emptyDir: {}
        name: tmp-volume
---
apiVersion: apps/v1
kind: Deployment
metadata:
  labels:
    app.kubernetes.io/instance: flyte-sandbox
    app.kubernetes.io/managed-by: Helm
    app.kubernetes.io/name: minio
    helm.sh/chart: minio-12.6.7
  name: flyte-sandbox-minio
  namespace: flyte
spec:
  selector:
    matchLabels:
      app.kubernetes.io/instance: flyte-sandbox
      app.kubernetes.io/name: minio
  strategy:
    type: Recreate
  template:
    metadata:
      annotations:
        checksum/credentials-secret: ecce809e3af19025d134846a9a81e163dd41df7e26abf2c6657895d9d13607a9
      labels:
        app.kubernetes.io/instance: flyte-sandbox
        app.kubernetes.io/managed-by: Helm
        app.kubernetes.io/name: minio
        helm.sh/chart: minio-12.6.7
    spec:
      affinity:
        nodeAffinity: null
        podAffinity: null
        podAntiAffinity:
          preferredDuringSchedulingIgnoredDuringExecution:
          - podAffinityTerm:
              labelSelector:
                matchLabels:
                  app.kubernetes.io/instance: flyte-sandbox
                  app.kubernetes.io/name: minio
              topologyKey: kubernetes.io/hostname
            weight: 1
      containers:
      - env:
        - name: BITNAMI_DEBUG
          value: "false"
        - name: MINIO_SCHEME
          value: http
        - name: MINIO_FORCE_NEW_KEYS
          value: "no"
        - name: MINIO_ROOT_USER
          valueFrom:
            secretKeyRef:
              key: root-user
              name: flyte-sandbox-minio
        - name: MINIO_ROOT_PASSWORD
          valueFrom:
            secretKeyRef:
              key: root-password
              name: flyte-sandbox-minio
        - name: MINIO_DEFAULT_BUCKETS
          value: my-s3-bucket
        - name: MINIO_BROWSER
          value: "on"
        - name: MINIO_PROMETHEUS_AUTH_TYPE
          value: public
        - name: MINIO_CONSOLE_PORT_NUMBER
          value: "9001"
        - name: MINIO_BROWSER_REDIRECT_URL
          value: http://localhost:30080/minio
        envFrom: null
        image: docker.io/bitnami/minio:sandbox
        imagePullPolicy: Never
        livenessProbe:
          failureThreshold: 5
          httpGet:
            path: /minio/health/live
            port: minio-api
            scheme: HTTP
          initialDelaySeconds: 5
          periodSeconds: 5
          successThreshold: 1
          timeoutSeconds: 5
        name: minio
        ports:
        - containerPort: 9000
          name: minio-api
          protocol: TCP
        - containerPort: 9001
          name: minio-console
          protocol: TCP
        readinessProbe:
          failureThreshold: 5
          initialDelaySeconds: 5
          periodSeconds: 5
          successThreshold: 1
          tcpSocket:
            port: minio-api
          timeoutSeconds: 1
        resources:
          limits: {}
          requests: {}
        securityContext:
          runAsNonRoot: true
          runAsUser: 1001
        volumeMounts:
        - mountPath: /data
          name: data
      initContainers:
      - command:
        - /bin/bash
        - -ec
        - |
          chown -R 1001:1001 /data
        image: docker.io/bitnami/os-shell:sandbox
        imagePullPolicy: Never
        name: volume-permissions
        resources:
          limits: {}
          requests: {}
        securityContext:
          runAsUser: 0
        volumeMounts:
        - mountPath: /data
          name: data
      securityContext:
        fsGroup: 1001
      serviceAccountName: flyte-sandbox-minio
      volumes:
      - name: data
        persistentVolumeClaim:
          claimName: flyte-sandbox-minio-storage
---
apiVersion: apps/v1
kind: Deployment
metadata:
  labels:
    app.kubernetes.io/instance: flyte-sandbox
    app.kubernetes.io/managed-by: Helm
    app.kubernetes.io/name: flyte-sandbox
    app.kubernetes.io/version: 1.16.1
    helm.sh/chart: flyte-sandbox-0.1.0
  name: flyte-sandbox-proxy
  namespace: flyte
spec:
  replicas: 1
  selector:
    matchLabels:
      app.kubernetes.io/component: proxy
      app.kubernetes.io/instance: flyte-sandbox
      app.kubernetes.io/name: flyte-sandbox
  template:
    metadata:
      labels:
        app.kubernetes.io/component: proxy
        app.kubernetes.io/instance: flyte-sandbox
        app.kubernetes.io/name: flyte-sandbox
    spec:
      containers:
      - image: envoyproxy/envoy:sandbox
        imagePullPolicy: Never
        livenessProbe:
          initialDelaySeconds: 30
          tcpSocket:
            port: http
        name: proxy
        ports:
        - containerPort: 8000
          name: http
        readinessProbe:
          tcpSocket:
            port: http
        volumeMounts:
        - mountPath: /etc/envoy
          name: config
      volumes:
      - configMap:
          name: flyte-sandbox-proxy-config
        name: config
---
apiVersion: apps/v1
kind: StatefulSet
metadata:
  labels:
    app.kubernetes.io/component: primary
    app.kubernetes.io/instance: flyte-sandbox
    app.kubernetes.io/managed-by: Helm
    app.kubernetes.io/name: postgresql
    helm.sh/chart: postgresql-12.8.1
  name: flyte-sandbox-postgresql
  namespace: flyte
spec:
  replicas: 1
  selector:
    matchLabels:
      app.kubernetes.io/component: primary
      app.kubernetes.io/instance: flyte-sandbox
      app.kubernetes.io/name: postgresql
  serviceName: flyte-sandbox-postgresql-hl
  template:
    metadata:
      labels:
        app.kubernetes.io/component: primary
        app.kubernetes.io/instance: flyte-sandbox
        app.kubernetes.io/managed-by: Helm
        app.kubernetes.io/name: postgresql
        helm.sh/chart: postgresql-12.8.1
      name: flyte-sandbox-postgresql
    spec:
      affinity:
        nodeAffinity: null
        podAffinity: null
        podAntiAffinity:
          preferredDuringSchedulingIgnoredDuringExecution:
          - podAffinityTerm:
              labelSelector:
                matchLabels:
                  app.kubernetes.io/component: primary
                  app.kubernetes.io/instance: flyte-sandbox
                  app.kubernetes.io/name: postgresql
              topologyKey: kubernetes.io/hostname
            weight: 1
      containers:
      - env:
        - name: BITNAMI_DEBUG
          value: "false"
        - name: POSTGRESQL_PORT_NUMBER
          value: "5432"
        - name: POSTGRESQL_VOLUME_DIR
          value: /bitnami/postgresql
        - name: PGDATA
          value: /bitnami/postgresql/data
        - name: POSTGRES_PASSWORD
          valueFrom:
            secretKeyRef:
              key: postgres-password
              name: flyte-sandbox-postgresql
        - name: POSTGRESQL_ENABLE_LDAP
          value: "no"
        - name: POSTGRESQL_ENABLE_TLS
          value: "no"
        - name: POSTGRESQL_LOG_HOSTNAME
          value: "false"
        - name: POSTGRESQL_LOG_CONNECTIONS
          value: "false"
        - name: POSTGRESQL_LOG_DISCONNECTIONS
          value: "false"
        - name: POSTGRESQL_PGAUDIT_LOG_CATALOG
          value: "off"
        - name: POSTGRESQL_CLIENT_MIN_MESSAGES
          value: error
        - name: POSTGRESQL_SHARED_PRELOAD_LIBRARIES
          value: pgaudit
        image: docker.io/bitnami/postgresql:sandbox
        imagePullPolicy: Never
        livenessProbe:
          exec:
            command:
            - /bin/sh
            - -c
            - exec pg_isready -U "postgres" -h 127.0.0.1 -p 5432
          failureThreshold: 6
          initialDelaySeconds: 30
          periodSeconds: 10
          successThreshold: 1
          timeoutSeconds: 5
        name: postgresql
        ports:
        - containerPort: 5432
          name: tcp-postgresql
        readinessProbe:
          exec:
            command:
            - /bin/sh
            - -c
            - -e
            - |
              exec pg_isready -U "postgres" -h 127.0.0.1 -p 5432
              [ -f /opt/bitnami/postgresql/tmp/.initialized ] || [ -f /bitnami/postgresql/.initialized ]
          failureThreshold: 6
          initialDelaySeconds: 5
          periodSeconds: 10
          successThreshold: 1
          timeoutSeconds: 5
        resources:
          limits: {}
          requests:
            cpu: 250m
            memory: 256Mi
        securityContext:
          allowPrivilegeEscalation: false
          capabilities:
            drop:
            - ALL
          runAsGroup: 0
          runAsNonRoot: true
          runAsUser: 1001
          seccompProfile:
            type: RuntimeDefault
        volumeMounts:
        - mountPath: /bitnami/postgresql
          name: data
      hostIPC: false
      hostNetwork: false
      initContainers:
      - command:
        - /bin/sh
        - -ec
        - |
          chown 1001:1001 /bitnami/postgresql
          mkdir -p /bitnami/postgresql/data
          chmod 700 /bitnami/postgresql/data
          find /bitnami/postgresql -mindepth 1 -maxdepth 1 -not -name "conf" -not -name ".snapshot" -not -name "lost+found" | \
            xargs -r chown -R 1001:1001
        image: docker.io/bitnami/os-shell:sandbox
        imagePullPolicy: Never
        name: init-chmod-data
        resources:
          limits: {}
          requests: {}
        securityContext:
          runAsGroup: 0
          runAsNonRoot: false
          runAsUser: 0
          seccompProfile:
            type: RuntimeDefault
        volumeMounts:
        - mountPath: /bitnami/postgresql
          name: data
      securityContext:
        fsGroup: 1001
      serviceAccountName: default
      volumes:
      - name: data
        persistentVolumeClaim:
          claimName: flyte-sandbox-db-storage
  updateStrategy:
    rollingUpdate: {}
    type: RollingUpdate<|MERGE_RESOLUTION|>--- conflicted
+++ resolved
@@ -798,11 +798,7 @@
 ---
 apiVersion: v1
 data:
-<<<<<<< HEAD
-  haSharedSecret: WGE5dm1yamxVSXRVM0Q1VA==
-=======
-  haSharedSecret: UFppYnRpOVNHMVdlZkp0TA==
->>>>>>> 705bc045
+  haSharedSecret: V2l5dHkzYWFCR3llcldCYw==
   proxyPassword: ""
   proxyUsername: ""
 kind: Secret
@@ -1200,11 +1196,7 @@
     metadata:
       annotations:
         checksum/cluster-resource-templates: 6fd9b172465e3089fcc59f738b92b8dc4d8939360c19de8ee65f68b0e7422035
-<<<<<<< HEAD
-        checksum/configuration: 5896c6f8be6d6cacf1e3bc8431cdd7aa2615bf7c8fffdcf1729c85f2d634cc21
-=======
-        checksum/configuration: 6bc1ee22a1eb899398b82b56862cfb1aa09ed96f467d4eae11f2738c284115c2
->>>>>>> 705bc045
+        checksum/configuration: 1743e4160809eeb0415652b2582b0bfddaef2495b2d76172a7c71368dd679620
         checksum/configuration-secret: 09216ffaa3d29e14f88b1f30af580d02a2a5e014de4d750b7f275cc07ed4e914
       labels:
         app.kubernetes.io/component: flyte-binary
@@ -1370,11 +1362,7 @@
     metadata:
       annotations:
         checksum/config: 8f50e768255a87f078ba8b9879a0c174c3e045ffb46ac8723d2eedbe293c8d81
-<<<<<<< HEAD
-        checksum/secret: cc13a932ead641d0eead40e6c81b6705ec94eba96e9edab2302ae1717d7ce514
-=======
-        checksum/secret: bfe262b4ef6c387db539e0d2b93d9557907a4a4b5aef3cec954b1ce593d364d9
->>>>>>> 705bc045
+        checksum/secret: 361542fb053cdc8ba428daae73984aca317ca7ea06f8317194036b7c4fe1a858
       labels:
         app: docker-registry
         release: flyte-sandbox
