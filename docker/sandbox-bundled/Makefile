--- conflicted
+++ resolved
@@ -43,7 +43,6 @@
 	docker buildx build --builder flyte-sandbox --allow security.insecure --load \
 		--tag flyte-sandbox:latest .
 
-<<<<<<< HEAD
 .PHONY: build-gpu
 build-gpu: flyte manifests-gpu
 	[ -n "$(shell docker buildx ls | awk '/^flyte-sandbox / {print $$1}')" ] || \
@@ -54,7 +53,6 @@
                 --tag flyte-sandbox-gpu:latest -f Dockerfile.gpu .
 
 
-=======
 # Port map
 # 6443 - k8s API server
 # 30000 - Docker Registry
@@ -62,7 +60,6 @@
 # 30002 - Minio
 # 30003 - Buildkit
 # 30080 - Flyte Proxy
->>>>>>> 4a780c30
 .PHONY: start
 start: FLYTE_SANDBOX_IMAGE := flyte-sandbox:latest
 start: FLYTE_DEV := False
