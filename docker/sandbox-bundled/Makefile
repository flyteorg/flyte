define FLYTE_BINARY_BUILD
mkdir -p images/tar/$(1)

docker buildx build \
	--build-arg FLYTECONSOLE_VERSION=$(FLYTECONSOLE_VERSION) \
	--platform linux/$(1) \
	--tag flyte-binary:sandbox \
	--output type=docker,dest=images/tar/$(1)/flyte-binary.tar \
	../..

endef

.PHONY: flyte
flyte: FLYTECONSOLE_VERSION := latest
flyte:
	$(foreach arch,amd64 arm64,$(call FLYTE_BINARY_BUILD,$(arch)))

.PHONY: manifests
manifests:
	mkdir -p manifests
	helm dependency update ../../charts/flyte-sandbox
	kustomize build \
		--enable-helm \
		--load-restrictor=LoadRestrictionsNone \
		kustomize/complete > manifests/complete.yaml
	kustomize build \
		--enable-helm \
		--load-restrictor=LoadRestrictionsNone \
		kustomize/dev > manifests/dev.yaml

.PHONY: build
build: flyte manifests
	[ -n "$(shell docker buildx ls | awk '/^flyte-sandbox / {print $$1}')" ] || \
		docker buildx create --name flyte-sandbox \
		--driver docker-container --driver-opt image=moby/buildkit:master \
		--buildkitd-flags '--allow-insecure-entitlement security.insecure' \
		--platform linux/arm64,linux/amd64
	docker buildx build --builder flyte-sandbox --allow security.insecure --load \
		--tag flyte-sandbox:latest .

.PHONY: start
start: FLYTE_SANDBOX_IMAGE := flyte-sandbox:latest
start: FLYTE_DEV := False
start:
	[ -n "$(shell docker volume ls --filter name=^flyte-sandbox$$ --format {{.Name}})" ] || \
		docker volume create flyte-sandbox
	[ -n "$(shell docker ps --filter name=^flyte-sandbox$$ --format {{.Names}})" ] || \
		docker run --detach --rm --privileged --name flyte-sandbox \
			--add-host "host.docker.internal:host-gateway" \
			--env FLYTE_DEV=$(FLYTE_DEV) \
			--env K3S_KUBECONFIG_OUTPUT=/.kube/kubeconfig \
			--volume $(PWD)/.kube:/.kube \
			--volume $(HOME)/.flyte/sandbox:/var/lib/flyte/config \
			--volume flyte-sandbox:/var/lib/flyte/storage \
<<<<<<< HEAD
			--publish "6443":6443 \
=======
			--publish "6443":"6443" \
>>>>>>> b82eaa5c
			--publish "30000:30000" \
			--publish "30001:30001" \
			--publish "30002:30002" \
			--publish "30080:30080" \
			$(FLYTE_SANDBOX_IMAGE)
<<<<<<< HEAD
		export KUBECONFIG=.kube/kubeconfig 

=======
		export KUBECONFIG=.kube/kubeconfig
>>>>>>> b82eaa5c
.PHONY: kubeconfig
.SILENT: kubeconfig
kubeconfig:
	sed -i -e "/server:/ s/: .*/: https:\/\/127.0.0.1:$(shell docker port flyte-sandbox | grep ^6443 | awk '{print $$3}' | awk -F: '{print $$2}')/" .kube/kubeconfig
	echo "export KUBECONFIG=$(PWD)/.kube/kubeconfig"

.PHONY: stop
stop:
	docker stop flyte-sandbox

.PHONY: console
console:
	open http://localhost:30080/console

.venv:
	python -m venv .venv
	. .venv/bin/activate && pip install flytekit

.PHONY: test
test: export FLYTECTL_CONFIG := test/config.yaml
test: .venv
	. .venv/bin/activate && pyflyte run --remote test/wf.py wf --n 500 --mean 42 --sigma 2
	. .venv/bin/activate && pyflyte run --remote test/raw_container_wf.py wf
	kubectl create secret generic user-info \
		--namespace flytesnacks-development \
		--from-literal=user_secret=sosecret \
		--dry-run=client --output yaml | kubectl apply --filename -
	. .venv/bin/activate && pyflyte run --remote test/secrets_wf.py wf<|MERGE_RESOLUTION|>--- conflicted
+++ resolved
@@ -52,22 +52,13 @@
 			--volume $(PWD)/.kube:/.kube \
 			--volume $(HOME)/.flyte/sandbox:/var/lib/flyte/config \
 			--volume flyte-sandbox:/var/lib/flyte/storage \
-<<<<<<< HEAD
-			--publish "6443":6443 \
-=======
 			--publish "6443":"6443" \
->>>>>>> b82eaa5c
 			--publish "30000:30000" \
 			--publish "30001:30001" \
 			--publish "30002:30002" \
 			--publish "30080:30080" \
 			$(FLYTE_SANDBOX_IMAGE)
-<<<<<<< HEAD
-		export KUBECONFIG=.kube/kubeconfig 
-
-=======
 		export KUBECONFIG=.kube/kubeconfig
->>>>>>> b82eaa5c
 .PHONY: kubeconfig
 .SILENT: kubeconfig
 kubeconfig:
