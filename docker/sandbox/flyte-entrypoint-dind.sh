#!/bin/sh

set -euo pipefail

# Apply cgroup v2 hack
cgroup-v2-hack.sh

trap 'pkill -P $$' EXIT

monitor() {
    while : ; do
        for pid in $@ ; do
            kill -0 $pid &> /dev/null || exit 1
        done

        sleep 1
    done
}

# Start docker daemon
echo "Starting Docker daemon..."
dockerd &> /var/log/dockerd.log &
DOCKERD_PID=$!
timeout 600 sh -c "until docker info &> /dev/null; do sleep 1; done" || ( echo >&2 "Timed out while waiting for dockerd to start"; exit 1 )
echo "Done."

# Start k3s
echo "Starting k3s cluster..."
KUBERNETES_API_PORT=${KUBERNETES_API_PORT:-6443}
k3s server --docker --no-deploy=traefik --no-deploy=servicelb --no-deploy=local-storage --no-deploy=metrics-server --https-listen-port=${KUBERNETES_API_PORT} &> /var/log/k3s.log &
K3S_PID=$!
timeout 600 sh -c "until k3s kubectl explain deployment &> /dev/null; do sleep 1; done" || ( echo >&2 "Timed out while waiting for the Kubernetes cluster to start"; exit 1 )
echo "Done."

FLYTE_VERSION=${FLYTE_VERSION:-latest}
if [[ $FLYTE_VERSION = "latest" ]]
then
  FLYTE_VERSION=$(curl --silent "https://api.github.com/repos/flyteorg/flyte/releases/latest" | jq -r .tag_name)
fi

# Deploy flyte
echo "Deploying Flyte..."
helm repo add flyteorg https://flyteorg.github.io/flyte
helm repo update
helm fetch flyteorg/flyte --version=$FLYTE_VERSION
<<<<<<< HEAD
helm upgrade -n flyte -f /flyteorg/share/flyte/values.yaml --create-namespace flyte flyteorg/flyte --kubeconfig /etc/rancher/k3s/k3s.yaml --install --version $FLYTE_VERSION
=======
helm upgrade -n flyte --create-namespace flyte flyteorg/flyte --kubeconfig /etc/rancher/k3s/k3s.yaml --install --version $FLYTE_VERSION
>>>>>>> c08e7ffb

wait-for-flyte.sh

# Monitor running processes. Exit when the first process exits.
monitor ${DOCKERD_PID} ${K3S_PID}<|MERGE_RESOLUTION|>--- conflicted
+++ resolved
@@ -40,14 +40,19 @@
 
 # Deploy flyte
 echo "Deploying Flyte..."
-helm repo add flyteorg https://flyteorg.github.io/flyte
-helm repo update
-helm fetch flyteorg/flyte --version=$FLYTE_VERSION
-<<<<<<< HEAD
-helm upgrade -n flyte -f /flyteorg/share/flyte/values.yaml --create-namespace flyte flyteorg/flyte --kubeconfig /etc/rancher/k3s/k3s.yaml --install --version $FLYTE_VERSION
-=======
-helm upgrade -n flyte --create-namespace flyte flyteorg/flyte --kubeconfig /etc/rancher/k3s/k3s.yaml --install --version $FLYTE_VERSION
->>>>>>> c08e7ffb
+version=""
+charts="/flyteorg/share/flyte"
+
+if [[ $FLYTE_TEST = "release" ]]
+then
+  helm repo add flyteorg https://flyteorg.github.io/flyte
+  helm repo update
+  helm fetch flyteorg/flyte --version=$FLYTE_VERSION
+  version = "--version $FLYTE_VERSION"
+  charts="flyteorg/flyte"
+fi
+
+helm upgrade -n flyte --create-namespace flyte $charts --kubeconfig /etc/rancher/k3s/k3s.yaml --install $version
 
 wait-for-flyte.sh
 
