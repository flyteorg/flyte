<html>
<p align="center">
  <img src="https://raw.githubusercontent.com/flyteorg/static-resources/main/flyte/readme/flyte_and_lf.png" alt="Flyte and LF AI & Data Logo" width="300">
</p>

<h1 align="center">
  Flyte
</h1>

<p align="center">
  Flyte is a <b>workflow automation</b> platform for <b>complex</b>, <b>mission-critical data</b>, and <b>ML processes</b> at scale
</p>

<p align="center">
  <a href="https://github.com/flyteorg/flyte/releases/latest">
    <img src="https://img.shields.io/github/release/flyteorg/flyte.svg" alt="Current Release" />
  </a>
  <a href="https://github.com/flyteorg/flyte/actions/workflows/sandbox.yml">
    <img src="https://github.com/flyteorg/flyte/actions/workflows/sandbox.yml/badge.svg" alt="Sandbox Build" />
  </a>
  <a href="https://github.com/flyteorg/flyte/actions/workflows/tests.yml">
    <img src="https://github.com/flyteorg/flyte/actions/workflows/tests.yml/badge.svg" alt="End-to-End Tests" />
  </a>
  <a href="http://www.apache.org/licenses/LICENSE-2.0.html">
    <img src="https://img.shields.io/badge/LICENSE-Apache2.0-ff69b4.svg" alt="License" />
  </a>
  <img src="https://img.shields.io/github/commit-activity/w/flyteorg/flyte.svg?style=plastic" alt="Commit Activity" />
  <img src="https://img.shields.io/github/commits-since/flyteorg/flyte/latest.svg?style=plastic" alt="Commits since Last Release" />
  <img src="https://img.shields.io/github/milestones/closed/flyteorg/flyte?style=plastic" alt="GitHub Milestones Completed" />
  <img src="https://img.shields.io/github/milestones/progress-percent/flyteorg/flyte/18?style=plastic" alt="GitHub Next Milestone Percentage" />
  <a href="https://flyte.rtfd.io">
    <img src="https://readthedocs.org/projects/flyte/badge/?version=latest&style=plastic" alt="Docs" />
  </a>
  <a href="https://bestpractices.coreinfrastructure.org/projects/4670"><img src="https://bestpractices.coreinfrastructure.org/projects/4670/badge"></a>
  <img src="https://img.shields.io/twitter/follow/flyteorg?label=Follow&style=social" alt="Twitter Follow" />
  <a href="https://artifacthub.io/packages/search?repo=flyte">
    <img src="https://img.shields.io/endpoint?url=https://artifacthub.io/badge/repository/flyte" alt="Flyte Helm Chart" />
  </a>
  <a href="https://slack.flyte.org">
    <img src="https://img.shields.io/badge/slack-join_chat-white.svg?logo=slack&style=social" alt="Join Flyte Slack" />
  </a>
</p>

<h3 align="center">
  <a href="https://flyte.org">Home Page</a>
  <span> · </span>
  <a href="#quickstart">Quick Start</a>
  <span> · </span>
  <a href="https://docs.flyte.org/">Documentation</a>
  <span> · </span>
  <a href="#roadmap">Live Roadmap</a>
  <span> · </span>
  <a href="#rfc">RFC's & Proposals</a>
  <span> · </span>
  <a href="#features">Features</a>
  <span> · </span>
  <a href="#community--resources">Community & Resources</a>
  <span> · </span>
  <a href="CHANGELOG/">Changelogs</a>
  <span> · </span>  
  <a href="#component-repos">Components</a>
</h3>

</html>

## 💥 Introduction

Flyte is a structured programming and distributed processing platform that enables highly concurrent, scalable, and maintainable workflows for `Machine Learning` and `Data Processing`. It is a fabric that connects disparate computation backends using a type-safe data dependency graph. It records all changes to a pipeline, making it possible to rewind time. It also stores
a history of all executions and provides an intuitive UI, CLI, and REST/gRPC API to interact with the computation.

Flyte is more than a workflow engine -- it uses `workflow` as a core concept, and `task` (a single unit of execution) as a top-level concept. Multiple tasks arranged in a data
producer-consumer order creates a workflow.

`Workflows` and `Tasks` can be written in any language, with out-of-the-box support for [Python](https://github.com/flyteorg/flytekit), [Java and Scala](https://github.com/spotify/flytekit-java).
Flyte was designed to manage the complexity that arises in Data and ML teams and ensure they keep up their high velocity of delivering business impacting features. One way it achieves this is by separating
the control-plane from the user-plane. Thus, every organization can offer Flyte as a service to their end-users where the service is managed by folks who are more infrastructure-focused, while the users use the intuitive interface of Flytekit.

## ⏳ Five Reasons to Use Flyte

- Kubernetes-Native Workflow Automation Platform
- Ergonomic SDKs in Python, Java, and Scala
- Versioned, Auditable, and Reproducible Pipelines
- Data Aware and Strongly Typed
- Resource Aware and deployed to scale with your organization

<html>
<h2 id="quickstart">
  🚀 Quick Start
</h2>
</html>

With [Docker installed](https://docs.docker.com/get-docker/) and [Flytectl installed](https://docs.flyte.org/projects/flytectl/en/stable/index.html), run the following command:

```bash
  flytectl sandbox start
```

This creates a local Flyte sandbox. Once the sandbox is ready, you should see the following message: `Flyte is ready! Flyte UI is available at http://localhost:30081/console`.

Visit <http://localhost:30081/console> to view the Flyte dashboard.

Here is a quick visual tour of the console:

![Flyte console Example](https://raw.githubusercontent.com/flyteorg/static-resources/main/flytesnacks/index/first-run-console-2.gif)

To dig deeper into Flyte, refer to the [Documentation](https://docs.flyte.org/en/latest/index.html).

## ⭐️ Current Deployments & Contributors
<!-- **NOTE**
Please maintain an alphabetical order in the following list -->

- [appliedAI Initiative](https://appliedai.de)
- [Blackshark.ai](https://blackshark.ai/)
- [Freenome](https://www.freenome.com/)
- [Gojek](https://www.gojek.io/)
- [Intel](https://www.intel.com/)
- [LatchBio](https://www.latch.bio/)
- [Level 5 Global Autonomous (Woven Planet)](https://level-5.global/)
- [Lyft](https://www.lyft.com/)
- [MethaneSAT](https://www.methanesat.org/)
- [RunX.dev](https://runx.dev/)
- [Spotify](https://www.spotify.com/)
- [Striveworks](https://striveworks.us/)
- [Union.ai](https://union.ai/)
- [USU Group](https://www.usu.com/)
- [Wolt](https://www.wolt.com)

<html>
<h2 id="roadmap">
   🛣️  Live Roadmap
</h2>
</html>

Live roadmap for the project can be found @[Github Live Roadmap](https://github.com/orgs/flyteorg/projects/3).

<html>
<h2 id="features">
  🔥 Features
</h2>
</html>

<details>

- Used at _Scale_ in production by **500+** on one deployment. Used in production at multiple firms. Proved to scale to more than **1 million** executions, and **40+ million** containers
- Data Aware and Resource Aware (Allows organizations to separate concerns - users can use the API, platforms/infra teams can manage the deployments and scaling)
- Enables **collaboration across your organization** by:
  - Executing distributed data pipelines/workflows
  - Making it easy to stitch together workflows from different teams and domain experts and share them across teams
  - Comparing results of training workflows over time and across pipelines
  - Simplifying the complexity of multi-step, multi-owner workflows
- **[Get Started quickly](https://docs.flyte.org/en/latest/getting_started.html)** -- start locally and scale to the cloud instantly
- **gRPC / REST** interface to define and execute tasks and workflows
- **Typesafe** construction of pipelines -- each task has an interface characterized by its input and output, so illegal construction of pipelines fails during declaration, rather than at runtime
- Supports multiple **[data types](https://docs.flyte.org/projects/cookbook/en/latest/auto/type_system/index.html)** for machine learning and data processing pipelines, such as Blobs (images, arbitrary files), Directories, Schema (columnar structured data), collections, maps, etc.
- Memoization and Lineage tracking
- Provides logging and observability
- Workflow features:
  - Start with one task, convert to a pipeline, attach **[multiple schedules](https://docs.flyte.org/projects/cookbook/en/latest/auto/deployment/workflow/lp_schedules.html)**, trigger using a programmatic API, or on-demand
  - Parallel step execution
  - Extensible backend to add **[customized plugin](https://docs.flyte.org/projects/cookbook/en/latest/auto/core/extend_flyte/custom_task_plugin.html)** experience (with simplified user experience)
  - **[Branching](https://docs.flyte.org/projects/cookbook/en/latest/auto/core/control_flow/run_conditions.html)**
  - Workflow of workflows - **[subworkflows](https://docs.flyte.org/projects/cookbook/en/latest/auto/core/control_flow/subworkflows.html)** (a workflow can be embedded within one node of the top-level workflow)
  - Distributed **remote external workflows** (a remote workflow can be triggered and statically verified at compile time)
  - **[Array Tasks](https://docs.flyte.org/projects/cookbook/en/latest/auto/core/control_flow/map_task.html)** (map a function over a large dataset -- ensures controlled execution of thousands of containers)
  - **[Dynamic workflows](https://docs.flyte.org/projects/cookbook/en/latest/auto/core/control_flow/dynamics.html)** creation and execution with runtime type safety
  - [Flytekit plugins](https://docs.flyte.org/projects/cookbook/en/latest/plugins.html) with first-class support in Python
  - Arbitrary Flytekit-less containers tasks ([RawContainer](https://docs.flyte.org/projects/cookbook/en/latest/auto/core/containerization/raw_container.html))
- Guaranteed **[reproducibility](https://docs.flyte.org/projects/cookbook/en/latest/auto/core/flyte_basics/task_cache.html)** of pipelines via:
- **Multi-cloud support** (AWS, GCP, and others)
- No single point of failure, and is resilient by design
- Automated notifications to Slack, Email, and Pagerduty
- [Multi K8s cluster support](https://docs.flyte.org/projects/cookbook/en/latest/auto/integrations/kubernetes/pod/index.html)
- Out of the box support to run **[Spark jobs on K8s](https://docs.flyte.org/projects/cookbook/en/latest/auto/integrations/kubernetes/k8s_spark/index.html)**, **[Hive queries](https://docs.flyte.org/projects/cookbook/en/latest/auto/integrations/external_services/hive/index.html)**, etc.
- Snappy Console & Golang CLI (Flytectl)
- Written in **Golang** and optimized for jobs that run for a long period of time.
- [Grafana templates](https://grafana.com/orgs/flyte) (user/system observability)
- Deploy with Helm and Kustomize

</details>

## 🔌 Available Plugins

<details>

- Containers
- [K8s Pods](https://docs.flyte.org/projects/cookbook/en/latest/auto/integrations/kubernetes/pod/index.html)
- AWS Batch ArrayJobs
- K8s Pod Arrays
- K8s Spark (native [Pyspark](https://docs.flyte.org/projects/cookbook/en/latest/auto/integrations/kubernetes/k8s_spark/index.html) and Java/Scala)
- AWS Athena
- [Qubole Hive](https://docs.flyte.org/projects/cookbook/en/latest/auto/integrations/external_services/hive/index.html)
- Presto Queries
- Distributed Pytorch (K8s Native) -- [Pytorch Operator](https://docs.flyte.org/projects/cookbook/en/latest/auto/integrations/kubernetes/kfpytorch/index.html)
- Sagemaker ([builtin algorithms](https://docs.flyte.org/projects/cookbook/en/latest/auto/integrations/aws/sagemaker_training/sagemaker_builtin_algo_training.html) & [custom models](https://docs.flyte.org/projects/cookbook/en/latest/auto/integrations/aws/sagemaker_training/sagemaker_custom_training.html))
- Distributed Tensorflow (K8s Native)
- Papermill notebook execution ([Python](https://docs.flyte.org/projects/cookbook/en/latest/auto/integrations/flytekit_plugins/papermilltasks/index.html) and Spark)
- [Type safe and data checking for Pandas dataframe](https://docs.flyte.org/projects/cookbook/en/latest/auto/integrations/flytekit_plugins/pandera_examples/index.html) using Pandera
- Versioned datastores using DoltHub and Dolt
- Use SQLAlchemy to query any relational database
- Build your own plugins that use library containers
- Snowflake queries

</details>

<html>
<h2 id="component-repos">
  📦 Component Repos
</h2>
</html>

<details>

| Repo                                                         | Language      | Purpose                                        | Status           |
| ------------------------------------------------------------ | ------------- | ---------------------------------------------- | ---------------- |
| [flyte](https://github.com/flyteorg/flyte)                   | Kustomize,RST | deployment, documentation, issues              | Production-grade |
| [flyteidl](https://github.com/flyteorg/flyteidl)             | Protobuf      | gRPC/REST API, Workflow language spec          | Production-grade |
| [flytepropeller](https://github.com/flyteorg/flytepropeller) | Go            | execution engine                               | Production-grade |
| [flyteadmin](https://github.com/flyteorg/flyteadmin)         | Go            | control plane                                  | Production-grade |
| [flytekit](https://github.com/flyteorg/flytekit)             | Python        | python SDK and tools                           | Production-grade |
| [flyteconsole](https://github.com/flyteorg/flyteconsole)     | Typescript    | Flyte UI                                       | Production-grade |
| [datacatalog](https://github.com/flyteorg/datacatalog)       | Go            | manage input & output artifacts                | Production-grade |
| [flyteplugins](https://github.com/flyteorg/flyteplugins)     | Go            | Flyte Backend plugins                          | Production-grade |
| [flytecopilot](https://github.com/flyteorg/flytecopilot)     | Go            | Sidecar to manage input/output for sdk-less    | Production-grade |
| [flytestdlib](https://github.com/flyteorg/flytestdlib)       | Go            | standard library                               | Production-grade |
| [flytesnacks](https://github.com/flyteorg/flytesnacks)       | Python        | examples, tips, and tricks                     | Maintained       |
| [flytekit-java](https://github.com/flyteorg/flytekit-java)   | Java/Scala    | Java & scala SDK for authoring Flyte workflows | Incubating       |
| [flytectl](https://github.com/flyteorg/flytectl)             | Go            | A standalone Flyte CLI                         | Production-grade |
| [homebrew-tap](https://github.com/flyteorg/homebrew-tap)     | Ruby          | Tap for downloadable flyte tools (cli etc)     | Production-grade |
| [bazel-rules](https://github.com/flyteorg/bazelrules_flyte)  | skylark/py    | Use Bazel to build Flyte workflows and tasks   | Incubating       |

</details>

## Functional Tests Matrix

We run a suite of [tests](https://github.com/flyteorg/flytesnacks/blob/master/cookbook/flyte_tests_manifest.json) to ensure that basic functionality and a subset of the integrations work across a variety of release versions. Those tests are run in a cluster where specific versions of the Flyte components (such as flyteconsole, flyteadmin, datacatalog, and flytepropeller) are installed, including the released versions and also the latest versions in the case of the nighly runs.

The table below has different release versions as the columns and the result of each test suite as rows:

<details open>
<center>

| workflow group                  | nightly                                                                                                            | v0.19.2                                                                                                            |v0.19.1                                                                                                            | v0.19.0                                                                                                            |
|---------------------------------|--------------------------------------------------------------------------------------------------------------------|--------------------------------------------------------------------------------------------------------------------|-------------------------------------------------------------------------------------------------------------------|--------------------------------------------------------------------------------------------------------------------|
| core                            | ![core](https://byob.yarr.is/unionai/gh-badges/nightly/core)                                                       | ![core](https://byob.yarr.is/unionai/gh-badges/v0.19.2/core)                                                       |![core](https://byob.yarr.is/unionai/gh-badges/v0.19.1/core)                                                       | ![core](https://byob.yarr.is/unionai/gh-badges/v0.19.0/core)                                                       |
| integrations-hive               | ![integration-hive](https://byob.yarr.is/unionai/gh-badges/nightly/integrations-hive)                              | ![integration-hive](https://byob.yarr.is/unionai/gh-badges/v0.19.2/integrations-hive)                              |![integration-hive](https://byob.yarr.is/unionai/gh-badges/v0.19.1/integrations-hive)                              | ![integration-hive](https://byob.yarr.is/unionai/gh-badges/v0.19.0/integrations-hive)                              |
| integrations-k8s-spark          | ![integrations-k8s-spark](https://byob.yarr.is/unionai/gh-badges/nightly/integrations-k8s-spark)                   | ![integrations-k8s-spark](https://byob.yarr.is/unionai/gh-badges/v0.19.2/integrations-k8s-spark)                   |![integrations-k8s-spark](https://byob.yarr.is/unionai/gh-badges/v0.19.1/integrations-k8s-spark)                   | ![integrations-k8s-spark](https://byob.yarr.is/unionai/gh-badges/v0.19.0/integrations-k8s-spark)                   |
| integrations-kfpytorch          | ![integrations-kfpytorch](https://byob.yarr.is/unionai/gh-badges/nightly/integrations-kfpytorch)                   | ![integrations-kfpytorch](https://byob.yarr.is/unionai/gh-badges/v0.19.2/integrations-kfpytorch)                   |![integrations-kfpytorch](https://byob.yarr.is/unionai/gh-badges/v0.19.1/integrations-kfpytorch)                   | ![integrations-kfpytorch](https://byob.yarr.is/unionai/gh-badges/v0.19.0/integrations-kfpytorch)                   |
| integrations-pod                | ![integrations-pod](https://byob.yarr.is/unionai/gh-badges/nightly/integrations-pod)                               | ![integrations-pod](https://byob.yarr.is/unionai/gh-badges/v0.19.2/integrations-pod)                               |![integrations-pod](https://byob.yarr.is/unionai/gh-badges/v0.19.1/integrations-pod)                               | ![integrations-pod](https://byob.yarr.is/unionai/gh-badges/v0.19.0/integrations-pod)                               |
| integrations-pandera_examples   | ![integrations-pandera_examples](https://byob.yarr.is/unionai/gh-badges/nightly/integrations-pandera_examples)     | ![integrations-pandera_examples](https://byob.yarr.is/unionai/gh-badges/v0.19.2/integrations-pandera_examples)     |![integrations-pandera_examples](https://byob.yarr.is/unionai/gh-badges/v0.19.1/integrations-pandera_examples)     | ![integrations-pandera_examples](https://byob.yarr.is/unionai/gh-badges/v0.19.0/integrations-pandera_examples)     |
| integrations-papermilltasks     | ![integrations-papermilltasks](https://byob.yarr.is/unionai/gh-badges/nightly/integrations-papermilltasks)         | ![integrations-papermilltasks](https://byob.yarr.is/unionai/gh-badges/v0.19.2/integrations-papermilltasks)         |![integrations-papermilltasks](https://byob.yarr.is/unionai/gh-badges/v0.19.1/integrations-papermilltasks)         | ![integrations-papermilltasks](https://byob.yarr.is/unionai/gh-badges/v0.19.0/integrations-papermilltasks)         |
| integrations-greatexpectations  | ![integrations-greatexpectations](https://byob.yarr.is/unionai/gh-badges/nightly/integrations-greatexpectations)   | ![integrations-greatexpectations](https://byob.yarr.is/unionai/gh-badges/v0.19.2/integrations-greatexpectations)   |![integrations-greatexpectations](https://byob.yarr.is/unionai/gh-badges/v0.19.1/integrations-greatexpectations)   | ![integrations-greatexpectations](https://byob.yarr.is/unionai/gh-badges/v0.19.0/integrations-greatexpectations)   |
| integrations-sagemaker-pytorch  | ![integrations-sagemaker-pytorch](https://byob.yarr.is/unionai/gh-badges/nightly/integrations-sagemaker-pytorch)   | ![integrations-sagemaker-pytorch](https://byob.yarr.is/unionai/gh-badges/v0.19.2/integrations-sagemaker-pytorch)   |![integrations-sagemaker-pytorch](https://byob.yarr.is/unionai/gh-badges/v0.19.1/integrations-sagemaker-pytorch)   | ![integrations-sagemaker-pytorch](https://byob.yarr.is/unionai/gh-badges/v0.19.0/integrations-sagemaker-pytorch)   |
| integrations-sagemaker-training | ![integrations-sagemaker-training](https://byob.yarr.is/unionai/gh-badges/nightly/integrations-sagemaker-training) | ![integrations-sagemaker-training](https://byob.yarr.is/unionai/gh-badges/v0.19.2/integrations-sagemaker-training) |![integrations-sagemaker-training](https://byob.yarr.is/unionai/gh-badges/v0.19.1/integrations-sagemaker-training) | ![integrations-sagemaker-training](https://byob.yarr.is/unionai/gh-badges/v0.19.0/integrations-sagemaker-training) |

</center>
</details>

<html>
<<<<<<< HEAD
<h2 id="rfc"> 
   🛣️  RFCs (Request for Commments) & Proposals
=======
<h2 id="rfc">
   🛣️  RFC's (Request for Commments) & Proposals
>>>>>>> d4b96398
</h2>
</html>

Flyte is a Community Driven and Community Owned Software. It is managed using
a steering committee and encourages collaboration. The community has a long
roadmap for Flyte, but they know that there might be some other interesting
ideas, extensions or additions that you may want to propose. This is done
usually done by starting with:

- [Github Issue](https://github.com/flyteorg/flyte/issues) - We maintain issues for all repos in the main flyte repo.
- Writing down your proposal using a [Documented RFC process](rfc/.)

For small changes, RFCs are not required, but for larger changes, they are
  encouraged. You are welcome to drop into the Slack channel and talk to the community
if you want to test the waters before proposing.

<html>
<h2 id="community--resources">
  🤝 Community & Resources
</h2>
</html>

Here are some resources to help you learn more about Flyte.

### Communication Channels

- [Slack](https://slack.flyte.org)
- [Email list](https://groups.google.com/u/0/a/flyte.org/g/users)
- [Twitter](https://twitter.com/flyteorg)
- [LinkedIn Discussion Group](https://www.linkedin.com/groups/13962256/)
- [GitHub Discussions](https://github.com/flyteorg/flyte/discussions)

### Biweekly Community Sync

- 📣 **Flyte OSS Community Sync** Every other Tuesday, 9:00 am - 10:00 am PT. Check out the [calendar](https://www.addevent.com/calendar/kE355955), and register to stay up-to-date with our meeting times. Or join us on [Zoom](https://us04web.zoom.us/j/71298741279?pwd=TDR1RUppQmxGaDRFdzBOa2lHN1dsZz09).
- Upcoming meeting agenda, previous meeting notes, and a backlog of topics are captured in this [document](https://docs.google.com/document/d/1Jb6eOPOzvTaHjtPEVy7OR2O5qK1MhEs3vv56DX2dacM/edit#heading=h.9myl24m7crgz).
- If you'd like to revisit any previous community sync meetings, you can access the video recordings on [Flyte's YouTube channel](https://www.youtube.com/channel/UCNduEoLOToNo3nFVly-vUTQ).

### Office Hours

Ask us anything Flyte, weekly on Wednesdays:

- 7:00-7:30 am PT ([Invite and Zoom Link](https://www.addevent.com/event/zF10349020/))
- 9:00-9:30 pm PT ([Invite and Zoom link](https://www.addevent.com/event/dQ10349168/))

### Blog Posts

- [Flyte blog site](https://blog.flyte.org/)

### Newsletter

- [Flyte Monthly](https://www.getrevue.co/profile/flyte)

### Conference Talks & Podcasts

<details>

### Conferences

2019  

- Kubecon 2019 - Flyte: Cloud Native Machine Learning and Data Processing Platform [video](https://www.youtube.com/watch?v=KdUJGSP1h9U) | [deck](https://kccncna19.sched.com/event/UaYY/flyte-cloud-native-machine-learning-data-processing-platform-ketan-umare-haytham-abuelfutuh-lyft)
- Kubecon 2019 - Running LargeScale Stateful workloads on Kubernetes at Lyft [video](https://www.youtube.com/watch?v=ECeVQoble0g)
- re:invent 2019 - Implementing ML workflows with Kubernetes and Amazon Sagemaker [video](https://youtu.be/G-wzIQQJKaE)
- Cloud-native machine learning at Lyft with AWS Batch and Amazon EKS [video](https://youtu.be/n_rRb8u1GSM)

2020  

- OSS + ELC NA 2020 [splash](https://ossna2020.sched.com/event/313cec91aa38a430a25f9571039874b8)
- Datacouncil [video](https://www.youtube.com/watch?v=1BjXC5TZAiI) | [splash](https://docs.google.com/document/d/1ZsCDOZ5ZJBPWzCNc45FhNtYQOxYHz0PAu9lrtDVnUpw/edit)
- FB AI@Scale [Making MLOps & DataOps a reality](https://www.facebook.com/atscaleevents/videos/ai-scale-flyte-making-mlops-and-dataops-a-reality/1047312585732459/)
- [GAIC 2020](http://www.globalbigdataconference.com/seattle/global-artificial-intelligence-virtual-conference-122/speaker-details/ketan-umare-113746.html)

2021  

- OSPOCon 2021:
  - Building and Growing an Open Source Community for an Incubating Project [video](https://www.youtube.com/watch?v=DhXlTzCDeGI&list=PLbzoR-pLrL6q8QMGJ4dFnqejkHDm76kJV&index=37)
  - Enforcing Data Quality in Data Processing and ML Pipelines with Flyte and Pandera [video](https://www.youtube.com/watch?v=IB3KrIk4ics&list=PLbzoR-pLrL6q8QMGJ4dFnqejkHDm76kJV&index=84)
  - Self-serve Feature Engineering Platform Using Flyte and Feast [video](https://www.youtube.com/watch?v=Km2ii0F8Yl0&list=PLbzoR-pLrL6q8QMGJ4dFnqejkHDm76kJV&index=215)
  - Efficient Data Parallel Distributed Training with Flyte, Spark & Horovod [video](https://www.youtube.com/watch?v=gF3cVTdgLUY&list=PLbzoR-pLrL6q8QMGJ4dFnqejkHDm76kJV&index=77)
- KubeCon+CloudNativeCon North America 2021 - How Spotify Leverages Flyte To Coordinate Financial Analytics Company-Wide [session](https://sched.co/lV59)
- PyData Global 2021 - Robust, End-to-end Online Machine Learning Applications with Flytekit, Pandera and Streamlit [video](https://www.youtube.com/watch?v=yblbP7lI2IM)
- ODSC West Reconnect - Deep Dive Into Flyte [workshop](https://odsc.com/speakers/deep-dive-into-flyte/)

2022

- DataCouncil Austin - Type-Safe Data Processing and Machine Learning Pipelines with Flyte and Pandera [session](https://www.datacouncil.ai/talks/type-safe-data-processing-and-machine-learning-pipelines-with-flyte-and-pandera?hsLang=en)  
  
### Podcasts

- TWIML&AI - [Scalable and Maintainable ML Workflows at Lyft - Flyte](https://twimlai.com/twiml-talk-343-scalable-and-maintainable-workflows-at-lyft-with-flyte-w-haytham-abuelfutuh-and-ketan-umare/)
- Software Engineering Daily - [Flyte: Lyft Data Processing Platform](https://softwareengineeringdaily.com/2020/03/12/flyte-lyft-data-processing-platform-with-allyson-gale-and-ketan-umare/)
- MLOps Coffee session - [Flyte: an open-source tool for scalable, extensible, and portable workflows](https://anchor.fm/mlops/episodes/MLOps-Coffee-Sessions-12-Flyte-an-open-source-tool-for-scalable--extensible---and-portable-workflows-eksa5k)
- Open Data Science - [West Warm Up session with Ketan Umare - Creator of Flyte](https://twitter.com/odsc/status/1451594432369758212)

</details>

## 💖 All Contributors

A big thank you to the community for making Flyte possible!

<!-- CONTRIBUTORS START -->
[![953358](https://images.weserv.nl/?url=https://avatars.githubusercontent.com/u/953358?v=4&w=50&h=50&mask=circle)](https://github.com/katrogan)[![37090125](https://images.weserv.nl/?url=https://avatars.githubusercontent.com/u/37090125?v=4&w=50&h=50&mask=circle)](https://github.com/lyft-metaservice-3)[![7597118](https://images.weserv.nl/?url=https://avatars.githubusercontent.com/u/7597118?v=4&w=50&h=50&mask=circle)](https://github.com/matthewphsmith)[![27159](https://images.weserv.nl/?url=https://avatars.githubusercontent.com/u/27159?v=4&w=50&h=50&mask=circle)](https://github.com/EngHabu)[![29843943](https://images.weserv.nl/?url=https://avatars.githubusercontent.com/u/29843943?v=4&w=50&h=50&mask=circle)](https://github.com/goreleaserbot)[![78108056](https://images.weserv.nl/?url=https://avatars.githubusercontent.com/u/78108056?v=4&w=50&h=50&mask=circle)](https://github.com/flyte-bot)[![158892](https://images.weserv.nl/?url=https://avatars.githubusercontent.com/u/158892?v=4&w=50&h=50&mask=circle)](https://github.com/honnix)[![10830562](https://images.weserv.nl/?url=https://avatars.githubusercontent.com/u/10830562?v=4&w=50&h=50&mask=circle)](https://github.com/evalsocket)[![18408237](https://images.weserv.nl/?url=https://avatars.githubusercontent.com/u/18408237?v=4&w=50&h=50&mask=circle)](https://github.com/anandswaminathan)[![2896568](https://images.weserv.nl/?url=https://avatars.githubusercontent.com/u/2896568?v=4&w=50&h=50&mask=circle)](https://github.com/wild-endeavor)[![1518524](https://images.weserv.nl/?url=https://avatars.githubusercontent.com/u/1518524?v=4&w=50&h=50&mask=circle)](https://github.com/bnsblue)[![16888709](https://images.weserv.nl/?url=https://avatars.githubusercontent.com/u/16888709?v=4&w=50&h=50&mask=circle)](https://github.com/kumare3)[![27777173](https://images.weserv.nl/?url=https://avatars.githubusercontent.com/u/27777173?v=4&w=50&h=50&mask=circle)](https://github.com/samhita-alla)[![8888115](https://images.weserv.nl/?url=https://avatars.githubusercontent.com/u/8888115?v=4&w=50&h=50&mask=circle)](https://github.com/hamersaw)[![37936015](https://images.weserv.nl/?url=https://avatars.githubusercontent.com/u/37936015?v=4&w=50&h=50&mask=circle)](https://github.com/pingsutw)[![6562898](https://images.weserv.nl/?url=https://avatars.githubusercontent.com/u/6562898?v=4&w=50&h=50&mask=circle)](https://github.com/ckiosidis)[![8805803](https://images.weserv.nl/?url=https://avatars.githubusercontent.com/u/8805803?v=4&w=50&h=50&mask=circle)](https://github.com/alexlipa91)[![5032356](https://images.weserv.nl/?url=https://avatars.githubusercontent.com/u/5032356?v=4&w=50&h=50&mask=circle)](https://github.com/brucearctor)[![77798312](https://images.weserv.nl/?url=https://avatars.githubusercontent.com/u/77798312?v=4&w=50&h=50&mask=circle)](https://github.com/pmahindrakar-oss)[![653394](https://images.weserv.nl/?url=https://avatars.githubusercontent.com/u/653394?v=4&w=50&h=50&mask=circle)](https://github.com/eapolinario)[![8122852](https://images.weserv.nl/?url=https://avatars.githubusercontent.com/u/8122852?v=4&w=50&h=50&mask=circle)](https://github.com/ariefrahmansyah)[![3880645](https://images.weserv.nl/?url=https://avatars.githubusercontent.com/u/3880645?v=4&w=50&h=50&mask=circle)](https://github.com/jonathanburns)[![3936213](https://images.weserv.nl/?url=https://avatars.githubusercontent.com/u/3936213?v=4&w=50&h=50&mask=circle)](https://github.com/lu4nm3)[![26174213](https://images.weserv.nl/?url=https://avatars.githubusercontent.com/u/26174213?v=4&w=50&h=50&mask=circle)](https://github.com/lyft-metaservice-2)[![9142716](https://images.weserv.nl/?url=https://avatars.githubusercontent.com/u/9142716?v=4&w=50&h=50&mask=circle)](https://github.com/2uasimojo)[![5487021](https://images.weserv.nl/?url=https://avatars.githubusercontent.com/u/5487021?v=4&w=50&h=50&mask=circle)](https://github.com/veggiemonk)[![1815175](https://images.weserv.nl/?url=https://avatars.githubusercontent.com/u/1815175?v=4&w=50&h=50&mask=circle)](https://github.com/schottra)[![2816689](https://images.weserv.nl/?url=https://avatars.githubusercontent.com/u/2816689?v=4&w=50&h=50&mask=circle)](https://github.com/cosmicBboy)[![19375241](https://images.weserv.nl/?url=https://avatars.githubusercontent.com/u/19375241?v=4&w=50&h=50&mask=circle)](https://github.com/migueltol22)[![6239450](https://images.weserv.nl/?url=https://avatars.githubusercontent.com/u/6239450?v=4&w=50&h=50&mask=circle)](https://github.com/mayitbeegh)[![6065051](https://images.weserv.nl/?url=https://avatars.githubusercontent.com/u/6065051?v=4&w=50&h=50&mask=circle)](https://github.com/milton0825)[![70988](https://images.weserv.nl/?url=https://avatars.githubusercontent.com/u/70988?v=4&w=50&h=50&mask=circle)](https://github.com/slai)[![16090976](https://images.weserv.nl/?url=https://avatars.githubusercontent.com/u/16090976?v=4&w=50&h=50&mask=circle)](https://github.com/surindersinghp)[![53313394](https://images.weserv.nl/?url=https://avatars.githubusercontent.com/u/53313394?v=4&w=50&h=50&mask=circle)](https://github.com/kosigz-lyft)[![4967458](https://images.weserv.nl/?url=https://avatars.githubusercontent.com/u/4967458?v=4&w=50&h=50&mask=circle)](https://github.com/chanadian)[![467927](https://images.weserv.nl/?url=https://avatars.githubusercontent.com/u/467927?v=4&w=50&h=50&mask=circle)](https://github.com/kanterov)[![248688](https://images.weserv.nl/?url=https://avatars.githubusercontent.com/u/248688?v=4&w=50&h=50&mask=circle)](https://github.com/hanzo)[![1330233](https://images.weserv.nl/?url=https://avatars.githubusercontent.com/u/1330233?v=4&w=50&h=50&mask=circle)](https://github.com/igorvalko)[![31255434](https://images.weserv.nl/?url=https://avatars.githubusercontent.com/u/31255434?v=4&w=50&h=50&mask=circle)](https://github.com/kennyworkman)[![5026554](https://images.weserv.nl/?url=https://avatars.githubusercontent.com/u/5026554?v=4&w=50&h=50&mask=circle)](https://github.com/vsbus)[![34587798](https://images.weserv.nl/?url=https://avatars.githubusercontent.com/u/34587798?v=4&w=50&h=50&mask=circle)](https://github.com/akhurana001)[![38207208](https://images.weserv.nl/?url=https://avatars.githubusercontent.com/u/38207208?v=4&w=50&h=50&mask=circle)](https://github.com/tnsetting)[![8200209](https://images.weserv.nl/?url=https://avatars.githubusercontent.com/u/8200209?v=4&w=50&h=50&mask=circle)](https://github.com/catalinii)[![10869815](https://images.weserv.nl/?url=https://avatars.githubusercontent.com/u/10869815?v=4&w=50&h=50&mask=circle)](https://github.com/jeevb)[![43587819](https://images.weserv.nl/?url=https://avatars.githubusercontent.com/u/43587819?v=4&w=50&h=50&mask=circle)](https://github.com/chetcode)[![163899](https://images.weserv.nl/?url=https://avatars.githubusercontent.com/u/163899?v=4&w=50&h=50&mask=circle)](https://github.com/regadas)[![1316881](https://images.weserv.nl/?url=https://avatars.githubusercontent.com/u/1316881?v=4&w=50&h=50&mask=circle)](https://github.com/akashkatipally)[![1360529](https://images.weserv.nl/?url=https://avatars.githubusercontent.com/u/1360529?v=4&w=50&h=50&mask=circle)](https://github.com/clairemcginty)[![2538760](https://images.weserv.nl/?url=https://avatars.githubusercontent.com/u/2538760?v=4&w=50&h=50&mask=circle)](https://github.com/akumor)[![155087](https://images.weserv.nl/?url=https://avatars.githubusercontent.com/u/155087?v=4&w=50&h=50&mask=circle)](https://github.com/derwiki)[![1399455](https://images.weserv.nl/?url=https://avatars.githubusercontent.com/u/1399455?v=4&w=50&h=50&mask=circle)](https://github.com/th0114nd)[![1810591](https://images.weserv.nl/?url=https://avatars.githubusercontent.com/u/1810591?v=4&w=50&h=50&mask=circle)](https://github.com/asottile)[![19733683](https://images.weserv.nl/?url=https://avatars.githubusercontent.com/u/19733683?v=4&w=50&h=50&mask=circle)](https://github.com/snyk-bot)[![80421934](https://images.weserv.nl/?url=https://avatars.githubusercontent.com/u/80421934?v=4&w=50&h=50&mask=circle)](https://github.com/SandraGH5)[![12219405](https://images.weserv.nl/?url=https://avatars.githubusercontent.com/u/12219405?v=4&w=50&h=50&mask=circle)](https://github.com/fediazgon)[![94349093](https://images.weserv.nl/?url=https://avatars.githubusercontent.com/u/94349093?v=4&w=50&h=50&mask=circle)](https://github.com/SmritiSatyanV)[![3939659](https://images.weserv.nl/?url=https://avatars.githubusercontent.com/u/3939659?v=4&w=50&h=50&mask=circle)](https://github.com/sbrunk)[![6774758](https://images.weserv.nl/?url=https://avatars.githubusercontent.com/u/6774758?v=4&w=50&h=50&mask=circle)](https://github.com/ddhirajkumar)[![18337807](https://images.weserv.nl/?url=https://avatars.githubusercontent.com/u/18337807?v=4&w=50&h=50&mask=circle)](https://github.com/max-hoffman)[![9609986](https://images.weserv.nl/?url=https://avatars.githubusercontent.com/u/9609986?v=4&w=50&h=50&mask=circle)](https://github.com/sonjaer)[![30621230](https://images.weserv.nl/?url=https://avatars.githubusercontent.com/u/30621230?v=4&w=50&h=50&mask=circle)](https://github.com/aeioulisa)[![54334265](https://images.weserv.nl/?url=https://avatars.githubusercontent.com/u/54334265?v=4&w=50&h=50&mask=circle)](https://github.com/michaels-lyft)[![11799671](https://images.weserv.nl/?url=https://avatars.githubusercontent.com/u/11799671?v=4&w=50&h=50&mask=circle)](https://github.com/bstadlbauer)[![69013027](https://images.weserv.nl/?url=https://avatars.githubusercontent.com/u/69013027?v=4&w=50&h=50&mask=circle)](https://github.com/ggydush-fn)[![322624](https://images.weserv.nl/?url=https://avatars.githubusercontent.com/u/322624?v=4&w=50&h=50&mask=circle)](https://github.com/AdrianoKF)[![54333860](https://images.weserv.nl/?url=https://avatars.githubusercontent.com/u/54333860?v=4&w=50&h=50&mask=circle)](https://github.com/aalavian)[![7005765](https://images.weserv.nl/?url=https://avatars.githubusercontent.com/u/7005765?v=4&w=50&h=50&mask=circle)](https://github.com/convexquad)[![48966647](https://images.weserv.nl/?url=https://avatars.githubusercontent.com/u/48966647?v=4&w=50&h=50&mask=circle)](https://github.com/asahalyft)[![77167782](https://images.weserv.nl/?url=https://avatars.githubusercontent.com/u/77167782?v=4&w=50&h=50&mask=circle)](https://github.com/apatel-fn)[![31381038](https://images.weserv.nl/?url=https://avatars.githubusercontent.com/u/31381038?v=4&w=50&h=50&mask=circle)](https://github.com/lordnodd)[![23107192](https://images.weserv.nl/?url=https://avatars.githubusercontent.com/u/23107192?v=4&w=50&h=50&mask=circle)](https://github.com/YmirKhang)[![7358951](https://images.weserv.nl/?url=https://avatars.githubusercontent.com/u/7358951?v=4&w=50&h=50&mask=circle)](https://github.com/frsann)[![6984748](https://images.weserv.nl/?url=https://avatars.githubusercontent.com/u/6984748?v=4&w=50&h=50&mask=circle)](https://github.com/jbrambleDC)[![19853373](https://images.weserv.nl/?url=https://avatars.githubusercontent.com/u/19853373?v=4&w=50&h=50&mask=circle)](https://github.com/NotMatthewGriffin)[![125105](https://images.weserv.nl/?url=https://avatars.githubusercontent.com/u/125105?v=4&w=50&h=50&mask=circle)](https://github.com/tekumara)[![37170063](https://images.weserv.nl/?url=https://avatars.githubusercontent.com/u/37170063?v=4&w=50&h=50&mask=circle)](https://github.com/Qiwen-Yu)[![4308533](https://images.weserv.nl/?url=https://avatars.githubusercontent.com/u/4308533?v=4&w=50&h=50&mask=circle)](https://github.com/rubenbarragan)[![422486](https://images.weserv.nl/?url=https://avatars.githubusercontent.com/u/422486?v=4&w=50&h=50&mask=circle)](https://github.com/bethebunny)[![11269256](https://images.weserv.nl/?url=https://avatars.githubusercontent.com/u/11269256?v=4&w=50&h=50&mask=circle)](https://github.com/sushrut111)[![61228633](https://images.weserv.nl/?url=https://avatars.githubusercontent.com/u/61228633?v=4&w=50&h=50&mask=circle)](https://github.com/Tat-V)[![13070236](https://images.weserv.nl/?url=https://avatars.githubusercontent.com/u/13070236?v=4&w=50&h=50&mask=circle)](https://github.com/TeoZosa)[![8817639](https://images.weserv.nl/?url=https://avatars.githubusercontent.com/u/8817639?v=4&w=50&h=50&mask=circle)](https://github.com/ThomVett)[![17309187](https://images.weserv.nl/?url=https://avatars.githubusercontent.com/u/17309187?v=4&w=50&h=50&mask=circle)](https://github.com/datability-io)[![30375389](https://images.weserv.nl/?url=https://avatars.githubusercontent.com/u/30375389?v=4&w=50&h=50&mask=circle)](https://github.com/bimtauer)[![57967031](https://images.weserv.nl/?url=https://avatars.githubusercontent.com/u/57967031?v=4&w=50&h=50&mask=circle)](https://github.com/varshaparthay)[![1778407](https://images.weserv.nl/?url=https://avatars.githubusercontent.com/u/1778407?v=4&w=50&h=50&mask=circle)](https://github.com/ybubnov)[![3741621](https://images.weserv.nl/?url=https://avatars.githubusercontent.com/u/3741621?v=4&w=50&h=50&mask=circle)](https://github.com/palchicz)[![12450632](https://images.weserv.nl/?url=https://avatars.githubusercontent.com/u/12450632?v=4&w=50&h=50&mask=circle)](https://github.com/ajsalow)[![49699333](https://images.weserv.nl/?url=https://avatars.githubusercontent.com/in/29110?v=4&w=50&h=50&mask=circle)](https://github.com/apps/dependabot)[![13331724](https://images.weserv.nl/?url=https://avatars.githubusercontent.com/u/13331724?v=4&w=50&h=50&mask=circle)](https://github.com/martinlyra)[![50860453](https://images.weserv.nl/?url=https://avatars.githubusercontent.com/u/50860453?v=4&w=50&h=50&mask=circle)](https://github.com/charlie0220)[![6506810](https://images.weserv.nl/?url=https://avatars.githubusercontent.com/u/6506810?v=4&w=50&h=50&mask=circle)](https://github.com/stephen37)[![65977800](https://images.weserv.nl/?url=https://avatars.githubusercontent.com/u/65977800?v=4&w=50&h=50&mask=circle)](https://github.com/service-github-lyft-semantic-release)[![85753828](https://images.weserv.nl/?url=https://avatars.githubusercontent.com/u/85753828?v=4&w=50&h=50&mask=circle)](https://github.com/csirius)[![26953709](https://images.weserv.nl/?url=https://avatars.githubusercontent.com/u/26953709?v=4&w=50&h=50&mask=circle)](https://github.com/Pianist038801)[![84735036](https://images.weserv.nl/?url=https://avatars.githubusercontent.com/u/84735036?v=4&w=50&h=50&mask=circle)](https://github.com/jsonporter)[![55718143](https://images.weserv.nl/?url=https://avatars.githubusercontent.com/u/55718143?v=4&w=50&h=50&mask=circle)](https://github.com/anrusina)[![1388071](https://images.weserv.nl/?url=https://avatars.githubusercontent.com/u/1388071?v=4&w=50&h=50&mask=circle)](https://github.com/aviaviavi)[![58770001](https://images.weserv.nl/?url=https://avatars.githubusercontent.com/u/58770001?v=4&w=50&h=50&mask=circle)](https://github.com/Professional0321)[![18363301](https://images.weserv.nl/?url=https://avatars.githubusercontent.com/u/18363301?v=4&w=50&h=50&mask=circle)](https://github.com/jimbobby5)[![4023015](https://images.weserv.nl/?url=https://avatars.githubusercontent.com/u/4023015?v=4&w=50&h=50&mask=circle)](https://github.com/pradithya)[![67166843](https://images.weserv.nl/?url=https://avatars.githubusercontent.com/u/67166843?v=4&w=50&h=50&mask=circle)](https://github.com/vvasavada-fn)[![3451399](https://images.weserv.nl/?url=https://avatars.githubusercontent.com/u/3451399?v=4&w=50&h=50&mask=circle)](https://github.com/skiptomyliu)[![25364490](https://images.weserv.nl/?url=https://avatars.githubusercontent.com/u/25364490?v=4&w=50&h=50&mask=circle)](https://github.com/haoyuez)[![50679871](https://images.weserv.nl/?url=https://avatars.githubusercontent.com/u/50679871?v=4&w=50&h=50&mask=circle)](https://github.com/lupasarin)[![7515359](https://images.weserv.nl/?url=https://avatars.githubusercontent.com/u/7515359?v=4&w=50&h=50&mask=circle)](https://github.com/narape)[![21109744](https://images.weserv.nl/?url=https://avatars.githubusercontent.com/u/21109744?v=4&w=50&h=50&mask=circle)](https://github.com/AlekhyaSasi)[![200401](https://images.weserv.nl/?url=https://avatars.githubusercontent.com/u/200401?v=4&w=50&h=50&mask=circle)](https://github.com/arturdryomov)[![24739949](https://images.weserv.nl/?url=https://avatars.githubusercontent.com/u/24739949?v=4&w=50&h=50&mask=circle)](https://github.com/felixwang9817)[![10430635](https://images.weserv.nl/?url=https://avatars.githubusercontent.com/u/10430635?v=4&w=50&h=50&mask=circle)](https://github.com/juandiegopalomino)[![405480](https://images.weserv.nl/?url=https://avatars.githubusercontent.com/u/405480?v=4&w=50&h=50&mask=circle)](https://github.com/georgesnelling)[![1004789](https://images.weserv.nl/?url=https://avatars.githubusercontent.com/u/1004789?v=4&w=50&h=50&mask=circle)](https://github.com/dschaller)[![480621](https://images.weserv.nl/?url=https://avatars.githubusercontent.com/u/480621?v=4&w=50&h=50&mask=circle)](https://github.com/davidxia)[![1335881](https://images.weserv.nl/?url=https://avatars.githubusercontent.com/u/1335881?v=4&w=50&h=50&mask=circle)](https://github.com/hoyajigi)[![4830700](https://images.weserv.nl/?url=https://avatars.githubusercontent.com/u/4830700?v=4&w=50&h=50&mask=circle)](https://github.com/NitinAgg)[![69161722](https://images.weserv.nl/?url=https://avatars.githubusercontent.com/u/69161722?v=4&w=50&h=50&mask=circle)](https://github.com/noobkid2411)[![43336767](https://images.weserv.nl/?url=https://avatars.githubusercontent.com/u/43336767?v=4&w=50&h=50&mask=circle)](https://github.com/yongchand)[![25391173](https://images.weserv.nl/?url=https://avatars.githubusercontent.com/u/25391173?v=4&w=50&h=50&mask=circle)](https://github.com/nicklofaso)[![14992189](https://images.weserv.nl/?url=https://avatars.githubusercontent.com/u/14992189?v=4&w=50&h=50&mask=circle)](https://github.com/eanakhl)[![1175392](https://images.weserv.nl/?url=https://avatars.githubusercontent.com/u/1175392?v=4&w=50&h=50&mask=circle)](https://github.com/adinin)[![7475946](https://images.weserv.nl/?url=https://avatars.githubusercontent.com/u/7475946?v=4&w=50&h=50&mask=circle)](https://github.com/anton-malakhov)[![11796986](https://images.weserv.nl/?url=https://avatars.githubusercontent.com/u/11796986?v=4&w=50&h=50&mask=circle)](https://github.com/avan-sh)[![304786](https://images.weserv.nl/?url=https://avatars.githubusercontent.com/u/304786?v=4&w=50&h=50&mask=circle)](https://github.com/kinow)[![24402505](https://images.weserv.nl/?url=https://avatars.githubusercontent.com/u/24402505?v=4&w=50&h=50&mask=circle)](https://github.com/Daeruin)[![86911142](https://images.weserv.nl/?url=https://avatars.githubusercontent.com/u/86911142?v=4&w=50&h=50&mask=circle)](https://github.com/idivyanshbansal)[![10345184](https://images.weserv.nl/?url=https://avatars.githubusercontent.com/u/10345184?v=4&w=50&h=50&mask=circle)](https://github.com/hasukmistry)[![29532638](https://images.weserv.nl/?url=https://avatars.githubusercontent.com/u/29532638?v=4&w=50&h=50&mask=circle)](https://github.com/rokrokss)[![16461847](https://images.weserv.nl/?url=https://avatars.githubusercontent.com/u/16461847?v=4&w=50&h=50&mask=circle)](https://github.com/JakeNeyer)[![14008978](https://images.weserv.nl/?url=https://avatars.githubusercontent.com/u/14008978?v=4&w=50&h=50&mask=circle)](https://github.com/jeremydonahue)[![9272376](https://images.weserv.nl/?url=https://avatars.githubusercontent.com/u/9272376?v=4&w=50&h=50&mask=circle)](https://github.com/jonasdebeukelaer)[![1633460](https://images.weserv.nl/?url=https://avatars.githubusercontent.com/u/1633460?v=4&w=50&h=50&mask=circle)](https://github.com/jmcarp)[![3033592](https://images.weserv.nl/?url=https://avatars.githubusercontent.com/u/3033592?v=4&w=50&h=50&mask=circle)](https://github.com/kazesberger)[![19229049](https://images.weserv.nl/?url=https://avatars.githubusercontent.com/u/19229049?v=4&w=50&h=50&mask=circle)](https://github.com/lsena)[![7548823](https://images.weserv.nl/?url=https://avatars.githubusercontent.com/u/7548823?v=4&w=50&h=50&mask=circle)](https://github.com/Dread1982)[![36594527](https://images.weserv.nl/?url=https://avatars.githubusercontent.com/u/36594527?v=4&w=50&h=50&mask=circle)](https://github.com/mishmanners)[![8755869](https://images.weserv.nl/?url=https://avatars.githubusercontent.com/u/8755869?v=4&w=50&h=50&mask=circle)](https://github.com/paravatha)[![790725](https://images.weserv.nl/?url=https://avatars.githubusercontent.com/u/790725?v=4&w=50&h=50&mask=circle)](https://github.com/rodrigobaron)[![580328](https://images.weserv.nl/?url=https://avatars.githubusercontent.com/u/580328?v=4&w=50&h=50&mask=circle)](https://github.com/ilikedata)[![1027207](https://images.weserv.nl/?url=https://avatars.githubusercontent.com/u/1027207?v=4&w=50&h=50&mask=circle)](https://github.com/orf)[![5346764](https://images.weserv.nl/?url=https://avatars.githubusercontent.com/u/5346764?v=4&w=50&h=50&mask=circle)](https://github.com/fsz285)[![1568889](https://images.weserv.nl/?url=https://avatars.githubusercontent.com/u/1568889?v=4&w=50&h=50&mask=circle)](https://github.com/leorleor)[![937967](https://images.weserv.nl/?url=https://avatars.githubusercontent.com/u/937967?v=4&w=50&h=50&mask=circle)](https://github.com/moose007)[![14996868](https://images.weserv.nl/?url=https://avatars.githubusercontent.com/u/14996868?v=4&w=50&h=50&mask=circle)](https://github.com/v01dXYZ)[![93438190](https://images.weserv.nl/?url=https://avatars.githubusercontent.com/u/93438190?v=4&w=50&h=50&mask=circle)](https://github.com/wanderer163)[![1043051](https://images.weserv.nl/?url=https://avatars.githubusercontent.com/u/1043051?v=4&w=50&h=50&mask=circle)](https://github.com/kylewaynebenson)[![21953442](https://images.weserv.nl/?url=https://avatars.githubusercontent.com/u/21953442?v=4&w=50&h=50&mask=circle)](https://github.com/Gui11aum3)[![64676594](https://images.weserv.nl/?url=https://avatars.githubusercontent.com/u/64676594?v=4&w=50&h=50&mask=circle)](https://github.com/abhijeet007rocks8)[![1174730](https://images.weserv.nl/?url=https://avatars.githubusercontent.com/u/1174730?v=4&w=50&h=50&mask=circle)](https://github.com/mouuff)[![44368997](https://images.weserv.nl/?url=https://avatars.githubusercontent.com/u/44368997?v=4&w=50&h=50&mask=circle)](https://github.com/radiantly)[![36989112](https://images.weserv.nl/?url=https://avatars.githubusercontent.com/u/36989112?v=4&w=50&h=50&mask=circle)](https://github.com/nishantwrp)[![697033](https://images.weserv.nl/?url=https://avatars.githubusercontent.com/u/697033?v=4&w=50&h=50&mask=circle)](https://github.com/vglocus)[![5732047](https://images.weserv.nl/?url=https://avatars.githubusercontent.com/u/5732047?v=4&w=50&h=50&mask=circle)](https://github.com/stormy-ua)[![2845540](https://images.weserv.nl/?url=https://avatars.githubusercontent.com/u/2845540?v=4&w=50&h=50&mask=circle)](https://github.com/RustedBones)[![471021](https://images.weserv.nl/?url=https://avatars.githubusercontent.com/u/471021?v=4&w=50&h=50&mask=circle)](https://github.com/marschall)[![71284190](https://images.weserv.nl/?url=https://avatars.githubusercontent.com/u/71284190?v=4&w=50&h=50&mask=circle)](https://github.com/gdungca-fn)[![26265392](https://images.weserv.nl/?url=https://avatars.githubusercontent.com/u/26265392?v=4&w=50&h=50&mask=circle)](https://github.com/ttanay)[![3275593](https://images.weserv.nl/?url=https://avatars.githubusercontent.com/u/3275593?v=4&w=50&h=50&mask=circle)](https://github.com/pradyunsg)[![66853113](https://images.weserv.nl/?url=https://avatars.githubusercontent.com/in/68672?v=4&w=50&h=50&mask=circle)](https://github.com/apps/pre-commit-ci)[![107893](https://images.weserv.nl/?url=https://avatars.githubusercontent.com/u/107893?v=4&w=50&h=50&mask=circle)](https://github.com/kmike)[![1300022](https://images.weserv.nl/?url=https://avatars.githubusercontent.com/u/1300022?v=4&w=50&h=50&mask=circle)](https://github.com/sirosen)[![1324225](https://images.weserv.nl/?url=https://avatars.githubusercontent.com/u/1324225?v=4&w=50&h=50&mask=circle)](https://github.com/hugovk)[![467294](https://images.weserv.nl/?url=https://avatars.githubusercontent.com/u/467294?v=4&w=50&h=50&mask=circle)](https://github.com/bastimeyer)[![20280470](https://images.weserv.nl/?url=https://avatars.githubusercontent.com/u/20280470?v=4&w=50&h=50&mask=circle)](https://github.com/drewyh)[![199429](https://images.weserv.nl/?url=https://avatars.githubusercontent.com/u/199429?v=4&w=50&h=50&mask=circle)](https://github.com/dvarrazzo)[![1032633](https://images.weserv.nl/?url=https://avatars.githubusercontent.com/u/1032633?v=4&w=50&h=50&mask=circle)](https://github.com/dbitouze)[![18519037](https://images.weserv.nl/?url=https://avatars.githubusercontent.com/u/18519037?v=4&w=50&h=50&mask=circle)](https://github.com/sethmlarson)[![11478411](https://images.weserv.nl/?url=https://avatars.githubusercontent.com/u/11478411?v=4&w=50&h=50&mask=circle)](https://github.com/stonecharioteer)[![86675](https://images.weserv.nl/?url=https://avatars.githubusercontent.com/u/86675?v=4&w=50&h=50&mask=circle)](https://github.com/estan)[![4748863](https://images.weserv.nl/?url=https://avatars.githubusercontent.com/u/4748863?v=4&w=50&h=50&mask=circle)](https://github.com/pseudomuto)[![181308](https://images.weserv.nl/?url=https://avatars.githubusercontent.com/u/181308?v=4&w=50&h=50&mask=circle)](https://github.com/htdvisser)[![1390277](https://images.weserv.nl/?url=https://avatars.githubusercontent.com/u/1390277?v=4&w=50&h=50&mask=circle)](https://github.com/jacobtolar)[![1391982](https://images.weserv.nl/?url=https://avatars.githubusercontent.com/u/1391982?v=4&w=50&h=50&mask=circle)](https://github.com/ezimanyi)[![3880001](https://images.weserv.nl/?url=https://avatars.githubusercontent.com/u/3880001?v=4&w=50&h=50&mask=circle)](https://github.com/lpabon)[![770392](https://images.weserv.nl/?url=https://avatars.githubusercontent.com/u/770392?v=4&w=50&h=50&mask=circle)](https://github.com/ArcEye)[![6178510](https://images.weserv.nl/?url=https://avatars.githubusercontent.com/u/6178510?v=4&w=50&h=50&mask=circle)](https://github.com/mingrammer)[![5111931](https://images.weserv.nl/?url=https://avatars.githubusercontent.com/u/5111931?v=4&w=50&h=50&mask=circle)](https://github.com/aschrijver)[![873434](https://images.weserv.nl/?url=https://avatars.githubusercontent.com/u/873434?v=4&w=50&h=50&mask=circle)](https://github.com/panzerfahrer)[![16724](https://images.weserv.nl/?url=https://avatars.githubusercontent.com/u/16724?v=4&w=50&h=50&mask=circle)](https://github.com/glasser)[![17330872](https://images.weserv.nl/?url=https://avatars.githubusercontent.com/u/17330872?v=4&w=50&h=50&mask=circle)](https://github.com/murph0)[![419419](https://images.weserv.nl/?url=https://avatars.githubusercontent.com/u/419419?v=4&w=50&h=50&mask=circle)](https://github.com/zetaron)[![1014](https://images.weserv.nl/?url=https://avatars.githubusercontent.com/u/1014?v=4&w=50&h=50&mask=circle)](https://github.com/sunfmin)[![504507](https://images.weserv.nl/?url=https://avatars.githubusercontent.com/u/504507?v=4&w=50&h=50&mask=circle)](https://github.com/guozheng)[![8542033](https://images.weserv.nl/?url=https://avatars.githubusercontent.com/u/8542033?v=4&w=50&h=50&mask=circle)](https://github.com/nagytech)[![8841470](https://images.weserv.nl/?url=https://avatars.githubusercontent.com/u/8841470?v=4&w=50&h=50&mask=circle)](https://github.com/suusan2go)[![901479](https://images.weserv.nl/?url=https://avatars.githubusercontent.com/u/901479?v=4&w=50&h=50&mask=circle)](https://github.com/mhaberler)[![6400253](https://images.weserv.nl/?url=https://avatars.githubusercontent.com/u/6400253?v=4&w=50&h=50&mask=circle)](https://github.com/s4ichi)[![353644](https://images.weserv.nl/?url=https://avatars.githubusercontent.com/u/353644?v=4&w=50&h=50&mask=circle)](https://github.com/dreampuf)[![12421077](https://images.weserv.nl/?url=https://avatars.githubusercontent.com/u/12421077?v=4&w=50&h=50&mask=circle)](https://github.com/UnicodingUnicorn)[![809865](https://images.weserv.nl/?url=https://avatars.githubusercontent.com/u/809865?v=4&w=50&h=50&mask=circle)](https://github.com/philiptzou)[![19378](https://images.weserv.nl/?url=https://avatars.githubusercontent.com/u/19378?v=4&w=50&h=50&mask=circle)](https://github.com/timabell)[![1113245](https://images.weserv.nl/?url=https://avatars.githubusercontent.com/u/1113245?v=4&w=50&h=50&mask=circle)](https://github.com/jasonhancock)[![101659](https://images.weserv.nl/?url=https://avatars.githubusercontent.com/u/101659?v=4&w=50&h=50&mask=circle)](https://github.com/matryer)[![4730508](https://images.weserv.nl/?url=https://avatars.githubusercontent.com/u/4730508?v=4&w=50&h=50&mask=circle)](https://github.com/piotrrojek)[![33036160](https://images.weserv.nl/?url=https://avatars.githubusercontent.com/u/33036160?v=4&w=50&h=50&mask=circle)](https://github.com/jasonsattler)[![470810](https://images.weserv.nl/?url=https://avatars.githubusercontent.com/u/470810?v=4&w=50&h=50&mask=circle)](https://github.com/sbward)[![7592392](https://images.weserv.nl/?url=https://avatars.githubusercontent.com/u/7592392?v=4&w=50&h=50&mask=circle)](https://github.com/Pisush)[![94814](https://images.weserv.nl/?url=https://avatars.githubusercontent.com/u/94814?v=4&w=50&h=50&mask=circle)](https://github.com/tamalsaha)[![8147854](https://images.weserv.nl/?url=https://avatars.githubusercontent.com/u/8147854?v=4&w=50&h=50&mask=circle)](https://github.com/marianina8)[![1005](https://images.weserv.nl/?url=https://avatars.githubusercontent.com/u/1005?v=4&w=50&h=50&mask=circle)](https://github.com/ernesto-jimenez)[![17263167](https://images.weserv.nl/?url=https://avatars.githubusercontent.com/u/17263167?v=4&w=50&h=50&mask=circle)](https://github.com/jsteenb2)[![2807589](https://images.weserv.nl/?url=https://avatars.githubusercontent.com/u/2807589?v=4&w=50&h=50&mask=circle)](https://github.com/darwayne)[![1683714](https://images.weserv.nl/?url=https://avatars.githubusercontent.com/u/1683714?v=4&w=50&h=50&mask=circle)](https://github.com/naysayer)[![6386887](https://images.weserv.nl/?url=https://avatars.githubusercontent.com/u/6386887?v=4&w=50&h=50&mask=circle)](https://github.com/AgrimPrasad)[![615811](https://images.weserv.nl/?url=https://avatars.githubusercontent.com/u/615811?v=4&w=50&h=50&mask=circle)](https://github.com/dahernan)[![75184](https://images.weserv.nl/?url=https://avatars.githubusercontent.com/u/75184?v=4&w=50&h=50&mask=circle)](https://github.com/jtarchie)[![469669](https://images.weserv.nl/?url=https://avatars.githubusercontent.com/u/469669?v=4&w=50&h=50&mask=circle)](https://github.com/jdtobe)[![28523](https://images.weserv.nl/?url=https://avatars.githubusercontent.com/u/28523?v=4&w=50&h=50&mask=circle)](https://github.com/alrs)[![10113228](https://images.weserv.nl/?url=https://avatars.githubusercontent.com/u/10113228?v=4&w=50&h=50&mask=circle)](https://github.com/urisimchoni)[![5751464](https://images.weserv.nl/?url=https://avatars.githubusercontent.com/u/5751464?v=4&w=50&h=50&mask=circle)](https://github.com/Xercoy)[![2405410](https://images.weserv.nl/?url=https://avatars.githubusercontent.com/u/2405410?v=4&w=50&h=50&mask=circle)](https://github.com/marbergq)
<!-- CONTRIBUTORS END --><|MERGE_RESOLUTION|>--- conflicted
+++ resolved
@@ -256,13 +256,8 @@
 </details>
 
 <html>
-<<<<<<< HEAD
 <h2 id="rfc"> 
    🛣️  RFCs (Request for Commments) & Proposals
-=======
-<h2 id="rfc">
-   🛣️  RFC's (Request for Commments) & Proposals
->>>>>>> d4b96398
 </h2>
 </html>
 
